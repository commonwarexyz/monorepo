--- conflicted
+++ resolved
@@ -9,15 +9,14 @@
 pub mod buffered;
 
 /// Broadcaster is the interface responsible for attempting replication of messages across a network.
-<<<<<<< HEAD
-pub trait Broadcaster<P: Array, Cfg: Config>: Clone + Send + 'static {
-=======
 pub trait Broadcaster: Clone + Send + 'static {
+    /// PublicKey is the type of public key used to identify the sender and recipients.
+    type PublicKey: Array;
+
     /// MessageDecoder is the type of configuration used as the configuration for decoding the
     /// Message type.
     type MessageDecoder: Config;
 
->>>>>>> ea14974f
     /// Message is the type of data that can be broadcasted.
     ///
     /// It must implement the Codec trait so that it can be:
@@ -33,7 +32,7 @@
     /// Attempt to broadcast a message to the network.
     fn broadcast(
         &mut self,
-        recipients: Recipients<P>,
+        recipients: Recipients<Self::PublicKey>,
         message: Self::Message,
     ) -> impl Future<Output = oneshot::Receiver<Self::Response>> + Send;
 }