use crate::Broadcaster;
<<<<<<< HEAD
use commonware_codec::{Codec, Config};
use commonware_cryptography::{Digest, Digestible, Identifiable};
use commonware_p2p::Recipients;
=======
use commonware_codec::{Codec, Config as CodecConfig};
use commonware_cryptography::{Digest, Digestible};
>>>>>>> ea14974f
use commonware_utils::Array;
use futures::{
    channel::{mpsc, oneshot},
    SinkExt,
};
use std::marker::PhantomData;

/// Message types that can be sent to the `Mailbox`
pub enum Message<P: Array, Di: Digest, Dd: Digest, M: Identifiable<Di> + Digestible<Dd>> {
    /// Broadcast a [`Message`](crate::Broadcaster::Message) to the network.
    ///
    /// The responder will be sent a list of peers that received the message.
    Broadcast {
        recipients: Recipients<P>,
        message: M,
        responder: oneshot::Sender<Vec<P>>,
    },

    /// Subscribe to receive a message by digest.
    ///
    /// The responder will be sent the message when it is available; either instantly (if cached) or
    /// when it is received from the network. The request can be canceled by dropping the responder.
    Subscribe {
        sender: Option<P>,
        identity: Di,
        digest: Option<Dd>,
        responder: oneshot::Sender<M>,
    },

    /// Get a message by digest.
    Get {
        sender: Option<P>,
        identity: Di,
        digest: Option<Dd>,
        responder: oneshot::Sender<Vec<M>>,
    },
}

/// Ingress mailbox for [`Engine`](super::Engine).
#[derive(Clone)]
<<<<<<< HEAD
pub struct Mailbox<P: Array, Di: Digest, Dd: Digest, M: Identifiable<Di> + Digestible<Dd>> {
    sender: mpsc::Sender<Message<P, Di, Dd, M>>,
}

impl<P: Array, Di: Digest, Dd: Digest, M: Identifiable<Di> + Digestible<Dd>> Mailbox<P, Di, Dd, M> {
    pub(super) fn new(sender: mpsc::Sender<Message<P, Di, Dd, M>>) -> Self {
        Self { sender }
=======
pub struct Mailbox<P: Array, D: Digest, CodecCfg: CodecConfig, M: Digestible<D> + Codec<CodecCfg>> {
    sender: mpsc::Sender<Message<P, D, M>>,
    _phantom: PhantomData<CodecCfg>,
}

impl<P: Array, D: Digest, CodecCfg: CodecConfig, M: Digestible<D> + Codec<CodecCfg>>
    Mailbox<P, D, CodecCfg, M>
{
    pub(super) fn new(sender: mpsc::Sender<Message<P, D, M>>) -> Self {
        Self {
            sender,
            _phantom: PhantomData,
        }
>>>>>>> ea14974f
    }

<<<<<<< HEAD
impl<P: Array, Di: Digest, Dd: Digest, M: Identifiable<Di> + Digestible<Dd>> Mailbox<P, Di, Dd, M> {
=======
>>>>>>> ea14974f
    /// Subscribe to a message by digest.
    ///
    /// The responder will be sent the message when it is available; either instantly (if cached) or
    /// when it is received from the network. The request can be canceled by dropping the responder.
    pub async fn subscribe(
        &mut self,
        sender: Option<P>,
        identity: Di,
        digest: Option<Dd>,
    ) -> oneshot::Receiver<M> {
        let (responder, receiver) = oneshot::channel();
        self.sender
            .send(Message::Subscribe {
                sender,
                identity,
                digest,
                responder,
            })
            .await
            .expect("mailbox closed");
        receiver
    }

    /// Subscribe to a message by digest with an externally prepared sender.
    ///
    /// The responder will be sent the message when it is available; either instantly (if cached) or
    /// when it is received from the network. The request can be canceled by dropping the responder.
    pub async fn subscribe_prepared(
        &mut self,
        sender: Option<P>,
        identity: Di,
        digest: Option<Dd>,
        responder: oneshot::Sender<M>,
    ) {
        self.sender
            .send(Message::Subscribe {
                sender,
                identity,
                digest,
                responder,
            })
            .await
            .expect("mailbox closed");
    }

    /// Get a message by digest.
    pub async fn get(&mut self, sender: Option<P>, identity: Di, digest: Option<Dd>) -> Vec<M> {
        let (responder, receiver) = oneshot::channel();
        self.sender
            .send(Message::Get {
                sender,
                identity,
                digest,
                responder,
            })
            .await
            .expect("mailbox closed");
        receiver.await.expect("mailbox closed")
    }
}

<<<<<<< HEAD
impl<
        Cfg: Config,
        P: Array,
        Di: Digest,
        Dd: Digest,
        M: Codec<Cfg> + Identifiable<Di> + Digestible<Dd>,
    > Broadcaster<P, Cfg> for Mailbox<P, Di, Dd, M>
=======
impl<P: Array, D: Digest, CodecCfg: CodecConfig, M: Digestible<D> + Codec<CodecCfg>> Broadcaster
    for Mailbox<P, D, CodecCfg, M>
>>>>>>> ea14974f
{
    type MessageDecoder = CodecCfg;
    type Message = M;
    type Response = Vec<P>;

    async fn broadcast(
        &mut self,
        recipients: Recipients<P>,
        message: Self::Message,
    ) -> oneshot::Receiver<Vec<P>> {
        let (sender, receiver) = oneshot::channel();
        self.sender
            .send(Message::Broadcast {
                recipients,
                message,
                responder: sender,
            })
            .await
            .expect("mailbox closed");
        receiver
    }
}<|MERGE_RESOLUTION|>--- conflicted
+++ resolved
@@ -1,12 +1,7 @@
 use crate::Broadcaster;
-<<<<<<< HEAD
-use commonware_codec::{Codec, Config};
+use commonware_codec::{Codec, Config as CodecConfig};
 use commonware_cryptography::{Digest, Digestible, Identifiable};
 use commonware_p2p::Recipients;
-=======
-use commonware_codec::{Codec, Config as CodecConfig};
-use commonware_cryptography::{Digest, Digestible};
->>>>>>> ea14974f
 use commonware_utils::Array;
 use futures::{
     channel::{mpsc, oneshot},
@@ -47,35 +42,41 @@
 
 /// Ingress mailbox for [`Engine`](super::Engine).
 #[derive(Clone)]
-<<<<<<< HEAD
-pub struct Mailbox<P: Array, Di: Digest, Dd: Digest, M: Identifiable<Di> + Digestible<Dd>> {
+pub struct Mailbox<
+    P: Array,
+    Di: Digest,
+    Dd: Digest,
+    MCfg: CodecConfig,
+    M: Identifiable<Di> + Digestible<Dd> + Codec<MCfg>,
+> {
     sender: mpsc::Sender<Message<P, Di, Dd, M>>,
+    _phantom: PhantomData<MCfg>,
 }
 
-impl<P: Array, Di: Digest, Dd: Digest, M: Identifiable<Di> + Digestible<Dd>> Mailbox<P, Di, Dd, M> {
+impl<
+        P: Array,
+        Di: Digest,
+        Dd: Digest,
+        MCfg: CodecConfig,
+        M: Identifiable<Di> + Digestible<Dd> + Codec<MCfg>,
+    > Mailbox<P, Di, Dd, MCfg, M>
+{
     pub(super) fn new(sender: mpsc::Sender<Message<P, Di, Dd, M>>) -> Self {
-        Self { sender }
-=======
-pub struct Mailbox<P: Array, D: Digest, CodecCfg: CodecConfig, M: Digestible<D> + Codec<CodecCfg>> {
-    sender: mpsc::Sender<Message<P, D, M>>,
-    _phantom: PhantomData<CodecCfg>,
-}
-
-impl<P: Array, D: Digest, CodecCfg: CodecConfig, M: Digestible<D> + Codec<CodecCfg>>
-    Mailbox<P, D, CodecCfg, M>
-{
-    pub(super) fn new(sender: mpsc::Sender<Message<P, D, M>>) -> Self {
         Self {
             sender,
             _phantom: PhantomData,
         }
->>>>>>> ea14974f
     }
+}
 
-<<<<<<< HEAD
-impl<P: Array, Di: Digest, Dd: Digest, M: Identifiable<Di> + Digestible<Dd>> Mailbox<P, Di, Dd, M> {
-=======
->>>>>>> ea14974f
+impl<
+        P: Array,
+        Di: Digest,
+        Dd: Digest,
+        MCfg: CodecConfig,
+        M: Identifiable<Di> + Digestible<Dd> + Codec<MCfg>,
+    > Mailbox<P, Di, Dd, MCfg, M>
+{
     /// Subscribe to a message by digest.
     ///
     /// The responder will be sent the message when it is available; either instantly (if cached) or
@@ -137,20 +138,16 @@
     }
 }
 
-<<<<<<< HEAD
 impl<
-        Cfg: Config,
         P: Array,
         Di: Digest,
         Dd: Digest,
-        M: Codec<Cfg> + Identifiable<Di> + Digestible<Dd>,
-    > Broadcaster<P, Cfg> for Mailbox<P, Di, Dd, M>
-=======
-impl<P: Array, D: Digest, CodecCfg: CodecConfig, M: Digestible<D> + Codec<CodecCfg>> Broadcaster
-    for Mailbox<P, D, CodecCfg, M>
->>>>>>> ea14974f
+        MCfg: CodecConfig,
+        M: Identifiable<Di> + Digestible<Dd> + Codec<MCfg>,
+    > Broadcaster for Mailbox<P, Di, Dd, MCfg, M>
 {
-    type MessageDecoder = CodecCfg;
+    type PublicKey = P;
+    type MessageDecoder = MCfg;
     type Message = M;
     type Response = Vec<P>;
 
