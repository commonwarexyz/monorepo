--- conflicted
+++ resolved
@@ -110,16 +110,12 @@
     fn spawn_peer_engines(
         context: deterministic::Context,
         registrations: &mut Registrations,
-<<<<<<< HEAD
-    ) -> BTreeMap<PublicKey, Mailbox<PublicKey, Sha256Digest, Sha256Digest, TestMessage>> {
+    ) -> BTreeMap<PublicKey, Mailbox<PublicKey, Sha256Digest, Sha256Digest, RangeFull, TestMessage>>
+    {
         let mut mailboxes = BTreeMap::<
             PublicKey,
-            Mailbox<PublicKey, Sha256Digest, Sha256Digest, TestMessage>,
+            Mailbox<PublicKey, Sha256Digest, Sha256Digest, RangeFull, TestMessage>,
         >::new();
-=======
-    ) -> BTreeMap<PublicKey, Mailbox<PublicKey, Sha256Digest, RangeFull, TestMessage>> {
-        let mut mailboxes = BTreeMap::new();
->>>>>>> ea14974f
         while let Some((peer, network)) = registrations.pop_first() {
             let context = context.with_label(&peer.to_string());
             let config = Config {
@@ -129,15 +125,11 @@
                 priority: false,
                 codec_config: ..,
             };
-<<<<<<< HEAD
             let (engine, engine_mailbox) =
                 Engine::<_, PublicKey, Sha256Digest, Sha256Digest, _, TestMessage>::new(
                     context.clone(),
                     config,
                 );
-=======
-            let (engine, engine_mailbox) = Engine::new(context.clone(), config);
->>>>>>> ea14974f
             mailboxes.insert(peer.clone(), engine_mailbox);
             engine.start(network);
         }
