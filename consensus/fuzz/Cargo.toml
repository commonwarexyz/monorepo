--- conflicted
+++ resolved
@@ -9,24 +9,33 @@
 cargo-fuzz = true
 
 [dependencies]
-<<<<<<< HEAD
-commonware-codec = { workspace = true }
-commonware-cryptography = { workspace = true }
-commonware-macros = { workspace = true }
-commonware-runtime = { workspace = true }
-commonware-p2p = { workspace = true }
-commonware-utils = { workspace = true }
 arbitrary = { workspace = true, features = ["derive"] }
-libfuzzer-sys = { workspace = true }
-rand = { workspace = true }
-governor = { workspace = true }
-futures-timer = "3.0.3"
-futures = { workspace = true }
-bytes = { workspace = true }
+commonware-codec.workspace = true
+commonware-consensus.workspace = true
+commonware-cryptography.workspace = true
+libfuzzer-sys.workspace = true
+rand.workspace = true
 
-[dependencies.commonware-consensus]
-path = ".."
-features = ["fuzz"]
+[[bin]]
+name = "simplex_select_leader"
+path = "fuzz_targets/simplex_select_leader.rs"
+test = false
+doc = false
+bench = false
+
+[[bin]]
+name = "simplex_messages"
+path = "fuzz_targets/simplex_messages.rs"
+test = false
+doc = false
+bench = false
+
+[[bin]]
+name = "attributable_map"
+path = "fuzz_targets/attributable_map.rs"
+test = false
+doc = false
+bench = false
 
 [[bin]]
 name = "simplex_ed25519"
@@ -61,33 +70,4 @@
 path = "fuzz_targets/simplex_bls12381_multisig_minsig.rs"
 test = false
 doc = false
-bench = false
-=======
-arbitrary = { workspace = true, features = ["derive"] }
-commonware-codec.workspace = true
-commonware-consensus.workspace = true
-commonware-cryptography.workspace = true
-libfuzzer-sys.workspace = true
-rand.workspace = true
->>>>>>> 6919c605
-
-[[bin]]
-name = "simplex_select_leader"
-path = "fuzz_targets/simplex_select_leader.rs"
-test = false
-doc = false
-bench = false
-
-[[bin]]
-name = "simplex_messages"
-path = "fuzz_targets/simplex_messages.rs"
-test = false
-doc = false
-bench = false
-
-[[bin]]
-name = "attributable_map"
-path = "fuzz_targets/attributable_map.rs"
-test = false
-doc = false
 bench = false