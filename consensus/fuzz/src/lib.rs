pub mod disrupter;
pub mod invariants;
pub mod simplex;
pub mod types;
pub mod utils;

use crate::{
    disrupter::Disrupter,
    utils::{link_peers, register, Action, Partition},
};
use arbitrary::Arbitrary;
use commonware_consensus::{
    simplex::{
        config,
        elector::Config as Elector,
        mocks::{application, relay, reporter},
        Engine,
    },
    types::{Delta, Epoch, View},
    Monitor,
};
use commonware_cryptography::{certificate::mocks::Fixture, Sha256};
use commonware_p2p::simulated::{Config as NetworkConfig, Link, Network};
use commonware_runtime::{buffer::PoolRef, deterministic, Clock, Metrics, Runner, Spawner};
use commonware_utils::{max_faults, NZUsize};
use futures::{channel::mpsc::Receiver, future::join_all, StreamExt};
use rand::{rngs::StdRng, RngCore, SeedableRng};
pub use simplex::{
    SimplexBls12381MinPk, SimplexBls12381MinSig, SimplexBls12381MultisigMinPk,
    SimplexBls12381MultisigMinSig, SimplexEd25519,
};
use std::{cell::RefCell, num::NonZeroUsize, panic, sync::Arc, time::Duration};

pub const EPOCH: u64 = 333;

const PAGE_SIZE: NonZeroUsize = NZUsize!(1024);
const PAGE_CACHE_SIZE: NonZeroUsize = NZUsize!(10);
const MIN_REQUIRED_CONTAINERS: u64 = 5;
const MAX_REQUIRED_CONTINERS: u64 = 50;
const MAX_SLEEP_DURATION: Duration = Duration::from_secs(10);
const NAMESPACE: &[u8] = b"consensus_fuzz";
// 4 nodes, 3 correct, 1 faulty
const N4C3F1: (u32, u32, u32) = (4, 3, 1);
// 3 nodes, 2 correct, 1 faulty
const N3C2F1: (u32, u32, u32) = (3, 2, 1);
// 3 nodes, 1 correct, 2 faulty
const N4C1F3: (u32, u32, u32) = (4, 1, 3);
const MAX_RAW_BYTES: usize = 4096;

<<<<<<< HEAD
=======
const EXPECTED_PANICS: [&str; 3] = [
    "invalid payload:",
    "invalid parent (in payload):",
    "invalid round (in payload)",
];

pub trait Simplex: 'static
where
    <<Self::Scheme as certificate::Scheme>::Certificate as Read>::Cfg: Default,
{
    type Scheme: Scheme<Sha256Digest, PublicKey = Ed25519PublicKey>;
    type Elector: Elector<Self::Scheme>;
    fn fixture(context: &mut deterministic::Context, n: u32) -> Fixture<Self::Scheme>;
}

>>>>>>> 37ee8db8
#[derive(Debug, Clone)]
pub struct FuzzInput {
    pub raw_bytes: Vec<u8>,
    pub seed: u64,
    pub required_containers: u64,
    pub degraded_network_node: bool,
    offset: RefCell<usize>,
    rng: RefCell<StdRng>,
    pub configuration: (u32, u32, u32),
    pub partition: Partition,
}

impl FuzzInput {
    pub fn random(&self, n: usize) -> Vec<u8> {
        if n == 0 {
            return Vec::new();
        }

        let mut offset = self.offset.borrow_mut();
        let remaining = self.raw_bytes.len().saturating_sub(*offset);

        if remaining >= n {
            let result = self.raw_bytes[*offset..*offset + n].to_vec();
            *offset += n;
            result
        } else {
            let mut result = Vec::with_capacity(n);
            if remaining > 0 {
                result.extend_from_slice(&self.raw_bytes[*offset..]);
                *offset = self.raw_bytes.len();
            }
            let mut extra = vec![0u8; n - result.len()];
            self.rng.borrow_mut().fill_bytes(&mut extra);
            result.extend(extra);
            result
        }
    }

    pub fn random_byte(&self) -> u8 {
        self.random(1)[0]
    }

    pub fn random_bool(&self) -> bool {
        self.random_byte() < 128
    }

    pub fn random_u64(&self) -> u64 {
        u64::from_le_bytes(self.random(8).try_into().unwrap())
    }
}

impl Arbitrary<'_> for FuzzInput {
    fn arbitrary(u: &mut arbitrary::Unstructured<'_>) -> arbitrary::Result<Self> {
        let seed = u.arbitrary()?;

        // Bias towards Connected partition
        let partition = match u.int_in_range(0..=99)? {
            0..=79 => Partition::Connected,                    // 80%
            80..=84 => Partition::Isolated,                    // 5%
            85..=89 => Partition::TwoPartitionsWithByzantine,  // 5%
            90..=94 => Partition::ManyPartitionsWithByzantine, // 5%
            _ => Partition::Ring,                              // 5%
        };

        let configuration = match u.int_in_range(1..=100)? {
            1..=90 => N4C3F1,  // 90%
            91..=95 => N3C2F1, // 5%
            _ => N4C1F3,       // 5%
        };

        // Bias degraded networking - 3%
        let degraded_network_node = partition == Partition::Connected
            && configuration == N4C3F1
            && u.int_in_range(0..=99)? == 1;

        let required_containers =
            u.int_in_range(MIN_REQUIRED_CONTAINERS..=MAX_REQUIRED_CONTINERS)?;

        let mut raw_bytes = Vec::new();
        for _ in 0..MAX_RAW_BYTES {
            match u.arbitrary::<u8>() {
                Ok(byte) => raw_bytes.push(byte),
                Err(_) => break,
            }
        }

        let mut prng_seed = [0u8; 32];
        for (i, &b) in raw_bytes.iter().enumerate() {
            prng_seed[i % 32] ^= b;
        }

        Ok(Self {
            seed,
            partition,
            configuration,
            degraded_network_node,
            raw_bytes,
            required_containers,
            offset: RefCell::new(0),
            rng: RefCell::new(StdRng::from_seed(prng_seed)),
        })
    }
}

fn run<P: simplex::Simplex>(input: FuzzInput) {
    let (n, _, f) = input.configuration;
    let required_containers = input.required_containers;
    let namespace = NAMESPACE.to_vec();
    let cfg = deterministic::Config::new().with_seed(input.seed);
    let executor = deterministic::Runner::new(cfg);

    executor.start(|mut context| async move {
        let (network, mut oracle) = Network::new(
            context.with_label("network"),
            NetworkConfig {
                max_size: 1024 * 1024,
                disconnect_on_block: false,
                tracked_peer_sets: None,
            },
        );
        network.start();

        let Fixture {
            participants,
            schemes,
            verifier: _,
            ..
        } = P::fixture(&mut context, n);

        let mut registrations = register(&mut oracle, &participants).await;

        let link = Link {
            latency: Duration::from_millis(10),
            jitter: Duration::from_millis(1),
            success_rate: 1.0,
        };
        link_peers(
            &mut oracle,
            &participants,
            Action::Link(link),
            input.partition.filter(),
        )
        .await;

        if input.partition == Partition::Connected
            && input.configuration == N4C3F1
            && input.degraded_network_node
        {
            if let Some(victim) = participants.last() {
                let degraded = Link {
                    latency: Duration::from_millis(50),
                    jitter: Duration::from_millis(50),
                    success_rate: 0.6,
                };
                for (peer_idx, peer) in participants.iter().enumerate() {
                    if peer_idx == 3 {
                        continue;
                    }
                    // Replace links to/from the degraded node with degraded connectivity.
                    oracle.remove_link(victim.clone(), peer.clone()).await.ok();
                    oracle.remove_link(peer.clone(), victim.clone()).await.ok();
                    oracle
                        .add_link(victim.clone(), peer.clone(), degraded.clone())
                        .await
                        .unwrap();
                    oracle
                        .add_link(peer.clone(), victim.clone(), degraded.clone())
                        .await
                        .unwrap();
                }
            }
        }

        let relay = Arc::new(relay::Relay::new());
        let mut reporters = Vec::new();
        let mut engine_contexts = Vec::new();

        for i in 0..f as usize {
            let scheme = schemes[i].clone();
            let validator = participants[i].clone();
            let context = context.with_label(&format!("validator-{validator}"));

            let (vote_network, certificate_network, resolver_network) =
                registrations.remove(&validator).unwrap();
            let disrupter = Disrupter::<_, _>::new(
                context.with_label("disrupter"),
                scheme,
                namespace.clone(),
                input.clone(),
            );
            disrupter.start(vote_network, certificate_network, resolver_network);
        }

        for i in (f as usize)..(n as usize) {
            let validator = participants[i].clone();
            let context = context.with_label(&format!("validator-{validator}"));
<<<<<<< HEAD
            engine_contexts.push(context.clone());
=======
            let elector = P::Elector::default();
>>>>>>> 37ee8db8
            let reporter_cfg = reporter::Config {
                namespace: namespace.clone(),
                participants: participants
                    .clone()
                    .try_into()
                    .expect("public keys are unique"),
                scheme: schemes[i].clone(),
                elector: elector.clone(),
            };
            let reporter = reporter::Reporter::new(context.with_label("reporter"), reporter_cfg);
            reporters.push(reporter.clone());

            let (pending, recovered, resolver) = registrations.remove(&validator).unwrap();

            let app_cfg = application::Config {
                hasher: Sha256::default(),
                relay: relay.clone(),
                me: validator.clone(),
                propose_latency: (10.0, 5.0),
                verify_latency: (10.0, 5.0),
            };
            let (actor, application) =
                application::Application::new(context.with_label("application"), app_cfg);
            actor.start();

            let blocker = oracle.control(validator.clone());
            let engine_cfg = config::Config {
                blocker,
                scheme: schemes[i].clone(),
                elector,
                automaton: application.clone(),
                relay: application.clone(),
                reporter: reporter.clone(),
                partition: validator.to_string(),
                mailbox_size: 1024,
                epoch: Epoch::new(EPOCH),
                namespace: namespace.clone(),
                leader_timeout: Duration::from_secs(1),
                notarization_timeout: Duration::from_secs(2),
                nullify_retry: Duration::from_secs(10),
                fetch_timeout: Duration::from_secs(1),
                activity_timeout: Delta::new(10),
                skip_timeout: Delta::new(5),
                fetch_concurrent: 1,
                replay_buffer: NZUsize!(1024 * 1024),
                write_buffer: NZUsize!(1024 * 1024),
                buffer_pool: PoolRef::new(PAGE_SIZE, PAGE_CACHE_SIZE),
            };
            let engine = Engine::new(context.with_label("engine"), engine_cfg);
            engine.start(pending, recovered, resolver);
        }

        let expect_required_containers =
            input.partition == Partition::Connected && max_faults(n) == f;

        if expect_required_containers {
            let mut finalizers = Vec::new();
            for reporter in reporters.iter_mut() {
                let (mut latest, mut monitor): (View, Receiver<View>) = reporter.subscribe().await;
                finalizers.push(context.with_label("finalizer").spawn(move |_| async move {
                    while latest.get() < required_containers {
                        latest = monitor.next().await.expect("event missing");
                    }
                }));
            }
            join_all(finalizers).await;
        } else {
            context.sleep(MAX_SLEEP_DURATION).await;
        }

        let states = invariants::extract(reporters);
        invariants::check::<P>(n, states);
    });
}

pub fn fuzz<P: simplex::Simplex>(input: FuzzInput) {
    let seed = input.seed;
    match panic::catch_unwind(panic::AssertUnwindSafe(|| run::<P>(input))) {
        Ok(()) => {}
        Err(payload) => {
            println!("Panicked with seed: {}", seed);
            panic::resume_unwind(payload);
        }
    }
}<|MERGE_RESOLUTION|>--- conflicted
+++ resolved
@@ -12,7 +12,6 @@
 use commonware_consensus::{
     simplex::{
         config,
-        elector::Config as Elector,
         mocks::{application, relay, reporter},
         Engine,
     },
@@ -47,24 +46,6 @@
 const N4C1F3: (u32, u32, u32) = (4, 1, 3);
 const MAX_RAW_BYTES: usize = 4096;
 
-<<<<<<< HEAD
-=======
-const EXPECTED_PANICS: [&str; 3] = [
-    "invalid payload:",
-    "invalid parent (in payload):",
-    "invalid round (in payload)",
-];
-
-pub trait Simplex: 'static
-where
-    <<Self::Scheme as certificate::Scheme>::Certificate as Read>::Cfg: Default,
-{
-    type Scheme: Scheme<Sha256Digest, PublicKey = Ed25519PublicKey>;
-    type Elector: Elector<Self::Scheme>;
-    fn fixture(context: &mut deterministic::Context, n: u32) -> Fixture<Self::Scheme>;
-}
-
->>>>>>> 37ee8db8
 #[derive(Debug, Clone)]
 pub struct FuzzInput {
     pub raw_bytes: Vec<u8>,
@@ -240,7 +221,6 @@
 
         let relay = Arc::new(relay::Relay::new());
         let mut reporters = Vec::new();
-        let mut engine_contexts = Vec::new();
 
         for i in 0..f as usize {
             let scheme = schemes[i].clone();
@@ -261,11 +241,7 @@
         for i in (f as usize)..(n as usize) {
             let validator = participants[i].clone();
             let context = context.with_label(&format!("validator-{validator}"));
-<<<<<<< HEAD
-            engine_contexts.push(context.clone());
-=======
             let elector = P::Elector::default();
->>>>>>> 37ee8db8
             let reporter_cfg = reporter::Config {
                 namespace: namespace.clone(),
                 participants: participants
