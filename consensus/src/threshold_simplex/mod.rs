//! [Simplex](crate::simplex)-like BFT agreement with an embedded VRF and succinct consensus certificates.
//!
//! Inspired by [Simplex Consensus](https://eprint.iacr.org/2023/463), `threshold-simplex` provides
//! simple and fast BFT agreement with network-speed view (i.e. block time) latency and optimal finalization
//! latency in a partially synchronous setting. Unlike Simplex Consensus, however, `threshold-simplex` employs threshold
//! cryptography (specifically BLS12-381 threshold signatures with a `2f+1` of `3f+1` quorum) to generate both
//! a bias-resistant beacon (for leader election and post-facto execution randomness) and succinct consensus certificates
//! (any certificate can be verified with just the static public key of the consensus instance) for each view
//! with zero message overhead (natively integrated).
//!
//! _If you wish to deploy Simplex Consensus but can't employ threshold signatures, see
//! [crate::simplex]._
//!
//! # Features
//!
//! * Wicked Fast Block Times (2 Network Hops)
//! * Optimal Finalization Latency (3 Network Hops)
//! * Externalized Uptime and Fault Proofs
//! * Decoupled Block Broadcast and Sync
//! * Lazy Message Verification
//! * Flexible Block Format
//! * Embedded VRF for Leader Election and Post-Facto Execution Randomness
//! * Succinct Consensus Certificates for Notarization, Nullification, and Finality
//!
//! # Design
//!
//! ## Architecture
//!
//! All logic is split into four components: the `Batcher`, the `Voter`, the `Resolver`, and the `Application` (provided by the user).
//! The `Batcher` is responsible for collecting messages from peers and lazily verifying them when a quorum is met. The `Voter`
//! is responsible for directing participation in the current view. Lastly, the `Resolver` is responsible for
//! fetching artifacts from previous views required to verify proposed blocks in the latest view.
//!
//! To drive great performance, all interactions between `Batcher`, `Voter`, `Resolver`, and `Application` are
//! non-blocking. This means that, for example, the `Voter` can continue processing messages while the
//! `Application` verifies a proposed block or the `Resolver` verifies a notarization.
//!
//! ```txt
//!                            +------------+          +++++++++++++++
//!                            |            +--------->+             +
//!                            |  Batcher   |          +    Peers    +
//!                            |            |<---------+             +
//!                            +-------+----+          +++++++++++++++
//!                                |   ^
//!                                |   |
//!                                |   |
//!                                |   |
//!                                v   |
//! +---------------+           +---------+            +++++++++++++++
//! |               |<----------+         +----------->+             +
//! |  Application  |           |  Voter  |            +    Peers    +
//! |               +---------->|         |<-----------+             +
//! +---------------+           +--+------+            +++++++++++++++
//!                                |   ^
//!                                |   |
//!                                |   |
//!                                |   |
//!                                v   |
//!                            +-------+----+          +++++++++++++++
//!                            |            +--------->+             +
//!                            |  Resolver  |          +    Peers    +
//!                            |            |<---------+             +
//!                            +------------+          +++++++++++++++
//! ```
//!
//! ## Joining Consensus
//!
//! As soon as `2f+1` notarizes, nullifies, or finalizes are observed for some view `v`, the `Voter` will
//! enter `v+1`. This means that a new participant joining consensus will immediately jump ahead to the
//! latest view and begin participating in consensus (assuming it can verify blocks).
//!
//! ## Persistence
//!
//! The `Voter` caches all data required to participate in consensus to avoid any disk reads on
//! on the critical path. To enable recovery, the `Voter` writes valid messages it receives from
//! consensus and messages it generates to a write-ahead log (WAL) implemented by [commonware_storage::journal::variable::Journal].
//! Before sending a message, the `Journal` sync is invoked to prevent inadvertent Byzantine behavior
//! on restart (especially in the case of unclean shutdown).
//!
//! ## Batched Verification
//!
//! Unlike other consensus constructions that verify all incoming messages received from peers,
//! `threshold-simplex` lazily verifies messages (only when a quorum is met). If an invalid signature
//! is detected, the `Batcher` will perform repeated bisections over collected messages to find the
//! offending message (and block the peer(s) that sent it via [commonware_p2p::Blocker]).
//!
//! _If using a p2p implementation that is not authenticated, it is not safe to employ this optimization
//! as any attacking peer could simply reconnect from a different address. We recommend [commonware_p2p::authenticated]._
//!
//! ## Protocol Description
//!
//! ### Specification for View `v`
//!
//! Upon entering view `v`:
//! * Determine leader `l` for view `v`
//! * Set timer for leader proposal `t_l = 2Δ` and advance `t_a = 3Δ`
//!     * If leader `l` has not been active in last `r` views, set `t_l` to 0.
//! * If leader `l`, broadcast `(part(v), notarize(c,v))`
//!   * If can't propose container in view `v` because missing notarization/nullification for a
//!     previous view `v_m`, request `v_m`
//!
//! Upon receiving first `(part(v), notarize(c,v))` from `l`:
//! * Cancel `t_l`
//! * If the container's parent `c_parent` is notarized at `v_parent` and we have nullifications for all views
//!   between `v` and `v_parent`, verify `c` and broadcast `(part(v), notarize(c,v))`
//!
//! Upon receiving `2f+1` `(part(v), notarize(c,v))`:
//! * Cancel `t_a`
//! * Mark `c` as notarized
//! * Broadcast `(seed(v), notarization(c,v))` (even if we have not verified `c`)
//! * If have not broadcast `(part(v), nullify(v))`, broadcast `finalize(c,v)`
//! * Enter `v+1`
//!
//! Upon receiving `2f+1` `(part(v), nullify(v))`:
//! * Broadcast `(seed(v), nullification(v))`
//!     * If observe `>= f+1` `notarize(c,v)` for some `c`, request `notarization(c_parent, v_parent)` and any missing
//!       `nullification(*)` between `v_parent` and `v`. If `c_parent` is than last finalized, broadcast last finalization
//!       instead.
//! * Enter `v+1`
//!
//! Upon receiving `2f+1` `finalize(c,v)`:
//! * Mark `c` as finalized (and recursively finalize its parents)
//! * Broadcast `(seed(v), finalization(c,v))` (even if we have not verified `c`)
//!
//! Upon `t_l` or `t_a` firing:
//! * Broadcast `(part(v), nullify(v))`
//! * Every `t_r` after `(part(v), nullify(v))` broadcast that we are still in view `v`:
//!    * Rebroadcast `(part(v), nullify(v))` and either `(seed(v-1), notarization(v-1))` or `(seed(v-1), nullification(v-1))`
//!
//! #### Embedded VRF
//!
//! When broadcasting any `notarize(c,v)` or `nullify(v)` message, a participant must also include a `part(v)` message (a partial
//! signature over the view `v`). After `2f+1` `notarize(c,v)` or `nullify(v)` messages are collected from unique participants,
//! `seed(v)` can be recovered. Because `part(v)` is only over the view `v`, the seed derived for a given view `v` is the same regardless of
//! whether or not a block was notarized in said view `v`.
//!
//! Because the value of `seed(v)` cannot be known prior to message broadcast by any participant (including the leader) in view `v`
//! and cannot be manipulated by any participant (deterministic for any `2f+1` signers at a given view `v`), it can be used both as a beacon
//! for leader election (where `seed(v)` determines the leader for `v+1`) and a source of randomness in execution (where `seed(v)`
//! is used as a seed in `v`).
//!
//! #### Succinct Consensus Certificates
//!
//! All broadcast consensus messages (`notarize(c,v)`, `nullify(v)`, `finalize(c,v)`) contain partial signatures for a static
//! public key (derived from a group polynomial that can be recomputed during reconfiguration using [dkg](commonware_cryptography::bls12381::dkg)).
//! As soon as `2f+1` messages are collected, a threshold signature over `notarization(c,v)`, `nullification(v)`, and `finalization(c,v)`
//! can be recovered, respectively. Because the public key is static, any of these certificates can be verified by an external
//! process without following the consensus instance and/or tracking the current set of participants (as is typically required
//! to operate a lite client).
//!
//! These threshold signatures over `notarization(c,v)`, `nullification(v)`, and `finalization(c,v)` (i.e. the consensus certificates)
//! can be used to secure interoperability between different consensus instances and user interactions with an infrastructure provider
//! (where any data served can be proven to derive from some finalized block of some consensus instance with a known static public key).
//!
//! ### Deviations from Simplex Consensus
//!
//! * Fetch missing notarizations/nullifications as needed rather than assuming each proposal contains
//!   a set of all notarizations/nullifications for all historical blocks.
//! * Introduce distinct messages for `notarize` and `nullify` rather than referring to both as a `vote` for
//!   either a "block" or a "dummy block", respectively.
//! * Introduce a "leader timeout" to trigger early view transitions for unresponsive leaders.
//! * Skip "leader timeout" and "notarization timeout" if a designated leader hasn't participated in
//!   some number of views (again to trigger early view transition for an unresponsive leader).
//! * Introduce message rebroadcast to continue making progress if messages from a given view are dropped (only way
//!   to ensure messages are reliably delivered is with a heavyweight reliable broadcast protocol).

use crate::types::View;

pub mod types;

cfg_if::cfg_if! {
    if #[cfg(not(target_arch = "wasm32"))] {
        mod actors;
        pub mod config;
        pub use config::Config;
        mod engine;
        pub use engine::Engine;
        mod metrics;
    }
}

#[cfg(any(test, feature = "fuzz"))]
pub mod mocks;

/// The minimum view we are tracking both in-memory and on-disk.
pub(crate) fn min_active(activity_timeout: View, last_finalized: View) -> View {
    last_finalized.saturating_sub(activity_timeout)
}

/// Whether or not a view is interesting to us. This is a function
/// of both `min_active` and whether or not the view is too far
/// in the future (based on the view we are currently in).
pub(crate) fn interesting(
    activity_timeout: View,
    last_finalized: View,
    current: View,
    pending: View,
    allow_future: bool,
) -> bool {
    if pending < min_active(activity_timeout, last_finalized) {
        return false;
    }
    if !allow_future && pending > current + 1 {
        return false;
    }
    true
}

#[cfg(test)]
mod tests {
    use super::*;
    use crate::{threshold_simplex::types::seed_namespace, types::Round, Monitor};
    use commonware_codec::Encode;
    use commonware_cryptography::{
        bls12381::{
            dkg::ops,
            primitives::{
                poly::public,
                variant::{MinPk, MinSig, Variant},
            },
            tle::{decrypt, encrypt, Block},
        },
        ed25519::PrivateKey,
        PrivateKeyExt as _, PublicKey, Sha256, Signer as _,
    };
    use commonware_macros::{select, test_traced};
    use commonware_p2p::simulated::{Config, Link, Network, Oracle, Receiver, Sender};
    use commonware_runtime::{buffer::PoolRef, deterministic, Clock, Metrics, Runner, Spawner};
    use commonware_utils::{quorum, NZUsize, NZU32};
    use engine::Engine;
    use futures::{future::join_all, StreamExt};
    use governor::Quota;
    use rand::{rngs::StdRng, Rng as _, SeedableRng as _};
    use std::{
        collections::{BTreeMap, HashMap},
        num::NonZeroUsize,
        sync::{Arc, Mutex},
        time::Duration,
    };
    use tracing::{debug, warn};
    use types::Activity;

    const PAGE_SIZE: NonZeroUsize = NZUsize!(1024);
    const PAGE_CACHE_SIZE: NonZeroUsize = NZUsize!(10);

    /// Registers all validators using the oracle.
    async fn register_validators<P: PublicKey>(
        oracle: &mut Oracle<P>,
        validators: &[P],
    ) -> HashMap<
        P,
        (
            (Sender<P>, Receiver<P>),
            (Sender<P>, Receiver<P>),
            (Sender<P>, Receiver<P>),
        ),
    > {
        let mut registrations = HashMap::new();
        for validator in validators.iter() {
            let (pending_sender, pending_receiver) =
                oracle.register(validator.clone(), 0).await.unwrap();
            let (recovered_sender, recovered_receiver) =
                oracle.register(validator.clone(), 1).await.unwrap();
            let (resolver_sender, resolver_receiver) =
                oracle.register(validator.clone(), 2).await.unwrap();
            registrations.insert(
                validator.clone(),
                (
                    (pending_sender, pending_receiver),
                    (recovered_sender, recovered_receiver),
                    (resolver_sender, resolver_receiver),
                ),
            );
        }
        registrations
    }

    /// Enum to describe the action to take when linking validators.
    enum Action {
        Link(Link),
        Update(Link), // Unlink and then link
        Unlink,
    }

    /// Links (or unlinks) validators using the oracle.
    ///
    /// The `action` parameter determines the action (e.g. link, unlink) to take.
    /// The `restrict_to` function can be used to restrict the linking to certain connections,
    /// otherwise all validators will be linked to all other validators.
    async fn link_validators<P: PublicKey>(
        oracle: &mut Oracle<P>,
        validators: &[P],
        action: Action,
        restrict_to: Option<fn(usize, usize, usize) -> bool>,
    ) {
        for (i1, v1) in validators.iter().enumerate() {
            for (i2, v2) in validators.iter().enumerate() {
                // Ignore self
                if v2 == v1 {
                    continue;
                }

                // Restrict to certain connections
                if let Some(f) = restrict_to {
                    if !f(validators.len(), i1, i2) {
                        continue;
                    }
                }

                // Do any unlinking first
                match action {
                    Action::Update(_) | Action::Unlink => {
                        oracle.remove_link(v1.clone(), v2.clone()).await.unwrap();
                    }
                    _ => {}
                }

                // Do any linking after
                match action {
                    Action::Link(ref link) | Action::Update(ref link) => {
                        oracle
                            .add_link(v1.clone(), v2.clone(), link.clone())
                            .await
                            .unwrap();
                    }
                    _ => {}
                }
            }
        }
    }

    fn all_online<V: Variant>() {
        // Create context
        let n = 5;
        let threshold = quorum(n);
        let required_containers = 100;
        let activity_timeout = 10;
        let skip_timeout = 5;
        let namespace = b"consensus".to_vec();
        let executor = deterministic::Runner::timed(Duration::from_secs(30));
        executor.start(|mut context| async move {
            // Create simulated network
            let (network, mut oracle) = Network::new(
                context.with_label("network"),
                Config {
                    max_size: 1024 * 1024,
<<<<<<< HEAD
                    ignore_blocks: true,
=======
                    disconnect_on_block: true,
>>>>>>> 92870f39
                },
            );

            // Start network
            network.start();

            // Register participants
            let mut schemes = Vec::new();
            let mut validators = Vec::new();
            for i in 0..n {
                let scheme = PrivateKey::from_seed(i as u64);
                let pk = scheme.public_key();
                schemes.push(scheme);
                validators.push(pk);
            }
            validators.sort();
            schemes.sort_by_key(|s| s.public_key());
            let mut registrations = register_validators(&mut oracle, &validators).await;

            // Link all validators
            let link = Link {
                latency: Duration::from_millis(10),
                jitter: Duration::from_millis(1),
                success_rate: 1.0,
            };
            link_validators(&mut oracle, &validators, Action::Link(link), None).await;

            // Derive threshold
            let (polynomial, shares) =
                ops::generate_shares::<_, V>(&mut context, None, n, threshold);

            // Create engines
            let relay = Arc::new(mocks::relay::Relay::new());
            let mut supervisors = Vec::new();
            let mut engine_handlers = Vec::new();
            for (idx, scheme) in schemes.into_iter().enumerate() {
                // Create scheme context
                let context = context.with_label(&format!("validator-{}", scheme.public_key()));

                // Configure engine
                let validator = scheme.public_key();
                let mut participants = BTreeMap::new();
                participants.insert(
                    0,
                    (
                        polynomial.clone(),
                        validators.clone(),
                        Some(shares[idx].clone()),
                    ),
                );
                let supervisor_config = mocks::supervisor::Config::<_, V> {
                    namespace: namespace.clone(),
                    participants,
                };
                let supervisor = mocks::supervisor::Supervisor::new(supervisor_config);
                supervisors.push(supervisor.clone());
                let application_cfg = mocks::application::Config {
                    hasher: Sha256::default(),
                    relay: relay.clone(),
                    participant: validator.clone(),
                    propose_latency: (10.0, 5.0),
                    verify_latency: (10.0, 5.0),
                };
                let (actor, application) = mocks::application::Application::new(
                    context.with_label("application"),
                    application_cfg,
                );
                actor.start();
                let blocker = oracle.control(scheme.public_key());
                let cfg = config::Config {
                    crypto: scheme,
                    blocker,
                    automaton: application.clone(),
                    relay: application.clone(),
                    reporter: supervisor.clone(),
                    supervisor,
                    partition: validator.to_string(),
                    mailbox_size: 1024,
                    epoch: 333,
                    namespace: namespace.clone(),
                    leader_timeout: Duration::from_secs(1),
                    notarization_timeout: Duration::from_secs(2),
                    nullify_retry: Duration::from_secs(10),
                    fetch_timeout: Duration::from_secs(1),
                    activity_timeout,
                    skip_timeout,
                    max_fetch_count: 1,
                    fetch_rate_per_peer: Quota::per_second(NZU32!(1)),
                    fetch_concurrent: 1,
                    replay_buffer: NZUsize!(1024 * 1024),
                    write_buffer: NZUsize!(1024 * 1024),
                    buffer_pool: PoolRef::new(PAGE_SIZE, PAGE_CACHE_SIZE),
                };
                let engine = Engine::new(context.with_label("engine"), cfg);

                // Start engine
                let (pending, recovered, resolver) = registrations
                    .remove(&validator)
                    .expect("validator should be registered");
                engine_handlers.push(engine.start(pending, recovered, resolver));
            }

            // Wait for all engines to finish
            let mut finalizers = Vec::new();
            for supervisor in supervisors.iter_mut() {
                let (mut latest, mut monitor) = supervisor.subscribe().await;
                finalizers.push(context.with_label("finalizer").spawn(move |_| async move {
                    while latest < required_containers {
                        latest = monitor.next().await.expect("event missing");
                    }
                }));
            }
            join_all(finalizers).await;

            // Check supervisors for correct activity
            let latest_complete = required_containers - activity_timeout;
            for supervisor in supervisors.iter() {
                // Ensure no faults
                {
                    let faults = supervisor.faults.lock().unwrap();
                    assert!(faults.is_empty());
                }

                // Ensure no invalid signatures
                {
                    let invalid = supervisor.invalid.lock().unwrap();
                    assert_eq!(*invalid, 0);
                }

                // Ensure seeds for all views
                {
                    let seeds = supervisor.seeds.lock().unwrap();
                    for view in 1..latest_complete {
                        // Ensure seed for every view
                        if !seeds.contains_key(&view) {
                            panic!("view: {view}");
                        }
                    }
                }

                // Ensure no forks
                let mut notarized = HashMap::new();
                let mut finalized = HashMap::new();
                {
                    let notarizes = supervisor.notarizes.lock().unwrap();
                    for view in 1..latest_complete {
                        // Ensure only one payload proposed per view
                        let Some(payloads) = notarizes.get(&view) else {
                            continue;
                        };
                        if payloads.len() > 1 {
                            panic!("view: {view}");
                        }
                        let (digest, notarizers) = payloads.iter().next().unwrap();
                        notarized.insert(view, *digest);

                        if notarizers.len() < threshold as usize {
                            // We can't verify that everyone participated at every view because some nodes may
                            // have started later.
                            panic!("view: {view}");
                        }
                    }
                }
                {
                    let notarizations = supervisor.notarizations.lock().unwrap();
                    for view in 1..latest_complete {
                        // Ensure notarization matches digest from notarizes
                        let Some(notarization) = notarizations.get(&view) else {
                            continue;
                        };
                        let Some(digest) = notarized.get(&view) else {
                            continue;
                        };
                        assert_eq!(&notarization.proposal.payload, digest);
                    }
                }
                {
                    let finalizes = supervisor.finalizes.lock().unwrap();
                    for view in 1..latest_complete {
                        // Ensure only one payload proposed per view
                        let Some(payloads) = finalizes.get(&view) else {
                            continue;
                        };
                        if payloads.len() > 1 {
                            panic!("view: {view}");
                        }
                        let (digest, finalizers) = payloads.iter().next().unwrap();
                        finalized.insert(view, *digest);

                        // Only check at views below timeout
                        if view > latest_complete {
                            continue;
                        }

                        // Ensure everyone participating
                        if finalizers.len() < threshold as usize {
                            // We can't verify that everyone participated at every view because some nodes may
                            // have started later.
                            panic!("view: {view}");
                        }

                        // Ensure no nullifies for any finalizers
                        let nullifies = supervisor.nullifies.lock().unwrap();
                        let Some(nullifies) = nullifies.get(&view) else {
                            continue;
                        };
                        for (_, finalizers) in payloads.iter() {
                            for finalizer in finalizers.iter() {
                                if nullifies.contains(finalizer) {
                                    panic!("should not nullify and finalize at same view");
                                }
                            }
                        }
                    }
                }
                {
                    let finalizations = supervisor.finalizations.lock().unwrap();
                    for view in 1..latest_complete {
                        // Ensure finalization matches digest from finalizes
                        let Some(finalization) = finalizations.get(&view) else {
                            continue;
                        };
                        let Some(digest) = finalized.get(&view) else {
                            continue;
                        };
                        assert_eq!(&finalization.proposal.payload, digest);
                    }
                }
            }

            // Ensure no blocked connections
            let blocked = oracle.blocked().await.unwrap();
            assert!(blocked.is_empty());
        });
    }

    #[test_traced]
    fn test_all_online() {
        all_online::<MinPk>();
        all_online::<MinSig>();
    }

    fn observer<V: Variant>() {
        // Create context
        let n_active = 5;
        let threshold = quorum(n_active);
        let required_containers = 100;
        let activity_timeout = 10;
        let skip_timeout = 5;
        let namespace = b"consensus".to_vec();
        let executor = deterministic::Runner::timed(Duration::from_secs(30));
        executor.start(|mut context| async move {
            // Create simulated network
            let (network, mut oracle) = Network::new(
                context.with_label("network"),
                Config {
                    max_size: 1024 * 1024,
<<<<<<< HEAD
                    ignore_blocks: true,
=======
                    disconnect_on_block: true,
>>>>>>> 92870f39
                },
            );

            // Start network
            network.start();

            // Register participants (active)
            let mut schemes = Vec::new();
            let mut validators = Vec::new();
            for i in 0..n_active {
                let scheme = PrivateKey::from_seed(i as u64);
                let pk = scheme.public_key();
                schemes.push(scheme);
                validators.push(pk);
            }
            schemes.sort_by_key(|s| s.public_key());
            validators.sort();

            // Add observer (no share)
            let scheme_observer = PrivateKey::from_seed(n_active as u64);
            let pk_observer = scheme_observer.public_key();
            schemes.push(scheme_observer);

            // Register all (including observer) with the network
            let mut all_validators = validators.clone();
            all_validators.push(pk_observer.clone());
            all_validators.sort();
            let mut registrations = register_validators(&mut oracle, &all_validators).await;

            // Link all peers (including observer)
            let link = Link {
                latency: Duration::from_millis(10),
                jitter: Duration::from_millis(1),
                success_rate: 1.0,
            };
            link_validators(&mut oracle, &all_validators, Action::Link(link), None).await;

            // Derive threshold
            let (polynomial, shares) =
                ops::generate_shares::<_, V>(&mut context, None, n_active, threshold);

            // Create engines
            let relay = Arc::new(mocks::relay::Relay::new());
            let mut supervisors = Vec::new();

            for (idx, scheme) in schemes.into_iter().enumerate() {
                let is_observer = scheme.public_key() == pk_observer;

                // Create scheme context
                let context = context.with_label(&format!("validator-{}", scheme.public_key()));

                // Configure engine
                let validator = scheme.public_key();
                let mut participants = BTreeMap::new();
                let share = if is_observer {
                    None
                } else {
                    Some(shares[idx].clone())
                };
                participants.insert(0, (polynomial.clone(), validators.clone(), share));
                let supervisor_config = mocks::supervisor::Config::<_, V> {
                    namespace: namespace.clone(),
                    participants,
                };
                let supervisor = mocks::supervisor::Supervisor::new(supervisor_config);
                supervisors.push(supervisor.clone());
                let application_cfg = mocks::application::Config {
                    hasher: Sha256::default(),
                    relay: relay.clone(),
                    participant: validator.clone(),
                    propose_latency: (10.0, 5.0),
                    verify_latency: (10.0, 5.0),
                };
                let (actor, application) = mocks::application::Application::new(
                    context.with_label("application"),
                    application_cfg,
                );
                actor.start();
                let blocker = oracle.control(validator.clone());
                let cfg = config::Config {
                    crypto: scheme,
                    blocker,
                    automaton: application.clone(),
                    relay: application.clone(),
                    reporter: supervisor.clone(),
                    supervisor,
                    partition: validator.to_string(),
                    mailbox_size: 1024,
                    epoch: 333,
                    namespace: namespace.clone(),
                    leader_timeout: Duration::from_secs(1),
                    notarization_timeout: Duration::from_secs(2),
                    nullify_retry: Duration::from_secs(10),
                    fetch_timeout: Duration::from_secs(1),
                    activity_timeout,
                    skip_timeout,
                    max_fetch_count: 1,
                    fetch_rate_per_peer: Quota::per_second(NZU32!(1)),
                    fetch_concurrent: 1,
                    replay_buffer: NZUsize!(1024 * 1024),
                    write_buffer: NZUsize!(1024 * 1024),
                    buffer_pool: PoolRef::new(PAGE_SIZE, PAGE_CACHE_SIZE),
                };
                let engine = Engine::new(context.with_label("engine"), cfg);

                // Start engine
                let (pending, recovered, resolver) = registrations
                    .remove(&validator)
                    .expect("validator should be registered");
                engine.start(pending, recovered, resolver);
            }

            // Wait for all  engines to finish
            let mut finalizers = Vec::new();
            for supervisor in supervisors.iter_mut() {
                let (mut latest, mut monitor) = supervisor.subscribe().await;
                finalizers.push(context.with_label("finalizer").spawn(move |_| async move {
                    while latest < required_containers {
                        latest = monitor.next().await.expect("event missing");
                    }
                }));
            }
            join_all(finalizers).await;

            // Sanity check
            for supervisor in supervisors.iter() {
                // Ensure no faults or invalid signatures
                {
                    let faults = supervisor.faults.lock().unwrap();
                    assert!(faults.is_empty());
                }
                {
                    let invalid = supervisor.invalid.lock().unwrap();
                    assert_eq!(*invalid, 0);
                }

                // Ensure no blocked connections
                let blocked = oracle.blocked().await.unwrap();
                assert!(blocked.is_empty());
            }
        });
    }

    #[test_traced]
    fn test_observer() {
        observer::<MinPk>();
        observer::<MinSig>();
    }

    fn unclean_shutdown<V: Variant>() {
        // Create context
        let n = 5;
        let threshold = quorum(n);
        let required_containers = 100;
        let activity_timeout = 10;
        let skip_timeout = 5;
        let namespace = b"consensus".to_vec();

        // Derive threshold
        let mut rng = StdRng::seed_from_u64(0);
        let (polynomial, shares) = ops::generate_shares::<_, V>(&mut rng, None, n, threshold);

        // Random restarts every x seconds
        let shutdowns: Arc<Mutex<u64>> = Arc::new(Mutex::new(0));
        let supervised = Arc::new(Mutex::new(Vec::new()));
        let mut prev_checkpoint = None;

        loop {
            let namespace = namespace.clone();
            let shutdowns = shutdowns.clone();
            let supervised = supervised.clone();
            let polynomial = polynomial.clone();
            let shares = shares.clone();

            let f = |mut context: deterministic::Context| async move {
                // Create simulated network
                let (network, mut oracle) = Network::new(
                    context.with_label("network"),
                    Config {
                        max_size: 1024 * 1024,
<<<<<<< HEAD
                        ignore_blocks: true,
=======
                        disconnect_on_block: true,
>>>>>>> 92870f39
                    },
                );

                // Start network
                network.start();

                // Register participants
                let mut schemes = Vec::new();
                let mut validators = Vec::new();
                for i in 0..n {
                    let scheme = PrivateKey::from_seed(i as u64);
                    let pk = scheme.public_key();
                    schemes.push(scheme);
                    validators.push(pk);
                }
                validators.sort();
                schemes.sort_by_key(|s| s.public_key());
                let mut registrations = register_validators(&mut oracle, &validators).await;

                // Link all validators
                let link = Link {
                    latency: Duration::from_millis(50),
                    jitter: Duration::from_millis(50),
                    success_rate: 1.0,
                };
                link_validators(&mut oracle, &validators, Action::Link(link), None).await;

                // Create engines
                let relay = Arc::new(mocks::relay::Relay::new());
                let mut supervisors = HashMap::new();
                let mut engine_handlers = Vec::new();
                for (idx, scheme) in schemes.into_iter().enumerate() {
                    // Create scheme context
                    let context = context
                        .clone()
                        .with_label(&format!("validator-{}", scheme.public_key()));

                    // Configure engine
                    let validator = scheme.public_key();
                    let mut participants = BTreeMap::new();
                    participants.insert(
                        0,
                        (
                            polynomial.clone(),
                            validators.clone(),
                            Some(shares[idx].clone()),
                        ),
                    );
                    let supervisor_config = mocks::supervisor::Config::<_, V> {
                        namespace: namespace.clone(),
                        participants,
                    };
                    let supervisor = mocks::supervisor::Supervisor::new(supervisor_config);
                    supervisors.insert(validator.clone(), supervisor.clone());
                    let application_cfg = mocks::application::Config {
                        hasher: Sha256::default(),
                        relay: relay.clone(),
                        participant: validator.clone(),
                        propose_latency: (10.0, 5.0),
                        verify_latency: (10.0, 5.0),
                    };
                    let (actor, application) = mocks::application::Application::new(
                        context.with_label("application"),
                        application_cfg,
                    );
                    actor.start();
                    let blocker = oracle.control(scheme.public_key());
                    let cfg = config::Config {
                        crypto: scheme,
                        blocker,
                        automaton: application.clone(),
                        relay: application.clone(),
                        reporter: supervisor.clone(),
                        supervisor,
                        partition: validator.to_string(),
                        mailbox_size: 1024,
                        epoch: 333,
                        namespace: namespace.clone(),
                        leader_timeout: Duration::from_secs(1),
                        notarization_timeout: Duration::from_secs(2),
                        nullify_retry: Duration::from_secs(10),
                        fetch_timeout: Duration::from_secs(1),
                        activity_timeout,
                        skip_timeout,
                        max_fetch_count: 1,
                        fetch_rate_per_peer: Quota::per_second(NZU32!(1)),
                        fetch_concurrent: 1,
                        replay_buffer: NZUsize!(1024 * 1024),
                        write_buffer: NZUsize!(1024 * 1024),
                        buffer_pool: PoolRef::new(PAGE_SIZE, PAGE_CACHE_SIZE),
                    };
                    let engine = Engine::new(context.with_label("engine"), cfg);

                    // Start engine
                    let (pending, recovered, resolver) = registrations
                        .remove(&validator)
                        .expect("validator should be registered");
                    engine_handlers.push(engine.start(pending, recovered, resolver));
                }

                // Store all finalizer handles
                let mut finalizers = Vec::new();
                for (_, supervisor) in supervisors.iter_mut() {
                    let (mut latest, mut monitor) = supervisor.subscribe().await;
                    finalizers.push(context.with_label("finalizer").spawn(move |_| async move {
                        while latest < required_containers {
                            latest = monitor.next().await.expect("event missing");
                        }
                    }));
                }

                // Exit at random points for unclean shutdown of entire set
                let wait =
                    context.gen_range(Duration::from_millis(10)..Duration::from_millis(2_000));
                let result = select! {
                    _ = context.sleep(wait) => {
                        // Collect supervisors to check faults
                        {
                            let mut shutdowns = shutdowns.lock().unwrap();
                            debug!(shutdowns = *shutdowns, elapsed = ?wait, "restarting");
                            *shutdowns += 1;
                        }
                        supervised.lock().unwrap().push(supervisors);
                        false
                    },
                    _ = join_all(finalizers) => {
                        // Check supervisors for faults activity
                        let supervised = supervised.lock().unwrap();
                        for supervisors in supervised.iter() {
                            for (_, supervisor) in supervisors.iter() {
                                let faults = supervisor.faults.lock().unwrap();
                                assert!(faults.is_empty());
                            }
                        }
                        true
                    }
                };

                // Ensure no blocked connections
                let blocked = oracle.blocked().await.unwrap();
                assert!(blocked.is_empty());

                result
            };

            let (complete, checkpoint) = if let Some(prev_checkpoint) = prev_checkpoint {
                deterministic::Runner::from(prev_checkpoint)
            } else {
                deterministic::Runner::timed(Duration::from_secs(30))
            }
            .start_and_recover(f);

            // Check if we should exit
            if complete {
                break;
            }

            prev_checkpoint = Some(checkpoint);
        }
    }

    #[test_traced]
    fn test_unclean_shutdown() {
        unclean_shutdown::<MinPk>();
        unclean_shutdown::<MinSig>();
    }

    fn backfill<V: Variant>() {
        // Create context
        let n = 4;
        let threshold = quorum(n);
        let required_containers = 100;
        let activity_timeout = 10;
        let skip_timeout = 5;
        let namespace = b"consensus".to_vec();
        let executor = deterministic::Runner::timed(Duration::from_secs(720));
        executor.start(|mut context| async move {
            // Create simulated network
            let (network, mut oracle) = Network::new(
                context.with_label("network"),
                Config {
                    max_size: 1024 * 1024,
<<<<<<< HEAD
                    ignore_blocks: true,
=======
                    disconnect_on_block: true,
>>>>>>> 92870f39
                },
            );

            // Start network
            network.start();

            // Register participants
            let mut schemes = Vec::new();
            let mut validators = Vec::new();
            for i in 0..n {
                let scheme = PrivateKey::from_seed(i as u64);
                let pk = scheme.public_key();
                schemes.push(scheme);
                validators.push(pk);
            }
            validators.sort();
            schemes.sort_by_key(|s| s.public_key());
            let mut registrations = register_validators(&mut oracle, &validators).await;

            // Link all validators except first
            let link = Link {
                latency: Duration::from_millis(10),
                jitter: Duration::from_millis(1),
                success_rate: 1.0,
            };
            link_validators(
                &mut oracle,
                &validators,
                Action::Link(link),
                Some(|_, i, j| ![i, j].contains(&0usize)),
            )
            .await;

            // Derive threshold
            let (polynomial, shares) =
                ops::generate_shares::<_, V>(&mut context, None, n, threshold);

            // Create engines
            let relay = Arc::new(mocks::relay::Relay::new());
            let mut supervisors = Vec::new();
            let mut engine_handlers = Vec::new();
            for (idx_scheme, scheme) in schemes.iter().enumerate() {
                // Skip first peer
                if idx_scheme == 0 {
                    continue;
                }

                // Create scheme context
                let context = context.with_label(&format!("validator-{}", scheme.public_key()));

                // Configure engine
                let validator = scheme.public_key();
                let mut participants = BTreeMap::new();
                participants.insert(
                    0,
                    (
                        polynomial.clone(),
                        validators.clone(),
                        Some(shares[idx_scheme].clone()),
                    ),
                );
                let supervisor_config = mocks::supervisor::Config {
                    namespace: namespace.clone(),
                    participants,
                };
                let supervisor = mocks::supervisor::Supervisor::new(supervisor_config);
                supervisors.push(supervisor.clone());
                let application_cfg = mocks::application::Config {
                    hasher: Sha256::default(),
                    relay: relay.clone(),
                    participant: validator.clone(),
                    propose_latency: (10.0, 5.0),
                    verify_latency: (10.0, 5.0),
                };
                let (actor, application) = mocks::application::Application::new(
                    context.with_label("application"),
                    application_cfg,
                );
                actor.start();
                let blocker = oracle.control(scheme.public_key());
                let cfg = config::Config {
                    crypto: scheme.clone(),
                    blocker,
                    automaton: application.clone(),
                    relay: application.clone(),
                    reporter: supervisor.clone(),
                    supervisor,
                    partition: validator.to_string(),
                    mailbox_size: 1024,
                    epoch: 333,
                    namespace: namespace.clone(),
                    leader_timeout: Duration::from_secs(1),
                    notarization_timeout: Duration::from_secs(2),
                    nullify_retry: Duration::from_secs(10),
                    fetch_timeout: Duration::from_secs(1),
                    activity_timeout,
                    skip_timeout,
                    max_fetch_count: 1, // force many fetches
                    fetch_rate_per_peer: Quota::per_second(NZU32!(1)),
                    fetch_concurrent: 1,
                    replay_buffer: NZUsize!(1024 * 1024),
                    write_buffer: NZUsize!(1024 * 1024),
                    buffer_pool: PoolRef::new(PAGE_SIZE, PAGE_CACHE_SIZE),
                };
                let engine = Engine::new(context.with_label("engine"), cfg);

                // Start engine
                let (pending, recovered, resolver) = registrations
                    .remove(&validator)
                    .expect("validator should be registered");
                engine_handlers.push(engine.start(pending, recovered, resolver));
            }

            // Wait for all engines to finish
            let mut finalizers = Vec::new();
            for supervisor in supervisors.iter_mut() {
                let (mut latest, mut monitor) = supervisor.subscribe().await;
                finalizers.push(context.with_label("finalizer").spawn(move |_| async move {
                    while latest < required_containers {
                        latest = monitor.next().await.expect("event missing");
                    }
                }));
            }
            join_all(finalizers).await;

            // Degrade network connections for online peers
            let link = Link {
                latency: Duration::from_secs(3),
                jitter: Duration::from_millis(0),
                success_rate: 1.0,
            };
            link_validators(
                &mut oracle,
                &validators,
                Action::Update(link.clone()),
                Some(|_, i, j| ![i, j].contains(&0usize)),
            )
            .await;

            // Wait for nullifications to accrue
            context.sleep(Duration::from_secs(120)).await;

            // Unlink second peer from all (except first)
            link_validators(
                &mut oracle,
                &validators,
                Action::Unlink,
                Some(|_, i, j| [i, j].contains(&1usize) && ![i, j].contains(&0usize)),
            )
            .await;

            // Configure engine for first peer
            let scheme = schemes[0].clone();
            let validator = scheme.public_key();
            let context = context.with_label(&format!("validator-{validator}"));

            // Link first peer to all (except second)
            link_validators(
                &mut oracle,
                &validators,
                Action::Link(link),
                Some(|_, i, j| [i, j].contains(&0usize) && ![i, j].contains(&1usize)),
            )
            .await;

            // Restore network connections for all online peers
            let link = Link {
                latency: Duration::from_millis(10),
                jitter: Duration::from_millis(3),
                success_rate: 1.0,
            };
            link_validators(
                &mut oracle,
                &validators,
                Action::Update(link),
                Some(|_, i, j| ![i, j].contains(&1usize)),
            )
            .await;

            // Configure engine
            let mut participants = BTreeMap::new();
            participants.insert(
                0,
                (
                    polynomial.clone(),
                    validators.clone(),
                    Some(shares[0].clone()),
                ),
            );
            let supervisor_config = mocks::supervisor::Config::<_, V> {
                namespace: namespace.clone(),
                participants,
            };
            let mut supervisor = mocks::supervisor::Supervisor::new(supervisor_config);
            supervisors.push(supervisor.clone());
            let application_cfg = mocks::application::Config {
                hasher: Sha256::default(),
                relay: relay.clone(),
                participant: validator.clone(),
                propose_latency: (10.0, 5.0),
                verify_latency: (10.0, 5.0),
            };
            let (actor, application) = mocks::application::Application::new(
                context.with_label("application"),
                application_cfg,
            );
            actor.start();
            let blocker = oracle.control(scheme.public_key());
            let cfg = config::Config {
                crypto: scheme,
                blocker,
                automaton: application.clone(),
                relay: application.clone(),
                reporter: supervisor.clone(),
                supervisor: supervisor.clone(),
                partition: validator.to_string(),
                mailbox_size: 1024,
                epoch: 333,
                namespace: namespace.clone(),
                leader_timeout: Duration::from_secs(1),
                notarization_timeout: Duration::from_secs(2),
                nullify_retry: Duration::from_secs(10),
                fetch_timeout: Duration::from_secs(1),
                activity_timeout,
                skip_timeout,
                max_fetch_count: 1,
                fetch_rate_per_peer: Quota::per_second(NZU32!(1)),
                fetch_concurrent: 1,
                replay_buffer: NZUsize!(1024 * 1024),
                write_buffer: NZUsize!(1024 * 1024),
                buffer_pool: PoolRef::new(PAGE_SIZE, PAGE_CACHE_SIZE),
            };
            let engine = Engine::new(context.with_label("engine"), cfg);

            // Start engine
            let (pending, recovered, resolver) = registrations
                .remove(&validator)
                .expect("validator should be registered");
            engine_handlers.push(engine.start(pending, recovered, resolver));

            // Wait for new engine to finalize required
            let (mut latest, mut monitor) = supervisor.subscribe().await;
            while latest < required_containers {
                latest = monitor.next().await.expect("event missing");
            }

            // Ensure no blocked connections
            let blocked = oracle.blocked().await.unwrap();
            assert!(blocked.is_empty());
        });
    }

    #[test_traced]
    fn test_backfill() {
        backfill::<MinPk>();
        backfill::<MinSig>();
    }

    fn one_offline<V: Variant>() {
        // Create context
        let n = 5;
        let threshold = quorum(n);
        let required_containers = 100;
        let activity_timeout = 10;
        let skip_timeout = 5;
        let max_exceptions = 10;
        let namespace = b"consensus".to_vec();
        let executor = deterministic::Runner::timed(Duration::from_secs(30));
        executor.start(|mut context| async move {
            // Create simulated network
            let (network, mut oracle) = Network::new(
                context.with_label("network"),
                Config {
                    max_size: 1024 * 1024,
<<<<<<< HEAD
                    ignore_blocks: true,
=======
                    disconnect_on_block: true,
>>>>>>> 92870f39
                },
            );

            // Start network
            network.start();

            // Register participants
            let mut schemes = Vec::new();
            let mut validators = Vec::new();
            for i in 0..n {
                let scheme = PrivateKey::from_seed(i as u64);
                let pk = scheme.public_key();
                schemes.push(scheme);
                validators.push(pk);
            }
            validators.sort();
            schemes.sort_by_key(|s| s.public_key());
            let mut registrations = register_validators(&mut oracle, &validators).await;

            // Link all validators except first
            let link = Link {
                latency: Duration::from_millis(10),
                jitter: Duration::from_millis(1),
                success_rate: 1.0,
            };
            link_validators(
                &mut oracle,
                &validators,
                Action::Link(link),
                Some(|_, i, j| ![i, j].contains(&0usize)),
            )
            .await;

            // Derive threshold
            let (polynomial, shares) =
                ops::generate_shares::<_, V>(&mut context, None, n, threshold);

            // Create engines
            let relay = Arc::new(mocks::relay::Relay::new());
            let mut supervisors = Vec::new();
            let mut engine_handlers = Vec::new();
            for (idx_scheme, scheme) in schemes.into_iter().enumerate() {
                // Skip first peer
                if idx_scheme == 0 {
                    continue;
                }

                // Create scheme context
                let context = context.with_label(&format!("validator-{}", scheme.public_key()));

                // Configure engine
                let validator = scheme.public_key();
                let mut participants = BTreeMap::new();
                participants.insert(
                    0,
                    (
                        polynomial.clone(),
                        validators.clone(),
                        Some(shares[idx_scheme].clone()),
                    ),
                );
                let supervisor_config = mocks::supervisor::Config::<_, V> {
                    namespace: namespace.clone(),
                    participants,
                };
                let supervisor = mocks::supervisor::Supervisor::new(supervisor_config);
                supervisors.push(supervisor.clone());
                let application_cfg = mocks::application::Config {
                    hasher: Sha256::default(),
                    relay: relay.clone(),
                    participant: validator.clone(),
                    propose_latency: (10.0, 5.0),
                    verify_latency: (10.0, 5.0),
                };
                let (actor, application) = mocks::application::Application::new(
                    context.with_label("application"),
                    application_cfg,
                );
                actor.start();
                let blocker = oracle.control(scheme.public_key());
                let cfg = config::Config {
                    crypto: scheme,
                    blocker,
                    automaton: application.clone(),
                    relay: application.clone(),
                    reporter: supervisor.clone(),
                    supervisor,
                    partition: validator.to_string(),
                    mailbox_size: 1024,
                    epoch: 333,
                    namespace: namespace.clone(),
                    leader_timeout: Duration::from_secs(1),
                    notarization_timeout: Duration::from_secs(2),
                    nullify_retry: Duration::from_secs(10),
                    fetch_timeout: Duration::from_secs(1),
                    activity_timeout,
                    skip_timeout,
                    max_fetch_count: 1,
                    fetch_rate_per_peer: Quota::per_second(NZU32!(1)),
                    fetch_concurrent: 1,
                    replay_buffer: NZUsize!(1024 * 1024),
                    write_buffer: NZUsize!(1024 * 1024),
                    buffer_pool: PoolRef::new(PAGE_SIZE, PAGE_CACHE_SIZE),
                };
                let engine = Engine::new(context.with_label("engine"), cfg);

                // Start engine
                let (pending, recovered, resolver) = registrations
                    .remove(&validator)
                    .expect("validator should be registered");
                engine_handlers.push(engine.start(pending, recovered, resolver));
            }

            // Wait for all engines to finish
            let mut finalizers = Vec::new();
            for supervisor in supervisors.iter_mut() {
                let (mut latest, mut monitor) = supervisor.subscribe().await;
                finalizers.push(context.with_label("finalizer").spawn(move |_| async move {
                    while latest < required_containers {
                        latest = monitor.next().await.expect("event missing");
                    }
                }));
            }
            join_all(finalizers).await;

            // Check supervisors for correct activity
            let exceptions = 0;
            let offline = &validators[0];
            for supervisor in supervisors.iter() {
                // Ensure no faults
                {
                    let faults = supervisor.faults.lock().unwrap();
                    assert!(faults.is_empty());
                }

                // Ensure no invalid signatures
                {
                    let invalid = supervisor.invalid.lock().unwrap();
                    assert_eq!(*invalid, 0);
                }

                // Ensure offline node is never active
                let mut exceptions = 0;
                {
                    let notarizes = supervisor.notarizes.lock().unwrap();
                    for (view, payloads) in notarizes.iter() {
                        for (_, participants) in payloads.iter() {
                            if participants.contains(offline) {
                                panic!("view: {view}");
                            }
                        }
                    }
                }
                {
                    let nullifies = supervisor.nullifies.lock().unwrap();
                    for (view, participants) in nullifies.iter() {
                        if participants.contains(offline) {
                            panic!("view: {view}");
                        }
                    }
                }
                {
                    let finalizes = supervisor.finalizes.lock().unwrap();
                    for (view, payloads) in finalizes.iter() {
                        for (_, finalizers) in payloads.iter() {
                            if finalizers.contains(offline) {
                                panic!("view: {view}");
                            }
                        }
                    }
                }

                // Identify offline views
                let mut offline_views = Vec::new();
                {
                    let leaders = supervisor.leaders.lock().unwrap();
                    for (view, leader) in leaders.iter() {
                        if leader == offline {
                            offline_views.push(*view);
                        }
                    }
                }
                assert!(!offline_views.is_empty());

                // Ensure nullifies/nullification collected for offline node
                {
                    let nullifies = supervisor.nullifies.lock().unwrap();
                    for view in offline_views.iter() {
                        let nullifies = nullifies.get(view).map_or(0, |n| n.len());
                        if nullifies < threshold as usize {
                            warn!("missing expected view nullifies: {}", view);
                            exceptions += 1;
                        }
                    }
                }
                {
                    let nullifications = supervisor.nullifications.lock().unwrap();
                    for view in offline_views.iter() {
                        if !nullifications.contains_key(view) {
                            warn!("missing expected view nullifies: {}", view);
                            exceptions += 1;
                        }
                    }
                }

                // Ensure exceptions within allowed
                assert!(exceptions <= max_exceptions);
            }
            assert!(exceptions <= max_exceptions);

            // Ensure no blocked connections
            let blocked = oracle.blocked().await.unwrap();
            assert!(blocked.is_empty());

            // Ensure we are skipping views
            let encoded = context.encode();
            let lines = encoded.lines();
            let mut skipped_views = 0;
            let mut nodes_skipping = 0;
            for line in lines {
                if line.contains("_engine_voter_skipped_views_total") {
                    let parts: Vec<&str> = line.split_whitespace().collect();
                    if let Some(number_str) = parts.last() {
                        if let Ok(number) = number_str.parse::<u64>() {
                            if number > 0 {
                                nodes_skipping += 1;
                            }
                            if number > skipped_views {
                                skipped_views = number;
                            }
                        }
                    }
                }
            }
            assert!(
                skipped_views > 0,
                "expected skipped views to be greater than 0"
            );
            assert_eq!(
                nodes_skipping,
                n - 1,
                "expected all online nodes to be skipping views"
            );
        });
    }

    #[test_traced]
    fn test_one_offline() {
        one_offline::<MinPk>();
        one_offline::<MinSig>();
    }

    fn slow_validator<V: Variant>() {
        // Create context
        let n = 5;
        let threshold = quorum(n);
        let required_containers = 50;
        let activity_timeout = 10;
        let skip_timeout = 5;
        let namespace = b"consensus".to_vec();
        let executor = deterministic::Runner::timed(Duration::from_secs(30));
        executor.start(|mut context| async move {
            // Create simulated network
            let (network, mut oracle) = Network::new(
                context.with_label("network"),
                Config {
                    max_size: 1024 * 1024,
<<<<<<< HEAD
                    ignore_blocks: true,
=======
                    disconnect_on_block: true,
>>>>>>> 92870f39
                },
            );

            // Start network
            network.start();

            // Register participants
            let mut schemes = Vec::new();
            let mut validators = Vec::new();
            for i in 0..n {
                let scheme = PrivateKey::from_seed(i as u64);
                let pk = scheme.public_key();
                schemes.push(scheme);
                validators.push(pk);
            }
            validators.sort();
            schemes.sort_by_key(|s| s.public_key());
            let mut registrations = register_validators(&mut oracle, &validators).await;

            // Link all validators
            let link = Link {
                latency: Duration::from_millis(10),
                jitter: Duration::from_millis(1),
                success_rate: 1.0,
            };
            link_validators(&mut oracle, &validators, Action::Link(link), None).await;

            // Derive threshold
            let (polynomial, shares) =
                ops::generate_shares::<_, V>(&mut context, None, n, threshold);

            // Create engines
            let relay = Arc::new(mocks::relay::Relay::new());
            let mut supervisors = Vec::new();
            let mut engine_handlers = Vec::new();
            for (idx_scheme, scheme) in schemes.into_iter().enumerate() {
                // Create scheme context
                let context = context.with_label(&format!("validator-{}", scheme.public_key()));

                // Configure engine
                let validator = scheme.public_key();
                let mut participants = BTreeMap::new();
                participants.insert(
                    0,
                    (
                        polynomial.clone(),
                        validators.clone(),
                        Some(shares[idx_scheme].clone()),
                    ),
                );
                let supervisor_config = mocks::supervisor::Config::<_, V> {
                    namespace: namespace.clone(),
                    participants,
                };
                let supervisor = mocks::supervisor::Supervisor::new(supervisor_config);
                supervisors.push(supervisor.clone());
                let application_cfg = if idx_scheme == 0 {
                    mocks::application::Config {
                        hasher: Sha256::default(),
                        relay: relay.clone(),
                        participant: validator.clone(),
                        propose_latency: (10_000.0, 0.0),
                        verify_latency: (10_000.0, 5.0),
                    }
                } else {
                    mocks::application::Config {
                        hasher: Sha256::default(),
                        relay: relay.clone(),
                        participant: validator.clone(),
                        propose_latency: (10.0, 5.0),
                        verify_latency: (10.0, 5.0),
                    }
                };
                let (actor, application) = mocks::application::Application::new(
                    context.with_label("application"),
                    application_cfg,
                );
                actor.start();
                let blocker = oracle.control(scheme.public_key());
                let cfg = config::Config {
                    crypto: scheme,
                    blocker,
                    automaton: application.clone(),
                    relay: application.clone(),
                    reporter: supervisor.clone(),
                    supervisor,
                    partition: validator.to_string(),
                    mailbox_size: 1024,
                    epoch: 333,
                    namespace: namespace.clone(),
                    leader_timeout: Duration::from_secs(1),
                    notarization_timeout: Duration::from_secs(2),
                    nullify_retry: Duration::from_secs(10),
                    fetch_timeout: Duration::from_secs(1),
                    activity_timeout,
                    skip_timeout,
                    max_fetch_count: 1,
                    fetch_rate_per_peer: Quota::per_second(NZU32!(1)),
                    fetch_concurrent: 1,
                    replay_buffer: NZUsize!(1024 * 1024),
                    write_buffer: NZUsize!(1024 * 1024),
                    buffer_pool: PoolRef::new(PAGE_SIZE, PAGE_CACHE_SIZE),
                };
                let engine = Engine::new(context.with_label("engine"), cfg);

                // Start engine
                let (pending, recovered, resolver) = registrations
                    .remove(&validator)
                    .expect("validator should be registered");
                engine_handlers.push(engine.start(pending, recovered, resolver));
            }

            // Wait for all engines to finish
            let mut finalizers = Vec::new();
            for supervisor in supervisors.iter_mut() {
                let (mut latest, mut monitor) = supervisor.subscribe().await;
                finalizers.push(context.with_label("finalizer").spawn(move |_| async move {
                    while latest < required_containers {
                        latest = monitor.next().await.expect("event missing");
                    }
                }));
            }
            join_all(finalizers).await;

            // Check supervisors for correct activity
            let slow = &validators[0];
            for supervisor in supervisors.iter() {
                // Ensure no faults
                {
                    let faults = supervisor.faults.lock().unwrap();
                    assert!(faults.is_empty());
                }

                // Ensure no invalid signatures
                {
                    let invalid = supervisor.invalid.lock().unwrap();
                    assert_eq!(*invalid, 0);
                }

                // Ensure slow node never emits a notarize or finalize (will never finish verification in a timely manner)
                {
                    let notarizes = supervisor.notarizes.lock().unwrap();
                    for (view, payloads) in notarizes.iter() {
                        for (_, participants) in payloads.iter() {
                            if participants.contains(slow) {
                                panic!("view: {view}");
                            }
                        }
                    }
                }
                {
                    let finalizes = supervisor.finalizes.lock().unwrap();
                    for (view, payloads) in finalizes.iter() {
                        for (_, finalizers) in payloads.iter() {
                            if finalizers.contains(slow) {
                                panic!("view: {view}");
                            }
                        }
                    }
                }
            }

            // Ensure no blocked connections
            let blocked = oracle.blocked().await.unwrap();
            assert!(blocked.is_empty());
        });
    }

    #[test_traced]
    fn test_slow_validator() {
        slow_validator::<MinPk>();
        slow_validator::<MinSig>();
    }

    fn all_recovery<V: Variant>() {
        // Create context
        let n = 5;
        let threshold = quorum(n);
        let required_containers = 100;
        let activity_timeout = 10;
        let skip_timeout = 2;
        let namespace = b"consensus".to_vec();
        let executor = deterministic::Runner::timed(Duration::from_secs(180));
        executor.start(|mut context| async move {
            // Create simulated network
            let (network, mut oracle) = Network::new(
                context.with_label("network"),
                Config {
                    max_size: 1024 * 1024,
<<<<<<< HEAD
                    ignore_blocks: true,
=======
                    disconnect_on_block: false,
>>>>>>> 92870f39
                },
            );

            // Start network
            network.start();

            // Register participants
            let mut schemes = Vec::new();
            let mut validators = Vec::new();
            for i in 0..n {
                let scheme = PrivateKey::from_seed(i as u64);
                let pk = scheme.public_key();
                schemes.push(scheme);
                validators.push(pk);
            }
            validators.sort();
            schemes.sort_by_key(|s| s.public_key());
            let mut registrations = register_validators(&mut oracle, &validators).await;

            // Link all validators
            let link = Link {
                latency: Duration::from_secs(3),
                jitter: Duration::from_millis(0),
                success_rate: 1.0,
            };
            link_validators(&mut oracle, &validators, Action::Link(link), None).await;

            // Derive threshold
            let (polynomial, shares) =
                ops::generate_shares::<_, V>(&mut context, None, n, threshold);

            // Create engines
            let relay = Arc::new(mocks::relay::Relay::new());
            let mut supervisors = Vec::new();
            let mut engine_handlers = Vec::new();
            for (idx, scheme) in schemes.iter().enumerate() {
                // Create scheme context
                let context = context.with_label(&format!("validator-{}", scheme.public_key()));

                // Configure engine
                let validator = scheme.public_key();
                let mut participants = BTreeMap::new();
                participants.insert(
                    0,
                    (
                        polynomial.clone(),
                        validators.clone(),
                        Some(shares[idx].clone()),
                    ),
                );
                let supervisor_config = mocks::supervisor::Config::<_, V> {
                    namespace: namespace.clone(),
                    participants,
                };
                let supervisor = mocks::supervisor::Supervisor::new(supervisor_config);
                supervisors.push(supervisor.clone());
                let application_cfg = mocks::application::Config {
                    hasher: Sha256::default(),
                    relay: relay.clone(),
                    participant: validator.clone(),
                    propose_latency: (10.0, 5.0),
                    verify_latency: (10.0, 5.0),
                };
                let (actor, application) = mocks::application::Application::new(
                    context.with_label("application"),
                    application_cfg,
                );
                actor.start();
                let blocker = oracle.control(scheme.public_key());
                let cfg = config::Config {
                    crypto: scheme.clone(),
                    blocker,
                    automaton: application.clone(),
                    relay: application.clone(),
                    reporter: supervisor.clone(),
                    supervisor,
                    partition: validator.to_string(),
                    mailbox_size: 1024,
                    epoch: 333,
                    namespace: namespace.clone(),
                    leader_timeout: Duration::from_secs(1),
                    notarization_timeout: Duration::from_secs(2),
                    nullify_retry: Duration::from_secs(10),
                    fetch_timeout: Duration::from_secs(1),
                    activity_timeout,
                    skip_timeout,
                    max_fetch_count: 1,
                    fetch_rate_per_peer: Quota::per_second(NZU32!(1)),
                    fetch_concurrent: 1,
                    replay_buffer: NZUsize!(1024 * 1024),
                    write_buffer: NZUsize!(1024 * 1024),
                    buffer_pool: PoolRef::new(PAGE_SIZE, PAGE_CACHE_SIZE),
                };
                let engine = Engine::new(context.with_label("engine"), cfg);

                // Start engine
                let (pending, recovered, resolver) = registrations
                    .remove(&validator)
                    .expect("validator should be registered");
                engine_handlers.push(engine.start(pending, recovered, resolver));
            }

            // Wait for a few virtual minutes (shouldn't finalize anything)
            let mut finalizers = Vec::new();
            for supervisor in supervisors.iter_mut() {
                let (_, mut monitor) = supervisor.subscribe().await;
                finalizers.push(
                    context
                        .with_label("finalizer")
                        .spawn(move |context| async move {
                            select! {
                                _timeout = context.sleep(Duration::from_secs(60)) => {},
                                _done = monitor.next() => {
                                    panic!("engine should not notarize or finalize anything");
                                }
                            }
                        }),
                );
            }
            join_all(finalizers).await;

            // Unlink all validators to get latest view
            link_validators(&mut oracle, &validators, Action::Unlink, None).await;

            // Wait for a virtual minute (nothing should happen)
            context.sleep(Duration::from_secs(60)).await;

            // Get latest view
            let mut latest = 0;
            for supervisor in supervisors.iter() {
                let nullifies = supervisor.nullifies.lock().unwrap();
                let max = nullifies.keys().max().unwrap();
                if *max > latest {
                    latest = *max;
                }
            }

            // Update links
            let link = Link {
                latency: Duration::from_millis(10),
                jitter: Duration::from_millis(1),
                success_rate: 1.0,
            };
            link_validators(&mut oracle, &validators, Action::Link(link), None).await;

            // Wait for all engines to finish
            let mut finalizers = Vec::new();
            for supervisor in supervisors.iter_mut() {
                let (mut latest, mut monitor) = supervisor.subscribe().await;
                finalizers.push(context.with_label("finalizer").spawn(move |_| async move {
                    while latest < required_containers {
                        latest = monitor.next().await.expect("event missing");
                    }
                }));
            }
            join_all(finalizers).await;

            // Check supervisors for correct activity
            for supervisor in supervisors.iter() {
                // Ensure no faults
                {
                    let faults = supervisor.faults.lock().unwrap();
                    assert!(faults.is_empty());
                }

                // Ensure no invalid signatures
                {
                    let invalid = supervisor.invalid.lock().unwrap();
                    assert_eq!(*invalid, 0);
                }

                // Ensure quick recovery.
                //
                // If the skip timeout isn't implemented correctly, we may go many views before participants
                // start to consider a validator's proposal.
                {
                    // Ensure nearly all views around latest finalize
                    let mut found = 0;
                    let finalizations = supervisor.finalizations.lock().unwrap();
                    for i in latest..latest + activity_timeout {
                        if finalizations.contains_key(&i) {
                            found += 1;
                        }
                    }
                    assert!(found >= activity_timeout - 2, "found: {found}");
                }
            }

            // Ensure no blocked connections
            let blocked = oracle.blocked().await.unwrap();
            assert!(blocked.is_empty());
        });
    }

    #[test_traced]
    fn test_all_recovery() {
        all_recovery::<MinPk>();
        all_recovery::<MinSig>();
    }

    fn partition<V: Variant>() {
        // Create context
        let n = 10;
        let threshold = quorum(n);
        let required_containers = 50;
        let activity_timeout = 10;
        let skip_timeout = 5;
        let namespace = b"consensus".to_vec();
        let executor = deterministic::Runner::timed(Duration::from_secs(900));
        executor.start(|mut context| async move {
            // Create simulated network
            let (network, mut oracle) = Network::new(
                context.with_label("network"),
                Config {
                    max_size: 1024 * 1024,
<<<<<<< HEAD
                    ignore_blocks: true,
=======
                    disconnect_on_block: false,
>>>>>>> 92870f39
                },
            );

            // Start network
            network.start();

            // Register participants
            let mut schemes = Vec::new();
            let mut validators = Vec::new();
            for i in 0..n {
                let scheme = PrivateKey::from_seed(i as u64);
                let pk = scheme.public_key();
                schemes.push(scheme);
                validators.push(pk);
            }
            validators.sort();
            schemes.sort_by_key(|s| s.public_key());
            let mut registrations = register_validators(&mut oracle, &validators).await;

            // Link all validators
            let link = Link {
                latency: Duration::from_millis(10),
                jitter: Duration::from_millis(1),
                success_rate: 1.0,
            };
            link_validators(&mut oracle, &validators, Action::Link(link.clone()), None).await;

            // Derive threshold
            let (polynomial, shares) =
                ops::generate_shares::<_, V>(&mut context, None, n, threshold);

            // Create engines
            let relay = Arc::new(mocks::relay::Relay::new());
            let mut supervisors = Vec::new();
            let mut engine_handlers = Vec::new();
            for (idx, scheme) in schemes.iter().enumerate() {
                // Create scheme context
                let context = context.with_label(&format!("validator-{}", scheme.public_key()));

                // Configure engine
                let validator = scheme.public_key();
                let mut participants = BTreeMap::new();
                participants.insert(
                    0,
                    (
                        polynomial.clone(),
                        validators.clone(),
                        Some(shares[idx].clone()),
                    ),
                );
                let supervisor_config = mocks::supervisor::Config::<_, V> {
                    namespace: namespace.clone(),
                    participants,
                };
                let supervisor = mocks::supervisor::Supervisor::new(supervisor_config);
                supervisors.push(supervisor.clone());
                let application_cfg = mocks::application::Config {
                    hasher: Sha256::default(),
                    relay: relay.clone(),
                    participant: validator.clone(),
                    propose_latency: (10.0, 5.0),
                    verify_latency: (10.0, 5.0),
                };
                let (actor, application) = mocks::application::Application::new(
                    context.with_label("application"),
                    application_cfg,
                );
                actor.start();
                let blocker = oracle.control(scheme.public_key());
                let cfg = config::Config {
                    crypto: scheme.clone(),
                    blocker,
                    automaton: application.clone(),
                    relay: application.clone(),
                    reporter: supervisor.clone(),
                    supervisor,
                    partition: validator.to_string(),
                    mailbox_size: 1024,
                    epoch: 333,
                    namespace: namespace.clone(),
                    leader_timeout: Duration::from_secs(1),
                    notarization_timeout: Duration::from_secs(2),
                    nullify_retry: Duration::from_secs(10),
                    fetch_timeout: Duration::from_secs(1),
                    activity_timeout,
                    skip_timeout,
                    max_fetch_count: 1,
                    fetch_rate_per_peer: Quota::per_second(NZU32!(1)),
                    fetch_concurrent: 1,
                    replay_buffer: NZUsize!(1024 * 1024),
                    write_buffer: NZUsize!(1024 * 1024),
                    buffer_pool: PoolRef::new(PAGE_SIZE, PAGE_CACHE_SIZE),
                };
                let engine = Engine::new(context.with_label("engine"), cfg);

                // Start engine
                let (pending, recovered, resolver) = registrations
                    .remove(&validator)
                    .expect("validator should be registered");
                engine_handlers.push(engine.start(pending, recovered, resolver));
            }

            // Wait for all engines to finish
            let mut finalizers = Vec::new();
            for supervisor in supervisors.iter_mut() {
                let (mut latest, mut monitor) = supervisor.subscribe().await;
                finalizers.push(context.with_label("finalizer").spawn(move |_| async move {
                    while latest < required_containers {
                        latest = monitor.next().await.expect("event missing");
                    }
                }));
            }
            join_all(finalizers).await;

            // Cut all links between validator halves
            fn separated(n: usize, a: usize, b: usize) -> bool {
                let m = n / 2;
                (a < m && b >= m) || (a >= m && b < m)
            }
            link_validators(&mut oracle, &validators, Action::Unlink, Some(separated)).await;

            // Wait for any in-progress notarizations/finalizations to finish
            context.sleep(Duration::from_secs(10)).await;

            // Wait for a few virtual minutes (shouldn't finalize anything)
            let mut finalizers = Vec::new();
            for supervisor in supervisors.iter_mut() {
                let (_, mut monitor) = supervisor.subscribe().await;
                finalizers.push(
                    context
                        .with_label("finalizer")
                        .spawn(move |context| async move {
                            select! {
                                _timeout = context.sleep(Duration::from_secs(60)) => {},
                                _done = monitor.next() => {
                                    panic!("engine should not notarize or finalize anything");
                                }
                            }
                        }),
                );
            }
            join_all(finalizers).await;

            // Restore links
            link_validators(
                &mut oracle,
                &validators,
                Action::Link(link),
                Some(separated),
            )
            .await;

            // Wait for all engines to finish
            let mut finalizers = Vec::new();
            for supervisor in supervisors.iter_mut() {
                let (mut latest, mut monitor) = supervisor.subscribe().await;
                let required = latest + required_containers;
                finalizers.push(context.with_label("finalizer").spawn(move |_| async move {
                    while latest < required {
                        latest = monitor.next().await.expect("event missing");
                    }
                }));
            }
            join_all(finalizers).await;

            // Check supervisors for correct activity
            for supervisor in supervisors.iter() {
                // Ensure no faults
                {
                    let faults = supervisor.faults.lock().unwrap();
                    assert!(faults.is_empty());
                }

                // Ensure no invalid signatures
                {
                    let invalid = supervisor.invalid.lock().unwrap();
                    assert_eq!(*invalid, 0);
                }
            }

            // Ensure no blocked connections
            let blocked = oracle.blocked().await.unwrap();
            assert!(blocked.is_empty());
        });
    }

    #[test_traced]
    #[ignore]
    fn test_partition() {
        partition::<MinPk>();
        partition::<MinSig>();
    }

    fn slow_and_lossy_links<V: Variant>(seed: u64) -> String {
        // Create context
        let n = 5;
        let threshold = quorum(n);
        let required_containers = 50;
        let activity_timeout = 10;
        let skip_timeout = 5;
        let namespace = b"consensus".to_vec();
        let cfg = deterministic::Config::new()
            .with_seed(seed)
            .with_timeout(Some(Duration::from_secs(5_000)));
        let executor = deterministic::Runner::new(cfg);
        executor.start(|mut context| async move {
            // Create simulated network
            let (network, mut oracle) = Network::new(
                context.with_label("network"),
                Config {
                    max_size: 1024 * 1024,
<<<<<<< HEAD
                    ignore_blocks: true,
=======
                    disconnect_on_block: false,
>>>>>>> 92870f39
                },
            );

            // Start network
            network.start();

            // Register participants
            let mut schemes = Vec::new();
            let mut validators = Vec::new();
            for i in 0..n {
                let scheme = PrivateKey::from_seed(i as u64);
                let pk = scheme.public_key();
                schemes.push(scheme);
                validators.push(pk);
            }
            validators.sort();
            schemes.sort_by_key(|s| s.public_key());
            let mut registrations = register_validators(&mut oracle, &validators).await;

            // Link all validators
            let degraded_link = Link {
                latency: Duration::from_millis(200),
                jitter: Duration::from_millis(150),
                success_rate: 0.5,
            };
            link_validators(&mut oracle, &validators, Action::Link(degraded_link), None).await;

            // Derive threshold
            let (polynomial, shares) =
                ops::generate_shares::<_, V>(&mut context, None, n, threshold);

            // Create engines
            let relay = Arc::new(mocks::relay::Relay::new());
            let mut supervisors = Vec::new();
            let mut engine_handlers = Vec::new();
            for (idx, scheme) in schemes.into_iter().enumerate() {
                // Create scheme context
                let context = context.with_label(&format!("validator-{}", scheme.public_key()));

                // Configure engine
                let validator = scheme.public_key();
                let mut participants = BTreeMap::new();
                participants.insert(
                    0,
                    (
                        polynomial.clone(),
                        validators.clone(),
                        Some(shares[idx].clone()),
                    ),
                );
                let supervisor_config = mocks::supervisor::Config::<_, V> {
                    namespace: namespace.clone(),
                    participants,
                };
                let supervisor = mocks::supervisor::Supervisor::new(supervisor_config);
                supervisors.push(supervisor.clone());
                let application_cfg = mocks::application::Config {
                    hasher: Sha256::default(),
                    relay: relay.clone(),
                    participant: validator.clone(),
                    propose_latency: (10.0, 5.0),
                    verify_latency: (10.0, 5.0),
                };
                let (actor, application) = mocks::application::Application::new(
                    context.with_label("application"),
                    application_cfg,
                );
                actor.start();
                let blocker = oracle.control(scheme.public_key());
                let cfg = config::Config {
                    crypto: scheme,
                    blocker,
                    automaton: application.clone(),
                    relay: application.clone(),
                    reporter: supervisor.clone(),
                    supervisor,
                    partition: validator.to_string(),
                    mailbox_size: 1024,
                    epoch: 333,
                    namespace: namespace.clone(),
                    leader_timeout: Duration::from_secs(1),
                    notarization_timeout: Duration::from_secs(2),
                    nullify_retry: Duration::from_secs(10),
                    fetch_timeout: Duration::from_secs(1),
                    activity_timeout,
                    skip_timeout,
                    max_fetch_count: 1,
                    fetch_rate_per_peer: Quota::per_second(NZU32!(1)),
                    fetch_concurrent: 1,
                    replay_buffer: NZUsize!(1024 * 1024),
                    write_buffer: NZUsize!(1024 * 1024),
                    buffer_pool: PoolRef::new(PAGE_SIZE, PAGE_CACHE_SIZE),
                };
                let engine = Engine::new(context.with_label("engine"), cfg);

                // Start engine
                let (pending, recovered, resolver) = registrations
                    .remove(&validator)
                    .expect("validator should be registered");
                engine_handlers.push(engine.start(pending, recovered, resolver));
            }

            // Wait for all engines to finish
            let mut finalizers = Vec::new();
            for supervisor in supervisors.iter_mut() {
                let (mut latest, mut monitor) = supervisor.subscribe().await;
                finalizers.push(context.with_label("finalizer").spawn(move |_| async move {
                    while latest < required_containers {
                        latest = monitor.next().await.expect("event missing");
                    }
                }));
            }
            join_all(finalizers).await;

            // Check supervisors for correct activity
            for supervisor in supervisors.iter() {
                // Ensure no faults
                {
                    let faults = supervisor.faults.lock().unwrap();
                    assert!(faults.is_empty());
                }

                // Ensure no invalid signatures
                {
                    let invalid = supervisor.invalid.lock().unwrap();
                    assert_eq!(*invalid, 0);
                }
            }

            // Ensure no blocked connections
            let blocked = oracle.blocked().await.unwrap();
            assert!(blocked.is_empty());

            context.auditor().state()
        })
    }

    #[test_traced]
    fn test_slow_and_lossy_links() {
        slow_and_lossy_links::<MinPk>(0);
        slow_and_lossy_links::<MinSig>(0);
    }

    #[test_traced]
    #[ignore]
    fn test_determinism() {
        // We use slow and lossy links as the deterministic test
        // because it is the most complex test.
        for seed in 1..6 {
            let pk_state_1 = slow_and_lossy_links::<MinPk>(seed);
            let pk_state_2 = slow_and_lossy_links::<MinPk>(seed);
            assert_eq!(pk_state_1, pk_state_2);

            let sig_state_1 = slow_and_lossy_links::<MinSig>(seed);
            let sig_state_2 = slow_and_lossy_links::<MinSig>(seed);
            assert_eq!(sig_state_1, sig_state_2);

            // Sanity check that different types can't be identical
            assert_ne!(pk_state_1, sig_state_1);
        }
    }

    fn conflicter<V: Variant>(seed: u64) {
        // Create context
        let n = 4;
        let threshold = quorum(n);
        let required_containers = 50;
        let activity_timeout = 10;
        let skip_timeout = 5;
        let namespace = b"consensus".to_vec();
        let cfg = deterministic::Config::new()
            .with_seed(seed)
            .with_timeout(Some(Duration::from_secs(30)));
        let executor = deterministic::Runner::new(cfg);
        executor.start(|mut context| async move {
            // Create simulated network
            let (network, mut oracle) = Network::new(
                context.with_label("network"),
                Config {
                    max_size: 1024 * 1024,
<<<<<<< HEAD
                    ignore_blocks: false,
=======
                    disconnect_on_block: false,
>>>>>>> 92870f39
                },
            );

            // Start network
            network.start();

            // Register participants
            let mut schemes = Vec::new();
            let mut validators = Vec::new();
            for i in 0..n {
                let scheme = PrivateKey::from_seed(i as u64);
                let pk = scheme.public_key();
                schemes.push(scheme);
                validators.push(pk);
            }
            validators.sort();
            schemes.sort_by_key(|s| s.public_key());
            let mut registrations = register_validators(&mut oracle, &validators).await;

            // Link all validators
            let link = Link {
                latency: Duration::from_millis(10),
                jitter: Duration::from_millis(1),
                success_rate: 1.0,
            };
            link_validators(&mut oracle, &validators, Action::Link(link), None).await;

            // Derive threshold
            let (polynomial, shares) =
                ops::generate_shares::<_, V>(&mut context, None, n, threshold);

            // Create engines
            let relay = Arc::new(mocks::relay::Relay::new());
            let mut supervisors = Vec::new();
            for (idx_scheme, scheme) in schemes.into_iter().enumerate() {
                // Create scheme context
                let context = context.with_label(&format!("validator-{}", scheme.public_key()));

                // Start engine
                let validator = scheme.public_key();
                let mut participants = BTreeMap::new();
                participants.insert(
                    0,
                    (
                        polynomial.clone(),
                        validators.clone(),
                        Some(shares[idx_scheme].clone()),
                    ),
                );
                let supervisor_config = mocks::supervisor::Config::<_, V> {
                    namespace: namespace.clone(),
                    participants,
                };
                let supervisor = mocks::supervisor::Supervisor::new(supervisor_config);
                let (pending, recovered, resolver) = registrations
                    .remove(&validator)
                    .expect("validator should be registered");
                if idx_scheme == 0 {
                    let cfg = mocks::conflicter::Config {
                        supervisor,
                        namespace: namespace.clone(),
                    };

                    let engine: mocks::conflicter::Conflicter<_, V, Sha256, _> =
                        mocks::conflicter::Conflicter::new(
                            context.with_label("byzantine_engine"),
                            cfg,
                        );
                    engine.start(pending);
                } else {
                    supervisors.push(supervisor.clone());
                    let application_cfg = mocks::application::Config {
                        hasher: Sha256::default(),
                        relay: relay.clone(),
                        participant: validator.clone(),
                        propose_latency: (10.0, 5.0),
                        verify_latency: (10.0, 5.0),
                    };
                    let (actor, application) = mocks::application::Application::new(
                        context.with_label("application"),
                        application_cfg,
                    );
                    actor.start();
                    let blocker = oracle.control(scheme.public_key());
                    let cfg = config::Config {
                        crypto: scheme,
                        blocker,
                        automaton: application.clone(),
                        relay: application.clone(),
                        reporter: supervisor.clone(),
                        supervisor,
                        partition: validator.to_string(),
                        mailbox_size: 1024,
                        epoch: 333,
                        namespace: namespace.clone(),
                        leader_timeout: Duration::from_secs(1),
                        notarization_timeout: Duration::from_secs(2),
                        nullify_retry: Duration::from_secs(10),
                        fetch_timeout: Duration::from_secs(1),
                        activity_timeout,
                        skip_timeout,
                        max_fetch_count: 1,
                        fetch_rate_per_peer: Quota::per_second(NZU32!(1)),
                        fetch_concurrent: 1,
                        replay_buffer: NZUsize!(1024 * 1024),
                        write_buffer: NZUsize!(1024 * 1024),
                        buffer_pool: PoolRef::new(PAGE_SIZE, PAGE_CACHE_SIZE),
                    };
                    let engine = Engine::new(context.with_label("engine"), cfg);
                    engine.start(pending, recovered, resolver);
                }
            }

            // Wait for all engines to finish
            let mut finalizers = Vec::new();
            for supervisor in supervisors.iter_mut() {
                let (mut latest, mut monitor) = supervisor.subscribe().await;
                finalizers.push(context.with_label("finalizer").spawn(move |_| async move {
                    while latest < required_containers {
                        latest = monitor.next().await.expect("event missing");
                    }
                }));
            }
            join_all(finalizers).await;

            // Check supervisors for correct activity
            let byz = &validators[0];
            let mut count_conflicting = 0;
            for supervisor in supervisors.iter() {
                // Ensure only faults for byz
                {
                    let faults = supervisor.faults.lock().unwrap();
                    assert_eq!(faults.len(), 1);
                    let faulter = faults.get(byz).expect("byzantine party is not faulter");
                    for (_, faults) in faulter.iter() {
                        for fault in faults.iter() {
                            match fault {
                                Activity::ConflictingNotarize(_) => {
                                    count_conflicting += 1;
                                }
                                Activity::ConflictingFinalize(_) => {
                                    count_conflicting += 1;
                                }
                                _ => panic!("unexpected fault: {fault:?}"),
                            }
                        }
                    }
                }

                // Ensure no invalid signatures
                {
                    let invalid = supervisor.invalid.lock().unwrap();
                    assert_eq!(*invalid, 0);
                }
            }
            assert!(count_conflicting > 0);

            // Ensure conflicter is blocked
            let blocked = oracle.blocked().await.unwrap();
            assert!(!blocked.is_empty());
            for (a, b) in blocked {
                assert_ne!(&a, byz);
                assert_eq!(&b, byz);
            }
        });
    }

    #[test_traced]
    #[ignore]
    fn test_conflicter() {
        for seed in 0..5 {
            conflicter::<MinPk>(seed);
            conflicter::<MinSig>(seed);
        }
    }

    fn invalid<V: Variant>(seed: u64) {
        // Create context
        let n = 4;
        let threshold = quorum(n);
        let required_containers = 50;
        let activity_timeout = 10;
        let skip_timeout = 5;
        let namespace = b"consensus".to_vec();
        let cfg = deterministic::Config::new()
            .with_seed(seed)
            .with_timeout(Some(Duration::from_secs(30)));
        let executor = deterministic::Runner::new(cfg);
        executor.start(|mut context| async move {
            // Create simulated network
            let (network, mut oracle) = Network::new(
                context.with_label("network"),
                Config {
                    max_size: 1024 * 1024,
<<<<<<< HEAD
                    ignore_blocks: false,
=======
                    disconnect_on_block: false,
>>>>>>> 92870f39
                },
            );

            // Start network
            network.start();

            // Register participants
            let mut schemes = Vec::new();
            let mut validators = Vec::new();
            for i in 0..n {
                let scheme = PrivateKey::from_seed(i as u64);
                let pk = scheme.public_key();
                schemes.push(scheme);
                validators.push(pk);
            }
            validators.sort();
            schemes.sort_by_key(|s| s.public_key());
            let mut registrations = register_validators(&mut oracle, &validators).await;

            // Link all validators
            let link = Link {
                latency: Duration::from_millis(10),
                jitter: Duration::from_millis(1),
                success_rate: 1.0,
            };
            link_validators(&mut oracle, &validators, Action::Link(link), None).await;

            // Derive threshold
            let (polynomial, shares) =
                ops::generate_shares::<_, V>(&mut context, None, n, threshold);

            // Create engines
            let relay = Arc::new(mocks::relay::Relay::new());
            let mut supervisors = Vec::new();
            for (idx_scheme, scheme) in schemes.into_iter().enumerate() {
                // Create scheme context
                let context = context.with_label(&format!("validator-{}", scheme.public_key()));

                // Start engine
                let validator = scheme.public_key();
                let mut participants = BTreeMap::new();
                participants.insert(
                    0,
                    (
                        polynomial.clone(),
                        validators.clone(),
                        Some(shares[idx_scheme].clone()),
                    ),
                );
                let supervisor_config = mocks::supervisor::Config::<_, V> {
                    namespace: namespace.clone(),
                    participants,
                };
                let supervisor = mocks::supervisor::Supervisor::new(supervisor_config);
                let (pending, recovered, resolver) = registrations
                    .remove(&validator)
                    .expect("validator should be registered");
                if idx_scheme == 0 {
                    let cfg = mocks::invalid::Config {
                        supervisor,
                        namespace: namespace.clone(),
                    };

                    let engine: mocks::invalid::Invalid<_, V, Sha256, _> =
                        mocks::invalid::Invalid::new(context.with_label("byzantine_engine"), cfg);
                    engine.start(pending);
                } else {
                    supervisors.push(supervisor.clone());
                    let application_cfg = mocks::application::Config {
                        hasher: Sha256::default(),
                        relay: relay.clone(),
                        participant: validator.clone(),
                        propose_latency: (10.0, 5.0),
                        verify_latency: (10.0, 5.0),
                    };
                    let (actor, application) = mocks::application::Application::new(
                        context.with_label("application"),
                        application_cfg,
                    );
                    actor.start();
                    let blocker = oracle.control(scheme.public_key());
                    let cfg = config::Config {
                        crypto: scheme,
                        blocker,
                        automaton: application.clone(),
                        relay: application.clone(),
                        reporter: supervisor.clone(),
                        supervisor,
                        partition: validator.to_string(),
                        mailbox_size: 1024,
                        epoch: 333,
                        namespace: namespace.clone(),
                        leader_timeout: Duration::from_secs(1),
                        notarization_timeout: Duration::from_secs(2),
                        nullify_retry: Duration::from_secs(10),
                        fetch_timeout: Duration::from_secs(1),
                        activity_timeout,
                        skip_timeout,
                        max_fetch_count: 1,
                        fetch_rate_per_peer: Quota::per_second(NZU32!(1)),
                        fetch_concurrent: 1,
                        replay_buffer: NZUsize!(1024 * 1024),
                        write_buffer: NZUsize!(1024 * 1024),
                        buffer_pool: PoolRef::new(PAGE_SIZE, PAGE_CACHE_SIZE),
                    };
                    let engine = Engine::new(context.with_label("engine"), cfg);
                    engine.start(pending, recovered, resolver);
                }
            }

            // Wait for all engines to finish
            let mut finalizers = Vec::new();
            for supervisor in supervisors.iter_mut() {
                let (mut latest, mut monitor) = supervisor.subscribe().await;
                finalizers.push(context.with_label("finalizer").spawn(move |_| async move {
                    while latest < required_containers {
                        latest = monitor.next().await.expect("event missing");
                    }
                }));
            }
            join_all(finalizers).await;

            // Check supervisors for correct activity
            let mut invalid_count = 0;
            let byz = &validators[0];
            for supervisor in supervisors.iter() {
                // Ensure no faults
                {
                    let faults = supervisor.faults.lock().unwrap();
                    assert!(faults.is_empty());
                }

                // Count invalid signatures
                {
                    let invalid = supervisor.invalid.lock().unwrap();
                    if *invalid > 0 {
                        invalid_count += 1;
                    }
                }
            }
            assert_eq!(invalid_count, n - 1);

            // Ensure invalid is blocked
            let blocked = oracle.blocked().await.unwrap();
            assert!(!blocked.is_empty());
            for (a, b) in blocked {
                assert_ne!(&a, byz);
                assert_eq!(&b, byz);
            }
        });
    }

    #[test_traced]
    #[ignore]
    fn test_invalid() {
        for seed in 0..5 {
            invalid::<MinPk>(seed);
            invalid::<MinSig>(seed);
        }
    }

    fn impersonator<V: Variant>(seed: u64) {
        // Create context
        let n = 4;
        let threshold = quorum(n);
        let required_containers = 50;
        let activity_timeout = 10;
        let skip_timeout = 5;
        let namespace = b"consensus".to_vec();
        let cfg = deterministic::Config::new()
            .with_seed(seed)
            .with_timeout(Some(Duration::from_secs(30)));
        let executor = deterministic::Runner::new(cfg);
        executor.start(|mut context| async move {
            // Create simulated network
            let (network, mut oracle) = Network::new(
                context.with_label("network"),
                Config {
                    max_size: 1024 * 1024,
<<<<<<< HEAD
                    ignore_blocks: false,
=======
                    disconnect_on_block: false,
>>>>>>> 92870f39
                },
            );

            // Start network
            network.start();

            // Register participants
            let mut schemes = Vec::new();
            let mut validators = Vec::new();
            for i in 0..n {
                let scheme = PrivateKey::from_seed(i as u64);
                let pk = scheme.public_key();
                schemes.push(scheme);
                validators.push(pk);
            }
            validators.sort();
            schemes.sort_by_key(|s| s.public_key());
            let mut registrations = register_validators(&mut oracle, &validators).await;

            // Link all validators
            let link = Link {
                latency: Duration::from_millis(10),
                jitter: Duration::from_millis(1),
                success_rate: 1.0,
            };
            link_validators(&mut oracle, &validators, Action::Link(link), None).await;

            // Derive threshold
            let (polynomial, shares) =
                ops::generate_shares::<_, V>(&mut context, None, n, threshold);

            // Create engines
            let relay = Arc::new(mocks::relay::Relay::new());
            let mut supervisors = Vec::new();
            for (idx_scheme, scheme) in schemes.into_iter().enumerate() {
                // Create scheme context
                let context = context.with_label(&format!("validator-{}", scheme.public_key()));

                // Start engine
                let validator = scheme.public_key();
                let mut participants = BTreeMap::new();
                participants.insert(
                    0,
                    (
                        polynomial.clone(),
                        validators.clone(),
                        Some(shares[idx_scheme].clone()),
                    ),
                );
                let supervisor_config = mocks::supervisor::Config::<_, V> {
                    namespace: namespace.clone(),
                    participants,
                };
                let supervisor = mocks::supervisor::Supervisor::new(supervisor_config);
                let (pending, recovered, resolver) = registrations
                    .remove(&validator)
                    .expect("validator should be registered");
                if idx_scheme == 0 {
                    let cfg = mocks::impersonator::Config {
                        supervisor,
                        namespace: namespace.clone(),
                    };

                    let engine: mocks::impersonator::Impersonator<_, V, Sha256, _> =
                        mocks::impersonator::Impersonator::new(
                            context.with_label("byzantine_engine"),
                            cfg,
                        );
                    engine.start(pending);
                } else {
                    supervisors.push(supervisor.clone());
                    let application_cfg = mocks::application::Config {
                        hasher: Sha256::default(),
                        relay: relay.clone(),
                        participant: validator.clone(),
                        propose_latency: (10.0, 5.0),
                        verify_latency: (10.0, 5.0),
                    };
                    let (actor, application) = mocks::application::Application::new(
                        context.with_label("application"),
                        application_cfg,
                    );
                    actor.start();
                    let blocker = oracle.control(scheme.public_key());
                    let cfg = config::Config {
                        crypto: scheme,
                        blocker,
                        automaton: application.clone(),
                        relay: application.clone(),
                        reporter: supervisor.clone(),
                        supervisor,
                        partition: validator.to_string(),
                        mailbox_size: 1024,
                        epoch: 333,
                        namespace: namespace.clone(),
                        leader_timeout: Duration::from_secs(1),
                        notarization_timeout: Duration::from_secs(2),
                        nullify_retry: Duration::from_secs(10),
                        fetch_timeout: Duration::from_secs(1),
                        activity_timeout,
                        skip_timeout,
                        max_fetch_count: 1,
                        fetch_rate_per_peer: Quota::per_second(NZU32!(1)),
                        fetch_concurrent: 1,
                        replay_buffer: NZUsize!(1024 * 1024),
                        write_buffer: NZUsize!(1024 * 1024),
                        buffer_pool: PoolRef::new(PAGE_SIZE, PAGE_CACHE_SIZE),
                    };
                    let engine = Engine::new(context.with_label("engine"), cfg);
                    engine.start(pending, recovered, resolver);
                }
            }

            // Wait for all engines to finish
            let mut finalizers = Vec::new();
            for supervisor in supervisors.iter_mut() {
                let (mut latest, mut monitor) = supervisor.subscribe().await;
                finalizers.push(context.with_label("finalizer").spawn(move |_| async move {
                    while latest < required_containers {
                        latest = monitor.next().await.expect("event missing");
                    }
                }));
            }
            join_all(finalizers).await;

            // Check supervisors for correct activity
            let byz = &validators[0];
            for supervisor in supervisors.iter() {
                // Ensure no faults
                {
                    let faults = supervisor.faults.lock().unwrap();
                    assert!(faults.is_empty());
                }

                // Ensure no invalid signatures
                {
                    let invalid = supervisor.invalid.lock().unwrap();
                    assert_eq!(*invalid, 0);
                }
            }

            // Ensure invalid is blocked
            let blocked = oracle.blocked().await.unwrap();
            assert!(!blocked.is_empty());
            for (a, b) in blocked {
                assert_ne!(&a, byz);
                assert_eq!(&b, byz);
            }
        });
    }

    #[test_traced]
    #[ignore]
    fn test_impersonator() {
        for seed in 0..5 {
            impersonator::<MinPk>(seed);
            impersonator::<MinSig>(seed);
        }
    }

    fn reconfigurer<V: Variant>(seed: u64) {
        // Create context
        let n = 4;
        let threshold = quorum(n);
        let required_containers = 50;
        let activity_timeout = 10;
        let skip_timeout = 5;
        let namespace = b"consensus".to_vec();
        let cfg = deterministic::Config::new()
            .with_seed(seed)
            .with_timeout(Some(Duration::from_secs(30)));
        let executor = deterministic::Runner::new(cfg);
        executor.start(|mut context| async move {
            // Create simulated network
            let (network, mut oracle) = Network::new(
                context.with_label("network"),
                Config {
                    max_size: 1024 * 1024,
                    disconnect_on_block: false,
                },
            );

            // Start network
            network.start();

            // Register participants
            let mut schemes = Vec::new();
            let mut validators = Vec::new();
            for i in 0..n {
                let scheme = PrivateKey::from_seed(i as u64);
                let pk = scheme.public_key();
                schemes.push(scheme);
                validators.push(pk);
            }
            validators.sort();
            schemes.sort_by_key(|s| s.public_key());
            let mut registrations = register_validators(&mut oracle, &validators).await;

            // Link all validators
            let link = Link {
                latency: Duration::from_millis(10),
                jitter: Duration::from_millis(1),
                success_rate: 1.0,
            };
            link_validators(&mut oracle, &validators, Action::Link(link), None).await;

            // Derive threshold
            let (polynomial, shares) =
                ops::generate_shares::<_, V>(&mut context, None, n, threshold);

            // Create engines
            let relay = Arc::new(mocks::relay::Relay::new());
            let mut supervisors = Vec::new();
            for (idx_scheme, scheme) in schemes.into_iter().enumerate() {
                // Create scheme context
                let context = context.with_label(&format!("validator-{}", scheme.public_key()));

                // Start engine
                let validator = scheme.public_key();
                let mut participants = BTreeMap::new();
                participants.insert(
                    0,
                    (
                        polynomial.clone(),
                        validators.clone(),
                        Some(shares[idx_scheme].clone()),
                    ),
                );
                let supervisor_config = mocks::supervisor::Config::<_, V> {
                    namespace: namespace.clone(),
                    participants,
                };
                let supervisor = mocks::supervisor::Supervisor::new(supervisor_config);
                let (pending, recovered, resolver) = registrations
                    .remove(&validator)
                    .expect("validator should be registered");
                if idx_scheme == 0 {
                    let cfg = mocks::reconfigurer::Config {
                        supervisor,
                        namespace: namespace.clone(),
                    };
                    let engine: mocks::reconfigurer::Reconfigurer<_, V, Sha256, _> =
                        mocks::reconfigurer::Reconfigurer::new(
                            context.with_label("byzantine_engine"),
                            cfg,
                        );
                    engine.start(pending);
                } else {
                    supervisors.push(supervisor.clone());
                    let application_cfg = mocks::application::Config {
                        hasher: Sha256::default(),
                        relay: relay.clone(),
                        participant: validator.clone(),
                        propose_latency: (10.0, 5.0),
                        verify_latency: (10.0, 5.0),
                    };
                    let (actor, application) = mocks::application::Application::new(
                        context.with_label("application"),
                        application_cfg,
                    );
                    actor.start();
                    let blocker = oracle.control(scheme.public_key());
                    let cfg = config::Config {
                        crypto: scheme,
                        blocker,
                        automaton: application.clone(),
                        relay: application.clone(),
                        reporter: supervisor.clone(),
                        supervisor,
                        partition: validator.to_string(),
                        mailbox_size: 1024,
                        epoch: 333,
                        namespace: namespace.clone(),
                        leader_timeout: Duration::from_secs(1),
                        notarization_timeout: Duration::from_secs(2),
                        nullify_retry: Duration::from_secs(10),
                        fetch_timeout: Duration::from_secs(1),
                        activity_timeout,
                        skip_timeout,
                        max_fetch_count: 1,
                        fetch_rate_per_peer: Quota::per_second(NZU32!(1)),
                        fetch_concurrent: 1,
                        replay_buffer: NZUsize!(1024 * 1024),
                        write_buffer: NZUsize!(1024 * 1024),
                        buffer_pool: PoolRef::new(PAGE_SIZE, PAGE_CACHE_SIZE),
                    };
                    let engine = Engine::new(context.with_label("engine"), cfg);
                    engine.start(pending, recovered, resolver);
                }
            }

            // Wait for all engines to finish
            let mut finalizers = Vec::new();
            for supervisor in supervisors.iter_mut() {
                let (mut latest, mut monitor) = supervisor.subscribe().await;
                finalizers.push(context.with_label("finalizer").spawn(move |_| async move {
                    while latest < required_containers {
                        latest = monitor.next().await.expect("event missing");
                    }
                }));
            }
            join_all(finalizers).await;

            // Check supervisors for correct activity
            let byz = &validators[0];
            for supervisor in supervisors.iter() {
                // Ensure no faults
                {
                    let faults = supervisor.faults.lock().unwrap();
                    assert!(faults.is_empty());
                }

                // Ensure no invalid signatures
                {
                    let invalid = supervisor.invalid.lock().unwrap();
                    assert_eq!(*invalid, 0);
                }
            }

            // Ensure reconfigurer is blocked (epoch mismatch)
            let blocked = oracle.blocked().await.unwrap();
            assert!(!blocked.is_empty());
            for (a, b) in blocked {
                assert_ne!(&a, byz);
                assert_eq!(&b, byz);
            }
        });
    }

    #[test_traced]
    #[ignore]
    fn test_reconfigurer() {
        for seed in 0..5 {
            reconfigurer::<MinPk>(seed);
            reconfigurer::<MinSig>(seed);
        }
    }

    fn nuller<V: Variant>(seed: u64) {
        // Create context
        let n = 4;
        let threshold = quorum(n);
        let required_containers = 50;
        let activity_timeout = 10;
        let skip_timeout = 5;
        let namespace = b"consensus".to_vec();
        let cfg = deterministic::Config::new()
            .with_seed(seed)
            .with_timeout(Some(Duration::from_secs(30)));
        let executor = deterministic::Runner::new(cfg);
        executor.start(|mut context| async move {
            // Create simulated network
            let (network, mut oracle) = Network::new(
                context.with_label("network"),
                Config {
                    max_size: 1024 * 1024,
<<<<<<< HEAD
                    ignore_blocks: false,
=======
                    disconnect_on_block: false,
>>>>>>> 92870f39
                },
            );

            // Start network
            network.start();

            // Register participants
            let mut schemes = Vec::new();
            let mut validators = Vec::new();
            for i in 0..n {
                let scheme = PrivateKey::from_seed(i as u64);
                let pk = scheme.public_key();
                schemes.push(scheme);
                validators.push(pk);
            }
            validators.sort();
            schemes.sort_by_key(|s| s.public_key());
            let mut registrations = register_validators(&mut oracle, &validators).await;

            // Link all validators
            let link = Link {
                latency: Duration::from_millis(10),
                jitter: Duration::from_millis(1),
                success_rate: 1.0,
            };
            link_validators(&mut oracle, &validators, Action::Link(link), None).await;

            // Derive threshold
            let (polynomial, shares) =
                ops::generate_shares::<_, V>(&mut context, None, n, threshold);

            // Create engines
            let relay = Arc::new(mocks::relay::Relay::new());
            let mut supervisors = Vec::new();
            for (idx_scheme, scheme) in schemes.into_iter().enumerate() {
                // Create scheme context
                let context = context.with_label(&format!("validator-{}", scheme.public_key()));

                // Start engine
                let validator = scheme.public_key();
                let mut participants = BTreeMap::new();
                participants.insert(
                    0,
                    (
                        polynomial.clone(),
                        validators.clone(),
                        Some(shares[idx_scheme].clone()),
                    ),
                );
                let supervisor_config = mocks::supervisor::Config::<_, V> {
                    namespace: namespace.clone(),
                    participants,
                };
                let supervisor = mocks::supervisor::Supervisor::new(supervisor_config);
                let (pending, recovered, resolver) = registrations
                    .remove(&validator)
                    .expect("validator should be registered");
                if idx_scheme == 0 {
                    let cfg = mocks::nuller::Config {
                        supervisor,
                        namespace: namespace.clone(),
                    };
                    let engine: mocks::nuller::Nuller<_, V, Sha256, _> =
                        mocks::nuller::Nuller::new(context.with_label("byzantine_engine"), cfg);
                    engine.start(pending);
                } else {
                    supervisors.push(supervisor.clone());
                    let application_cfg = mocks::application::Config {
                        hasher: Sha256::default(),
                        relay: relay.clone(),
                        participant: validator.clone(),
                        propose_latency: (10.0, 5.0),
                        verify_latency: (10.0, 5.0),
                    };
                    let (actor, application) = mocks::application::Application::new(
                        context.with_label("application"),
                        application_cfg,
                    );
                    actor.start();
                    let blocker = oracle.control(scheme.public_key());
                    let cfg = config::Config {
                        crypto: scheme,
                        blocker,
                        automaton: application.clone(),
                        relay: application.clone(),
                        reporter: supervisor.clone(),
                        supervisor,
                        partition: validator.to_string(),
                        mailbox_size: 1024,
                        epoch: 333,
                        namespace: namespace.clone(),
                        leader_timeout: Duration::from_secs(1),
                        notarization_timeout: Duration::from_secs(2),
                        nullify_retry: Duration::from_secs(10),
                        fetch_timeout: Duration::from_secs(1),
                        activity_timeout,
                        skip_timeout,
                        max_fetch_count: 1,
                        fetch_rate_per_peer: Quota::per_second(NZU32!(1)),
                        fetch_concurrent: 1,
                        replay_buffer: NZUsize!(1024 * 1024),
                        write_buffer: NZUsize!(1024 * 1024),
                        buffer_pool: PoolRef::new(PAGE_SIZE, PAGE_CACHE_SIZE),
                    };
                    let engine = Engine::new(context.with_label("engine"), cfg);
                    engine.start(pending, recovered, resolver);
                }
            }

            // Wait for all engines to finish
            let mut finalizers = Vec::new();
            for supervisor in supervisors.iter_mut() {
                let (mut latest, mut monitor) = supervisor.subscribe().await;
                finalizers.push(context.with_label("finalizer").spawn(move |_| async move {
                    while latest < required_containers {
                        latest = monitor.next().await.expect("event missing");
                    }
                }));
            }
            join_all(finalizers).await;

            // Check supervisors for correct activity
            let byz = &validators[0];
            let mut count_nullify_and_finalize = 0;
            for supervisor in supervisors.iter() {
                // Ensure only faults for byz
                {
                    let faults = supervisor.faults.lock().unwrap();
                    assert_eq!(faults.len(), 1);
                    let faulter = faults.get(byz).expect("byzantine party is not faulter");
                    for (_, faults) in faulter.iter() {
                        for fault in faults.iter() {
                            match fault {
                                Activity::NullifyFinalize(_) => {
                                    count_nullify_and_finalize += 1;
                                }
                                _ => panic!("unexpected fault: {fault:?}"),
                            }
                        }
                    }
                }

                // Ensure no invalid signatures
                {
                    let invalid = supervisor.invalid.lock().unwrap();
                    assert_eq!(*invalid, 0);
                }
            }
            assert!(count_nullify_and_finalize > 0);

            // Ensure nullifier is blocked
            let blocked = oracle.blocked().await.unwrap();
            assert!(!blocked.is_empty());
            for (a, b) in blocked {
                assert_ne!(&a, byz);
                assert_eq!(&b, byz);
            }
        });
    }

    #[test_traced]
    #[ignore]
    fn test_nuller() {
        for seed in 0..5 {
            nuller::<MinPk>(seed);
            nuller::<MinSig>(seed);
        }
    }

    fn outdated<V: Variant>(seed: u64) {
        // Create context
        let n = 4;
        let threshold = quorum(n);
        let required_containers = 100;
        let activity_timeout = 10;
        let skip_timeout = 5;
        let namespace = b"consensus".to_vec();
        let cfg = deterministic::Config::new()
            .with_seed(seed)
            .with_timeout(Some(Duration::from_secs(30)));
        let executor = deterministic::Runner::new(cfg);
        executor.start(|mut context| async move {
            // Create simulated network
            let (network, mut oracle) = Network::new(
                context.with_label("network"),
                Config {
                    max_size: 1024 * 1024,
<<<<<<< HEAD
                    ignore_blocks: true,
=======
                    disconnect_on_block: false,
>>>>>>> 92870f39
                },
            );

            // Start network
            network.start();

            // Register participants
            let mut schemes = Vec::new();
            let mut validators = Vec::new();
            for i in 0..n {
                let scheme = PrivateKey::from_seed(i as u64);
                let pk = scheme.public_key();
                schemes.push(scheme);
                validators.push(pk);
            }
            validators.sort();
            schemes.sort_by_key(|s| s.public_key());
            let mut registrations = register_validators(&mut oracle, &validators).await;

            // Link all validators
            let link = Link {
                latency: Duration::from_millis(10),
                jitter: Duration::from_millis(1),
                success_rate: 1.0,
            };
            link_validators(&mut oracle, &validators, Action::Link(link), None).await;

            // Derive threshold
            let (polynomial, shares) =
                ops::generate_shares::<_, V>(&mut context, None, n, threshold);

            // Create engines
            let relay = Arc::new(mocks::relay::Relay::new());
            let mut supervisors = Vec::new();
            for (idx_scheme, scheme) in schemes.into_iter().enumerate() {
                // Create scheme context
                let context = context.with_label(&format!("validator-{}", scheme.public_key()));

                // Start engine
                let validator = scheme.public_key();
                let mut participants = BTreeMap::new();
                participants.insert(
                    0,
                    (
                        polynomial.clone(),
                        validators.clone(),
                        Some(shares[idx_scheme].clone()),
                    ),
                );
                let supervisor_config = mocks::supervisor::Config::<_, V> {
                    namespace: namespace.clone(),
                    participants,
                };
                let supervisor = mocks::supervisor::Supervisor::new(supervisor_config);
                let (pending, recovered, resolver) = registrations
                    .remove(&validator)
                    .expect("validator should be registered");
                if idx_scheme == 0 {
                    let cfg = mocks::outdated::Config {
                        supervisor,
                        namespace: namespace.clone(),
                        view_delta: activity_timeout * 4,
                    };
                    let engine: mocks::outdated::Outdated<_, V, Sha256, _> =
                        mocks::outdated::Outdated::new(context.with_label("byzantine_engine"), cfg);
                    engine.start(pending);
                } else {
                    supervisors.push(supervisor.clone());
                    let application_cfg = mocks::application::Config {
                        hasher: Sha256::default(),
                        relay: relay.clone(),
                        participant: validator.clone(),
                        propose_latency: (10.0, 5.0),
                        verify_latency: (10.0, 5.0),
                    };
                    let (actor, application) = mocks::application::Application::new(
                        context.with_label("application"),
                        application_cfg,
                    );
                    actor.start();
                    let blocker = oracle.control(scheme.public_key());
                    let cfg = config::Config {
                        crypto: scheme,
                        blocker,
                        automaton: application.clone(),
                        relay: application.clone(),
                        reporter: supervisor.clone(),
                        supervisor,
                        partition: validator.to_string(),
                        mailbox_size: 1024,
                        epoch: 333,
                        namespace: namespace.clone(),
                        leader_timeout: Duration::from_secs(1),
                        notarization_timeout: Duration::from_secs(2),
                        nullify_retry: Duration::from_secs(10),
                        fetch_timeout: Duration::from_secs(1),
                        activity_timeout,
                        skip_timeout,
                        max_fetch_count: 1,
                        fetch_rate_per_peer: Quota::per_second(NZU32!(1)),
                        fetch_concurrent: 1,
                        replay_buffer: NZUsize!(1024 * 1024),
                        write_buffer: NZUsize!(1024 * 1024),
                        buffer_pool: PoolRef::new(PAGE_SIZE, PAGE_CACHE_SIZE),
                    };
                    let engine = Engine::new(context.with_label("engine"), cfg);
                    engine.start(pending, recovered, resolver);
                }
            }

            // Wait for all engines to finish
            let mut finalizers = Vec::new();
            for supervisor in supervisors.iter_mut() {
                let (mut latest, mut monitor) = supervisor.subscribe().await;
                finalizers.push(context.with_label("finalizer").spawn(move |_| async move {
                    while latest < required_containers {
                        latest = monitor.next().await.expect("event missing");
                    }
                }));
            }
            join_all(finalizers).await;

            // Check supervisors for correct activity
            for supervisor in supervisors.iter() {
                // Ensure no faults
                {
                    let faults = supervisor.faults.lock().unwrap();
                    assert!(faults.is_empty());
                }

                // Ensure no invalid signatures
                {
                    let invalid = supervisor.invalid.lock().unwrap();
                    assert_eq!(*invalid, 0);
                }
            }

            // Ensure no blocked connections
            let blocked = oracle.blocked().await.unwrap();
            assert!(blocked.is_empty());
        });
    }

    #[test_traced]
    #[ignore]
    fn test_outdated() {
        for seed in 0..5 {
            outdated::<MinPk>(seed);
            outdated::<MinSig>(seed);
        }
    }

    fn run_1k<V: Variant>() {
        // Create context
        let n = 10;
        let threshold = quorum(n);
        let required_containers = 1_000;
        let activity_timeout = 10;
        let skip_timeout = 5;
        let namespace = b"consensus".to_vec();
        let cfg = deterministic::Config::new();
        let executor = deterministic::Runner::new(cfg);
        executor.start(|mut context| async move {
            // Create simulated network
            let (network, mut oracle) = Network::new(
                context.with_label("network"),
                Config {
                    max_size: 1024 * 1024,
<<<<<<< HEAD
                    ignore_blocks: true,
=======
                    disconnect_on_block: false,
>>>>>>> 92870f39
                },
            );

            // Start network
            network.start();

            // Register participants
            let mut schemes = Vec::new();
            let mut validators = Vec::new();
            for i in 0..n {
                let scheme = PrivateKey::from_seed(i as u64);
                let pk = scheme.public_key();
                schemes.push(scheme);
                validators.push(pk);
            }
            validators.sort();
            schemes.sort_by_key(|s| s.public_key());
            let mut registrations = register_validators(&mut oracle, &validators).await;

            // Link all validators
            let link = Link {
                latency: Duration::from_millis(80),
                jitter: Duration::from_millis(10),
                success_rate: 0.98,
            };
            link_validators(&mut oracle, &validators, Action::Link(link), None).await;

            // Derive threshold
            let (polynomial, shares) =
                ops::generate_shares::<_, V>(&mut context, None, n, threshold);

            // Create engines
            let relay = Arc::new(mocks::relay::Relay::new());
            let mut supervisors = Vec::new();
            let mut engine_handlers = Vec::new();
            for (idx, scheme) in schemes.into_iter().enumerate() {
                // Create scheme context
                let context = context.with_label(&format!("validator-{}", scheme.public_key()));

                // Configure engine
                let validator = scheme.public_key();
                let mut participants = BTreeMap::new();
                participants.insert(
                    0,
                    (
                        polynomial.clone(),
                        validators.clone(),
                        Some(shares[idx].clone()),
                    ),
                );
                let supervisor_config = mocks::supervisor::Config::<_, V> {
                    namespace: namespace.clone(),
                    participants,
                };
                let supervisor = mocks::supervisor::Supervisor::new(supervisor_config);
                supervisors.push(supervisor.clone());
                let application_cfg = mocks::application::Config {
                    hasher: Sha256::default(),
                    relay: relay.clone(),
                    participant: validator.clone(),
                    propose_latency: (100.0, 50.0),
                    verify_latency: (50.0, 40.0),
                };
                let (actor, application) = mocks::application::Application::new(
                    context.with_label("application"),
                    application_cfg,
                );
                actor.start();
                let blocker = oracle.control(scheme.public_key());
                let cfg = config::Config {
                    crypto: scheme,
                    blocker,
                    automaton: application.clone(),
                    relay: application.clone(),
                    reporter: supervisor.clone(),
                    supervisor,
                    partition: validator.to_string(),
                    mailbox_size: 1024,
                    epoch: 333,
                    namespace: namespace.clone(),
                    leader_timeout: Duration::from_secs(1),
                    notarization_timeout: Duration::from_secs(2),
                    nullify_retry: Duration::from_secs(10),
                    fetch_timeout: Duration::from_secs(1),
                    activity_timeout,
                    skip_timeout,
                    max_fetch_count: 1,
                    fetch_rate_per_peer: Quota::per_second(NZU32!(1)),
                    fetch_concurrent: 1,
                    replay_buffer: NZUsize!(1024 * 1024),
                    write_buffer: NZUsize!(1024 * 1024),
                    buffer_pool: PoolRef::new(PAGE_SIZE, PAGE_CACHE_SIZE),
                };
                let engine = Engine::new(context.with_label("engine"), cfg);

                // Start engine
                let (pending, recovered, resolver) = registrations
                    .remove(&validator)
                    .expect("validator should be registered");
                engine_handlers.push(engine.start(pending, recovered, resolver));
            }

            // Wait for all engines to finish
            let mut finalizers = Vec::new();
            for supervisor in supervisors.iter_mut() {
                let (mut latest, mut monitor) = supervisor.subscribe().await;
                finalizers.push(context.with_label("finalizer").spawn(move |_| async move {
                    while latest < required_containers {
                        latest = monitor.next().await.expect("event missing");
                    }
                }));
            }
            join_all(finalizers).await;

            // Check supervisors for correct activity
            for supervisor in supervisors.iter() {
                // Ensure no faults
                {
                    let faults = supervisor.faults.lock().unwrap();
                    assert!(faults.is_empty());
                }

                // Ensure no invalid signatures
                {
                    let invalid = supervisor.invalid.lock().unwrap();
                    assert_eq!(*invalid, 0);
                }
            }

            // Ensure no blocked connections
            let blocked = oracle.blocked().await.unwrap();
            assert!(blocked.is_empty());
        })
    }

    #[test_traced]
    #[ignore]
    fn test_1k() {
        run_1k::<MinPk>();
        run_1k::<MinSig>();
    }

    fn tle<V: Variant>() {
        // Create context
        let n = 4;
        let threshold = quorum(n);
        let namespace = b"consensus".to_vec();
        let activity_timeout = 100;
        let skip_timeout = 50;
        let executor = deterministic::Runner::timed(Duration::from_secs(30));
        executor.start(|mut context| async move {
            // Create simulated network
            let (network, mut oracle) = Network::new(
                context.with_label("network"),
                Config {
                    max_size: 1024 * 1024,
<<<<<<< HEAD
                    ignore_blocks: true,
=======
                    disconnect_on_block: false,
>>>>>>> 92870f39
                },
            );

            // Start network
            network.start();

            // Register participants
            let mut schemes = Vec::new();
            let mut validators = Vec::new();
            for i in 0..n {
                let scheme = PrivateKey::from_seed(i as u64);
                let pk = scheme.public_key();
                schemes.push(scheme);
                validators.push(pk);
            }
            validators.sort();
            schemes.sort_by_key(|s| s.public_key());
            let mut registrations = register_validators(&mut oracle, &validators).await;

            // Link all validators
            let link = Link {
                latency: Duration::from_millis(10),
                jitter: Duration::from_millis(5),
                success_rate: 1.0,
            };
            link_validators(&mut oracle, &validators, Action::Link(link), None).await;

            // Derive threshold
            let (polynomial, shares) =
                ops::generate_shares::<_, V>(&mut context, None, n, threshold);
            let public_key = *public::<V>(&polynomial);

            // Create engines and supervisors
            let relay = Arc::new(mocks::relay::Relay::new());
            let mut supervisors = Vec::new();
            let mut engine_handlers = Vec::new();
            let monitor_supervisor = Arc::new(Mutex::new(None));
            for (idx, scheme) in schemes.into_iter().enumerate() {
                // Create scheme context
                let context = context.with_label(&format!("validator-{}", scheme.public_key()));

                // Configure engine
                let validator = scheme.public_key();
                let mut participants = BTreeMap::new();
                participants.insert(
                    0,
                    (
                        polynomial.clone(),
                        validators.clone(),
                        Some(shares[idx].clone()),
                    ),
                );

                // Store first supervisor for monitoring
                let supervisor_config = mocks::supervisor::Config::<_, V> {
                    namespace: namespace.clone(),
                    participants,
                };
                let supervisor = mocks::supervisor::Supervisor::new(supervisor_config);
                supervisors.push(supervisor.clone());
                if idx == 0 {
                    *monitor_supervisor.lock().unwrap() = Some(supervisor.clone());
                }

                // Configure application
                let application_cfg = mocks::application::Config {
                    hasher: Sha256::default(),
                    relay: relay.clone(),
                    participant: validator.clone(),
                    propose_latency: (10.0, 5.0),
                    verify_latency: (10.0, 5.0),
                };
                let (actor, application) = mocks::application::Application::new(
                    context.with_label("application"),
                    application_cfg,
                );
                actor.start();
                let blocker = oracle.control(scheme.public_key());
                let cfg = config::Config {
                    crypto: scheme,
                    blocker,
                    automaton: application.clone(),
                    relay: application.clone(),
                    reporter: supervisor.clone(),
                    supervisor,
                    partition: validator.to_string(),
                    mailbox_size: 1024,
                    epoch: 333,
                    namespace: namespace.clone(),
                    leader_timeout: Duration::from_millis(100),
                    notarization_timeout: Duration::from_millis(200),
                    nullify_retry: Duration::from_millis(500),
                    fetch_timeout: Duration::from_millis(100),
                    activity_timeout,
                    skip_timeout,
                    max_fetch_count: 1,
                    fetch_rate_per_peer: Quota::per_second(NZU32!(10)),
                    fetch_concurrent: 1,
                    replay_buffer: NZUsize!(1024 * 1024),
                    write_buffer: NZUsize!(1024 * 1024),
                    buffer_pool: PoolRef::new(PAGE_SIZE, PAGE_CACHE_SIZE),
                };
                let engine = Engine::new(context.with_label("engine"), cfg);

                // Start engine
                let (pending, recovered, resolver) = registrations
                    .remove(&validator)
                    .expect("validator should be registered");
                engine_handlers.push(engine.start(pending, recovered, resolver));
            }

            // Prepare TLE test data
            let target = Round::new(333, 10); // Encrypt for view 10
            let message_content = b"Secret message for future view10"; // 32 bytes
            let message = Block::new(*message_content);

            // Encrypt message for future view using threshold public key
            let seed_namespace = seed_namespace(&namespace);
            let ciphertext = encrypt::<_, V>(
                &mut context,
                public_key,
                (Some(&seed_namespace), &target.encode()),
                &message,
            );

            // Wait for consensus to reach the target view and then decrypt
            let supervisor = monitor_supervisor.lock().unwrap().clone().unwrap();
            loop {
                // Wait for notarization
                context.sleep(Duration::from_millis(100)).await;
                let notarizations = supervisor.notarizations.lock().unwrap();
                let Some(notarization) = notarizations.get(&target.view()) else {
                    continue;
                };

                // Decrypt the message using the seed signature
                let seed_signature = notarization.seed_signature;
                let decrypted = decrypt::<V>(&seed_signature, &ciphertext)
                    .expect("Decryption should succeed with valid seed signature");
                assert_eq!(
                    message.as_ref(),
                    decrypted.as_ref(),
                    "Decrypted message should match original message"
                );
                break;
            }
        });
    }

    #[test_traced]
    fn test_tle() {
        tle::<MinPk>();
        tle::<MinSig>();
    }
}<|MERGE_RESOLUTION|>--- conflicted
+++ resolved
@@ -344,11 +344,7 @@
                 context.with_label("network"),
                 Config {
                     max_size: 1024 * 1024,
-<<<<<<< HEAD
-                    ignore_blocks: true,
-=======
                     disconnect_on_block: true,
->>>>>>> 92870f39
                 },
             );
 
@@ -606,11 +602,7 @@
                 context.with_label("network"),
                 Config {
                     max_size: 1024 * 1024,
-<<<<<<< HEAD
-                    ignore_blocks: true,
-=======
                     disconnect_on_block: true,
->>>>>>> 92870f39
                 },
             );
 
@@ -791,11 +783,7 @@
                     context.with_label("network"),
                     Config {
                         max_size: 1024 * 1024,
-<<<<<<< HEAD
-                        ignore_blocks: true,
-=======
                         disconnect_on_block: true,
->>>>>>> 92870f39
                     },
                 );
 
@@ -978,11 +966,7 @@
                 context.with_label("network"),
                 Config {
                     max_size: 1024 * 1024,
-<<<<<<< HEAD
-                    ignore_blocks: true,
-=======
                     disconnect_on_block: true,
->>>>>>> 92870f39
                 },
             );
 
@@ -1257,11 +1241,7 @@
                 context.with_label("network"),
                 Config {
                     max_size: 1024 * 1024,
-<<<<<<< HEAD
-                    ignore_blocks: true,
-=======
                     disconnect_on_block: true,
->>>>>>> 92870f39
                 },
             );
 
@@ -1529,11 +1509,7 @@
                 context.with_label("network"),
                 Config {
                     max_size: 1024 * 1024,
-<<<<<<< HEAD
-                    ignore_blocks: true,
-=======
                     disconnect_on_block: true,
->>>>>>> 92870f39
                 },
             );
 
@@ -1723,11 +1699,7 @@
                 context.with_label("network"),
                 Config {
                     max_size: 1024 * 1024,
-<<<<<<< HEAD
-                    ignore_blocks: true,
-=======
                     disconnect_on_block: false,
->>>>>>> 92870f39
                 },
             );
 
@@ -1943,11 +1915,7 @@
                 context.with_label("network"),
                 Config {
                     max_size: 1024 * 1024,
-<<<<<<< HEAD
-                    ignore_blocks: true,
-=======
                     disconnect_on_block: false,
->>>>>>> 92870f39
                 },
             );
 
@@ -2159,11 +2127,7 @@
                 context.with_label("network"),
                 Config {
                     max_size: 1024 * 1024,
-<<<<<<< HEAD
-                    ignore_blocks: true,
-=======
                     disconnect_on_block: false,
->>>>>>> 92870f39
                 },
             );
 
@@ -2344,11 +2308,7 @@
                 context.with_label("network"),
                 Config {
                     max_size: 1024 * 1024,
-<<<<<<< HEAD
-                    ignore_blocks: false,
-=======
                     disconnect_on_block: false,
->>>>>>> 92870f39
                 },
             );
 
@@ -2543,11 +2503,7 @@
                 context.with_label("network"),
                 Config {
                     max_size: 1024 * 1024,
-<<<<<<< HEAD
-                    ignore_blocks: false,
-=======
                     disconnect_on_block: false,
->>>>>>> 92870f39
                 },
             );
 
@@ -2727,11 +2683,7 @@
                 context.with_label("network"),
                 Config {
                     max_size: 1024 * 1024,
-<<<<<<< HEAD
-                    ignore_blocks: false,
-=======
                     disconnect_on_block: false,
->>>>>>> 92870f39
                 },
             );
 
@@ -3088,11 +3040,7 @@
                 context.with_label("network"),
                 Config {
                     max_size: 1024 * 1024,
-<<<<<<< HEAD
-                    ignore_blocks: false,
-=======
                     disconnect_on_block: false,
->>>>>>> 92870f39
                 },
             );
 
@@ -3280,11 +3228,7 @@
                 context.with_label("network"),
                 Config {
                     max_size: 1024 * 1024,
-<<<<<<< HEAD
-                    ignore_blocks: true,
-=======
                     disconnect_on_block: false,
->>>>>>> 92870f39
                 },
             );
 
@@ -3453,11 +3397,7 @@
                 context.with_label("network"),
                 Config {
                     max_size: 1024 * 1024,
-<<<<<<< HEAD
-                    ignore_blocks: true,
-=======
                     disconnect_on_block: false,
->>>>>>> 92870f39
                 },
             );
 
@@ -3614,11 +3554,7 @@
                 context.with_label("network"),
                 Config {
                     max_size: 1024 * 1024,
-<<<<<<< HEAD
-                    ignore_blocks: true,
-=======
                     disconnect_on_block: false,
->>>>>>> 92870f39
                 },
             );
 
