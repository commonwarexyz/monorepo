--- conflicted
+++ resolved
@@ -522,6 +522,7 @@
         let shutdowns: Arc<Mutex<u64>> = Arc::new(Mutex::new(0));
         let supervised = Arc::new(Mutex::new(Vec::new()));
         let mut prev_ctx = None;
+
         loop {
             let namespace = namespace.clone();
             let shutdowns = shutdowns.clone();
@@ -575,12 +576,12 @@
                     // Configure engine
                     let validator = scheme.public_key();
                     let mut participants = BTreeMap::new();
-                    participants.insert(0, (public.clone(), validators.clone(), shares[idx]));
+                    participants
+                        .insert(0, (public.clone(), validators.clone(), shares[idx].clone()));
                     let supervisor_config = mocks::supervisor::Config {
                         namespace: namespace.clone(),
                         participants,
                     };
-<<<<<<< HEAD
                     let supervisor = mocks::supervisor::Supervisor::new(supervisor_config);
                     supervisors.insert(validator.clone(), supervisor.clone());
                     let application_cfg = mocks::application::Config {
@@ -621,69 +622,6 @@
                         replay_concurrency: 1,
                     };
                     let engine = Engine::new(context.with_label("engine"), journal, cfg);
-=======
-                    link_validators(&mut oracle, &validators, Action::Link(link), None).await;
-
-                    // Create engines
-                    let relay = Arc::new(mocks::relay::Relay::new());
-                    let mut supervisors = HashMap::new();
-                    let mut engine_handlers = Vec::new();
-                    for (idx, scheme) in schemes.into_iter().enumerate() {
-                        // Create scheme context
-                        let context = context
-                            .clone()
-                            .with_label(&format!("validator-{}", scheme.public_key()));
-
-                        // Configure engine
-                        let validator = scheme.public_key();
-                        let mut participants = BTreeMap::new();
-                        participants
-                            .insert(0, (public.clone(), validators.clone(), shares[idx].clone()));
-                        let supervisor_config = mocks::supervisor::Config {
-                            namespace: namespace.clone(),
-                            participants,
-                        };
-                        let supervisor = mocks::supervisor::Supervisor::new(supervisor_config);
-                        supervisors.insert(validator.clone(), supervisor.clone());
-                        let application_cfg = mocks::application::Config {
-                            hasher: Sha256::default(),
-                            relay: relay.clone(),
-                            participant: validator.clone(),
-                            propose_latency: (10.0, 5.0),
-                            verify_latency: (10.0, 5.0),
-                        };
-                        let (actor, application) = mocks::application::Application::new(
-                            context.with_label("application"),
-                            application_cfg,
-                        );
-                        actor.start();
-                        let cfg = JConfig {
-                            partition: validator.to_string(),
-                        };
-                        let journal = Journal::init(context.with_label("journal"), cfg)
-                            .await
-                            .expect("unable to create journal");
-                        let cfg = config::Config {
-                            crypto: scheme,
-                            automaton: application.clone(),
-                            relay: application.clone(),
-                            reporter: supervisor.clone(),
-                            supervisor,
-                            mailbox_size: 1024,
-                            namespace: namespace.clone(),
-                            leader_timeout: Duration::from_secs(1),
-                            notarization_timeout: Duration::from_secs(2),
-                            nullify_retry: Duration::from_secs(10),
-                            fetch_timeout: Duration::from_secs(1),
-                            activity_timeout,
-                            skip_timeout,
-                            max_fetch_count: 1,
-                            fetch_rate_per_peer: Quota::per_second(NonZeroU32::new(1).unwrap()),
-                            fetch_concurrent: 1,
-                            replay_concurrency: 1,
-                        };
-                        let engine = Engine::new(context.with_label("engine"), journal, cfg);
->>>>>>> d62e3270
 
                     // Start engine
                     let (voter, resolver) = registrations
@@ -732,14 +670,15 @@
             };
 
             let (complete, context) = if let Some(prev_ctx) = prev_ctx {
+                // Recover context
                 run_from_context(prev_ctx, f)
             } else {
                 // Create new context
-                let executor = deterministic::Runner::timed(Duration::from_secs(300));
+                let executor = deterministic::Runner::timed(Duration::from_secs(30));
                 executor.start(f)
             };
 
-            // If we are done, break
+            // Check if we should exit
             if complete {
                 break;
             }
