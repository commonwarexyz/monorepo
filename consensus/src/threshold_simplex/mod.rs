//! [Simplex](crate::simplex)-like BFT agreement with an embedded VRF and succinct consensus certificates.
//!
//! Inspired by [Simplex Consensus](https://eprint.iacr.org/2023/463), `threshold-simplex` provides
//! simple and fast BFT agreement with network-speed view (i.e. block time) latency and optimal finalization
//! latency in a partially synchronous setting. Unlike Simplex Consensus, however, `threshold-simplex` employs threshold
//! cryptography (specifically BLS12-381 threshold signatures with a `2f+1` of `3f+1` quorum) to generate both
//! a bias-resistant beacon (for leader election and post-facto execution randomness) and succinct consensus certificates
//! (any certificate can be verified with just the static public key of the consensus instance) for each view
//! with zero message overhead (natively integrated).
//!
//! _If you wish to deploy Simplex Consensus but can't employ threshold signatures, see
//! [Simplex](crate::simplex)._
//!
//! # Features
//!
//! * Wicked Fast Block Times (2 Network Hops)
//! * Optimal Finalization Latency (3 Network Hops)
//! * Externalized Uptime and Fault Proofs
//! * Decoupled Block Broadcast and Sync
//! * Flexible Block Format
//! * Embedded VRF for Leader Election and Post-Facto Execution Randomness
//! * Succinct Consensus Certificates for Notarization, Nullification, and Finality
//!
//! # Design
//!
//! ## Architecture
//!
//! All logic is split into two components: the `Voter` and the `Resolver` (and the user of `threshold-simplex`
//! provides `Application`). The `Voter` is responsible for participating in the latest view and the
//! `Resolver` is responsible for fetching artifacts from previous views required to verify proposed
//! blocks in the latest view.
//!
//! To provide great performance, all interactions between `Voter`, `Resolver`, and `Application` are
//! non-blocking. This means that, for example, the `Voter` can continue processing messages while the
//! `Application` verifies a proposed block or the `Resolver` verifies a notarization.
//!
//! ```txt
//! +---------------+           +---------+            +++++++++++++++
//! |               |<----------+         +----------->+             +
//! |  Application  |           |  Voter  |            +    Peers    +
//! |               +---------->|         |<-----------+             +
//! +---------------+           +--+------+            +++++++++++++++
//!                                |   ^
//!                                |   |
//!                                |   |
//!                                |   |
//!                                v   |
//!                            +-------+----+          +++++++++++++++
//!                            |            +--------->+             +
//!                            |  Resolver  |          +    Peers    +
//!                            |            |<---------+             +
//!                            +------------+          +++++++++++++++
//! ```
//!
//! _Application is usually a single object that implements the `Automaton`, `Relay`, `Committer`,
//! and `ThresholdSupervisor` traits._
//!
//! ## Joining Consensus
//!
//! As soon as `2f+1` notarizes, nullifies, or finalizes are observed for some view `v`, the `Voter` will
//! enter `v+1`. This means that a new participant joining consensus will immediately jump ahead to the
//! latest view and begin participating in consensus (assuming it can verify blocks).
//!
//! ## Persistence
//!
//! The `Voter` caches all data required to participate in consensus to avoid any disk reads on
//! on the critical path. To enable recovery, the `Voter` writes valid messages it receives from
//! consensus and messages it generates to a write-ahead log (WAL) implemented by [`Journal`](https://docs.rs/commonware-storage/latest/commonware_storage/journal/index.html).
//! Before sending a message, the `Journal` sync is invoked to prevent inadvertent Byzantine behavior
//! on restart (especially in the case of unclean shutdown).
//!
//! ## Protocol Description
//!
//! ### Specification for View `v`
//!
//! Upon entering view `v`:
//! * Determine leader `l` for view `v`
//! * Set timer for leader proposal `t_l = 2Δ` and advance `t_a = 3Δ`
//!     * If leader `l` has not been active in last `r` views, set `t_l` to 0.
//! * If leader `l`, broadcast `(part(v), notarize(c,v))`
//!   * If can't propose container in view `v` because missing notarization/nullification for a
//!     previous view `v_m`, request `v_m`
//!
//! Upon receiving first `(part(v), notarize(c,v))` from `l`:
//! * Cancel `t_l`
//! * If the container's parent `c_parent` is notarized at `v_parent` and we have nullifications for all views
//!   between `v` and `v_parent`, verify `c` and broadcast `(part(v), notarize(c,v))`
//!
//! Upon receiving `2f+1` `(part(v), notarize(c,v))`:
//! * Cancel `t_a`
//! * Mark `c` as notarized
//! * Broadcast `(seed(v), notarization(c,v))` (even if we have not verified `c`)
//! * If have not broadcast `(part(v), nullify(v))`, broadcast `finalize(c,v)`
//! * Enter `v+1`
//!
//! Upon receiving `2f+1` `(part(v), nullify(v))`:
//! * Broadcast `(seed(v), nullification(v))`
//!     * If observe `>= f+1` `notarize(c,v)` for some `c`, request `notarization(c_parent, v_parent)` and any missing
//!       `nullification(*)` between `v_parent` and `v`. If `c_parent` is than last finalized, broadcast last finalization
//!       instead.
//! * Enter `v+1`
//!
//! Upon receiving `2f+1` `finalize(c,v)`:
//! * Mark `c` as finalized (and recursively finalize its parents)
//! * Broadcast `(seed(v), finalization(c,v))` (even if we have not verified `c`)
//!
//! Upon `t_l` or `t_a` firing:
//! * Broadcast `(part(v), nullify(v))`
//! * Every `t_r` after `(part(v), nullify(v))` broadcast that we are still in view `v`:
//!    * Rebroadcast `(part(v), nullify(v))` and either `(seed(v-1), notarization(v-1))` or `(seed(v-1), nullification(v-1))`
//!
//! #### Embedded VRF
//!
//! When broadcasting any `notarize(c,v)` or `nullify(v)` message, a participant must also include a `part(v)` message (a partial
//! signature over the view `v`). After `2f+1` `notarize(c,v)` or `nullify(v)` messages are collected from unique participants,
//! `seed(v)` can be recovered. Because `part(v)` is only over the view `v`, the seed derived for a given view `v` is the same regardless of
//! whether or not a block was notarized in said view `v`.
//!
//! Because the value of `seed(v)` cannot be known prior to message broadcast by any participant (including the leader) in view `v`
//! and cannot be manipulated by any participant (deterministic for any `2f+1` signers at a given view `v`), it can be used both as a beacon
//! for leader election (where `seed(v)` determines the leader for `v+1`) and a source of randomness in execution (where `seed(v)`
//! is used as a seed in `v`).
//!
//! #### Succinct Consensus Certificates
//!
//! All broadcast consensus messages (`notarize(c,v)`, `nullify(v)`, `finalize(c,v)`) contain partial signatures for a static
//! public key (derived from a group polynomial that can be recomputed during reconfiguration using [dkg](commonware_cryptography::bls12381::dkg)).
//! As soon as `2f+1` messages are collected, a threshold signature over `notarization(c,v)`, `nullification(v)`, and `finalization(c,v)`
//! can be recovered, respectively. Because the public key is static, any of these certificates can be verified by an external
//! process without following the consensus instance and/or tracking the current set of participants (as is typically required
//! to operate a lite client).
//!
//! These threshold signatures over `notarization(c,v)`, `nullification(v)`, and `finalization(c,v)` (i.e. the consensus certificates)
//! can be used to secure interoperability between different consensus instances and user interactions with an infrastructure provider
//! (where any data served can be proven to derive from some finalized block of some consensus instance with a known static public key).
//!
//! ### Deviations from Simplex Consensus
//!
//! * Fetch missing notarizations/nullifications as needed rather than assuming each proposal contains
//!   a set of all notarizations/nullifications for all historical blocks.
//! * Introduce distinct messages for `notarize` and `nullify` rather than referring to both as a `vote` for
//!   either a "block" or a "dummy block", respectively.
//! * Introduce a "leader timeout" to trigger early view transitions for unresponsive leaders.
//! * Skip "leader timeout" and "notarization timeout" if a designated leader hasn't participated in
//!   some number of views (again to trigger early view transition for an unresponsive leader).
//! * Introduce message rebroadcast to continue making progress if messages from a given view are dropped (only way
//!   to ensure messages are reliably delivered is with a heavyweight reliable broadcast protocol).

pub mod types;

cfg_if::cfg_if! {
    if #[cfg(not(target_arch = "wasm32"))] {
        mod actors;
        mod config;
        pub use config::Config;
        mod engine;
        pub use engine::Engine;
        mod metrics;
    }
}

#[cfg(test)]
pub mod mocks;

#[cfg(test)]
mod tests {
    use super::*;
    use crate::Monitor;
    use commonware_cryptography::{bls12381::dkg::ops, Ed25519, Sha256, Signer};
    use commonware_macros::{select, test_traced};
    use commonware_p2p::simulated::{Config, Link, Network, Oracle, Receiver, Sender};
    use commonware_runtime::{deterministic, Clock, Metrics, Runner, Spawner};
    use commonware_storage::journal::variable::{Config as JConfig, Journal};
    use commonware_utils::{quorum, Array};
    use engine::Engine;
    use futures::{future::join_all, StreamExt};
    use governor::Quota;
    use rand::{rngs::StdRng, Rng, SeedableRng};
    use std::{
        collections::{BTreeMap, HashMap},
        num::NonZeroU32,
        sync::{Arc, Mutex},
        time::Duration,
    };
    use tracing::{debug, warn};
    use types::Activity;

    /// Registers all validators using the oracle.
    async fn register_validators<P: Array>(
        oracle: &mut Oracle<P>,
        validators: &[P],
    ) -> HashMap<P, ((Sender<P>, Receiver<P>), (Sender<P>, Receiver<P>))> {
        let mut registrations = HashMap::new();
        for validator in validators.iter() {
            let (voter_sender, voter_receiver) =
                oracle.register(validator.clone(), 0).await.unwrap();
            let (resolver_sender, resolver_receiver) =
                oracle.register(validator.clone(), 1).await.unwrap();
            registrations.insert(
                validator.clone(),
                (
                    (voter_sender, voter_receiver),
                    (resolver_sender, resolver_receiver),
                ),
            );
        }
        registrations
    }

    /// Enum to describe the action to take when linking validators.
    enum Action {
        Link(Link),
        Update(Link), // Unlink and then link
        Unlink,
    }

    /// Links (or unlinks) validators using the oracle.
    ///
    /// The `action` parameter determines the action (e.g. link, unlink) to take.
    /// The `restrict_to` function can be used to restrict the linking to certain connections,
    /// otherwise all validators will be linked to all other validators.
    async fn link_validators<P: Array>(
        oracle: &mut Oracle<P>,
        validators: &[P],
        action: Action,
        restrict_to: Option<fn(usize, usize, usize) -> bool>,
    ) {
        for (i1, v1) in validators.iter().enumerate() {
            for (i2, v2) in validators.iter().enumerate() {
                // Ignore self
                if v2 == v1 {
                    continue;
                }

                // Restrict to certain connections
                if let Some(f) = restrict_to {
                    if !f(validators.len(), i1, i2) {
                        continue;
                    }
                }

                // Do any unlinking first
                match action {
                    Action::Update(_) | Action::Unlink => {
                        oracle.remove_link(v1.clone(), v2.clone()).await.unwrap();
                    }
                    _ => {}
                }

                // Do any linking after
                match action {
                    Action::Link(ref link) | Action::Update(ref link) => {
                        oracle
                            .add_link(v1.clone(), v2.clone(), link.clone())
                            .await
                            .unwrap();
                    }
                    _ => {}
                }
            }
        }
    }

    #[test_traced]
    fn test_all_online() {
        // Create context
        let n = 5;
        let threshold = quorum(n);
        let max_exceptions = 10;
        let required_containers = 100;
        let activity_timeout = 10;
        let skip_timeout = 5;
        let namespace = b"consensus".to_vec();
        let executor = deterministic::Runner::timed(Duration::from_secs(30));
        executor.start(|mut context| async move {
            // Create simulated network
            let (network, mut oracle) = Network::new(
                context.with_label("network"),
                Config {
                    max_size: 1024 * 1024,
                },
            );

            // Start network
            network.start();

            // Register participants
            let mut schemes = Vec::new();
            let mut validators = Vec::new();
            for i in 0..n {
                let scheme = Ed25519::from_seed(i as u64);
                let pk = scheme.public_key();
                schemes.push(scheme);
                validators.push(pk);
            }
            validators.sort();
            schemes.sort_by_key(|s| s.public_key());
            let mut registrations = register_validators(&mut oracle, &validators).await;

            // Link all validators
            let link = Link {
                latency: 10.0,
                jitter: 1.0,
                success_rate: 1.0,
            };
            link_validators(&mut oracle, &validators, Action::Link(link), None).await;

            // Derive threshold
            let (public, shares) = ops::generate_shares(&mut context, None, n, threshold);

            // Create engines
            let relay = Arc::new(mocks::relay::Relay::new());
            let mut supervisors = Vec::new();
            let mut engine_handlers = Vec::new();
            for (idx, scheme) in schemes.into_iter().enumerate() {
                // Create scheme context
                let context = context.with_label(&format!("validator-{}", scheme.public_key()));

                // Configure engine
                let validator = scheme.public_key();
                let mut participants = BTreeMap::new();
                participants.insert(0, (public.clone(), validators.clone(), shares[idx]));
                let supervisor_config = mocks::supervisor::Config {
                    namespace: namespace.clone(),
                    participants,
                };
                let supervisor = mocks::supervisor::Supervisor::new(supervisor_config);
                supervisors.push(supervisor.clone());
                let application_cfg = mocks::application::Config {
                    hasher: Sha256::default(),
                    relay: relay.clone(),
                    participant: validator.clone(),
                    propose_latency: (10.0, 5.0),
                    verify_latency: (10.0, 5.0),
                };
                let (actor, application) = mocks::application::Application::new(
                    context.with_label("application"),
                    application_cfg,
                );
                actor.start();
                let cfg = JConfig {
                    partition: validator.to_string(),
                };
                let journal = Journal::init(context.with_label("journal"), cfg)
                    .await
                    .expect("unable to create journal");
                let cfg = config::Config {
                    crypto: scheme,
                    automaton: application.clone(),
                    relay: application.clone(),
                    reporter: supervisor.clone(),
                    supervisor,
                    mailbox_size: 1024,
                    namespace: namespace.clone(),
                    leader_timeout: Duration::from_secs(1),
                    notarization_timeout: Duration::from_secs(2),
                    nullify_retry: Duration::from_secs(10),
                    fetch_timeout: Duration::from_secs(1),
                    activity_timeout,
                    skip_timeout,
                    max_fetch_count: 1,
                    fetch_rate_per_peer: Quota::per_second(NonZeroU32::new(1).unwrap()),
                    fetch_concurrent: 1,
                    replay_concurrency: 1,
                };
                let engine = Engine::new(context.with_label("engine"), journal, cfg);

                // Start engine
                let (voter, resolver) = registrations
                    .remove(&validator)
                    .expect("validator should be registered");
                engine_handlers.push(engine.start(voter, resolver));
            }

            // Wait for all engines to finish
            let mut finalizers = Vec::new();
            for supervisor in supervisors.iter_mut() {
                let (mut latest, mut monitor) = supervisor.subscribe().await;
                finalizers.push(context.with_label("finalizer").spawn(move |_| async move {
                    while latest < required_containers {
                        latest = monitor.next().await.expect("event missing");
                    }
                }));
            }
            join_all(finalizers).await;

            // Check supervisors for correct activity
            let latest_complete = required_containers - activity_timeout;
            for supervisor in supervisors.iter() {
                // Ensure no faults
                {
                    let faults = supervisor.faults.lock().unwrap();
                    assert!(faults.is_empty());
                }

                // Ensure no forks
                let mut exceptions = 0;
                let mut notarized = HashMap::new();
                let mut finalized = HashMap::new();
                {
                    let notarizes = supervisor.notarizes.lock().unwrap();
                    for view in 1..latest_complete {
                        // Ensure only one payload proposed per view
                        let Some(payloads) = notarizes.get(&view) else {
                            exceptions += 1;
                            continue;
                        };
                        if payloads.len() > 1 {
                            panic!("view: {}", view);
                        }
                        let (digest, notarizers) = payloads.iter().next().unwrap();
                        notarized.insert(view, *digest);

                        if notarizers.len() < threshold as usize {
                            // We can't verify that everyone participated at every view because some nodes may
                            // have started later.
                            panic!("view: {}", view);
                        }
                        if notarizers.len() != n as usize {
                            exceptions += 1;
                        }
                    }
                }
                {
                    let notarizations = supervisor.notarizations.lock().unwrap();
                    for view in 1..latest_complete {
                        // Ensure notarization matches digest from notarizes
                        let Some(notarization) = notarizations.get(&view) else {
                            exceptions += 1;
                            continue;
                        };
                        let Some(digest) = notarized.get(&view) else {
                            exceptions += 1;
                            continue;
                        };
                        assert_eq!(&notarization.proposal.payload, digest);
                    }
                }
                {
                    let finalizes = supervisor.finalizes.lock().unwrap();
                    for view in 1..latest_complete {
                        // Ensure only one payload proposed per view
                        let Some(payloads) = finalizes.get(&view) else {
                            exceptions += 1;
                            continue;
                        };
                        if payloads.len() > 1 {
                            panic!("view: {}", view);
                        }
                        let (digest, finalizers) = payloads.iter().next().unwrap();
                        finalized.insert(view, *digest);

                        // Only check at views below timeout
                        if view > latest_complete {
                            continue;
                        }

                        // Ensure everyone participating
                        if finalizers.len() < threshold as usize {
                            // We can't verify that everyone participated at every view because some nodes may
                            // have started later.
                            panic!("view: {}", view);
                        }
                        if finalizers.len() != n as usize {
                            exceptions += 1;
                        }

                        // Ensure no nullifies for any finalizers
                        let nullifies = supervisor.nullifies.lock().unwrap();
                        let Some(nullifies) = nullifies.get(&view) else {
                            continue;
                        };
                        for (_, finalizers) in payloads.iter() {
                            for finalizer in finalizers.iter() {
                                if nullifies.contains(finalizer) {
                                    panic!("should not nullify and finalize at same view");
                                }
                            }
                        }
                    }
                }
                {
                    let finalizations = supervisor.finalizations.lock().unwrap();
                    for view in 1..latest_complete {
                        // Ensure finalization matches digest from finalizes
                        let Some(finalization) = finalizations.get(&view) else {
                            exceptions += 1;
                            continue;
                        };
                        let Some(digest) = finalized.get(&view) else {
                            exceptions += 1;
                            continue;
                        };
                        assert_eq!(&finalization.proposal.payload, digest);
                    }
                }

                // Ensure exceptions within allowed
                assert!(exceptions <= max_exceptions);
            }
        });
    }

    // TODO danlaine: uncomment
    // #[test_traced]
    // fn test_unclean_shutdown() {
    //     // Create context
    //     let n = 5;
    //     let threshold = quorum(n);
    //     let required_containers = 100;
    //     let activity_timeout = 10;
    //     let skip_timeout = 5;
    //     let namespace = b"consensus".to_vec();

    //     // Derive threshold
    //     let mut rng = StdRng::seed_from_u64(0);
    //     let (public, shares) = ops::generate_shares(&mut rng, None, n, threshold);

    //     // Random restarts every x seconds
    //     let shutdowns: Arc<Mutex<u64>> = Arc::new(Mutex::new(0));
    //     let supervised = Arc::new(Mutex::new(Vec::new()));
    //     let executor = deterministic::Runner::timed(Duration::from_secs(300));
    //     loop {
    //         let namespace = namespace.clone();
    //         let shutdowns = shutdowns.clone();
    //         let supervised = supervised.clone();
    //         let complete = executor.start(|context| async move {
    //             let public = public.clone();
    //             let shares = shares.clone();
    //             // Create simulated network
    //             let (network, mut oracle) = Network::new(
    //                 context.with_label("network"),
    //                 Config {
    //                     max_size: 1024 * 1024,
    //                 },
    //             );

    //             // Start network
    //             network.start();

    //             // Register participants
    //             let mut schemes = Vec::new();
    //             let mut validators = Vec::new();
    //             for i in 0..n {
    //                 let scheme = Ed25519::from_seed(i as u64);
    //                 let pk = scheme.public_key();
    //                 schemes.push(scheme);
    //                 validators.push(pk);
    //             }
    //             validators.sort();
    //             schemes.sort_by_key(|s| s.public_key());
    //             let mut registrations = register_validators(&mut oracle, &validators).await;

    //             // Link all validators
    //             let link = Link {
    //                 latency: 50.0,
    //                 jitter: 50.0,
    //                 success_rate: 1.0,
    //             };
    //             link_validators(&mut oracle, &validators, Action::Link(link), None).await;

    //             // Create engines
    //             let relay = Arc::new(mocks::relay::Relay::new());
    //             let mut supervisors = HashMap::new();
    //             let mut engine_handlers = Vec::new();
    //             for (idx, scheme) in schemes.into_iter().enumerate() {
    //                 // Create scheme context
    //                 let context = context
    //                     .clone()
    //                     .with_label(&format!("validator-{}", scheme.public_key()));

    //                 // Configure engine
    //                 let validator = scheme.public_key();
    //                 let mut participants = BTreeMap::new();
    //                 participants.insert(0, (public.clone(), validators.clone(), shares[idx]));
    //                 let supervisor_config = mocks::supervisor::Config {
    //                     namespace: namespace.clone(),
    //                     participants,
    //                 };
    //                 let supervisor = mocks::supervisor::Supervisor::new(supervisor_config);
    //                 supervisors.insert(validator.clone(), supervisor.clone());
    //                 let application_cfg = mocks::application::Config {
    //                     hasher: Sha256::default(),
    //                     relay: relay.clone(),
    //                     participant: validator.clone(),
    //                     propose_latency: (10.0, 5.0),
    //                     verify_latency: (10.0, 5.0),
    //                 };
    //                 let (actor, application) = mocks::application::Application::new(
    //                     context.with_label("application"),
    //                     application_cfg,
    //                 );
    //                 actor.start();
    //                 let cfg = JConfig {
    //                     partition: validator.to_string(),
    //                 };
    //                 let journal = Journal::init(context.with_label("journal"), cfg)
    //                     .await
    //                     .expect("unable to create journal");
    //                 let cfg = config::Config {
    //                     crypto: scheme,
    //                     automaton: application.clone(),
    //                     relay: application.clone(),
    //                     reporter: supervisor.clone(),
    //                     supervisor,
    //                     mailbox_size: 1024,
    //                     namespace: namespace.clone(),
    //                     leader_timeout: Duration::from_secs(1),
    //                     notarization_timeout: Duration::from_secs(2),
    //                     nullify_retry: Duration::from_secs(10),
    //                     fetch_timeout: Duration::from_secs(1),
    //                     activity_timeout,
    //                     skip_timeout,
    //                     max_fetch_count: 1,
    //                     fetch_rate_per_peer: Quota::per_second(NonZeroU32::new(1).unwrap()),
    //                     fetch_concurrent: 1,
    //                     replay_concurrency: 1,
    //                 };
    //                 let engine = Engine::new(context.with_label("engine"), journal, cfg);

    //                 // Start engine
    //                 let (voter, resolver) = registrations
    //                     .remove(&validator)
    //                     .expect("validator should be registered");
    //                 engine_handlers.push(engine.start(voter, resolver));
    //             }

    //             // Store all finalizer handles
    //             let mut finalizers = Vec::new();
    //             for (_, supervisor) in supervisors.iter_mut() {
    //                 let (mut latest, mut monitor) = supervisor.subscribe().await;
    //                 finalizers.push(context.with_label("finalizer").spawn(move |_| async move {
    //                     while latest < required_containers {
    //                         latest = monitor.next().await.expect("event missing");
    //                     }
    //                 }));
    //             }

    //             // Exit at random points for unclean shutdown of entire set
    //             let wait =
    //                 context.gen_range(Duration::from_millis(10)..Duration::from_millis(2_000));
    //             select! {
    //                 _ = context.sleep(wait) => {
    //                     // Collect supervisors to check faults
    //                     {
    //                         let mut shutdowns = shutdowns.lock().unwrap();
    //                         debug!(shutdowns = *shutdowns, elapsed = ?wait, "restarting");
    //                         *shutdowns += 1;
    //                     }
    //                     supervised.lock().unwrap().push(supervisors);
    //                     false
    //                 },
    //                 _ = join_all(finalizers) => {
    //                     // Check supervisors for faults activity
    //                     let supervised = supervised.lock().unwrap();
    //                     for supervisors in supervised.iter() {
    //                         for (_, supervisor) in supervisors.iter() {
    //                             let faults = supervisor.faults.lock().unwrap();
    //                             assert!(faults.is_empty());
    //                         }
    //                     }
    //                     true
    //                 }
    //             }
    //         });

    //         // If we are done, break
    //         if complete {
    //             break;
    //         }

    //         // Recover context
    //         (executor, context, _) = context.recover();
    //     }
    // }

    #[test_traced]
    fn test_backfill() {
        // Create context
        let n = 4;
        let threshold = quorum(n);
        let required_containers = 100;
        let activity_timeout = 10;
        let skip_timeout = 5;
        let namespace = b"consensus".to_vec();
        let executor = deterministic::Runner::timed(Duration::from_secs(360));
        executor.start(|mut context| async move {
            // Create simulated network
            let (network, mut oracle) = Network::new(
                context.with_label("network"),
                Config {
                    max_size: 1024 * 1024,
                },
            );

            // Start network
            network.start();

            // Register participants
            let mut schemes = Vec::new();
            let mut validators = Vec::new();
            for i in 0..n {
                let scheme = Ed25519::from_seed(i as u64);
                let pk = scheme.public_key();
                schemes.push(scheme);
                validators.push(pk);
            }
            validators.sort();
            schemes.sort_by_key(|s| s.public_key());
            let mut registrations = register_validators(&mut oracle, &validators).await;

            // Link all validators except first
            let link = Link {
                latency: 10.0,
                jitter: 1.0,
                success_rate: 1.0,
            };
            link_validators(
                &mut oracle,
                &validators,
                Action::Link(link),
                Some(|_, i, j| ![i, j].contains(&0usize)),
            )
            .await;

            // Derive threshold
            let (public, shares) = ops::generate_shares(&mut context, None, n, threshold);

            // Create engines
            let relay = Arc::new(mocks::relay::Relay::new());
            let mut supervisors = Vec::new();
            let mut engine_handlers = Vec::new();
            for (idx_scheme, scheme) in schemes.iter().enumerate() {
                // Skip first peer
                if idx_scheme == 0 {
                    continue;
                }

                // Create scheme context
                let context = context.with_label(&format!("validator-{}", scheme.public_key()));

                // Configure engine
                let validator = scheme.public_key();
                let mut participants = BTreeMap::new();
                participants.insert(0, (public.clone(), validators.clone(), shares[idx_scheme]));
                let supervisor_config = mocks::supervisor::Config {
                    namespace: namespace.clone(),
                    participants,
                };
                let supervisor = mocks::supervisor::Supervisor::new(supervisor_config);
                supervisors.push(supervisor.clone());
                let application_cfg = mocks::application::Config {
                    hasher: Sha256::default(),
                    relay: relay.clone(),
                    participant: validator.clone(),
                    propose_latency: (10.0, 5.0),
                    verify_latency: (10.0, 5.0),
                };
                let (actor, application) = mocks::application::Application::new(
                    context.with_label("application"),
                    application_cfg,
                );
                actor.start();
                let cfg = JConfig {
                    partition: validator.to_string(),
                };
                let journal = Journal::init(context.with_label("journal"), cfg)
                    .await
                    .expect("unable to create journal");
                let cfg = config::Config {
                    crypto: scheme.clone(),
                    automaton: application.clone(),
                    relay: application.clone(),
                    reporter: supervisor.clone(),
                    supervisor,
                    mailbox_size: 1024,
                    namespace: namespace.clone(),
                    leader_timeout: Duration::from_secs(1),
                    notarization_timeout: Duration::from_secs(2),
                    nullify_retry: Duration::from_secs(10),
                    fetch_timeout: Duration::from_secs(1),
                    activity_timeout,
                    skip_timeout,
                    max_fetch_count: 1, // force many fetches
                    fetch_rate_per_peer: Quota::per_second(NonZeroU32::new(1).unwrap()),
                    fetch_concurrent: 1,
                    replay_concurrency: 1,
                };
                let engine = Engine::new(context.with_label("engine"), journal, cfg);

                // Start engine
                let (voter, resolver) = registrations
                    .remove(&validator)
                    .expect("validator should be registered");
                engine_handlers.push(engine.start(voter, resolver));
            }

            // Wait for all engines to finish
            let mut finalizers = Vec::new();
            for supervisor in supervisors.iter_mut() {
                let (mut latest, mut monitor) = supervisor.subscribe().await;
                finalizers.push(context.with_label("finalizer").spawn(move |_| async move {
                    while latest < required_containers {
                        latest = monitor.next().await.expect("event missing");
                    }
                }));
            }
            join_all(finalizers).await;

            // Degrade network connections for online peers
            let link = Link {
                latency: 3_000.0,
                jitter: 0.0,
                success_rate: 1.0,
            };
            link_validators(
                &mut oracle,
                &validators,
                Action::Update(link.clone()),
                Some(|_, i, j| ![i, j].contains(&0usize)),
            )
            .await;

            // Wait for nullifications to accrue
            context.sleep(Duration::from_secs(120)).await;

            // Unlink second peer from all (except first)
            link_validators(
                &mut oracle,
                &validators,
                Action::Unlink,
                Some(|_, i, j| [i, j].contains(&1usize) && ![i, j].contains(&0usize)),
            )
            .await;

            // Configure engine for first peer
            let scheme = schemes[0].clone();
            let validator = scheme.public_key();
            let context = context.with_label(&format!("validator-{}", validator));

            // Link first peer to all (except second)
            link_validators(
                &mut oracle,
                &validators,
                Action::Link(link),
                Some(|_, i, j| [i, j].contains(&0usize) && ![i, j].contains(&1usize)),
            )
            .await;

            // Restore network connections for all online peers
            let link = Link {
                latency: 10.0,
                jitter: 2.5,
                success_rate: 1.0,
            };
            link_validators(
                &mut oracle,
                &validators,
                Action::Update(link),
                Some(|_, i, j| ![i, j].contains(&1usize)),
            )
            .await;

            // Configure engine
            let mut participants = BTreeMap::new();
            participants.insert(0, (public.clone(), validators.clone(), shares[0]));
            let supervisor_config = mocks::supervisor::Config {
                namespace: namespace.clone(),
                participants,
            };
            let mut supervisor = mocks::supervisor::Supervisor::new(supervisor_config);
            supervisors.push(supervisor.clone());
            let application_cfg = mocks::application::Config {
                hasher: Sha256::default(),
                relay: relay.clone(),
                participant: validator.clone(),
                propose_latency: (10.0, 5.0),
                verify_latency: (10.0, 5.0),
            };
            let (actor, application) = mocks::application::Application::new(
                context.with_label("application"),
                application_cfg,
            );
            actor.start();
            let cfg = JConfig {
                partition: validator.to_string(),
            };
            let journal = Journal::init(context.with_label("journal"), cfg)
                .await
                .expect("unable to create journal");
            let cfg = config::Config {
                crypto: scheme,
                automaton: application.clone(),
                relay: application.clone(),
                reporter: supervisor.clone(),
                supervisor: supervisor.clone(),
                mailbox_size: 1024,
                namespace: namespace.clone(),
                leader_timeout: Duration::from_secs(1),
                notarization_timeout: Duration::from_secs(2),
                nullify_retry: Duration::from_secs(10),
                fetch_timeout: Duration::from_secs(1),
                activity_timeout,
                skip_timeout,
                max_fetch_count: 1,
                fetch_rate_per_peer: Quota::per_second(NonZeroU32::new(1).unwrap()),
                fetch_concurrent: 1,
                replay_concurrency: 1,
            };
            let engine = Engine::new(context.with_label("engine"), journal, cfg);

            // Start engine
            let (voter, resolver) = registrations
                .remove(&validator)
                .expect("validator should be registered");
            engine_handlers.push(engine.start(voter, resolver));

            // Wait for new engine to finalize required
            let (mut latest, mut monitor) = supervisor.subscribe().await;
            while latest < required_containers {
                latest = monitor.next().await.expect("event missing");
            }
        });
    }

    #[test_traced]
    fn test_one_offline() {
        // Create context
        let n = 5;
        let threshold = quorum(n);
        let required_containers = 100;
        let activity_timeout = 10;
        let skip_timeout = 5;
<<<<<<< HEAD
        let max_exceptions = 8; // 1 per each check for online
=======
        let max_exceptions = 10;
>>>>>>> 93a6a12e
        let namespace = b"consensus".to_vec();
        let executor = deterministic::Runner::timed(Duration::from_secs(30));
        executor.start(|mut context| async move {
            // Create simulated network
            let (network, mut oracle) = Network::new(
                context.with_label("network"),
                Config {
                    max_size: 1024 * 1024,
                },
            );

            // Start network
            network.start();

            // Register participants
            let mut schemes = Vec::new();
            let mut validators = Vec::new();
            for i in 0..n {
                let scheme = Ed25519::from_seed(i as u64);
                let pk = scheme.public_key();
                schemes.push(scheme);
                validators.push(pk);
            }
            validators.sort();
            schemes.sort_by_key(|s| s.public_key());
            let mut registrations = register_validators(&mut oracle, &validators).await;

            // Link all validators except first
            let link = Link {
                latency: 10.0,
                jitter: 1.0,
                success_rate: 1.0,
            };
            link_validators(
                &mut oracle,
                &validators,
                Action::Link(link),
                Some(|_, i, j| ![i, j].contains(&0usize)),
            )
            .await;

            // Derive threshold
            let (public, shares) = ops::generate_shares(&mut context, None, n, threshold);

            // Create engines
            let relay = Arc::new(mocks::relay::Relay::new());
            let mut supervisors = Vec::new();
            let mut engine_handlers = Vec::new();
            for (idx_scheme, scheme) in schemes.into_iter().enumerate() {
                // Skip first peer
                if idx_scheme == 0 {
                    continue;
                }

                // Create scheme context
                let context = context.with_label(&format!("validator-{}", scheme.public_key()));

                // Configure engine
                let validator = scheme.public_key();
                let mut participants = BTreeMap::new();
                participants.insert(0, (public.clone(), validators.clone(), shares[idx_scheme]));
                let supervisor_config = mocks::supervisor::Config {
                    namespace: namespace.clone(),
                    participants,
                };
                let supervisor = mocks::supervisor::Supervisor::new(supervisor_config);
                supervisors.push(supervisor.clone());
                let application_cfg = mocks::application::Config {
                    hasher: Sha256::default(),
                    relay: relay.clone(),
                    participant: validator.clone(),
                    propose_latency: (10.0, 5.0),
                    verify_latency: (10.0, 5.0),
                };
                let (actor, application) = mocks::application::Application::new(
                    context.with_label("application"),
                    application_cfg,
                );
                actor.start();
                let cfg = JConfig {
                    partition: validator.to_string(),
                };
                let journal = Journal::init(context.with_label("journal"), cfg)
                    .await
                    .expect("unable to create journal");
                let cfg = config::Config {
                    crypto: scheme,
                    automaton: application.clone(),
                    relay: application.clone(),
                    reporter: supervisor.clone(),
                    supervisor,
                    mailbox_size: 1024,
                    namespace: namespace.clone(),
                    leader_timeout: Duration::from_secs(1),
                    notarization_timeout: Duration::from_secs(2),
                    nullify_retry: Duration::from_secs(10),
                    fetch_timeout: Duration::from_secs(1),
                    activity_timeout,
                    skip_timeout,
                    max_fetch_count: 1,
                    fetch_rate_per_peer: Quota::per_second(NonZeroU32::new(1).unwrap()),
                    fetch_concurrent: 1,
                    replay_concurrency: 1,
                };
                let engine = Engine::new(context.with_label("engine"), journal, cfg);

                // Start engine
                let (voter, resolver) = registrations
                    .remove(&validator)
                    .expect("validator should be registered");
                engine_handlers.push(engine.start(voter, resolver));
            }

            // Wait for all engines to finish
            let mut finalizers = Vec::new();
            for supervisor in supervisors.iter_mut() {
                let (mut latest, mut monitor) = supervisor.subscribe().await;
                finalizers.push(context.with_label("finalizer").spawn(move |_| async move {
                    while latest < required_containers {
                        latest = monitor.next().await.expect("event missing");
                    }
                }));
            }
            join_all(finalizers).await;

            // Check supervisors for correct activity
            let mut exceptions = 0;
            let offline = &validators[0];
            for supervisor in supervisors.iter() {
                // Ensure no faults
                {
                    let faults = supervisor.faults.lock().unwrap();
                    assert!(faults.is_empty());
                }

                // Ensure offline node is never active
                let mut exceptions = 0;
                {
                    let notarizes = supervisor.notarizes.lock().unwrap();
                    for (view, payloads) in notarizes.iter() {
                        for (_, participants) in payloads.iter() {
                            if participants.contains(offline) {
                                panic!("view: {}", view);
                            }
                        }
                    }
                }
                {
                    let nullifies = supervisor.nullifies.lock().unwrap();
                    for (view, participants) in nullifies.iter() {
                        if participants.contains(offline) {
                            panic!("view: {}", view);
                        }
                    }
                }
                {
                    let finalizes = supervisor.finalizes.lock().unwrap();
                    for (view, payloads) in finalizes.iter() {
                        for (_, finalizers) in payloads.iter() {
                            if finalizers.contains(offline) {
                                panic!("view: {}", view);
                            }
                        }
                    }
                }

                // Identify offline views
                let mut offline_views = Vec::new();
                {
                    let leaders = supervisor.leaders.lock().unwrap();
                    for (view, leader) in leaders.iter() {
                        if leader == offline {
                            offline_views.push(*view);
                        }
                    }
                }
                assert!(!offline_views.is_empty());

                // Ensure nullifies/nullification collected for offline node
                {
                    let nullifies = supervisor.nullifies.lock().unwrap();
                    for view in offline_views.iter() {
<<<<<<< HEAD
                        let Some(nullifies) = nullifies.get(view) else {
                            warn!("missing expected view nullifies: {}", view);
                            exceptions += 1;
                            continue;
                        };
                        if nullifies.len() < threshold as usize {
=======
                        let nullifies = nullifies.get(view).map_or(0, |n| n.len());
                        if nullifies < threshold as usize {
>>>>>>> 93a6a12e
                            warn!("missing expected view nullifies: {}", view);
                            exceptions += 1;
                        }
                    }
                }
                {
                    let nullifications = supervisor.nullifications.lock().unwrap();
                    for view in offline_views.iter() {
                        if !nullifications.contains_key(view) {
                            warn!("missing expected view nullifies: {}", view);
                            exceptions += 1;
                        }
                    }
                }

                // Ensure exceptions within allowed
                assert!(exceptions <= max_exceptions);
            }
            assert!(exceptions <= max_exceptions);
        });
    }

    #[test_traced]
    fn test_slow_validator() {
        // Create context
        let n = 5;
        let threshold = quorum(n);
        let required_containers = 50;
        let activity_timeout = 10;
        let skip_timeout = 5;
        let namespace = b"consensus".to_vec();
        let executor = deterministic::Runner::timed(Duration::from_secs(30));
        executor.start(|mut context| async move {
            // Create simulated network
            let (network, mut oracle) = Network::new(
                context.with_label("network"),
                Config {
                    max_size: 1024 * 1024,
                },
            );

            // Start network
            network.start();

            // Register participants
            let mut schemes = Vec::new();
            let mut validators = Vec::new();
            for i in 0..n {
                let scheme = Ed25519::from_seed(i as u64);
                let pk = scheme.public_key();
                schemes.push(scheme);
                validators.push(pk);
            }
            validators.sort();
            schemes.sort_by_key(|s| s.public_key());
            let mut registrations = register_validators(&mut oracle, &validators).await;

            // Link all validators
            let link = Link {
                latency: 10.0,
                jitter: 1.0,
                success_rate: 1.0,
            };
            link_validators(&mut oracle, &validators, Action::Link(link), None).await;

            // Derive threshold
            let (public, shares) = ops::generate_shares(&mut context, None, n, threshold);

            // Create engines
            let relay = Arc::new(mocks::relay::Relay::new());
            let mut supervisors = Vec::new();
            let mut engine_handlers = Vec::new();
            for (idx_scheme, scheme) in schemes.into_iter().enumerate() {
                // Create scheme context
                let context = context.with_label(&format!("validator-{}", scheme.public_key()));

                // Configure engine
                let validator = scheme.public_key();
                let mut participants = BTreeMap::new();
                participants.insert(0, (public.clone(), validators.clone(), shares[idx_scheme]));
                let supervisor_config = mocks::supervisor::Config {
                    namespace: namespace.clone(),
                    participants,
                };
                let supervisor = mocks::supervisor::Supervisor::new(supervisor_config);
                supervisors.push(supervisor.clone());
                let application_cfg = if idx_scheme == 0 {
                    mocks::application::Config {
                        hasher: Sha256::default(),
                        relay: relay.clone(),
                        participant: validator.clone(),
                        propose_latency: (3_000.0, 0.0),
                        verify_latency: (3_000.0, 5.0),
                    }
                } else {
                    mocks::application::Config {
                        hasher: Sha256::default(),
                        relay: relay.clone(),
                        participant: validator.clone(),
                        propose_latency: (10.0, 5.0),
                        verify_latency: (10.0, 5.0),
                    }
                };
                let (actor, application) = mocks::application::Application::new(
                    context.with_label("application"),
                    application_cfg,
                );
                actor.start();
                let cfg = JConfig {
                    partition: validator.to_string(),
                };
                let journal = Journal::init(context.with_label("journal"), cfg)
                    .await
                    .expect("unable to create journal");
                let cfg = config::Config {
                    crypto: scheme,
                    automaton: application.clone(),
                    relay: application.clone(),
                    reporter: supervisor.clone(),
                    supervisor,
                    mailbox_size: 1024,
                    namespace: namespace.clone(),
                    leader_timeout: Duration::from_secs(1),
                    notarization_timeout: Duration::from_secs(2),
                    nullify_retry: Duration::from_secs(10),
                    fetch_timeout: Duration::from_secs(1),
                    activity_timeout,
                    skip_timeout,
                    max_fetch_count: 1,
                    fetch_rate_per_peer: Quota::per_second(NonZeroU32::new(1).unwrap()),
                    fetch_concurrent: 1,
                    replay_concurrency: 1,
                };
                let engine = Engine::new(context.with_label("engine"), journal, cfg);

                // Start engine
                let (voter, resolver) = registrations
                    .remove(&validator)
                    .expect("validator should be registered");
                engine_handlers.push(engine.start(voter, resolver));
            }

            // Wait for all engines to finish
            let mut finalizers = Vec::new();
            for supervisor in supervisors.iter_mut() {
                let (mut latest, mut monitor) = supervisor.subscribe().await;
                finalizers.push(context.with_label("finalizer").spawn(move |_| async move {
                    while latest < required_containers {
                        latest = monitor.next().await.expect("event missing");
                    }
                }));
            }
            join_all(finalizers).await;

            // Check supervisors for correct activity
            let slow = &validators[0];
            for supervisor in supervisors.iter() {
                // Ensure no faults
                {
                    let faults = supervisor.faults.lock().unwrap();
                    assert!(faults.is_empty());
                }

                // Ensure slow node is never active (will never process anything fast enough to nullify)
                {
                    let notarizes = supervisor.notarizes.lock().unwrap();
                    for (view, payloads) in notarizes.iter() {
                        for (_, participants) in payloads.iter() {
                            if participants.contains(slow) {
                                panic!("view: {}", view);
                            }
                        }
                    }
                }
                {
                    let nullifies = supervisor.nullifies.lock().unwrap();
                    for (view, participants) in nullifies.iter() {
                        // Start checking once all are online (leader may never have proposed)
                        if *view > 10 && participants.contains(slow) {
                            panic!("view: {}", view);
                        }
                    }
                }
                {
                    let finalizes = supervisor.finalizes.lock().unwrap();
                    for (view, payloads) in finalizes.iter() {
                        for (_, finalizers) in payloads.iter() {
                            if finalizers.contains(slow) {
                                panic!("view: {}", view);
                            }
                        }
                    }
                }
            }
        });
    }

    #[test_traced]
    fn test_all_recovery() {
        // Create context
        let n = 5;
        let threshold = quorum(n);
        let required_containers = 100;
        let activity_timeout = 10;
        let skip_timeout = 5;
        let namespace = b"consensus".to_vec();
        let executor = deterministic::Runner::timed(Duration::from_secs(120));
        executor.start(|mut context| async move {
            // Create simulated network
            let (network, mut oracle) = Network::new(
                context.with_label("network"),
                Config {
                    max_size: 1024 * 1024,
                },
            );

            // Start network
            network.start();

            // Register participants
            let mut schemes = Vec::new();
            let mut validators = Vec::new();
            for i in 0..n {
                let scheme = Ed25519::from_seed(i as u64);
                let pk = scheme.public_key();
                schemes.push(scheme);
                validators.push(pk);
            }
            validators.sort();
            schemes.sort_by_key(|s| s.public_key());
            let mut registrations = register_validators(&mut oracle, &validators).await;

            // Link all validators
            let link = Link {
                latency: 3_000.0,
                jitter: 0.0,
                success_rate: 1.0,
            };
            link_validators(&mut oracle, &validators, Action::Link(link), None).await;

            // Derive threshold
            let (public, shares) = ops::generate_shares(&mut context, None, n, threshold);

            // Create engines
            let relay = Arc::new(mocks::relay::Relay::new());
            let mut supervisors = Vec::new();
            let mut engine_handlers = Vec::new();
            for (idx, scheme) in schemes.iter().enumerate() {
                // Create scheme context
                let context = context.with_label(&format!("validator-{}", scheme.public_key()));

                // Configure engine
                let validator = scheme.public_key();
                let mut participants = BTreeMap::new();
                participants.insert(0, (public.clone(), validators.clone(), shares[idx]));
                let supervisor_config = mocks::supervisor::Config {
                    namespace: namespace.clone(),
                    participants,
                };
                let supervisor = mocks::supervisor::Supervisor::new(supervisor_config);
                supervisors.push(supervisor.clone());
                let application_cfg = mocks::application::Config {
                    hasher: Sha256::default(),
                    relay: relay.clone(),
                    participant: validator.clone(),
                    propose_latency: (10.0, 5.0),
                    verify_latency: (10.0, 5.0),
                };
                let (actor, application) = mocks::application::Application::new(
                    context.with_label("application"),
                    application_cfg,
                );
                actor.start();
                let cfg = JConfig {
                    partition: validator.to_string(),
                };
                let journal = Journal::init(context.with_label("journal"), cfg)
                    .await
                    .expect("unable to create journal");
                let cfg = config::Config {
                    crypto: scheme.clone(),
                    automaton: application.clone(),
                    relay: application.clone(),
                    reporter: supervisor.clone(),
                    supervisor,
                    mailbox_size: 1024,
                    namespace: namespace.clone(),
                    leader_timeout: Duration::from_secs(1),
                    notarization_timeout: Duration::from_secs(2),
                    nullify_retry: Duration::from_secs(10),
                    fetch_timeout: Duration::from_secs(1),
                    activity_timeout,
                    skip_timeout,
                    max_fetch_count: 1,
                    fetch_rate_per_peer: Quota::per_second(NonZeroU32::new(1).unwrap()),
                    fetch_concurrent: 1,
                    replay_concurrency: 1,
                };
                let engine = Engine::new(context.with_label("engine"), journal, cfg);

                // Start engine
                let (voter, resolver) = registrations
                    .remove(&validator)
                    .expect("validator should be registered");
                engine_handlers.push(engine.start(voter, resolver));
            }

            // Wait for a few virtual minutes (shouldn't finalize anything)
            let mut finalizers = Vec::new();
            for supervisor in supervisors.iter_mut() {
                let (_, mut monitor) = supervisor.subscribe().await;
                finalizers.push(
                    context
                        .with_label("finalizer")
                        .spawn(move |context| async move {
                            select! {
                                _timeout = context.sleep(Duration::from_secs(60)) => {},
                                _done = monitor.next() => {
                                    panic!("engine should not notarize or finalize anything");
                                }
                            }
                        }),
                );
            }
            join_all(finalizers).await;

            // Update links
            let link = Link {
                latency: 10.0,
                jitter: 1.0,
                success_rate: 1.0,
            };
            link_validators(&mut oracle, &validators, Action::Update(link), None).await;

            // Wait for all engines to finish
            let mut finalizers = Vec::new();
            for supervisor in supervisors.iter_mut() {
                let (mut latest, mut monitor) = supervisor.subscribe().await;
                finalizers.push(context.with_label("finalizer").spawn(move |_| async move {
                    while latest < required_containers {
                        latest = monitor.next().await.expect("event missing");
                    }
                }));
            }
            join_all(finalizers).await;

            // Check supervisors for correct activity
            for supervisor in supervisors.iter() {
                // Ensure no faults
                {
                    let faults = supervisor.faults.lock().unwrap();
                    assert!(faults.is_empty());
                }
            }
        });
    }

    #[test_traced]
    fn test_partition() {
        // Create context
        let n = 10;
        let threshold = quorum(n);
        let required_containers = 50;
        let activity_timeout = 10;
        let skip_timeout = 5;
        let namespace = b"consensus".to_vec();
        let executor = deterministic::Runner::timed(Duration::from_secs(900));
        executor.start(|mut context| async move {
            // Create simulated network
            let (network, mut oracle) = Network::new(
                context.with_label("network"),
                Config {
                    max_size: 1024 * 1024,
                },
            );

            // Start network
            network.start();

            // Register participants
            let mut schemes = Vec::new();
            let mut validators = Vec::new();
            for i in 0..n {
                let scheme = Ed25519::from_seed(i as u64);
                let pk = scheme.public_key();
                schemes.push(scheme);
                validators.push(pk);
            }
            validators.sort();
            schemes.sort_by_key(|s| s.public_key());
            let mut registrations = register_validators(&mut oracle, &validators).await;

            // Link all validators
            let link = Link {
                latency: 10.0,
                jitter: 1.0,
                success_rate: 1.0,
            };
            link_validators(&mut oracle, &validators, Action::Link(link.clone()), None).await;

            // Derive threshold
            let (public, shares) = ops::generate_shares(&mut context, None, n, threshold);

            // Create engines
            let relay = Arc::new(mocks::relay::Relay::new());
            let mut supervisors = Vec::new();
            let mut engine_handlers = Vec::new();
            for (idx, scheme) in schemes.iter().enumerate() {
                // Create scheme context
                let context = context.with_label(&format!("validator-{}", scheme.public_key()));

                // Configure engine
                let validator = scheme.public_key();
                let mut participants = BTreeMap::new();
                participants.insert(0, (public.clone(), validators.clone(), shares[idx]));
                let supervisor_config = mocks::supervisor::Config {
                    namespace: namespace.clone(),
                    participants,
                };
                let supervisor = mocks::supervisor::Supervisor::new(supervisor_config);
                supervisors.push(supervisor.clone());
                let application_cfg = mocks::application::Config {
                    hasher: Sha256::default(),
                    relay: relay.clone(),
                    participant: validator.clone(),
                    propose_latency: (10.0, 5.0),
                    verify_latency: (10.0, 5.0),
                };
                let (actor, application) = mocks::application::Application::new(
                    context.with_label("application"),
                    application_cfg,
                );
                actor.start();
                let cfg = JConfig {
                    partition: validator.to_string(),
                };
                let journal = Journal::init(context.with_label("journal"), cfg)
                    .await
                    .expect("unable to create journal");
                let cfg = config::Config {
                    crypto: scheme.clone(),
                    automaton: application.clone(),
                    relay: application.clone(),
                    reporter: supervisor.clone(),
                    supervisor,
                    mailbox_size: 1024,
                    namespace: namespace.clone(),
                    leader_timeout: Duration::from_secs(1),
                    notarization_timeout: Duration::from_secs(2),
                    nullify_retry: Duration::from_secs(10),
                    fetch_timeout: Duration::from_secs(1),
                    activity_timeout,
                    skip_timeout,
                    max_fetch_count: 1,
                    fetch_rate_per_peer: Quota::per_second(NonZeroU32::new(1).unwrap()),
                    fetch_concurrent: 1,
                    replay_concurrency: 1,
                };
                let engine = Engine::new(context.with_label("engine"), journal, cfg);

                // Start engine
                let (voter, resolver) = registrations
                    .remove(&validator)
                    .expect("validator should be registered");
                engine_handlers.push(engine.start(voter, resolver));
            }

            // Wait for all engines to finish
            let mut finalizers = Vec::new();
            for supervisor in supervisors.iter_mut() {
                let (mut latest, mut monitor) = supervisor.subscribe().await;
                finalizers.push(context.with_label("finalizer").spawn(move |_| async move {
                    while latest < required_containers {
                        latest = monitor.next().await.expect("event missing");
                    }
                }));
            }
            join_all(finalizers).await;

            // Cut all links between validator halves
            fn separated(n: usize, a: usize, b: usize) -> bool {
                let m = n / 2;
                (a < m && b >= m) || (a >= m && b < m)
            }
            link_validators(&mut oracle, &validators, Action::Unlink, Some(separated)).await;

            // Wait for any in-progress notarizations/finalizations to finish
            context.sleep(Duration::from_secs(10)).await;

            // Wait for a few virtual minutes (shouldn't finalize anything)
            let mut finalizers = Vec::new();
            for supervisor in supervisors.iter_mut() {
                let (_, mut monitor) = supervisor.subscribe().await;
                finalizers.push(
                    context
                        .with_label("finalizer")
                        .spawn(move |context| async move {
                            select! {
                                _timeout = context.sleep(Duration::from_secs(60)) => {},
                                _done = monitor.next() => {
                                    panic!("engine should not notarize or finalize anything");
                                }
                            }
                        }),
                );
            }
            join_all(finalizers).await;

            // Restore links
            link_validators(
                &mut oracle,
                &validators,
                Action::Link(link),
                Some(separated),
            )
            .await;

            // Wait for all engines to finish
            let mut finalizers = Vec::new();
            for supervisor in supervisors.iter_mut() {
                let (mut latest, mut monitor) = supervisor.subscribe().await;
                let required = latest + required_containers;
                finalizers.push(context.with_label("finalizer").spawn(move |_| async move {
                    while latest < required {
                        latest = monitor.next().await.expect("event missing");
                    }
                }));
            }
            join_all(finalizers).await;

            // Check supervisors for correct activity
            for supervisor in supervisors.iter() {
                // Ensure no faults
                {
                    let faults = supervisor.faults.lock().unwrap();
                    assert!(faults.is_empty());
                }
            }
        });
    }

    fn slow_and_lossy_links(seed: u64) -> String {
        // Create context
        let n = 5;
        let threshold = quorum(n);
        let required_containers = 50;
        let activity_timeout = 10;
        let skip_timeout = 5;
        let namespace = b"consensus".to_vec();
        let cfg = deterministic::Config {
            seed,
            timeout: Some(Duration::from_secs(5_000)),
            ..deterministic::Config::default()
        };
        let executor = deterministic::Runner::new(cfg);
        executor.start(|mut context| async move {
            // Create simulated network
            let (network, mut oracle) = Network::new(
                context.with_label("network"),
                Config {
                    max_size: 1024 * 1024,
                },
            );

            // Start network
            network.start();

            // Register participants
            let mut schemes = Vec::new();
            let mut validators = Vec::new();
            for i in 0..n {
                let scheme = Ed25519::from_seed(i as u64);
                let pk = scheme.public_key();
                schemes.push(scheme);
                validators.push(pk);
            }
            validators.sort();
            schemes.sort_by_key(|s| s.public_key());
            let mut registrations = register_validators(&mut oracle, &validators).await;

            // Link all validators
            let degraded_link = Link {
                latency: 200.0,
                jitter: 150.0,
                success_rate: 0.5,
            };
            link_validators(&mut oracle, &validators, Action::Link(degraded_link), None).await;

            // Derive threshold
            let (public, shares) = ops::generate_shares(&mut context, None, n, threshold);

            // Create engines
            let relay = Arc::new(mocks::relay::Relay::new());
            let mut supervisors = Vec::new();
            let mut engine_handlers = Vec::new();
            for (idx, scheme) in schemes.into_iter().enumerate() {
                // Create scheme context
                let context = context.with_label(&format!("validator-{}", scheme.public_key()));

                // Configure engine
                let validator = scheme.public_key();
                let mut participants = BTreeMap::new();
                participants.insert(0, (public.clone(), validators.clone(), shares[idx]));
                let supervisor_config = mocks::supervisor::Config {
                    namespace: namespace.clone(),
                    participants,
                };
                let supervisor = mocks::supervisor::Supervisor::new(supervisor_config);
                supervisors.push(supervisor.clone());
                let application_cfg = mocks::application::Config {
                    hasher: Sha256::default(),
                    relay: relay.clone(),
                    participant: validator.clone(),
                    propose_latency: (10.0, 5.0),
                    verify_latency: (10.0, 5.0),
                };
                let (actor, application) = mocks::application::Application::new(
                    context.with_label("application"),
                    application_cfg,
                );
                actor.start();
                let cfg = JConfig {
                    partition: validator.to_string(),
                };
                let journal = Journal::init(context.with_label("journal"), cfg)
                    .await
                    .expect("unable to create journal");
                let cfg = config::Config {
                    crypto: scheme,
                    automaton: application.clone(),
                    relay: application.clone(),
                    reporter: supervisor.clone(),
                    supervisor,
                    mailbox_size: 1024,
                    namespace: namespace.clone(),
                    leader_timeout: Duration::from_secs(1),
                    notarization_timeout: Duration::from_secs(2),
                    nullify_retry: Duration::from_secs(10),
                    fetch_timeout: Duration::from_secs(1),
                    activity_timeout,
                    skip_timeout,
                    max_fetch_count: 1,
                    fetch_rate_per_peer: Quota::per_second(NonZeroU32::new(1).unwrap()),
                    fetch_concurrent: 1,
                    replay_concurrency: 1,
                };
                let engine = Engine::new(context.with_label("engine"), journal, cfg);

                // Start engine
                let (voter, resolver) = registrations
                    .remove(&validator)
                    .expect("validator should be registered");
                engine_handlers.push(engine.start(voter, resolver));
            }

            // Wait for all engines to finish
            let mut finalizers = Vec::new();
            for supervisor in supervisors.iter_mut() {
                let (mut latest, mut monitor) = supervisor.subscribe().await;
                finalizers.push(context.with_label("finalizer").spawn(move |_| async move {
                    while latest < required_containers {
                        latest = monitor.next().await.expect("event missing");
                    }
                }));
            }
            join_all(finalizers).await;

            // Check supervisors for correct activity
            for supervisor in supervisors.iter() {
                // Ensure no faults
                {
                    let faults = supervisor.faults.lock().unwrap();
                    assert!(faults.is_empty());
                }
            }
            context.auditor().state()
        })
    }

    #[test_traced]
    fn test_slow_and_lossy_links() {
        slow_and_lossy_links(0);
    }

    #[test_traced]
    fn test_determinism() {
        // We use slow and lossy links as the deterministic test
        // because it is the most complex test.
        for seed in 1..6 {
            // Run test with seed
            let state_1 = slow_and_lossy_links(seed);

            // Run test again with same seed
            let state_2 = slow_and_lossy_links(seed);

            // Ensure states are equal
            assert_eq!(state_1, state_2);
        }
    }

    #[test_traced]
    fn test_conflicter() {
        // Create context
        let n = 4;
        let threshold = quorum(n);
        let required_containers = 50;
        let activity_timeout = 10;
        let skip_timeout = 5;
        let namespace = b"consensus".to_vec();
        let executor = deterministic::Runner::timed(Duration::from_secs(30));
        executor.start(|mut context| async move {
            // Create simulated network
            let (network, mut oracle) = Network::new(
                context.with_label("network"),
                Config {
                    max_size: 1024 * 1024,
                },
            );

            // Start network
            network.start();

            // Register participants
            let mut schemes = Vec::new();
            let mut validators = Vec::new();
            for i in 0..n {
                let scheme = Ed25519::from_seed(i as u64);
                let pk = scheme.public_key();
                schemes.push(scheme);
                validators.push(pk);
            }
            validators.sort();
            schemes.sort_by_key(|s| s.public_key());
            let mut registrations = register_validators(&mut oracle, &validators).await;

            // Link all validators
            let link = Link {
                latency: 10.0,
                jitter: 1.0,
                success_rate: 1.0,
            };
            link_validators(&mut oracle, &validators, Action::Link(link), None).await;

            // Derive threshold
            let (public, shares) = ops::generate_shares(&mut context, None, n, threshold);

            // Create engines
            let relay = Arc::new(mocks::relay::Relay::new());
            let mut supervisors = Vec::new();
            for (idx_scheme, scheme) in schemes.into_iter().enumerate() {
                // Create scheme context
                let context = context.with_label(&format!("validator-{}", scheme.public_key()));

                // Start engine
                let validator = scheme.public_key();
                let mut participants = BTreeMap::new();
                participants.insert(0, (public.clone(), validators.clone(), shares[idx_scheme]));
                let supervisor_config = mocks::supervisor::Config {
                    namespace: namespace.clone(),
                    participants,
                };
                let supervisor = mocks::supervisor::Supervisor::new(supervisor_config);
                let (voter, resolver) = registrations
                    .remove(&validator)
                    .expect("validator should be registered");
                if idx_scheme == 0 {
                    let cfg = mocks::conflicter::Config {
                        supervisor,
                        namespace: namespace.clone(),
                    };
                    let engine: mocks::conflicter::Conflicter<_, Sha256, _> =
                        mocks::conflicter::Conflicter::new(
                            context.with_label("byzantine_engine"),
                            cfg,
                        );
                    engine.start(voter);
                } else {
                    supervisors.push(supervisor.clone());
                    let application_cfg = mocks::application::Config {
                        hasher: Sha256::default(),
                        relay: relay.clone(),
                        participant: validator.clone(),
                        propose_latency: (10.0, 5.0),
                        verify_latency: (10.0, 5.0),
                    };
                    let (actor, application) = mocks::application::Application::new(
                        context.with_label("application"),
                        application_cfg,
                    );
                    actor.start();
                    let cfg = JConfig {
                        partition: validator.to_string(),
                    };
                    let journal = Journal::init(context.with_label("journal"), cfg)
                        .await
                        .expect("unable to create journal");
                    let cfg = config::Config {
                        crypto: scheme,
                        automaton: application.clone(),
                        relay: application.clone(),
                        reporter: supervisor.clone(),
                        supervisor,
                        mailbox_size: 1024,
                        namespace: namespace.clone(),
                        leader_timeout: Duration::from_secs(1),
                        notarization_timeout: Duration::from_secs(2),
                        nullify_retry: Duration::from_secs(10),
                        fetch_timeout: Duration::from_secs(1),
                        activity_timeout,
                        skip_timeout,
                        max_fetch_count: 1,
                        fetch_rate_per_peer: Quota::per_second(NonZeroU32::new(1).unwrap()),
                        fetch_concurrent: 1,
                        replay_concurrency: 1,
                    };
                    let engine = Engine::new(context.with_label("engine"), journal, cfg);
                    engine.start(voter, resolver);
                }
            }

            // Wait for all engines to finish
            let mut finalizers = Vec::new();
            for supervisor in supervisors.iter_mut() {
                let (mut latest, mut monitor) = supervisor.subscribe().await;
                finalizers.push(context.with_label("finalizer").spawn(move |_| async move {
                    while latest < required_containers {
                        latest = monitor.next().await.expect("event missing");
                    }
                }));
            }
            join_all(finalizers).await;

            // Check supervisors for correct activity
            let byz = &validators[0];
            let mut count_conflicting_notarize = 0;
            let mut count_conflicting_finalize = 0;
            for supervisor in supervisors.iter() {
                // Ensure only faults for byz
                {
                    let faults = supervisor.faults.lock().unwrap();
                    assert_eq!(faults.len(), 1);
                    let faulter = faults.get(byz).expect("byzantine party is not faulter");
                    for (_, faults) in faulter.iter() {
                        for fault in faults.iter() {
                            match fault {
                                Activity::ConflictingNotarize(_) => {
                                    count_conflicting_notarize += 1;
                                }
                                Activity::ConflictingFinalize(_) => {
                                    count_conflicting_finalize += 1;
                                }
                                _ => panic!("unexpected fault: {:?}", fault),
                            }
                        }
                    }
                }
            }
            assert!(count_conflicting_notarize > 0);
            assert!(count_conflicting_finalize > 0);
        });
    }

    #[test_traced]
    fn test_nuller() {
        // Create context
        let n = 4;
        let threshold = quorum(n);
        let required_containers = 50;
        let activity_timeout = 10;
        let skip_timeout = 5;
        let namespace = b"consensus".to_vec();
        let executor = deterministic::Runner::timed(Duration::from_secs(30));
        executor.start(|mut context| async move {
            // Create simulated network
            let (network, mut oracle) = Network::new(
                context.with_label("network"),
                Config {
                    max_size: 1024 * 1024,
                },
            );

            // Start network
            network.start();

            // Register participants
            let mut schemes = Vec::new();
            let mut validators = Vec::new();
            for i in 0..n {
                let scheme = Ed25519::from_seed(i as u64);
                let pk = scheme.public_key();
                schemes.push(scheme);
                validators.push(pk);
            }
            validators.sort();
            schemes.sort_by_key(|s| s.public_key());
            let mut registrations = register_validators(&mut oracle, &validators).await;

            // Link all validators
            let link = Link {
                latency: 10.0,
                jitter: 1.0,
                success_rate: 1.0,
            };
            link_validators(&mut oracle, &validators, Action::Link(link), None).await;

            // Derive threshold
            let (public, shares) = ops::generate_shares(&mut context, None, n, threshold);

            // Create engines
            let relay = Arc::new(mocks::relay::Relay::new());
            let mut supervisors = Vec::new();
            for (idx_scheme, scheme) in schemes.into_iter().enumerate() {
                // Create scheme context
                let context = context.with_label(&format!("validator-{}", scheme.public_key()));

                // Start engine
                let validator = scheme.public_key();
                let mut participants = BTreeMap::new();
                participants.insert(0, (public.clone(), validators.clone(), shares[idx_scheme]));
                let supervisor_config = mocks::supervisor::Config {
                    namespace: namespace.clone(),
                    participants,
                };
                let supervisor = mocks::supervisor::Supervisor::new(supervisor_config);
                let (voter, resolver) = registrations
                    .remove(&validator)
                    .expect("validator should be registered");
                if idx_scheme == 0 {
                    let cfg = mocks::nuller::Config {
                        supervisor,
                        namespace: namespace.clone(),
                    };
                    let engine: mocks::nuller::Nuller<_, Sha256, _> =
                        mocks::nuller::Nuller::new(context.with_label("byzantine_engine"), cfg);
                    engine.start(voter);
                } else {
                    supervisors.push(supervisor.clone());
                    let application_cfg = mocks::application::Config {
                        hasher: Sha256::default(),
                        relay: relay.clone(),
                        participant: validator.clone(),
                        propose_latency: (10.0, 5.0),
                        verify_latency: (10.0, 5.0),
                    };
                    let (actor, application) = mocks::application::Application::new(
                        context.with_label("application"),
                        application_cfg,
                    );
                    actor.start();
                    let cfg = JConfig {
                        partition: validator.to_string(),
                    };
                    let journal = Journal::init(context.with_label("journal"), cfg)
                        .await
                        .expect("unable to create journal");
                    let cfg = config::Config {
                        crypto: scheme,
                        automaton: application.clone(),
                        relay: application.clone(),
                        reporter: supervisor.clone(),
                        supervisor,
                        mailbox_size: 1024,
                        namespace: namespace.clone(),
                        leader_timeout: Duration::from_secs(1),
                        notarization_timeout: Duration::from_secs(2),
                        nullify_retry: Duration::from_secs(10),
                        fetch_timeout: Duration::from_secs(1),
                        activity_timeout,
                        skip_timeout,
                        max_fetch_count: 1,
                        fetch_rate_per_peer: Quota::per_second(NonZeroU32::new(1).unwrap()),
                        fetch_concurrent: 1,
                        replay_concurrency: 1,
                    };
                    let engine = Engine::new(context.with_label("engine"), journal, cfg);
                    engine.start(voter, resolver);
                }
            }

            // Wait for all engines to finish
            let mut finalizers = Vec::new();
            for supervisor in supervisors.iter_mut() {
                let (mut latest, mut monitor) = supervisor.subscribe().await;
                finalizers.push(context.with_label("finalizer").spawn(move |_| async move {
                    while latest < required_containers {
                        latest = monitor.next().await.expect("event missing");
                    }
                }));
            }
            join_all(finalizers).await;

            // Check supervisors for correct activity
            let byz = &validators[0];
            let mut count_nullify_and_finalize = 0;
            for supervisor in supervisors.iter() {
                // Ensure only faults for byz
                {
                    let faults = supervisor.faults.lock().unwrap();
                    assert_eq!(faults.len(), 1);
                    let faulter = faults.get(byz).expect("byzantine party is not faulter");
                    for (_, faults) in faulter.iter() {
                        for fault in faults.iter() {
                            match fault {
                                Activity::NullifyFinalize(_) => {
                                    count_nullify_and_finalize += 1;
                                }
                                _ => panic!("unexpected fault: {:?}", fault),
                            }
                        }
                    }
                }
            }
            assert!(count_nullify_and_finalize > 0);
        });
    }

    #[test_traced]
    fn test_outdated() {
        // Create context
        let n = 4;
        let threshold = quorum(n);
        let required_containers = 100;
        let activity_timeout = 10;
        let skip_timeout = 5;
        let namespace = b"consensus".to_vec();
        let executor = deterministic::Runner::timed(Duration::from_secs(30));
        executor.start(|mut context| async move {
            // Create simulated network
            let (network, mut oracle) = Network::new(
                context.with_label("network"),
                Config {
                    max_size: 1024 * 1024,
                },
            );

            // Start network
            network.start();

            // Register participants
            let mut schemes = Vec::new();
            let mut validators = Vec::new();
            for i in 0..n {
                let scheme = Ed25519::from_seed(i as u64);
                let pk = scheme.public_key();
                schemes.push(scheme);
                validators.push(pk);
            }
            validators.sort();
            schemes.sort_by_key(|s| s.public_key());
            let mut registrations = register_validators(&mut oracle, &validators).await;

            // Link all validators
            let link = Link {
                latency: 10.0,
                jitter: 1.0,
                success_rate: 1.0,
            };
            link_validators(&mut oracle, &validators, Action::Link(link), None).await;

            // Derive threshold
            let (public, shares) = ops::generate_shares(&mut context, None, n, threshold);

            // Create engines
            let relay = Arc::new(mocks::relay::Relay::new());
            let mut supervisors = Vec::new();
            for (idx_scheme, scheme) in schemes.into_iter().enumerate() {
                // Create scheme context
                let context = context.with_label(&format!("validator-{}", scheme.public_key()));

                // Start engine
                let validator = scheme.public_key();
                let mut participants = BTreeMap::new();
                participants.insert(0, (public.clone(), validators.clone(), shares[idx_scheme]));
                let supervisor_config = mocks::supervisor::Config {
                    namespace: namespace.clone(),
                    participants,
                };
                let supervisor = mocks::supervisor::Supervisor::new(supervisor_config);
                let (voter, resolver) = registrations
                    .remove(&validator)
                    .expect("validator should be registered");
                if idx_scheme == 0 {
                    let cfg = mocks::outdated::Config {
                        supervisor,
                        namespace: namespace.clone(),
                        view_delta: activity_timeout * 4,
                    };
                    let engine: mocks::outdated::Outdated<_, Sha256, _> =
                        mocks::outdated::Outdated::new(context.with_label("byzantine_engine"), cfg);
                    engine.start(voter);
                } else {
                    supervisors.push(supervisor.clone());
                    let application_cfg = mocks::application::Config {
                        hasher: Sha256::default(),
                        relay: relay.clone(),
                        participant: validator.clone(),
                        propose_latency: (10.0, 5.0),
                        verify_latency: (10.0, 5.0),
                    };
                    let (actor, application) = mocks::application::Application::new(
                        context.with_label("application"),
                        application_cfg,
                    );
                    actor.start();
                    let cfg = JConfig {
                        partition: validator.to_string(),
                    };
                    let journal = Journal::init(context.with_label("journal"), cfg)
                        .await
                        .expect("unable to create journal");
                    let cfg = config::Config {
                        crypto: scheme,
                        automaton: application.clone(),
                        relay: application.clone(),
                        reporter: supervisor.clone(),
                        supervisor,
                        mailbox_size: 1024,
                        namespace: namespace.clone(),
                        leader_timeout: Duration::from_secs(1),
                        notarization_timeout: Duration::from_secs(2),
                        nullify_retry: Duration::from_secs(10),
                        fetch_timeout: Duration::from_secs(1),
                        activity_timeout,
                        skip_timeout,
                        max_fetch_count: 1,
                        fetch_rate_per_peer: Quota::per_second(NonZeroU32::new(1).unwrap()),
                        fetch_concurrent: 1,
                        replay_concurrency: 1,
                    };
                    let engine = Engine::new(context.with_label("engine"), journal, cfg);
                    engine.start(voter, resolver);
                }
            }

            // Wait for all engines to finish
            let mut finalizers = Vec::new();
            for supervisor in supervisors.iter_mut() {
                let (mut latest, mut monitor) = supervisor.subscribe().await;
                finalizers.push(context.with_label("finalizer").spawn(move |_| async move {
                    while latest < required_containers {
                        latest = monitor.next().await.expect("event missing");
                    }
                }));
            }
            join_all(finalizers).await;

            // Ensure no faults
            for supervisor in supervisors.iter() {
                {
                    let faults = supervisor.faults.lock().unwrap();
                    assert!(faults.is_empty());
                }
            }
        });
    }
}<|MERGE_RESOLUTION|>--- conflicted
+++ resolved
@@ -175,14 +175,13 @@
     use engine::Engine;
     use futures::{future::join_all, StreamExt};
     use governor::Quota;
-    use rand::{rngs::StdRng, Rng, SeedableRng};
     use std::{
         collections::{BTreeMap, HashMap},
         num::NonZeroU32,
-        sync::{Arc, Mutex},
+        sync::Arc,
         time::Duration,
     };
-    use tracing::{debug, warn};
+    use tracing::warn;
     use types::Activity;
 
     /// Registers all validators using the oracle.
@@ -931,11 +930,7 @@
         let required_containers = 100;
         let activity_timeout = 10;
         let skip_timeout = 5;
-<<<<<<< HEAD
-        let max_exceptions = 8; // 1 per each check for online
-=======
         let max_exceptions = 10;
->>>>>>> 93a6a12e
         let namespace = b"consensus".to_vec();
         let executor = deterministic::Runner::timed(Duration::from_secs(30));
         executor.start(|mut context| async move {
@@ -1062,7 +1057,7 @@
             join_all(finalizers).await;
 
             // Check supervisors for correct activity
-            let mut exceptions = 0;
+            let exceptions = 0;
             let offline = &validators[0];
             for supervisor in supervisors.iter() {
                 // Ensure no faults
@@ -1118,17 +1113,8 @@
                 {
                     let nullifies = supervisor.nullifies.lock().unwrap();
                     for view in offline_views.iter() {
-<<<<<<< HEAD
-                        let Some(nullifies) = nullifies.get(view) else {
-                            warn!("missing expected view nullifies: {}", view);
-                            exceptions += 1;
-                            continue;
-                        };
-                        if nullifies.len() < threshold as usize {
-=======
                         let nullifies = nullifies.get(view).map_or(0, |n| n.len());
                         if nullifies < threshold as usize {
->>>>>>> 93a6a12e
                             warn!("missing expected view nullifies: {}", view);
                             exceptions += 1;
                         }
