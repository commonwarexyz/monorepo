use super::{Config, Mailbox, Message};
use crate::{
    threshold_simplex::{
        actors::resolver,
        metrics,
        types::{
            Activity, Attributable, ConflictingFinalize, ConflictingNotarize, Context,
            Finalization, Finalize, Notarization, Notarize, Nullification, Nullify,
            NullifyFinalize, Proposal, View, Viewable, Voter,
        },
    },
    Automaton, Relay, Reporter, ThresholdSupervisor, LATENCY,
};
use commonware_codec::{DecodeExt, Encode};
use commonware_cryptography::{
    bls12381::primitives::{
        group::{self, Element},
        ops::threshold_signature_recover,
        poly,
    },
    Digest, Scheme,
};
use commonware_macros::select;
use commonware_p2p::{Receiver, Recipients, Sender};
use commonware_runtime::{Clock, Handle, Metrics, Spawner, Storage};
use commonware_storage::journal::variable::Journal;
use commonware_utils::quorum;
use futures::{
    channel::{mpsc, oneshot},
    future::{join, Either},
    pin_mut, StreamExt,
};
use prometheus_client::metrics::{
    counter::Counter, family::Family, gauge::Gauge, histogram::Histogram,
};
use rand::Rng;
use std::{
    collections::hash_map::Entry,
    sync::{atomic::AtomicI64, Arc},
};
use std::{
    collections::{BTreeMap, HashMap},
    time::{Duration, SystemTime},
};
use tracing::{debug, trace, warn};

const GENESIS_VIEW: View = 0;

struct Round<
    C: Scheme,
    D: Digest,
    E: Spawner + Metrics + Clock,
    R: Reporter<Activity = Activity<D>>,
    S: ThresholdSupervisor<
        Seed = group::Signature,
        Index = View,
        Share = group::Share,
        PublicKey = C::PublicKey,
    >,
> {
    start: SystemTime,
    context: E,
    reporter: R,
    supervisor: S,

    view: View,
    participants: usize,

    leader: Option<C::PublicKey>,
    leader_deadline: Option<SystemTime>,
    advance_deadline: Option<SystemTime>,
    nullify_retry: Option<SystemTime>,

    // Track one proposal per view (only matters prior to notarization)
    proposal: Option<Proposal<D>>,
    requested_proposal: bool,
    verified_proposal: bool,

    // Track notarizes for all proposals (ensuring any participant only has one recorded notarize)
    notarized_proposals: HashMap<Proposal<D>, Vec<u32>>,
    notarizes: Arc<Vec<Option<Notarize<D>>>>,
    notarization: Option<Notarization<D>>,
    broadcast_notarize: bool,
    broadcast_notarization: bool,

    // Track nullifies (ensuring any participant only has one recorded nullify)
    nullifies: Arc<HashMap<u32, Nullify>>,
    nullification: Option<Nullification>,
    broadcast_nullify: bool,
    broadcast_nullification: bool,

    // Track finalizes for all proposals (ensuring any participant only has one recorded finalize)
    finalized_proposals: HashMap<Proposal<D>, Vec<u32>>,
    finalizes: Arc<Vec<Option<Finalize<D>>>>,
    finalization: Option<Finalization<D>>,
    broadcast_finalize: bool,
    broadcast_finalization: bool,
}

impl<
        C: Scheme,
        D: Digest,
        E: Spawner + Metrics + Clock,
        R: Reporter<Activity = Activity<D>>,
        S: ThresholdSupervisor<
            Seed = group::Signature,
            Index = View,
            Share = group::Share,
            PublicKey = C::PublicKey,
        >,
    > Round<C, D, E, R, S>
{
    pub fn new(ctx: E, reporter: R, supervisor: S, view: View) -> Self {
        let participants = supervisor.participants(view).unwrap().len();
        Self {
            start: ctx.current(),
            context: ctx,
            reporter,
            supervisor,

            view,
            participants,

            leader: None,
            leader_deadline: None,
            advance_deadline: None,
            nullify_retry: None,

            requested_proposal: false,
            proposal: None,
            verified_proposal: false,

            notarized_proposals: HashMap::new(),
            notarizes: Arc::new(vec![None; participants]),
            notarization: None,
            broadcast_notarize: false,
            broadcast_notarization: false,

            nullifies: Arc::new(HashMap::new()),
            nullification: None,
            broadcast_nullify: false,
            broadcast_nullification: false,

            finalized_proposals: HashMap::new(),
            finalizes: Arc::new(vec![None; participants]),
            finalization: None,
            broadcast_finalize: false,
            broadcast_finalization: false,
        }
    }

    pub fn set_leader(&mut self, seed: group::Signature) {
        let leader = ThresholdSupervisor::leader(&self.supervisor, self.view, seed).unwrap();
        self.leader = Some(leader);
    }

    fn add_verified_proposal(&mut self, proposal: Proposal<D>) {
        if self.proposal.is_none() {
            debug!(?proposal, "setting unverified proposal in notarization");
            self.proposal = Some(proposal);
        } else if let Some(previous) = &self.proposal {
            if proposal != *previous {
                warn!(
                    ?proposal,
                    ?previous,
                    "proposal in notarization does not match stored proposal"
                );
            }
        }
    }

    async fn add_verified_notarize(
        &mut self,
        public_key_index: u32,
        notarize: Notarize<D>,
    ) -> bool {
        // Check if already notarized
        if let Some(previous) = self.notarizes[public_key_index as usize].as_ref() {
            if previous == &notarize {
                trace!(?notarize, ?previous, "already notarized");
                return false;
            }

            // Create fault
            let activity = ConflictingNotarize::new(previous.clone(), notarize);
            self.reporter
                .report(Activity::ConflictingNotarize(activity))
                .await;
            warn!(
                view = self.view,
                signer = public_key_index,
                "recorded fault"
            );
            return false;
        }

        // Store the notarize
        if let Some(vec) = self.notarized_proposals.get_mut(&notarize.proposal) {
            vec.push(public_key_index);
        } else {
            self.notarized_proposals
                .insert(notarize.proposal.clone(), vec![public_key_index]);
        }
        Arc::get_mut(&mut self.notarizes).unwrap()[public_key_index as usize] =
            Some(notarize.clone());
        self.reporter.report(Activity::Notarize(notarize)).await;
        true
    }

    async fn add_verified_nullify(&mut self, public_key_index: u32, nullify: Nullify) -> bool {
        // Check if already issued finalize
        let Some(finalize) = self.finalizes[public_key_index as usize].as_ref() else {
            // Store the nullify
            let item = Arc::get_mut(&mut self.nullifies)
                .unwrap()
                .entry(public_key_index);
            return match item {
                Entry::Occupied(_) => false,
                Entry::Vacant(v) => {
                    v.insert(nullify.clone());
                    self.reporter.report(Activity::Nullify(nullify)).await;
                    true
                }
            };
        };

        // Create fault
        let activity = NullifyFinalize::new(nullify, finalize.clone());
        self.reporter
            .report(Activity::NullifyFinalize(activity))
            .await;
        warn!(
            view = self.view,
            signer = public_key_index,
            "recorded fault"
        );
        false
    }

    async fn add_verified_finalize(
        &mut self,
        public_key_index: u32,
        finalize: Finalize<D>,
    ) -> bool {
        // Check if also issued nullify
        if let Some(previous) = self.nullifies.get(&public_key_index) {
            // Create fault
            let activity = NullifyFinalize::new(previous.clone(), finalize);
            self.reporter
                .report(Activity::NullifyFinalize(activity))
                .await;
            warn!(
                view = self.view,
                signer = public_key_index,
                "recorded fault"
            );
            return false;
        }

        // Check if already finalized
        if let Some(previous) = self.finalizes[public_key_index as usize].as_ref() {
            if previous == &finalize {
                trace!(?finalize, ?previous, "already finalize");
                return false;
            }

            // Create fault
            let activity = ConflictingFinalize::new(previous.clone(), finalize);
            self.reporter
                .report(Activity::ConflictingFinalize(activity))
                .await;
            warn!(
                view = self.view,
                signer = public_key_index,
                "recorded fault"
            );
            return false;
        }

        // Store the finalize
        if let Some(vec) = self.finalized_proposals.get_mut(&finalize.proposal) {
            vec.push(public_key_index);
        } else {
            self.finalized_proposals
                .insert(finalize.proposal.clone(), vec![public_key_index]);
        }
        Arc::get_mut(&mut self.finalizes).unwrap()[public_key_index as usize] =
            Some(finalize.clone());
        self.reporter.report(Activity::Finalize(finalize)).await;
        true
    }

    fn add_verified_notarization(&mut self, notarization: Notarization<D>) -> bool {
        // If already have notarization, ignore
        if self.notarization.is_some() {
            return false;
        }

        // Clear leader and advance deadlines (if they exist)
        self.leader_deadline = None;
        self.advance_deadline = None;

        // If proposal is missing, set it
        self.add_verified_proposal(notarization.proposal.clone());

        // Store the notarization
        self.notarization = Some(notarization);
        true
    }

    fn add_verified_nullification(&mut self, nullification: Nullification) -> bool {
        // If already have nullification, ignore
        if self.nullification.is_some() {
            return false;
        }

        // Clear leader and advance deadlines (if they exist)
        self.leader_deadline = None;
        self.advance_deadline = None;

        // Store the nullification
        self.nullification = Some(nullification);
        true
    }

    fn add_verified_finalization(&mut self, finalization: Finalization<D>) -> bool {
        // If already have finalization, ignore
        if self.finalization.is_some() {
            return false;
        }

        // Clear leader and advance deadlines (if they exist)
        self.leader_deadline = None;
        self.advance_deadline = None;

        // If proposal is missing, set it
        self.add_verified_proposal(finalization.proposal.clone());

        // Store the finalization
        self.finalization = Some(finalization);
        true
    }

    async fn notarizable(&mut self, threshold: u32, force: bool) -> Option<Notarization<D>> {
        // Ensure we haven't already broadcast
        if !force && (self.broadcast_notarization || self.broadcast_nullification) {
            // We want to broadcast a notarization, even if we haven't yet verified a proposal.
            return None;
        }

        // If already constructed, return
        if let Some(notarization) = &self.notarization {
            self.broadcast_notarization = true;
            return Some(notarization.clone());
        }

        // Attempt to construct notarization
        for (proposal, notarizes) in self.notarized_proposals.iter() {
            if (notarizes.len() as u32) < threshold {
                continue;
            }

            // There should never exist enough notarizes for multiple proposals, so it doesn't
            // matter which one we choose.
            debug!(
                ?proposal,
                verified = self.verified_proposal,
                "broadcasting notarization"
            );

            // Recover threshold signature
            let proposal_signature = self
                .context
                .with_label("notarization_recovery")
                .spawn_blocking({
                    let notarizes = self.notarizes.clone();
                    move || {
                        let proposals = notarizes
                            .iter()
                            .filter_map(|x| x.as_ref())
                            .map(|x| &x.proposal_signature);
                        threshold_signature_recover(threshold, proposals).unwrap()
                    }
                });
            let seed_signature = self.context.with_label("seed_recovery").spawn_blocking({
                let notarizes = self.notarizes.clone();
                move || {
                    let seeds = notarizes
                        .iter()
                        .filter_map(|x| x.as_ref())
                        .map(|x| &x.seed_signature);
                    threshold_signature_recover(threshold, seeds).unwrap()
                }
            });
            let (proposal_signature, seed_signature) =
                join(proposal_signature, seed_signature).await;

            // Construct notarization
            let notarization = Notarization::new(
                proposal.clone(),
                proposal_signature.unwrap(),
                seed_signature.unwrap(),
            );
            self.broadcast_notarization = true;
            return Some(notarization);
        }
        None
    }

    async fn nullifiable(&mut self, threshold: u32, force: bool) -> Option<Nullification> {
        // Ensure we haven't already broadcast
        if !force && (self.broadcast_nullification || self.broadcast_notarization) {
            return None;
        }

        // If already constructed, return
        if let Some(nullification) = &self.nullification {
            self.broadcast_nullification = true;
            return Some(nullification.clone());
        }

        // Attempt to construct nullification
        if (self.nullifies.len() as u32) < threshold {
            return None;
        }
        debug!(view = self.view, "broadcasting nullification");

        // Recover threshold signature
        let view_signature = self
            .context
            .with_label("nullification_recovery")
            .spawn_blocking({
                let nullifies = self.nullifies.clone();
                move || {
                    let views = nullifies.values().map(|x| &x.view_signature);
                    threshold_signature_recover(threshold, views).unwrap()
                }
            });
        let seed_signature = self.context.with_label("seed_recovery").spawn_blocking({
            let nullifies = self.nullifies.clone();
            move || {
                let seeds = nullifies.values().map(|x| &x.seed_signature);
                threshold_signature_recover(threshold, seeds).unwrap()
            }
        });
        let (view_signature, seed_signature) = join(view_signature, seed_signature).await;

        // Construct nullification
        let nullification =
            Nullification::new(self.view, view_signature.unwrap(), seed_signature.unwrap());
        self.broadcast_nullification = true;
        Some(nullification)
    }

    async fn finalizable(&mut self, threshold: u32, force: bool) -> Option<Finalization<D>> {
        // Ensure we haven't already broadcast
        if !force && self.broadcast_finalization {
            // We want to broadcast a finalization, even if we haven't yet verified a proposal.
            return None;
        }

        // If already constructed, return
        if let Some(finalization) = &self.finalization {
            self.broadcast_finalization = true;
            return Some(finalization.clone());
        }

        // Attempt to construct finalization
        for (proposal, finalizes) in self.finalized_proposals.iter() {
            if (finalizes.len() as u32) < threshold {
                continue;
            }

            // Ensure we have a notarization
            let Some(notarization) = &self.notarization else {
                continue;
            };
            let seed_signature = notarization.seed_signature;

            // Check notarization and finalization proposal match
            if notarization.proposal != *proposal {
                warn!(
                    ?proposal,
                    ?notarization.proposal,
                    "finalization proposal does not match notarization"
                );
            }

            // There should never exist enough finalizes for multiple proposals, so it doesn't
            // matter which one we choose.
            debug!(
                ?proposal,
                verified = self.verified_proposal,
                "broadcasting finalization"
            );

            // Recover threshold signature
            let proposal_signature = self
                .context
                .with_label("finalization_recovery")
                .spawn_blocking({
                    let finalizes = self.finalizes.clone();
                    move || {
                        let proposals = finalizes
                            .iter()
                            .filter_map(|x| x.as_ref())
                            .map(|x| &x.proposal_signature);
                        threshold_signature_recover(threshold, proposals).unwrap()
                    }
                })
                .await;

            // Construct finalization
            let finalization = Finalization::new(
                proposal.clone(),
                proposal_signature.unwrap(),
                seed_signature,
            );
            self.broadcast_finalization = true;
            return Some(finalization);
        }
        None
    }

    /// Returns whether at least one honest participant has notarized a proposal.
    pub fn at_least_one_honest(&self) -> Option<View> {
<<<<<<< HEAD
        let threshold = quorum(self.participants as u32)?;
=======
        let participants = self.supervisor.participants(self.view)?;
        let threshold = quorum(participants.len() as u32);
>>>>>>> 5a14fd63
        let at_least_one_honest = (threshold - 1) / 2 + 1;
        for (proposal, notarizes) in self.notarized_proposals.iter() {
            if notarizes.len() < at_least_one_honest as usize {
                continue;
            }
            return Some(proposal.parent);
        }
        None
    }
}

pub struct Actor<
    E: Clock + Rng + Spawner + Storage + Metrics,
    C: Scheme,
    D: Digest,
    A: Automaton<Digest = D, Context = Context<D>>,
    R: Relay,
    F: Reporter<Activity = Activity<D>>,
    S: ThresholdSupervisor<
        Identity = poly::Poly<group::Public>,
        Seed = group::Signature,
        Index = View,
        Share = group::Share,
        PublicKey = C::PublicKey,
    >,
> {
    context: E,
    crypto: C,
    automaton: A,
    relay: R,
    reporter: F,
    supervisor: S,

    replay_concurrency: usize,
    journal: Option<Journal<E>>,

    genesis: Option<D>,

    namespace: Vec<u8>,

    leader_timeout: Duration,
    notarization_timeout: Duration,
    nullify_retry: Duration,
    activity_timeout: View,
    skip_timeout: View,

    mailbox_receiver: mpsc::Receiver<Message<D>>,

    last_finalized: View,
    view: View,
    views: BTreeMap<View, Round<C, D, E, F, S>>,

    current_view: Gauge,
    tracked_views: Gauge,
    skipped_views: Counter,
    received_messages: Family<metrics::PeerMessage, Counter>,
    broadcast_messages: Family<metrics::Message, Counter>,
    notarization_latency: Histogram,
    finalization_latency: Histogram,
}

impl<
        E: Clock + Rng + Spawner + Storage + Metrics,
        C: Scheme,
        D: Digest,
        A: Automaton<Digest = D, Context = Context<D>>,
        R: Relay<Digest = D>,
        F: Reporter<Activity = Activity<D>>,
        S: ThresholdSupervisor<
            Identity = poly::Poly<group::Public>,
            Seed = group::Signature,
            Index = View,
            Share = group::Share,
            PublicKey = C::PublicKey,
        >,
    > Actor<E, C, D, A, R, F, S>
{
    pub fn new(
        context: E,
        journal: Journal<E>,
        cfg: Config<C, D, A, R, F, S>,
    ) -> (Self, Mailbox<D>) {
        // Assert correctness of timeouts
        if cfg.leader_timeout > cfg.notarization_timeout {
            panic!("leader timeout must be less than or equal to notarization timeout");
        }

        // Initialize metrics
        let current_view = Gauge::<i64, AtomicI64>::default();
        let tracked_views = Gauge::<i64, AtomicI64>::default();
        let skipped_views = Counter::default();
        let received_messages = Family::<metrics::PeerMessage, Counter>::default();
        let broadcast_messages = Family::<metrics::Message, Counter>::default();
        let notarization_latency = Histogram::new(LATENCY.into_iter());
        let finalization_latency = Histogram::new(LATENCY.into_iter());
        context.register("current_view", "current view", current_view.clone());
        context.register("tracked_views", "tracked views", tracked_views.clone());
        context.register("skipped_views", "skipped views", skipped_views.clone());
        context.register(
            "received_messages",
            "received messages",
            received_messages.clone(),
        );
        context.register(
            "broadcast_messages",
            "broadcast messages",
            broadcast_messages.clone(),
        );
        context.register(
            "notarization_latency",
            "notarization latency",
            notarization_latency.clone(),
        );
        context.register(
            "finalization_latency",
            "finalization latency",
            finalization_latency.clone(),
        );

        // Initialize store
        let (mailbox_sender, mailbox_receiver) = mpsc::channel(cfg.mailbox_size);
        let mailbox = Mailbox::new(mailbox_sender);
        (
            Self {
                context,
                crypto: cfg.crypto,
                automaton: cfg.automaton,
                relay: cfg.relay,
                reporter: cfg.reporter,
                supervisor: cfg.supervisor,

                replay_concurrency: cfg.replay_concurrency,
                journal: Some(journal),

                genesis: None,

                namespace: cfg.namespace,

                leader_timeout: cfg.leader_timeout,
                notarization_timeout: cfg.notarization_timeout,
                nullify_retry: cfg.nullify_retry,

                activity_timeout: cfg.activity_timeout,
                skip_timeout: cfg.skip_timeout,

                mailbox_receiver,

                last_finalized: 0,
                view: 0,
                views: BTreeMap::new(),

                current_view,
                tracked_views,
                skipped_views,
                received_messages,
                broadcast_messages,
                notarization_latency,
                finalization_latency,
            },
            mailbox,
        )
    }

    fn is_notarized(&self, view: View) -> Option<&D> {
        let round = self.views.get(&view)?;
        if let Some(notarization) = &round.notarization {
            return Some(&notarization.proposal.payload);
        }
        let proposal = round.proposal.as_ref()?;
        let notarizes = round.notarized_proposals.get(proposal)?;
        let identity = self.supervisor.identity(view)?;
        let threshold = identity.required();
        if notarizes.len() >= threshold as usize {
            return Some(&proposal.payload);
        }
        None
    }

    fn is_nullified(&self, view: View) -> bool {
        let round = match self.views.get(&view) {
            Some(round) => round,
            None => return false,
        };
        let identity = match self.supervisor.identity(view) {
            Some(identity) => identity,
            None => return false,
        };
        let threshold = identity.required();
        round.nullification.is_some() || round.nullifies.len() >= threshold as usize
    }

    fn is_finalized(&self, view: View) -> Option<&D> {
        let round = self.views.get(&view)?;
        if let Some(finalization) = &round.finalization {
            return Some(&finalization.proposal.payload);
        }
        let proposal = round.proposal.as_ref()?;
        let finalizes = round.finalized_proposals.get(proposal)?;
        let identity = self.supervisor.identity(view)?;
        let threshold = identity.required();
        if finalizes.len() >= threshold as usize {
            return Some(&proposal.payload);
        }
        None
    }

    fn find_parent(&self) -> Result<(View, D), View> {
        let mut cursor = self.view - 1; // self.view always at least 1
        loop {
            if cursor == 0 {
                return Ok((GENESIS_VIEW, *self.genesis.as_ref().unwrap()));
            }

            // If have notarization, return
            let parent = self.is_notarized(cursor);
            if let Some(parent) = parent {
                return Ok((cursor, *parent));
            }

            // If have finalization, return
            //
            // We never want to build on some view less than finalized and this prevents that
            let parent = self.is_finalized(cursor);
            if let Some(parent) = parent {
                return Ok((cursor, *parent));
            }

            // If have nullification, continue
            if self.is_nullified(cursor) {
                cursor -= 1;
                continue;
            }

            // We can't find a valid parent, return
            return Err(cursor);
        }
    }

    fn missing_nullifications(&self, parent: View) -> Vec<View> {
        let mut missing = Vec::new();
        for view in (parent + 1)..self.view {
            if !self.is_nullified(view) {
                missing.push(view);
            }
        }
        missing
    }

    #[allow(clippy::question_mark)]
    async fn propose(
        &mut self,
        backfiller: &mut resolver::Mailbox<D>,
    ) -> Option<(Context<D>, oneshot::Receiver<D>)> {
        // Check if we are leader
        {
            let round = self.views.get_mut(&self.view).unwrap();
            let Some(leader) = &round.leader else {
                return None;
            };
            if *leader != self.crypto.public_key() {
                return None;
            }

            // Check if we have already requested a proposal
            if round.requested_proposal {
                return None;
            }

            // Check if we have already proposed
            if round.proposal.is_some() {
                return None;
            }

            // Set that we requested a proposal even if we don't end up finding a parent
            // to prevent frequent scans.
            round.requested_proposal = true;
        }

        // Find best parent
        let (parent_view, parent_payload) = match self.find_parent() {
            Ok(parent) => parent,
            Err(view) => {
                debug!(
                    view = self.view,
                    missing = view,
                    "skipping proposal opportunity"
                );
                backfiller.fetch(vec![view], vec![view]).await;
                return None;
            }
        };

        // Request proposal from application
        debug!(view = self.view, "requested proposal from automaton");
        let context = Context {
            view: self.view,
            parent: (parent_view, parent_payload),
        };
        Some((context.clone(), self.automaton.propose(context).await))
    }

    fn timeout_deadline(&mut self) -> SystemTime {
        // Return the earliest deadline
        let view = self.views.get_mut(&self.view).unwrap();
        if let Some(deadline) = view.leader_deadline {
            return deadline;
        }
        if let Some(deadline) = view.advance_deadline {
            return deadline;
        }

        // If no deadlines are still set (waiting for nullify),
        // return next try for nullify.
        if let Some(deadline) = view.nullify_retry {
            return deadline;
        }

        // Set nullify retry, if none already set
        let null_retry = self.context.current() + self.nullify_retry;
        view.nullify_retry = Some(null_retry);
        null_retry
    }

    async fn timeout(&mut self, sender: &mut impl Sender) {
        // Set timeout fired
        let round = self.views.get_mut(&self.view).unwrap();
        let mut retry = false;
        if round.broadcast_nullify {
            retry = true;
        }
        round.broadcast_nullify = true;

        // Remove deadlines
        round.leader_deadline = None;
        round.advance_deadline = None;
        round.nullify_retry = None;

        // If retry, broadcast notarization that led us to enter this view
        let past_view = self.view - 1;
        if retry && past_view > 0 {
            if let Some(notarization) = self.construct_notarization(past_view, true).await {
                let msg = Voter::Notarization(notarization).encode().into();
                sender.send(Recipients::All, msg, true).await.unwrap();
                self.broadcast_messages
                    .get_or_create(&metrics::NOTARIZATION)
                    .inc();
                debug!(view = past_view, "rebroadcast entry notarization");
            } else if let Some(nullification) = self.construct_nullification(past_view, true).await
            {
                let msg = Voter::<D>::Nullification(nullification).encode().into();
                sender.send(Recipients::All, msg, true).await.unwrap();
                self.broadcast_messages
                    .get_or_create(&metrics::NULLIFICATION)
                    .inc();
                debug!(view = past_view, "rebroadcast entry nullification");
            } else {
                warn!(
                    view = past_view,
                    "unable to rebroadcast entry notarization/nullification"
                );
            }
        }

        // Construct nullify
        let share = self.supervisor.share(self.view).unwrap();
        let nullify = Nullify::sign(&self.namespace, share, self.view);

        // Handle the nullify
        self.handle_nullify(share.index, nullify.clone()).await;

        // Sync the journal
        self.journal
            .as_mut()
            .unwrap()
            .sync(self.view)
            .await
            .expect("unable to sync journal");

        // Broadcast nullify
        let msg = Voter::<D>::Nullify(nullify).encode().into();
        sender.send(Recipients::All, msg, true).await.unwrap();
        self.broadcast_messages
            .get_or_create(&metrics::NULLIFY)
            .inc();
        debug!(view = self.view, "broadcasted nullify");
    }

    async fn nullify(&mut self, sender: &C::PublicKey, nullify: Nullify) -> bool {
        // Ensure we are in the right view to process this message
        if !self.interesting(nullify.view, false) {
            return false;
        }

        // Verify that signer is a validator
        let Some(public_key_index) = self.supervisor.is_participant(nullify.view, sender) else {
            return false;
        };
        let Some(identity) = self.supervisor.identity(nullify.view) else {
            return false;
        };

        // Verify signatures
        if !nullify.verify(&self.namespace, identity, Some(public_key_index)) {
            return false;
        }

        // Handle nullify
        self.handle_nullify(public_key_index, nullify).await;
        true
    }

    async fn handle_nullify(&mut self, public_key_index: u32, nullify: Nullify) {
        // Check to see if nullify is for proposal in view
        let view = nullify.view;
        let round = self.views.entry(view).or_insert_with(|| {
            Round::new(
                self.context.with_label("round"),
                self.reporter.clone(),
                self.supervisor.clone(),
                view,
            )
        });

        // Handle nullify
        let nullify_bytes = Voter::<D>::Nullify(nullify.clone()).encode().into();
        if round.add_verified_nullify(public_key_index, nullify).await && self.journal.is_some() {
            self.journal
                .as_mut()
                .unwrap()
                .append(view, nullify_bytes)
                .await
                .expect("unable to append nullify");
        }
    }

    async fn our_proposal(&mut self, proposal: Proposal<D>) -> bool {
        // Store the proposal
        let round = self.views.get_mut(&proposal.view).expect("view missing");

        // Check if view timed out
        if round.broadcast_nullify {
            debug!(
                ?proposal,
                reason = "view timed out",
                "dropping our proposal"
            );
            return false;
        }

        // Store the proposal
        debug!(?proposal, "generated proposal");
        round.proposal = Some(proposal);
        round.verified_proposal = true;
        round.leader_deadline = None;
        true
    }

    // Attempt to set proposal from each message received over the wire
    #[allow(clippy::question_mark)]
    async fn peer_proposal(&mut self) -> Option<(Context<D>, oneshot::Receiver<bool>)> {
        // Get round
        let proposal = {
            // Get view or exit
            let round = self.views.get(&self.view)?;

            // If we are the leader, drop peer proposals
            let Some(leader) = &round.leader else {
                debug!(
                    view = self.view,
                    "dropping peer proposal because leader is not set"
                );
                return None;
            };
            if *leader == self.crypto.public_key() {
                return None;
            }
            let leader_index = self.supervisor.is_participant(self.view, leader)?;

            // If we already broadcast nullify or set proposal, do nothing
            if round.broadcast_nullify {
                return None;
            }
            if round.proposal.is_some() {
                return None;
            }

            // Check if leader has signed a digest
            let notarize = round.notarizes[leader_index as usize].as_ref()?;
            let proposal = &notarize.proposal;

            // Check parent validity
            if proposal.view <= proposal.parent {
                debug!(
                    view = proposal.view,
                    parent = proposal.parent,
                    "dropping peer proposal because parent is invalid"
                );
                return None;
            }
            if proposal.parent < self.last_finalized {
                debug!(
                    view = proposal.view,
                    parent = proposal.parent,
                    last_finalized = self.last_finalized,
                    "dropping peer proposal because parent is less than last finalized"
                );
                return None;
            }
            proposal
        };

        // Ensure we have required notarizations
        let mut cursor = match self.view {
            0 => {
                return None;
            }
            _ => self.view - 1,
        };
        let parent_payload = loop {
            if cursor == proposal.parent {
                // Check if first block
                if proposal.parent == GENESIS_VIEW {
                    break self.genesis.as_ref().unwrap();
                }

                // Check notarization exists
                let parent_proposal = match self.is_notarized(cursor) {
                    Some(parent) => parent,
                    None => {
                        debug!(view = cursor, "parent proposal is not notarized");
                        return None;
                    }
                };

                // Peer proposal references a valid parent
                break parent_proposal;
            }

            // Check nullification exists in gap
            if !self.is_nullified(cursor) {
                debug!(
                    view = cursor,
                    "missing nullification during proposal verification"
                );
                return None;
            }
            cursor -= 1;
        };

        // Request verification
        debug!(?proposal, "requested proposal verification",);
        let context = Context {
            view: proposal.view,
            parent: (proposal.parent, *parent_payload),
        };
        let proposal = proposal.clone();
        let payload = proposal.payload;
        let round = self.views.get_mut(&context.view).unwrap();
        round.proposal = Some(proposal);
        Some((
            context.clone(),
            self.automaton.verify(context, payload).await,
        ))
    }

    async fn verified(&mut self, view: View) -> bool {
        // Check if view still relevant
        let round = match self.views.get_mut(&view) {
            Some(view) => view,
            None => {
                debug!(view, reason = "view missing", "dropping verified proposal");
                return false;
            }
        };

        // Ensure we haven't timed out
        if round.broadcast_nullify {
            debug!(
                view,
                reason = "view timed out",
                "dropping verified proposal"
            );
            return false;
        }

        // Mark proposal as verified
        round.leader_deadline = None;
        round.verified_proposal = true;

        // Indicate that verification is done
        debug!(view, "verified proposal");
        true
    }

    fn since_view_start(&self, view: u64) -> Option<(bool, f64)> {
        let round = self.views.get(&view)?;
        let leader = round.leader.as_ref()?;
        let Ok(elapsed) = self.context.current().duration_since(round.start) else {
            return None;
        };
        Some((*leader == self.crypto.public_key(), elapsed.as_secs_f64()))
    }

    fn enter_view(&mut self, view: u64, seed: group::Signature) {
        // Ensure view is valid
        if view <= self.view {
            trace!(
                view = view,
                our_view = self.view,
                "skipping useless view change"
            );
            return;
        }

        // Setup new view
        let round = self.views.entry(view).or_insert_with(|| {
            Round::new(
                self.context.with_label("round"),
                self.reporter.clone(),
                self.supervisor.clone(),
                view,
            )
        });
        round.leader_deadline = Some(self.context.current() + self.leader_timeout);
        round.advance_deadline = Some(self.context.current() + self.notarization_timeout);
        round.set_leader(seed);
        self.view = view;

        // Update metrics
        self.current_view.set(view as i64);

        // If we are backfilling, exit early
        if self.journal.is_none() {
            return;
        }

        // Check if we should skip this view
        let leader = round.leader.as_ref().unwrap().clone();
        if view < self.skip_timeout || leader == self.crypto.public_key() {
            // Don't skip the view
            return;
        }
        let mut next = view - 1;
        while next > view - self.skip_timeout {
            let leader_index = match self.supervisor.is_participant(next, &leader) {
                Some(index) => index,
                None => {
                    // Don't punish a participant if they weren't online at any point during
                    // the lookback window.
                    return;
                }
            };
            let round = match self.views.get(&next) {
                Some(round) => round,
                None => {
                    return;
                }
            };
            if round.notarizes[leader_index as usize].is_some()
                || round.nullifies.contains_key(&leader_index)
            {
                return;
            }
            next -= 1;
        }

        // Reduce leader deadline to now
        debug!(view, ?leader, "skipping leader timeout due to inactivity");
        self.skipped_views.inc();
        self.views.get_mut(&view).unwrap().leader_deadline = Some(self.context.current());
    }

    fn interesting(&self, view: View, allow_future: bool) -> bool {
        if view + self.activity_timeout < self.last_finalized {
            return false;
        }
        if !allow_future && view > self.view + 1 {
            return false;
        }
        true
    }

    async fn prune_views(&mut self) {
        // Get last min
        let mut pruned = false;
        let min = loop {
            // Get next key
            let next = match self.views.keys().next() {
                Some(next) => *next,
                None => return,
            };

            // Compare to last finalized
            if !self.interesting(next, false) {
                self.views.remove(&next);
                debug!(
                    view = next,
                    last_finalized = self.last_finalized,
                    "pruned view"
                );
                pruned = true;
            } else {
                break next;
            }
        };

        // Prune journal up to min
        if pruned {
            self.journal
                .as_mut()
                .unwrap()
                .prune(min)
                .await
                .expect("unable to prune journal");
        }

        // Update metrics
        self.tracked_views.set(self.views.len() as i64);
    }

    async fn notarize(&mut self, sender: &C::PublicKey, notarize: Notarize<D>) -> bool {
        // Ensure we are in the right view to process this message
        let view = notarize.view();
        if !self.interesting(view, false) {
            return false;
        }

        // Verify that signer is a validator
        let Some(public_key_index) = self.supervisor.is_participant(view, sender) else {
            return false;
        };
        let Some(identity) = self.supervisor.identity(view) else {
            return false;
        };

        // Verify signatures
        if !notarize.verify(&self.namespace, identity, Some(public_key_index)) {
            return false;
        }

        // Handle notarize
        self.handle_notarize(public_key_index, notarize).await;
        true
    }

    async fn handle_notarize(&mut self, public_key_index: u32, notarize: Notarize<D>) {
        // Check to see if notarize is for proposal in view
        let view = notarize.view();
        let round = self.views.entry(view).or_insert_with(|| {
            Round::new(
                self.context.with_label("round"),
                self.reporter.clone(),
                self.supervisor.clone(),
                view,
            )
        });

        // Handle notarize
        let notarize_bytes = Voter::Notarize(notarize.clone()).encode().into();
        if round
            .add_verified_notarize(public_key_index, notarize)
            .await
            && self.journal.is_some()
        {
            self.journal
                .as_mut()
                .unwrap()
                .append(view, notarize_bytes)
                .await
                .expect("unable to append to journal");
        }
    }

    async fn notarization(&mut self, notarization: Notarization<D>) -> bool {
        // Check if we are still in a view where this notarization could help
        let view = notarization.view();
        if !self.interesting(view, true) {
            return false;
        }

        // Determine if we already broadcast notarization for this view (in which
        // case we can ignore this message)
        if let Some(ref round) = self.views.get_mut(&view) {
            if round.broadcast_notarization {
                return false;
            }
        }

        // Verify notarization
        let Some(identity) = self.supervisor.identity(view) else {
            return false;
        };
        let public_key = poly::public(identity);
        if !notarization.verify(&self.namespace, public_key) {
            return false;
        }

        // Handle notarization
        self.handle_notarization(notarization).await;
        true
    }

    async fn handle_notarization(&mut self, notarization: Notarization<D>) {
        // Create round (if it doesn't exist)
        let view = notarization.view();
        let round = self.views.entry(view).or_insert_with(|| {
            Round::new(
                self.context.with_label("round"),
                self.reporter.clone(),
                self.supervisor.clone(),
                view,
            )
        });

        // Store notarization
        let notarization_bytes = Voter::Notarization(notarization.clone()).encode().into();
        let seed = notarization.seed_signature;
        if round.add_verified_notarization(notarization) && self.journal.is_some() {
            self.journal
                .as_mut()
                .unwrap()
                .append(view, notarization_bytes)
                .await
                .expect("unable to append to journal");
        }

        // Enter next view
        self.enter_view(view + 1, seed);
    }

    async fn nullification(&mut self, nullification: Nullification) -> bool {
        // Check if we are still in a view where this notarization could help
        if !self.interesting(nullification.view, true) {
            return false;
        }

        // Determine if we already broadcast nullification for this view (in which
        // case we can ignore this message)
        if let Some(ref round) = self.views.get_mut(&nullification.view) {
            if round.broadcast_nullification {
                return false;
            }
        }

        // Verify nullification
        let Some(identity) = self.supervisor.identity(nullification.view) else {
            return false;
        };
        let public_key = poly::public(identity);
        if !nullification.verify(&self.namespace, public_key) {
            return false;
        }

        // Handle notarization
        self.handle_nullification(nullification).await;
        true
    }

    async fn handle_nullification(&mut self, nullification: Nullification) {
        // Create round (if it doesn't exist)
        let view = nullification.view;
        let round = self.views.entry(view).or_insert_with(|| {
            Round::new(
                self.context.with_label("round"),
                self.reporter.clone(),
                self.supervisor.clone(),
                nullification.view,
            )
        });

        // Store nullification
        let nullification_bytes = Voter::<D>::Nullification(nullification.clone())
            .encode()
            .into();
        let seed = nullification.seed_signature;
        if round.add_verified_nullification(nullification) && self.journal.is_some() {
            self.journal
                .as_mut()
                .unwrap()
                .append(view, nullification_bytes)
                .await
                .expect("unable to append to journal");
        }

        // Enter next view
        self.enter_view(view + 1, seed);
    }

    async fn finalize(&mut self, sender: &C::PublicKey, finalize: Finalize<D>) -> bool {
        // Ensure we are in the right view to process this message
        let view = finalize.view();
        if !self.interesting(view, false) {
            return false;
        }

        // Verify that signer is a validator
        let Some(public_key_index) = self.supervisor.is_participant(view, sender) else {
            return false;
        };
        let Some(identity) = self.supervisor.identity(view) else {
            return false;
        };

        // Verify signature
        if !finalize.verify(&self.namespace, identity, Some(public_key_index)) {
            return false;
        }

        // Handle finalize
        self.handle_finalize(public_key_index, finalize).await;
        true
    }

    async fn handle_finalize(&mut self, public_key_index: u32, finalize: Finalize<D>) {
        // Get view for finalize
        let view = finalize.view();
        let round = self.views.entry(view).or_insert_with(|| {
            Round::new(
                self.context.with_label("round"),
                self.reporter.clone(),
                self.supervisor.clone(),
                view,
            )
        });

        // Handle finalize
        let finalize_bytes = Voter::Finalize(finalize.clone()).encode().into();
        if round
            .add_verified_finalize(public_key_index, finalize)
            .await
            && self.journal.is_some()
        {
            self.journal
                .as_mut()
                .unwrap()
                .append(view, finalize_bytes)
                .await
                .expect("unable to append to journal");
        }
    }

    async fn finalization(&mut self, finalization: Finalization<D>) -> bool {
        // Check if we are still in a view where this finalization could help
        let view = finalization.view();
        if !self.interesting(view, true) {
            return false;
        }

        // Determine if we already broadcast finalization for this view (in which
        // case we can ignore this message)
        if let Some(ref round) = self.views.get_mut(&view) {
            if round.broadcast_finalization {
                return false;
            }
        }

        // Verify finalization
        let Some(identity) = self.supervisor.identity(view) else {
            return false;
        };
        let public_key = poly::public(identity);
        if !finalization.verify(&self.namespace, public_key) {
            return false;
        }

        // Process finalization
        self.handle_finalization(finalization).await;
        true
    }

    async fn handle_finalization(&mut self, finalization: Finalization<D>) {
        // Create round (if it doesn't exist)
        let view = finalization.view();
        let round = self.views.entry(view).or_insert_with(|| {
            Round::new(
                self.context.with_label("round"),
                self.reporter.clone(),
                self.supervisor.clone(),
                view,
            )
        });

        // Store finalization
        let finalization_bytes = Voter::Finalization(finalization.clone()).encode().into();
        let seed = finalization.seed_signature;
        if round.add_verified_finalization(finalization) && self.journal.is_some() {
            self.journal
                .as_mut()
                .unwrap()
                .append(view, finalization_bytes)
                .await
                .expect("unable to append to journal");
        }

        // Track view finalized
        if view > self.last_finalized {
            self.last_finalized = view;
        }

        // Enter next view
        self.enter_view(view + 1, seed);
    }

    fn construct_notarize(&mut self, view: u64) -> Option<Notarize<D>> {
        let round = self.views.get_mut(&view)?;
        if round.broadcast_notarize {
            return None;
        }
        if round.broadcast_nullify {
            return None;
        }
        if !round.verified_proposal {
            return None;
        }
        round.broadcast_notarize = true;

        // Construct notarize
        let share = self.supervisor.share(view).unwrap();
        let proposal = round.proposal.as_ref().unwrap();
        Some(Notarize::sign(&self.namespace, share, proposal.clone()))
    }

    async fn construct_notarization(&mut self, view: u64, force: bool) -> Option<Notarization<D>> {
        // Get requested view
        let round = self.views.get_mut(&view)?;

        // Attempt to construct notarization
        let identity = self.supervisor.identity(view)?;
        let threshold = identity.required();
        round.notarizable(threshold, force).await
    }

    async fn construct_nullification(&mut self, view: u64, force: bool) -> Option<Nullification> {
        // Get requested view
        let round = self.views.get_mut(&view)?;

        // Attempt to construct nullification
        let identity = self.supervisor.identity(view)?;
        let threshold = identity.required();
        round.nullifiable(threshold, force).await
    }

    fn construct_finalize(&mut self, view: u64) -> Option<Finalize<D>> {
        let round = self.views.get_mut(&view)?;
        if round.broadcast_nullify {
            return None;
        }
        if !round.broadcast_notarize {
            // Ensure we notarize before we finalize
            return None;
        }
        if !round.broadcast_notarization {
            // Ensure we broadcast notarization before we finalize
            return None;
        }
        if round.broadcast_finalize {
            return None;
        }
        round.broadcast_finalize = true;
        let share = self.supervisor.share(view).unwrap();
        let Some(proposal) = &round.proposal else {
            return None;
        };
        Some(Finalize::sign(&self.namespace, share, proposal.clone()))
    }

    async fn construct_finalization(&mut self, view: u64, force: bool) -> Option<Finalization<D>> {
        let round = self.views.get_mut(&view)?;

        // Attempt to construct finalization
        let identity = self.supervisor.identity(view)?;
        let threshold = identity.required();
        round.finalizable(threshold, force).await
    }

    async fn notify(
        &mut self,
        backfiller: &mut resolver::Mailbox<D>,
        sender: &mut impl Sender,
        view: u64,
    ) {
        // Get public key index
        let public_key_index = self.supervisor.share(view).unwrap().index;

        // Attempt to notarize
        if let Some(notarize) = self.construct_notarize(view) {
            // Handle the notarize
            self.handle_notarize(public_key_index, notarize.clone())
                .await;

            // Sync the journal
            self.journal
                .as_mut()
                .unwrap()
                .sync(view)
                .await
                .expect("unable to sync journal");

            // Broadcast the notarize
            let msg = Voter::Notarize(notarize.clone()).encode().into();
            sender.send(Recipients::All, msg, true).await.unwrap();
            self.broadcast_messages
                .get_or_create(&metrics::NOTARIZE)
                .inc();
        };

        // Attempt to notarization
        if let Some(notarization) = self.construct_notarization(view, false).await {
            // Record latency if we are the leader (only way to get unbiased observation)
            if let Some((leader, elapsed)) = self.since_view_start(view) {
                if leader {
                    self.notarization_latency.observe(elapsed);
                }
            }

            // Update backfiller
            backfiller.notarized(notarization.clone()).await;

            // Handle the notarization
            self.handle_notarization(notarization.clone()).await;

            // Sync the journal
            self.journal
                .as_mut()
                .unwrap()
                .sync(view)
                .await
                .expect("unable to sync journal");

            // Alert application
            self.reporter
                .report(Activity::Notarization(notarization.clone()))
                .await;

            // Broadcast the notarization
            let msg = Voter::Notarization(notarization.clone()).encode().into();
            sender.send(Recipients::All, msg, true).await.unwrap();
            self.broadcast_messages
                .get_or_create(&metrics::NOTARIZATION)
                .inc();
        };

        // Attempt to nullification
        //
        // We handle broadcast of nullify in `timeout`.
        if let Some(nullification) = self.construct_nullification(view, false).await {
            // Update backfiller
            backfiller.nullified(nullification.clone()).await;

            // Handle the nullification
            self.handle_nullification(nullification.clone()).await;

            // Sync the journal
            self.journal
                .as_mut()
                .unwrap()
                .sync(view)
                .await
                .expect("unable to sync journal");

            // Alert application
            self.reporter
                .report(Activity::Nullification(nullification.clone()))
                .await;

            // Broadcast the nullification
            let msg = Voter::<D>::Nullification(nullification.clone())
                .encode()
                .into();
            sender.send(Recipients::All, msg, true).await.unwrap();
            self.broadcast_messages
                .get_or_create(&metrics::NULLIFICATION)
                .inc();

            // If `>= f+1` notarized a given proposal, then we should backfill missing
            // notarizations
            let round = self.views.get(&view).expect("missing round");
            if let Some(parent) = round.at_least_one_honest() {
                if parent >= self.last_finalized {
                    // Compute missing nullifications
                    let mut missing_notarizations = Vec::new();
                    if parent != GENESIS_VIEW && self.is_notarized(parent).is_none() {
                        missing_notarizations.push(parent);
                    }
                    let missing_nullifications = self.missing_nullifications(parent);

                    // Fetch any missing
                    if !missing_notarizations.is_empty() || !missing_nullifications.is_empty() {
                        warn!(
                            proposal_view = view,
                            parent,
                            ?missing_notarizations,
                            ?missing_nullifications,
                            ">= 1 honest notarize for nullified parent"
                        );
                        backfiller
                            .fetch(missing_notarizations, missing_nullifications)
                            .await;
                    }
                } else {
                    // Broadcast last finalized
                    debug!(
                    parent,
                    last_finalized = self.last_finalized,
                    "not backfilling because parent is behind finalized tip, broadcasting finalized"
                );
                    if let Some(finalization) =
                        self.construct_finalization(self.last_finalized, true).await
                    {
                        let msg = Voter::Finalization(finalization.clone()).encode().into();
                        sender
                            .send(Recipients::All, msg, true)
                            .await
                            .expect("unable to broadcast finalization");
                        self.broadcast_messages
                            .get_or_create(&metrics::FINALIZATION)
                            .inc();
                    } else {
                        warn!(
                            last_finalized = self.last_finalized,
                            "unable to construct last finalization"
                        );
                    }
                }
            }
        }

        // Attempt to finalize
        if let Some(finalize) = self.construct_finalize(view) {
            // Handle the finalize
            self.handle_finalize(public_key_index, finalize.clone())
                .await;

            // Sync the journal
            self.journal
                .as_mut()
                .unwrap()
                .sync(view)
                .await
                .expect("unable to sync journal");

            // Broadcast the finalize
            let msg = Voter::Finalize(finalize.clone()).encode().into();
            sender.send(Recipients::All, msg, true).await.unwrap();
            self.broadcast_messages
                .get_or_create(&metrics::FINALIZE)
                .inc();
        };

        // Attempt to finalization
        if let Some(finalization) = self.construct_finalization(view, false).await {
            // Record latency if we are the leader (only way to get unbiased observation)
            if let Some((leader, elapsed)) = self.since_view_start(view) {
                if leader {
                    self.finalization_latency.observe(elapsed);
                }
            }

            // Update backfiller
            backfiller.finalized(view).await;

            // Handle the finalization
            self.handle_finalization(finalization.clone()).await;

            // Sync the journal
            self.journal
                .as_mut()
                .unwrap()
                .sync(view)
                .await
                .expect("unable to sync journal");

            // Alert application
            self.reporter
                .report(Activity::Finalization(finalization.clone()))
                .await;

            // Broadcast the finalization
            let msg = Voter::Finalization(finalization.clone()).encode().into();
            sender.send(Recipients::All, msg, true).await.unwrap();
            self.broadcast_messages
                .get_or_create(&metrics::FINALIZATION)
                .inc();
        };
    }

    pub fn start(
        self,
        backfiller: resolver::Mailbox<D>,
        sender: impl Sender<PublicKey = C::PublicKey>,
        receiver: impl Receiver<PublicKey = C::PublicKey>,
    ) -> Handle<()> {
        self.context
            .clone()
            .spawn(|_| self.run(backfiller, sender, receiver))
    }

    async fn run(
        mut self,
        mut backfiller: resolver::Mailbox<D>,
        mut sender: impl Sender<PublicKey = C::PublicKey>,
        mut receiver: impl Receiver<PublicKey = C::PublicKey>,
    ) {
        // Compute genesis
        let genesis = self.automaton.genesis().await;
        self.genesis = Some(genesis);

        // Add initial view
        //
        // We start on view 1 because the genesis container occupies view 0/height 0.
        self.enter_view(1, group::Signature::zero());

        // Rebuild from journal
        let mut journal = self.journal.take().expect("missing journal");
        {
            let stream = journal
                .replay(self.replay_concurrency, None)
                .await
                .expect("unable to replay journal");
            pin_mut!(stream);
            while let Some(msg) = stream.next().await {
                let (_, _, _, msg) = msg.expect("unable to decode journal message");
                // We must wrap the message in Voter so we decode the right type of message (otherwise,
                // we can parse a finalize as a notarize)
                let msg = Voter::decode(msg).expect("journal message is unexpected format");
                let view = msg.view();
                match msg {
                    Voter::Notarize(notarize) => {
                        // Handle notarize
                        let public_key_index = notarize.signer();
                        let me = self.supervisor.participants(view).unwrap()
                            [public_key_index as usize]
                            == self.crypto.public_key();
                        let proposal = notarize.proposal.clone();
                        self.handle_notarize(public_key_index, notarize).await;

                        // Update round info
                        if me {
                            let round = self.views.get_mut(&view).expect("missing round");
                            round.proposal = Some(proposal);
                            round.verified_proposal = true;
                            round.broadcast_notarize = true;
                        }
                    }
                    Voter::Notarization(notarization) => {
                        // Handle notarization
                        self.handle_notarization(notarization).await;

                        // Update round info
                        let round = self.views.get_mut(&view).expect("missing round");
                        round.broadcast_notarization = true;
                    }
                    Voter::Nullify(nullify) => {
                        // Handle nullify
                        let public_key_index = nullify.signer();
                        let me = self.supervisor.participants(view).unwrap()
                            [public_key_index as usize]
                            == self.crypto.public_key();
                        self.handle_nullify(public_key_index, nullify).await;

                        // Update round info
                        if me {
                            let round = self.views.get_mut(&view).expect("missing round");
                            round.broadcast_nullify = true;
                        }
                    }
                    Voter::Nullification(nullification) => {
                        // Handle nullification
                        self.handle_nullification(nullification).await;

                        // Update round info
                        let round = self.views.get_mut(&view).expect("missing round");
                        round.broadcast_nullification = true;
                    }
                    Voter::Finalize(finalize) => {
                        // Handle finalize
                        let public_key_index = finalize.signer();
                        let me = self.supervisor.participants(view).unwrap()
                            [public_key_index as usize]
                            == self.crypto.public_key();
                        self.handle_finalize(public_key_index, finalize).await;

                        // Update round info
                        //
                        // If we are sending a finalize message, we must be in the next view
                        if me {
                            let round = self.views.get_mut(&view).expect("missing round");
                            round.broadcast_finalize = true;
                        }
                    }
                    Voter::Finalization(finalization) => {
                        // Handle finalization
                        self.handle_finalization(finalization).await;

                        // Update round info
                        let round = self.views.get_mut(&view).expect("missing round");
                        round.broadcast_finalization = true;
                    }
                }
            }
        }
        self.journal = Some(journal);

        // Update current view and immediately move to timeout (very unlikely we restarted and still within timeout)
        let observed_view = self.view;
        debug!(current_view = observed_view, "replayed journal");
        {
            let round = self.views.get_mut(&observed_view).expect("missing round");
            round.leader_deadline = Some(self.context.current());
            round.advance_deadline = Some(self.context.current());
        }
        self.current_view.set(observed_view as i64);
        self.tracked_views.set(self.views.len() as i64);

        // Create shutdown tracker
        let mut shutdown = self.context.stopped();

        // Process messages
        let mut pending_set = None;
        let mut pending_propose_context = None;
        let mut pending_propose = None;
        let mut pending_verify_context = None;
        let mut pending_verify = None;
        loop {
            // Reset pending set if we have moved to a new view
            if let Some(view) = pending_set {
                if view != self.view {
                    pending_set = None;
                    pending_propose_context = None;
                    pending_propose = None;
                    pending_verify_context = None;
                    pending_verify = None;
                }
            }

            // Attempt to propose a container
            if let Some((context, new_propose)) = self.propose(&mut backfiller).await {
                pending_set = Some(self.view);
                pending_propose_context = Some(context);
                pending_propose = Some(new_propose);
            }
            let propose_wait = match &mut pending_propose {
                Some(propose) => Either::Left(propose),
                None => Either::Right(futures::future::pending()),
            };

            // Attempt to verify current view
            if let Some((context, new_verify)) = self.peer_proposal().await {
                pending_set = Some(self.view);
                pending_verify_context = Some(context);
                pending_verify = Some(new_verify);
            }
            let verify_wait = match &mut pending_verify {
                Some(verify) => Either::Left(verify),
                None => Either::Right(futures::future::pending()),
            };

            // Wait for a timeout to fire or for a message to arrive
            let timeout = self.timeout_deadline();
            let view;
            select! {
                _ = &mut shutdown => {
                    // Close journal
                    self.journal
                        .take()
                        .unwrap()
                        .close()
                        .await
                        .expect("unable to close journal");
                    return;
                },
                _ = self.context.sleep_until(timeout) => {
                    // Trigger the timeout
                    self.timeout(&mut sender).await;
                    view = self.view;
                },
                proposed = propose_wait => {
                    // Clear propose waiter
                    let context = pending_propose_context.take().unwrap();
                    pending_propose = None;

                    // Try to use result
                    let proposed = match proposed {
                        Ok(proposed) => proposed,
                        Err(err) => {
                            debug!(?err, view = context.view, "failed to propose container");
                            continue;
                        }
                    };

                    // If we have already moved to another view, drop the response as we will
                    // not broadcast it
                    if self.view != context.view {
                        debug!(view = context.view, our_view = self.view, reason = "no longer in required view", "dropping requested proposal");
                        continue;
                    }

                    // Construct proposal
                    let proposal = Proposal::new(
                        context.view,
                        context.parent.0,
                        proposed,
                    );
                    if !self.our_proposal(proposal).await {
                        warn!(view = context.view, "failed to record our container");
                        continue;
                    }
                    view = self.view;

                    // Notify application of proposal
                    self.relay.broadcast(proposed).await;
                },
                verified = verify_wait => {
                    // Clear verify waiter
                    let context = pending_verify_context.take().unwrap();
                    pending_verify = None;

                    // Try to use result
                    match verified {
                        Ok(verified) => {
                            if !verified {
                                debug!(view = context.view, "proposal failed verification");
                                continue;
                            }
                        },
                        Err(err) => {
                            debug!(?err, view = context.view, "failed to verify proposal");
                            continue;
                        }
                    };

                    // Handle verified proposal
                    view = context.view;
                    if !self.verified(view).await {
                        continue;
                    }
                },
                mailbox = self.mailbox_receiver.next() => {
                    // Ensure view is still useful
                    //
                    // It is possible that we make a request to the backfiller and prune the view
                    // before we receive the response. In this case, we should ignore the response (not
                    // doing so may result in attempting to store before the prune boundary).
                    let msg = mailbox.unwrap();
                    view = msg.view();
                    if !self.interesting(view, false) {
                        debug!(view, "backfilled message is not interesting");
                        continue;
                    }

                    // Handle backfill
                    match msg {
                        Message::Notarization(notarization)  => {
                            debug!(view, "received notarization from backfiller");
                            self.handle_notarization(notarization).await;
                        },
                        Message::Nullification(nullification) => {
                            debug!(view, "received nullification from backfiller");
                            self.handle_nullification(nullification).await;
                        },
                    }
                },
                msg = receiver.recv() => {
                    // Parse message
                    let Ok((s, msg)) = msg else {
                        break;
                    };
                    let Ok(msg) = Voter::decode(msg) else {
                        continue;
                    };

                    // Process message
                    //
                    // We opt to not filter by `interesting()` here because each message type has a different
                    // configuration for handling `future` messages.
                    view = msg.view();
                    let interesting = match msg {
                        Voter::Notarize(notarize) => {
                            self.received_messages.get_or_create(&metrics::PeerMessage::notarize(&s)).inc();
                            self.notarize(&s, notarize).await
                        }
                        Voter::Notarization(notarization) => {
                            self.received_messages.get_or_create(&metrics::PeerMessage::notarization(&s)).inc();
                            self.notarization(notarization).await
                        }
                        Voter::Nullify(nullify) => {
                            self.received_messages.get_or_create(&metrics::PeerMessage::nullify(&s)).inc();
                            self.nullify(&s, nullify).await
                        }
                        Voter::Nullification(nullification) => {
                            self.received_messages.get_or_create(&metrics::PeerMessage::nullification(&s)).inc();
                            self.nullification(nullification).await
                        }
                        Voter::Finalize(finalize) => {
                            self.received_messages.get_or_create(&metrics::PeerMessage::finalize(&s)).inc();
                            self.finalize(&s, finalize).await
                        }
                        Voter::Finalization(finalization) => {
                            self.received_messages.get_or_create(&metrics::PeerMessage::finalization(&s)).inc();
                            self.finalization(finalization).await
                        }
                    };
                    if !interesting {
                        trace!(sender=?s, view, "dropped message");
                        continue;
                    }
                },
            };

            // Attempt to send any new view messages
            self.notify(&mut backfiller, &mut sender, view).await;

            // After sending all required messages, prune any views
            // we no longer need
            self.prune_views().await;
        }
    }
}<|MERGE_RESOLUTION|>--- conflicted
+++ resolved
@@ -524,12 +524,7 @@
 
     /// Returns whether at least one honest participant has notarized a proposal.
     pub fn at_least_one_honest(&self) -> Option<View> {
-<<<<<<< HEAD
         let threshold = quorum(self.participants as u32)?;
-=======
-        let participants = self.supervisor.participants(self.view)?;
-        let threshold = quorum(participants.len() as u32);
->>>>>>> 5a14fd63
         let at_least_one_honest = (threshold - 1) / 2 + 1;
         for (proposal, notarizes) in self.notarized_proposals.iter() {
             if notarizes.len() < at_least_one_honest as usize {
