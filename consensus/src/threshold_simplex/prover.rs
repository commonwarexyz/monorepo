use super::{
    encoder::{
        finalize_namespace, notarize_namespace, nullify_message, nullify_namespace,
        proposal_message, seed_message, seed_namespace,
    },
    wire, View,
};
use crate::{Digest, Proof};
use bytes::{Buf, BufMut};
use commonware_cryptography::{
    bls12381::primitives::{
        group::{self, Element},
        ops,
        poly::{self, Eval},
    },
    Hasher, Signature,
};
use std::marker::PhantomData;

type Callback = Box<dyn Fn(&poly::Poly<group::Public>) -> Option<u32>>;

pub struct Verifier {
    callback: Callback,
}

impl Verifier {
    fn new<F>(callback: F) -> Self
    where
        F: Fn(&poly::Poly<group::Public>) -> Option<u32> + 'static,
    {
        Self {
            callback: Box::new(callback),
        }
    }

    pub fn verify(self, identity: &poly::Poly<group::Public>) -> Option<u32> {
        (self.callback)(identity)
    }
}

/// Encode and decode proofs of activity.
///
/// We don't use protobuf for proof encoding because we expect external parties
/// to decode proofs in constrained environments where protobuf may not be implemented.
#[derive(Clone)]
pub struct Prover<H: Hasher> {
    _hasher: PhantomData<H>,

    public: group::Public,

    seed_namespace: Vec<u8>,
    notarize_namespace: Vec<u8>,
    nullify_namespace: Vec<u8>,
    finalize_namespace: Vec<u8>,
}

/// If we expose partial signatures of proofs, can be used to construct a partial signature
/// over pre-aggregated data (where the public key of each index can be derived from the group
/// polynomial). This can be very useful for distributing rewards without including all partial signatures
/// in a block.
impl<H: Hasher> Prover<H> {
    /// Create a new prover with the given signing `namespace`.
    pub fn new(public: group::Public, namespace: &[u8]) -> Self {
        Self {
            _hasher: PhantomData,

            public,

            seed_namespace: seed_namespace(namespace),
            notarize_namespace: notarize_namespace(namespace),
            nullify_namespace: nullify_namespace(namespace),
            finalize_namespace: finalize_namespace(namespace),
        }
    }

    /// Serialize a proposal proof.
    pub fn serialize_proposal(proposal: &wire::Proposal, partial_signature: &Signature) -> Proof {
        // Setup proof
        let len =
            size_of::<u64>() + size_of::<u64>() + proposal.payload.len() + partial_signature.len();

        // Encode proof
        let mut proof = Vec::with_capacity(len);
        proof.put_u64(proposal.view);
        proof.put_u64(proposal.parent);
        proof.extend_from_slice(&proposal.payload);
        proof.extend_from_slice(partial_signature);
        proof.into()
    }

    /// Deserialize a proposal proof.
    fn deserialize_proposal(
        mut proof: Proof,
        namespace: &[u8],
    ) -> Option<(View, View, Digest, Verifier)> {
        // Ensure proof is big enough
<<<<<<< HEAD
        let digest_len = H::DIGEST_LENGTH;
        if proof.len() != 8 + 8 + digest_len + poly::PARTIAL_SIGNATURE_LENGTH {
=======
        let digest_len = H::len();
        let expected_len =
            size_of::<u64>() + size_of::<u64>() + digest_len + poly::PARTIAL_SIGNATURE_LENGTH;
        if proof.len() != expected_len {
>>>>>>> 5924bebc
            return None;
        }

        // Decode proof
        let view = proof.get_u64();
        let parent = proof.get_u64();
        let payload = proof.copy_to_bytes(digest_len);
        let signature = proof.copy_to_bytes(poly::PARTIAL_SIGNATURE_LENGTH);
        let signature = poly::Eval::deserialize(&signature)?;

        // Create callback
        let proposal_message = proposal_message(view, parent, &payload);
        let namespace = namespace.to_vec();
        let callback = move |identity: &poly::Poly<group::Public>| -> Option<u32> {
            if ops::partial_verify_message(
                identity,
                Some(&namespace),
                &proposal_message,
                &signature,
            )
            .is_err()
            {
                return None;
            }
            Some(signature.index)
        };
        Some((view, parent, payload, Verifier::new(callback)))
    }

    /// Serialize an aggregation proof.
    pub fn serialize_threshold(
        proposal: &wire::Proposal,
        signature: &Signature,
        seed: &Signature,
    ) -> Proof {
        // Setup proof
        let len = size_of::<u64>()
            + size_of::<u64>()
            + proposal.payload.len()
            + group::SIGNATURE_LENGTH
            + group::SIGNATURE_LENGTH;

        // Encode proof
        let mut proof = Vec::with_capacity(len);
        proof.put_u64(proposal.view);
        proof.put_u64(proposal.parent);
        proof.extend_from_slice(&proposal.payload);
        proof.extend_from_slice(signature);
        proof.extend_from_slice(seed);
        proof.into()
    }

    /// Deserialize an aggregation proof.
    fn deserialize_threshold(
        &self,
        mut proof: Proof,
        namespace: &[u8],
    ) -> Option<(View, View, Digest, group::Signature, group::Signature)> {
        // Ensure proof prefix is big enough
<<<<<<< HEAD
        let digest_len = H::DIGEST_LENGTH;
        let len = 8 + 8 + digest_len + group::SIGNATURE_LENGTH + group::SIGNATURE_LENGTH;
        if proof.len() < len {
=======
        let digest_len = H::len();
        let expected_len = size_of::<u64>()
            + size_of::<u64>()
            + digest_len
            + group::SIGNATURE_LENGTH
            + group::SIGNATURE_LENGTH;
        if proof.len() != expected_len {
>>>>>>> 5924bebc
            return None;
        }

        // Verify signature
        let view = proof.get_u64();
        let parent = proof.get_u64();
        let payload = proof.copy_to_bytes(digest_len);
        let message = proposal_message(view, parent, &payload);
        let signature = proof.copy_to_bytes(group::SIGNATURE_LENGTH);
        let signature = group::Signature::deserialize(&signature)?;
        if ops::verify_message(&self.public, Some(namespace), &message, &signature).is_err() {
            return None;
        }

        // Verify seed
        let message = seed_message(view);
        let seed = proof.copy_to_bytes(group::SIGNATURE_LENGTH);
        let seed = group::Signature::deserialize(&seed)?;
        if ops::verify_message(&self.public, Some(&self.seed_namespace), &message, &seed).is_err() {
            return None;
        }
        Some((view, parent, payload, signature, seed))
    }

    /// Deserialize a notarize proof.
    pub fn deserialize_notarize(&self, proof: Proof) -> Option<(View, View, Digest, Verifier)> {
        Self::deserialize_proposal(proof, &self.notarize_namespace)
    }

    /// Deserialize a notarization proof.
    pub fn deserialize_notarization(
        &self,
        proof: Proof,
    ) -> Option<(View, View, Digest, group::Signature, group::Signature)> {
        self.deserialize_threshold(proof, &self.notarize_namespace)
    }

    /// Deserialize a finalize proof.
    pub fn deserialize_finalize(&self, proof: Proof) -> Option<(View, View, Digest, Verifier)> {
        Self::deserialize_proposal(proof, &self.finalize_namespace)
    }

    /// Deserialize a finalization proof.
    pub fn deserialize_finalization(
        &self,
        proof: Proof,
    ) -> Option<(View, View, Digest, group::Signature, group::Signature)> {
        self.deserialize_threshold(proof, &self.finalize_namespace)
    }

    #[allow(clippy::too_many_arguments)]
    pub fn serialize_conflicting_proposal(
        view: View,
        parent_1: View,
        payload_1: &Digest,
        signature_1: &Signature,
        parent_2: View,
        payload_2: &Digest,
        signature_2: &Signature,
    ) -> Proof {
        // Setup proof
<<<<<<< HEAD
        let digest_len = H::DIGEST_LENGTH;
        let len = 8
            + 8
=======
        let digest_len = H::len();
        let len = size_of::<u64>()
            + size_of::<u64>()
>>>>>>> 5924bebc
            + digest_len
            + poly::PARTIAL_SIGNATURE_LENGTH
            + size_of::<u64>()
            + digest_len
            + poly::PARTIAL_SIGNATURE_LENGTH;

        // Encode proof
        let mut proof = Vec::with_capacity(len);
        proof.put_u64(view);
        proof.put_u64(parent_1);
        proof.extend_from_slice(payload_1);
        proof.extend_from_slice(signature_1);
        proof.put_u64(parent_2);
        proof.extend_from_slice(payload_2);
        proof.extend_from_slice(signature_2);
        proof.into()
    }

    fn deserialize_conflicting_proposal(
        mut proof: Proof,
        namespace: &[u8],
    ) -> Option<(View, Verifier)> {
        // Ensure proof is big enough
<<<<<<< HEAD
        let digest_len = H::DIGEST_LENGTH;
        let len = 8
            + 8
=======
        let digest_len = H::len();
        let expected_len = size_of::<u64>()
            + size_of::<u64>()
>>>>>>> 5924bebc
            + digest_len
            + poly::PARTIAL_SIGNATURE_LENGTH
            + size_of::<u64>()
            + digest_len
            + poly::PARTIAL_SIGNATURE_LENGTH;
        if proof.len() != expected_len {
            return None;
        }

        // Decode proof
        let view = proof.get_u64();
        let parent_1 = proof.get_u64();
        let payload_1 = proof.copy_to_bytes(digest_len);
        let signature_1 = proof.copy_to_bytes(poly::PARTIAL_SIGNATURE_LENGTH);
        let signature_1 = Eval::deserialize(&signature_1)?;
        let parent_2 = proof.get_u64();
        let payload_2 = proof.copy_to_bytes(digest_len);
        let signature_2 = proof.copy_to_bytes(poly::PARTIAL_SIGNATURE_LENGTH);
        let signature_2 = Eval::deserialize(&signature_2)?;
        if signature_1.index != signature_2.index {
            return None;
        }

        // Create callback
        let namespace = namespace.to_vec();
        let callback = move |identity: &poly::Poly<group::Public>| -> Option<u32> {
            if ops::partial_verify_message(
                identity,
                Some(&namespace),
                &proposal_message(view, parent_1, &payload_1),
                &signature_1,
            )
            .is_err()
            {
                return None;
            }
            if ops::partial_verify_message(
                identity,
                Some(&namespace),
                &proposal_message(view, parent_2, &payload_2),
                &signature_2,
            )
            .is_err()
            {
                return None;
            }
            Some(signature_1.index)
        };
        Some((view, Verifier::new(callback)))
    }

    /// Serialize a conflicting notarize proof.
    #[allow(clippy::too_many_arguments)]
    pub fn serialize_conflicting_notarize(
        view: View,
        parent_1: View,
        payload_1: &Digest,
        signature_1: &Signature,
        parent_2: View,
        payload_2: &Digest,
        signature_2: &Signature,
    ) -> Proof {
        Self::serialize_conflicting_proposal(
            view,
            parent_1,
            payload_1,
            signature_1,
            parent_2,
            payload_2,
            signature_2,
        )
    }

    /// Deserialize a conflicting notarization proof.
    pub fn deserialize_conflicting_notarize(&self, proof: Proof) -> Option<(View, Verifier)> {
        Self::deserialize_conflicting_proposal(proof, &self.notarize_namespace)
    }

    /// Serialize a conflicting finalize proof.
    #[allow(clippy::too_many_arguments)]
    pub fn serialize_conflicting_finalize(
        view: View,
        parent_1: View,
        payload_1: &Digest,
        signature_1: &Signature,
        parent_2: View,
        payload_2: &Digest,
        signature_2: &Signature,
    ) -> Proof {
        Self::serialize_conflicting_proposal(
            view,
            parent_1,
            payload_1,
            signature_1,
            parent_2,
            payload_2,
            signature_2,
        )
    }

    /// Deserialize a conflicting finalization proof.
    pub fn deserialize_conflicting_finalize(&self, proof: Proof) -> Option<(View, Verifier)> {
        Self::deserialize_conflicting_proposal(proof, &self.finalize_namespace)
    }

    /// Serialize a conflicting nullify and finalize proof.
    pub fn serialize_nullify_finalize(
        view: View,
        parent: View,
        payload: &Digest,
        signature_finalize: &Signature,
        signature_null: &Signature,
    ) -> Proof {
        // Setup proof
        let digest_len = H::DIGEST_LENGTH;
        let len =
            8 + 8 + digest_len + poly::PARTIAL_SIGNATURE_LENGTH + poly::PARTIAL_SIGNATURE_LENGTH;

        // Encode proof
        let mut proof = Vec::with_capacity(len);
        proof.put_u64(view);
        proof.put_u64(parent);
        proof.extend_from_slice(payload);
        proof.extend_from_slice(signature_finalize);
        proof.extend_from_slice(signature_null);
        proof.into()
    }

    /// Deserialize a conflicting nullify and finalize proof.
    pub fn deserialize_nullify_finalize(&self, mut proof: Proof) -> Option<(View, Verifier)> {
        // Ensure proof is big enough
<<<<<<< HEAD
        let digest_len = H::DIGEST_LENGTH;
        let len =
            8 + 8 + digest_len + poly::PARTIAL_SIGNATURE_LENGTH + poly::PARTIAL_SIGNATURE_LENGTH;
        if proof.len() != len {
=======
        let digest_len = H::len();
        let expected_len = size_of::<u64>()
            + size_of::<u64>()
            + digest_len
            + poly::PARTIAL_SIGNATURE_LENGTH
            + poly::PARTIAL_SIGNATURE_LENGTH;
        if proof.len() != expected_len {
>>>>>>> 5924bebc
            return None;
        }

        // Decode proof
        let view = proof.get_u64();
        let parent = proof.get_u64();
        let payload = proof.copy_to_bytes(digest_len);
        let signature_finalize = proof.copy_to_bytes(poly::PARTIAL_SIGNATURE_LENGTH);
        let signature_finalize = Eval::deserialize(&signature_finalize)?;
        let signature_null = proof.copy_to_bytes(poly::PARTIAL_SIGNATURE_LENGTH);
        let signature_null = Eval::deserialize(&signature_null)?;
        if signature_finalize.index != signature_null.index {
            return None;
        }

        // Create callback
        let finalize_namespace = self.finalize_namespace.clone();
        let nullify_namespace = self.nullify_namespace.clone();
        let callback = move |identity: &poly::Poly<group::Public>| -> Option<u32> {
            if ops::partial_verify_message(
                identity,
                Some(&finalize_namespace),
                &proposal_message(view, parent, &payload),
                &signature_finalize,
            )
            .is_err()
            {
                return None;
            }
            if ops::partial_verify_message(
                identity,
                Some(&nullify_namespace),
                &nullify_message(view),
                &signature_null,
            )
            .is_err()
            {
                return None;
            }
            Some(signature_finalize.index)
        };
        Some((view, Verifier::new(callback)))
    }
}

#[cfg(test)]
mod tests {
    use super::*;
    use commonware_cryptography::{
        bls12381::{
            dkg::ops::generate_shares,
            primitives::group::{self, Share},
        },
        Sha256,
    };
    use ops::{keypair, partial_sign_message, sign_message};
    use rand::{rngs::StdRng, SeedableRng};

    fn generate_threshold() -> (group::Public, poly::Public, Vec<Share>) {
        let mut sampler = StdRng::seed_from_u64(0);
        let (public, shares) = generate_shares(&mut sampler, None, 4, 3);
        (poly::public(&public), public, shares)
    }

    fn generate_keypair() -> (group::Private, group::Public) {
        let mut sampler = StdRng::seed_from_u64(0);
        keypair(&mut sampler)
    }

    #[test]
    fn test_deserialize_proposal() {
        // Create valid signature
        let (public, poly, shares) = generate_threshold();
        let prover = Prover::<Sha256>::new(public, b"test");
        let payload = Digest::from(vec![0; Sha256::len()]);
        let signature = partial_sign_message(
            &shares[0],
            Some(&prover.seed_namespace),
            &proposal_message(1, 0, &payload),
        )
        .serialize();

        // Create a proof with a length that would cause overflow
        let mut proof = Vec::new();
        proof.put_u64(1); // view
        proof.put_u64(0); // parent
        proof.extend_from_slice(&payload); // payload
        proof.extend_from_slice(&signature); // signature

        // Verify correct proof
        let (_, _, _, verifier) =
            Prover::<Sha256>::deserialize_proposal(proof.into(), &prover.notarize_namespace)
                .unwrap();
        assert!(verifier.verify(&poly).is_none());
    }

    #[test]
    fn test_deserialize_proposal_invalid() {
        // Create valid signature
        let (public, poly, shares) = generate_threshold();
        let prover = Prover::<Sha256>::new(public, b"test");
        let payload = Digest::from(vec![0; Sha256::len()]);
        let signature = partial_sign_message(
            &shares[0],
            Some(&prover.seed_namespace),
            &proposal_message(1, 1, &payload),
        )
        .serialize();

        // Create a proof with a length that would cause overflow
        let mut proof = Vec::new();
        proof.put_u64(1); // view
        proof.put_u64(0); // parent
        proof.extend_from_slice(&payload); // payload
        proof.extend_from_slice(&signature); // invalid signature

        // Verify bad signature
        let (_, _, _, verifier) =
            Prover::<Sha256>::deserialize_proposal(proof.into(), &prover.notarize_namespace)
                .unwrap();
        assert!(verifier.verify(&poly).is_none());
    }

    #[test]
    fn test_deserialize_proposal_underflow() {
        // Create valid signature
        let (public, _, shares) = generate_threshold();
        let prover = Prover::<Sha256>::new(public, b"test");
        let payload = Digest::from(vec![0; Sha256::len()]);
        let signature = partial_sign_message(
            &shares[0],
            Some(&prover.seed_namespace),
            &proposal_message(1, 0, &payload),
        )
        .serialize();

        // Shorten signature
        let signature = signature[0..group::SIGNATURE_LENGTH - 1].to_vec();

        // Create a proof with a length that would cause overflow
        let mut proof = Vec::new();
        proof.put_u64(1); // view
        proof.put_u64(0); // parent
        proof.extend_from_slice(&payload); // payload
        proof.extend_from_slice(&signature); // undersized signature

        // Verify bad proof
        let result =
            Prover::<Sha256>::deserialize_proposal(proof.into(), &prover.notarize_namespace);
        assert!(result.is_none());
    }

    #[test]
    fn test_deserialize_proposal_overflow() {
        // Create valid signature
        let (public, _, shares) = generate_threshold();
        let prover = Prover::<Sha256>::new(public, b"test");
        let payload = Digest::from(vec![0; Sha256::len()]);
        let signature = partial_sign_message(
            &shares[0],
            Some(&prover.seed_namespace),
            &proposal_message(1, 0, &payload),
        )
        .serialize();

        // Extend signature
        let signature = [signature, vec![0; 1]].concat();

        // Create a proof with a length that would cause overflow
        let mut proof = Vec::new();
        proof.put_u64(1); // view
        proof.put_u64(0); // parent
        proof.extend_from_slice(&payload); // payload
        proof.extend_from_slice(&signature); // oversized signature

        // Verify bad proof
        let result =
            Prover::<Sha256>::deserialize_proposal(proof.into(), &prover.notarize_namespace);
        assert!(result.is_none());
    }

    #[test]
    fn test_deserialize_threshold() {
        // Create valid signature
        let (private, public) = generate_keypair();
        let prover = Prover::<Sha256>::new(public, b"test");

        // Generate a valid signature
        let payload = Digest::from(vec![0; Sha256::len()]);
        let proposal_signature = sign_message(
            &private,
            Some(&prover.notarize_namespace),
            &proposal_message(1, 0, &payload),
        )
        .serialize();
        let seed_signature =
            sign_message(&private, Some(&prover.seed_namespace), &seed_message(1)).serialize();

        // Create a proof with a length that would cause overflow
        let mut proof = Vec::new();
        proof.put_u64(1); // view
        proof.put_u64(0); // parent
        proof.extend_from_slice(&payload); // payload
        proof.extend_from_slice(&proposal_signature); // proposal signature
        proof.extend_from_slice(&seed_signature); // seed signature

        // Verify correct proof
        let result = prover.deserialize_threshold(proof.into(), &prover.notarize_namespace);
        assert!(result.is_some());
    }

    #[test]
    fn test_deserialize_threshold_invalid() {
        // Create valid signature
        let (private, public) = generate_keypair();
        let prover = Prover::<Sha256>::new(public, b"test");

        // Generate a valid signature
        let payload = Digest::from(vec![0; Sha256::len()]);
        let proposal_signature = sign_message(
            &private,
            Some(&prover.notarize_namespace),
            &proposal_message(1, 0, &payload),
        )
        .serialize();
        let seed_signature =
            sign_message(&private, Some(&prover.seed_namespace), &seed_message(2)).serialize();

        // Create a proof with a length that would cause overflow
        let mut proof = Vec::new();
        proof.put_u64(1); // view
        proof.put_u64(0); // parent
        proof.extend_from_slice(&payload); // payload
        proof.extend_from_slice(&proposal_signature); // proposal signature
        proof.extend_from_slice(&seed_signature); // invalid signature

        // Verify correct proof
        let result = prover.deserialize_threshold(proof.into(), &prover.notarize_namespace);
        assert!(result.is_none());
    }

    #[test]
    fn test_deserialize_threshold_underflow() {
        // Create valid signature
        let (private, public) = generate_keypair();
        let prover = Prover::<Sha256>::new(public, b"test");

        // Generate a valid signature
        let payload = Digest::from(vec![0; Sha256::len()]);
        let proposal_signature = sign_message(
            &private,
            Some(&prover.notarize_namespace),
            &proposal_message(1, 0, &payload),
        )
        .serialize();
        let seed_signature =
            sign_message(&private, Some(&prover.seed_namespace), &seed_message(1)).serialize();

        // Shorten seed signature
        let seed_signature = seed_signature[0..group::SIGNATURE_LENGTH - 1].to_vec();

        // Create a proof with a length that would cause overflow
        let mut proof = Vec::new();
        proof.put_u64(1); // view
        proof.put_u64(0); // parent
        proof.extend_from_slice(&payload); // payload
        proof.extend_from_slice(&proposal_signature); // proposal signature
        proof.extend_from_slice(&seed_signature); // undersized signature

        // Verify correct proof
        let result = prover.deserialize_threshold(proof.into(), &prover.notarize_namespace);
        assert!(result.is_none());
    }

    #[test]
    fn test_deserialize_threshold_overflow() {
        // Create valid signature
        let (private, public) = generate_keypair();
        let prover = Prover::<Sha256>::new(public, b"test");

        // Generate a valid signature
        let payload = Digest::from(vec![0; Sha256::len()]);
        let proposal_signature = sign_message(
            &private,
            Some(&prover.notarize_namespace),
            &proposal_message(1, 0, &payload),
        )
        .serialize();
        let seed_signature =
            sign_message(&private, Some(&prover.seed_namespace), &seed_message(1)).serialize();

        // Extend seed signature
        let seed_signature = [seed_signature, vec![0; 1]].concat();

        // Create a proof with a length that would cause overflow
        let mut proof = Vec::new();
        proof.put_u64(1); // view
        proof.put_u64(0); // parent
        proof.extend_from_slice(&payload); // payload
        proof.extend_from_slice(&proposal_signature); // proposal signature
        proof.extend_from_slice(&seed_signature); // oversized signature

        // Verify correct proof
        let result = prover.deserialize_threshold(proof.into(), &prover.notarize_namespace);
        assert!(result.is_none());
    }
}<|MERGE_RESOLUTION|>--- conflicted
+++ resolved
@@ -94,15 +94,10 @@
         namespace: &[u8],
     ) -> Option<(View, View, Digest, Verifier)> {
         // Ensure proof is big enough
-<<<<<<< HEAD
         let digest_len = H::DIGEST_LENGTH;
-        if proof.len() != 8 + 8 + digest_len + poly::PARTIAL_SIGNATURE_LENGTH {
-=======
-        let digest_len = H::len();
         let expected_len =
             size_of::<u64>() + size_of::<u64>() + digest_len + poly::PARTIAL_SIGNATURE_LENGTH;
         if proof.len() != expected_len {
->>>>>>> 5924bebc
             return None;
         }
 
@@ -162,19 +157,13 @@
         namespace: &[u8],
     ) -> Option<(View, View, Digest, group::Signature, group::Signature)> {
         // Ensure proof prefix is big enough
-<<<<<<< HEAD
         let digest_len = H::DIGEST_LENGTH;
-        let len = 8 + 8 + digest_len + group::SIGNATURE_LENGTH + group::SIGNATURE_LENGTH;
-        if proof.len() < len {
-=======
-        let digest_len = H::len();
         let expected_len = size_of::<u64>()
             + size_of::<u64>()
             + digest_len
             + group::SIGNATURE_LENGTH
             + group::SIGNATURE_LENGTH;
         if proof.len() != expected_len {
->>>>>>> 5924bebc
             return None;
         }
 
@@ -236,15 +225,9 @@
         signature_2: &Signature,
     ) -> Proof {
         // Setup proof
-<<<<<<< HEAD
         let digest_len = H::DIGEST_LENGTH;
-        let len = 8
-            + 8
-=======
-        let digest_len = H::len();
         let len = size_of::<u64>()
             + size_of::<u64>()
->>>>>>> 5924bebc
             + digest_len
             + poly::PARTIAL_SIGNATURE_LENGTH
             + size_of::<u64>()
@@ -268,15 +251,9 @@
         namespace: &[u8],
     ) -> Option<(View, Verifier)> {
         // Ensure proof is big enough
-<<<<<<< HEAD
         let digest_len = H::DIGEST_LENGTH;
-        let len = 8
-            + 8
-=======
-        let digest_len = H::len();
         let expected_len = size_of::<u64>()
             + size_of::<u64>()
->>>>>>> 5924bebc
             + digest_len
             + poly::PARTIAL_SIGNATURE_LENGTH
             + size_of::<u64>()
@@ -408,20 +385,13 @@
     /// Deserialize a conflicting nullify and finalize proof.
     pub fn deserialize_nullify_finalize(&self, mut proof: Proof) -> Option<(View, Verifier)> {
         // Ensure proof is big enough
-<<<<<<< HEAD
         let digest_len = H::DIGEST_LENGTH;
-        let len =
-            8 + 8 + digest_len + poly::PARTIAL_SIGNATURE_LENGTH + poly::PARTIAL_SIGNATURE_LENGTH;
-        if proof.len() != len {
-=======
-        let digest_len = H::len();
         let expected_len = size_of::<u64>()
             + size_of::<u64>()
             + digest_len
             + poly::PARTIAL_SIGNATURE_LENGTH
             + poly::PARTIAL_SIGNATURE_LENGTH;
         if proof.len() != expected_len {
->>>>>>> 5924bebc
             return None;
         }
 
@@ -496,7 +466,7 @@
         // Create valid signature
         let (public, poly, shares) = generate_threshold();
         let prover = Prover::<Sha256>::new(public, b"test");
-        let payload = Digest::from(vec![0; Sha256::len()]);
+        let payload = Digest::from(vec![0; Sha256::DIGEST_LENGTH]);
         let signature = partial_sign_message(
             &shares[0],
             Some(&prover.seed_namespace),
@@ -523,7 +493,7 @@
         // Create valid signature
         let (public, poly, shares) = generate_threshold();
         let prover = Prover::<Sha256>::new(public, b"test");
-        let payload = Digest::from(vec![0; Sha256::len()]);
+        let payload = Digest::from(vec![0; Sha256::DIGEST_LENGTH]);
         let signature = partial_sign_message(
             &shares[0],
             Some(&prover.seed_namespace),
@@ -550,7 +520,7 @@
         // Create valid signature
         let (public, _, shares) = generate_threshold();
         let prover = Prover::<Sha256>::new(public, b"test");
-        let payload = Digest::from(vec![0; Sha256::len()]);
+        let payload = Digest::from(vec![0; Sha256::DIGEST_LENGTH]);
         let signature = partial_sign_message(
             &shares[0],
             Some(&prover.seed_namespace),
@@ -579,7 +549,7 @@
         // Create valid signature
         let (public, _, shares) = generate_threshold();
         let prover = Prover::<Sha256>::new(public, b"test");
-        let payload = Digest::from(vec![0; Sha256::len()]);
+        let payload = Digest::from(vec![0; Sha256::DIGEST_LENGTH]);
         let signature = partial_sign_message(
             &shares[0],
             Some(&prover.seed_namespace),
@@ -610,7 +580,7 @@
         let prover = Prover::<Sha256>::new(public, b"test");
 
         // Generate a valid signature
-        let payload = Digest::from(vec![0; Sha256::len()]);
+        let payload = Digest::from(vec![0; Sha256::DIGEST_LENGTH]);
         let proposal_signature = sign_message(
             &private,
             Some(&prover.notarize_namespace),
@@ -640,7 +610,7 @@
         let prover = Prover::<Sha256>::new(public, b"test");
 
         // Generate a valid signature
-        let payload = Digest::from(vec![0; Sha256::len()]);
+        let payload = Digest::from(vec![0; Sha256::DIGEST_LENGTH]);
         let proposal_signature = sign_message(
             &private,
             Some(&prover.notarize_namespace),
@@ -670,7 +640,7 @@
         let prover = Prover::<Sha256>::new(public, b"test");
 
         // Generate a valid signature
-        let payload = Digest::from(vec![0; Sha256::len()]);
+        let payload = Digest::from(vec![0; Sha256::DIGEST_LENGTH]);
         let proposal_signature = sign_message(
             &private,
             Some(&prover.notarize_namespace),
@@ -703,7 +673,7 @@
         let prover = Prover::<Sha256>::new(public, b"test");
 
         // Generate a valid signature
-        let payload = Digest::from(vec![0; Sha256::len()]);
+        let payload = Digest::from(vec![0; Sha256::DIGEST_LENGTH]);
         let proposal_signature = sign_message(
             &private,
             Some(&prover.notarize_namespace),
