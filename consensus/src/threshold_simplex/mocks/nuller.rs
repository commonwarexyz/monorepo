//! Byzantine participant that sends nullify and finalize messages for the same view.

use crate::threshold_simplex::types::{Finalize, Nullify, SigningScheme, Voter};
use commonware_codec::{Decode, Encode};
use commonware_cryptography::Hasher;
use commonware_p2p::{Receiver, Recipients, Sender};
use commonware_runtime::{spawn_cell, ContextCell, Handle, Spawner};
use std::marker::PhantomData;
use tracing::debug;

pub struct Config<S: SigningScheme> {
    pub signing: S,
    pub namespace: Vec<u8>,
}

<<<<<<< HEAD
pub struct Nuller<E: Spawner, S: SigningScheme, H: Hasher> {
    context: E,
    signing: S,
=======
pub struct Nuller<
    E: Spawner,
    V: Variant,
    H: Hasher,
    S: ThresholdSupervisor<Seed = V::Signature, Index = View, Share = group::Share>,
> {
    context: ContextCell<E>,
    supervisor: S,
>>>>>>> d6bd3388
    namespace: Vec<u8>,
    _hasher: PhantomData<H>,
}

impl<E: Spawner, S: SigningScheme, H: Hasher> Nuller<E, S, H> {
    pub fn new(context: E, cfg: Config<S>) -> Self {
        Self {
<<<<<<< HEAD
            context,
            signing: cfg.signing,
=======
            context: ContextCell::new(context),
            supervisor: cfg.supervisor,
>>>>>>> d6bd3388
            namespace: cfg.namespace,
            _hasher: PhantomData,
        }
    }

    pub fn start(mut self, pending_network: (impl Sender, impl Receiver)) -> Handle<()> {
        spawn_cell!(self.context, self.run(pending_network).await)
    }

    async fn run(self, pending_network: (impl Sender, impl Receiver)) {
        let (mut sender, mut receiver) = pending_network;
        while let Ok((s, msg)) = receiver.recv().await {
            // Parse message
            let msg = match Voter::<S, H::Digest>::decode_cfg(
                msg,
                &self.signing.certificate_codec_config(),
            ) {
                Ok(msg) => msg,
                Err(err) => {
                    debug!(?err, sender = ?s, "failed to decode message");
                    continue;
                }
            };

            // Process message
            match msg {
                Voter::Notarize(notarize) => {
                    // Nullify
                    let n = Nullify::sign::<H::Digest>(
                        &self.signing,
                        &self.namespace,
                        notarize.round(),
                    );
                    let msg = Voter::<S, H::Digest>::Nullify(n).encode().into();
                    sender.send(Recipients::All, msg, true).await.unwrap();

                    // Finalize digest
                    let proposal = notarize.proposal;
                    let f = Finalize::<S, _>::sign(&self.signing, &self.namespace, proposal);
                    let msg = Voter::Finalize(f).encode().into();
                    sender.send(Recipients::All, msg, true).await.unwrap();
                }
                _ => continue,
            }
        }
    }
}<|MERGE_RESOLUTION|>--- conflicted
+++ resolved
@@ -13,20 +13,9 @@
     pub namespace: Vec<u8>,
 }
 
-<<<<<<< HEAD
 pub struct Nuller<E: Spawner, S: SigningScheme, H: Hasher> {
-    context: E,
+    context: ContextCell<E>,
     signing: S,
-=======
-pub struct Nuller<
-    E: Spawner,
-    V: Variant,
-    H: Hasher,
-    S: ThresholdSupervisor<Seed = V::Signature, Index = View, Share = group::Share>,
-> {
-    context: ContextCell<E>,
-    supervisor: S,
->>>>>>> d6bd3388
     namespace: Vec<u8>,
     _hasher: PhantomData<H>,
 }
@@ -34,13 +23,8 @@
 impl<E: Spawner, S: SigningScheme, H: Hasher> Nuller<E, S, H> {
     pub fn new(context: E, cfg: Config<S>) -> Self {
         Self {
-<<<<<<< HEAD
-            context,
+            context: ContextCell::new(context),
             signing: cfg.signing,
-=======
-            context: ContextCell::new(context),
-            supervisor: cfg.supervisor,
->>>>>>> d6bd3388
             namespace: cfg.namespace,
             _hasher: PhantomData,
         }
