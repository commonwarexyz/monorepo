--- conflicted
+++ resolved
@@ -14,20 +14,9 @@
     pub namespace: Vec<u8>,
 }
 
-<<<<<<< HEAD
 pub struct Invalid<E: Clock + Rng + CryptoRng + Spawner, S: SigningScheme, H: Hasher> {
-    context: E,
+    context: ContextCell<E>,
     signing: S,
-=======
-pub struct Invalid<
-    E: Clock + Rng + CryptoRng + Spawner,
-    V: Variant,
-    H: Hasher,
-    S: ThresholdSupervisor<Seed = V::Signature, Index = View, Share = group::Share>,
-> {
-    context: ContextCell<E>,
-    supervisor: S,
->>>>>>> d6bd3388
 
     namespace: Vec<u8>,
 
@@ -37,13 +26,8 @@
 impl<E: Clock + Rng + CryptoRng + Spawner, S: SigningScheme, H: Hasher> Invalid<E, S, H> {
     pub fn new(context: E, cfg: Config<S>) -> Self {
         Self {
-<<<<<<< HEAD
-            context,
+            context: ContextCell::new(context),
             signing: cfg.signing,
-=======
-            context: ContextCell::new(context),
-            supervisor: cfg.supervisor,
->>>>>>> d6bd3388
 
             namespace: cfg.namespace,
 
