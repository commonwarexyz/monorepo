use super::types::Node;
use crate::scheme::Scheme;
use commonware_cryptography::{Digest, PublicKey};
use std::collections::{hash_map::Entry, HashMap};

/// Manages the highest-height chunk for each sequencer.
#[derive(Default, Debug)]
pub struct TipManager<C: PublicKey, S: Scheme, D: Digest> {
    // The highest-height chunk for each sequencer.
    // The chunk must have the certificate of its parent.
    // Existence of the chunk implies:
    // - The existence of the sequencer's entire chunk chain (from height zero)
    // - That the chunk has been acked by this validator.
    tips: HashMap<C, Node<C, S, D>>,
}

impl<C: PublicKey, S: Scheme, D: Digest> TipManager<C, S, D> {
    /// Creates a new `TipManager`.
    pub fn new() -> Self {
        Self {
            tips: HashMap::new(),
        }
    }

    /// Inserts a new tip. Returns true if the tip is new.
    /// Panics if the new tip is lower-height than the existing tip.
    pub fn put(&mut self, node: &Node<C, S, D>) -> bool {
        match self.tips.entry(node.chunk.sequencer.clone()) {
            Entry::Vacant(e) => {
                e.insert(node.clone());
                true
            }
            Entry::Occupied(mut e) => {
                let old = e.get();
                if old.chunk.height > node.chunk.height {
                    panic!("Attempted to insert a lower-height tip");
                }
                if old.chunk.height == node.chunk.height {
                    assert!(
                        old.chunk.payload == node.chunk.payload,
                        "New tip has the same height but a different payload"
                    );
                    return false;
                }
                e.insert(node.clone());
                true
            }
        }
    }

    /// Returns the tip for the given sequencer.
    pub fn get(&self, sequencer: &C) -> Option<Node<C, S, D>> {
        self.tips.get(sequencer).cloned()
    }
}

#[cfg(test)]
mod tests {
    use super::*;
    use crate::ordered_broadcast::{
        mocks::fixtures::{bls12381_multisig, bls12381_threshold, ed25519, Fixture},
        scheme::{
            bls12381_multisig as bls12381_multisig_scheme,
            bls12381_threshold as bls12381_threshold_scheme, ed25519 as ed25519_scheme,
            OrderedBroadcastScheme,
        },
        types::Chunk,
    };
    use commonware_cryptography::{
        bls12381::primitives::variant::{MinPk, MinSig},
        ed25519::PublicKey,
        sha256::{Digest as Sha256Digest, Sha256},
        Hasher as _, PrivateKeyExt as _, Signer as _,
    };
<<<<<<< HEAD
    use rand::{rngs::StdRng, SeedableRng};
    use std::panic::catch_unwind;

    /// Generate a fixture using the provided generator function.
    fn setup<S, F>(num_validators: u32, fixture: F) -> Fixture<S>
    where
        F: FnOnce(&mut StdRng, u32) -> Fixture<S>,
    {
        let mut rng = StdRng::seed_from_u64(0);
        fixture(&mut rng, num_validators)
    }
=======
    use commonware_math::algebra::Random;
    use rand::SeedableRng;

    /// Helper functions for TipManager tests.
    mod helpers {
        use super::*;
        use crate::ordered_broadcast::types::Chunk;
        use commonware_codec::{DecodeExt, FixedSize};
        use commonware_cryptography::{Hasher as _, Signer as _};

        /// Creates a dummy link for testing.
        pub fn create_dummy_node<V: Variant>(
            sequencer: PublicKey,
            height: u64,
            payload: &str,
        ) -> Node<PublicKey, V, Digest> {
            let signature = {
                let mut data = Bytes::from(vec![3u8; Signature::SIZE]);
                Signature::decode(&mut data).unwrap()
            };
            Node::new(
                Chunk::new(sequencer, height, Sha256::hash(payload.as_bytes())),
                signature,
                None,
            )
        }

        /// Generates a deterministic public key for testing using the provided seed.
        pub fn deterministic_public_key(seed: u64) -> PublicKey {
            let mut rng = rand::rngs::StdRng::seed_from_u64(seed);
            PrivateKey::random(&mut rng).public_key()
        }
>>>>>>> 9baa0f86

    /// Creates a node for testing with a given scheme.
    fn create_node<S: OrderedBroadcastScheme<PublicKey, Sha256Digest>>(
        fixture: &Fixture<S>,
        sequencer_idx: usize,
        height: u64,
        payload: &str,
    ) -> Node<PublicKey, S, Sha256Digest> {
        use crate::ordered_broadcast::types::chunk_namespace;
        use commonware_codec::Encode;

        let sequencer = fixture.participants[sequencer_idx].clone();
        let digest = Sha256::hash(payload.as_bytes());
        let chunk = Chunk::new(sequencer, height, digest);

        // Sign the chunk using a deterministic ed25519 key (since Node.signature is P::Signature,
        // which is ed25519::Signature for our PublicKey type)
        let mut rng = StdRng::seed_from_u64(sequencer_idx as u64);
        let private_key = commonware_cryptography::ed25519::PrivateKey::from_rng(&mut rng);
        let namespace = chunk_namespace(b"test");
        let message = chunk.encode();
        let signature = private_key.sign(namespace.as_ref(), &message);

        Node::new(chunk, signature, None)
    }

    /// Generates a deterministic public key for testing using the provided seed.
    fn deterministic_public_key(seed: u64) -> PublicKey {
        let mut rng = StdRng::seed_from_u64(seed);
        commonware_cryptography::ed25519::PrivateKey::from_rng(&mut rng).public_key()
    }

    fn put_new_tip<S, F>(fixture: F)
    where
        S: OrderedBroadcastScheme<PublicKey, Sha256Digest>,
        F: FnOnce(&mut StdRng, u32) -> Fixture<S>,
    {
        let fixture = setup(4, fixture);
        let mut manager = TipManager::<PublicKey, S, Sha256Digest>::new();
        let node = create_node(&fixture, 0, 1, "payload");
        let key = node.chunk.sequencer.clone();
        assert!(manager.put(&node));
        let got = manager.get(&key).unwrap();
        assert_eq!(got.chunk, node.chunk);
        assert_eq!(got.signature, node.signature);
        assert_eq!(got.parent, node.parent);
    }

    #[test]
    fn test_put_new_tip() {
        put_new_tip(ed25519);
        put_new_tip(bls12381_multisig::<MinPk, _>);
        put_new_tip(bls12381_multisig::<MinSig, _>);
        put_new_tip(bls12381_threshold::<MinPk, _>);
        put_new_tip(bls12381_threshold::<MinSig, _>);
    }

    fn put_same_height_same_payload<S, F>(fixture: F)
    where
        S: OrderedBroadcastScheme<PublicKey, Sha256Digest>,
        F: FnOnce(&mut StdRng, u32) -> Fixture<S>,
    {
        let fixture = setup(4, fixture);
        let mut manager = TipManager::<PublicKey, S, Sha256Digest>::new();
        let node = create_node(&fixture, 0, 1, "payload");
        let key = node.chunk.sequencer.clone();
        assert!(manager.put(&node));
        assert!(!manager.put(&node));
        let got = manager.get(&key).unwrap();
        assert_eq!(got.chunk, node.chunk);
        assert_eq!(got.signature, node.signature);
        assert_eq!(got.parent, node.parent);
    }

    #[test]
    fn test_put_same_height_same_payload() {
        put_same_height_same_payload(ed25519);
        put_same_height_same_payload(bls12381_multisig::<MinPk, _>);
        put_same_height_same_payload(bls12381_multisig::<MinSig, _>);
        put_same_height_same_payload(bls12381_threshold::<MinPk, _>);
        put_same_height_same_payload(bls12381_threshold::<MinSig, _>);
    }

    fn put_higher_tip<S, F>(fixture: F)
    where
        S: OrderedBroadcastScheme<PublicKey, Sha256Digest>,
        F: FnOnce(&mut StdRng, u32) -> Fixture<S>,
    {
        let fixture = setup(4, fixture);
        let mut manager = TipManager::<PublicKey, S, Sha256Digest>::new();
        let node1 = create_node(&fixture, 0, 1, "payload1");
        let key = node1.chunk.sequencer.clone();
        assert!(manager.put(&node1));
        let node2 = create_node(&fixture, 0, 2, "payload2");
        assert!(manager.put(&node2));
        let got = manager.get(&key).unwrap();
        assert_eq!(got.chunk, node2.chunk);
        assert_eq!(got.signature, node2.signature);
        assert_eq!(got.parent, node2.parent);
    }

    #[test]
    fn test_put_higher_tip() {
        put_higher_tip(ed25519);
        put_higher_tip(bls12381_multisig::<MinPk, _>);
        put_higher_tip(bls12381_multisig::<MinSig, _>);
        put_higher_tip(bls12381_threshold::<MinPk, _>);
        put_higher_tip(bls12381_threshold::<MinSig, _>);
    }

    fn put_lower_tip_panics<S, F>(fixture: F)
    where
        S: OrderedBroadcastScheme<PublicKey, Sha256Digest>,
        F: FnOnce(&mut StdRng, u32) -> Fixture<S>,
    {
        let fixture = setup(4, fixture);
        let mut manager = TipManager::<PublicKey, S, Sha256Digest>::new();
        let node1 = create_node(&fixture, 0, 2, "payload");
        assert!(manager.put(&node1));
        let node2 = create_node(&fixture, 0, 1, "payload");
        manager.put(&node2); // Should panic
    }

    #[test]
    fn test_put_lower_tip_panics() {
        assert!(catch_unwind(|| put_lower_tip_panics(ed25519)).is_err());
        assert!(catch_unwind(|| put_lower_tip_panics(bls12381_multisig::<MinPk, _>)).is_err());
        assert!(catch_unwind(|| put_lower_tip_panics(bls12381_multisig::<MinSig, _>)).is_err());
        assert!(catch_unwind(|| put_lower_tip_panics(bls12381_threshold::<MinPk, _>)).is_err());
        assert!(catch_unwind(|| put_lower_tip_panics(bls12381_threshold::<MinSig, _>)).is_err());
    }

    fn put_same_height_different_payload_panics<S, F>(fixture: F)
    where
        S: OrderedBroadcastScheme<PublicKey, Sha256Digest>,
        F: FnOnce(&mut StdRng, u32) -> Fixture<S>,
    {
        let fixture = setup(4, fixture);
        let mut manager = TipManager::<PublicKey, S, Sha256Digest>::new();
        let node1 = create_node(&fixture, 0, 1, "payload1");
        assert!(manager.put(&node1));
        let node2 = create_node(&fixture, 0, 1, "payload2");
        manager.put(&node2); // Should panic
    }

    #[test]
    fn test_put_same_height_different_payload_panics() {
        assert!(catch_unwind(|| put_same_height_different_payload_panics(ed25519)).is_err());
        assert!(catch_unwind(|| put_same_height_different_payload_panics(
            bls12381_multisig::<MinPk, _>
        ))
        .is_err());
        assert!(catch_unwind(|| put_same_height_different_payload_panics(
            bls12381_multisig::<MinSig, _>
        ))
        .is_err());
        assert!(catch_unwind(|| put_same_height_different_payload_panics(
            bls12381_threshold::<MinPk, _>
        ))
        .is_err());
        assert!(catch_unwind(|| put_same_height_different_payload_panics(
            bls12381_threshold::<MinSig, _>
        ))
        .is_err());
    }

    fn get_nonexistent<S>()
    where
        S: OrderedBroadcastScheme<PublicKey, Sha256Digest>,
    {
        let manager = TipManager::<PublicKey, S, Sha256Digest>::new();
        let key = deterministic_public_key(6);
        assert!(manager.get(&key).is_none());
    }

    #[test]
    fn test_get_nonexistent() {
        get_nonexistent::<ed25519_scheme::Scheme>();
        get_nonexistent::<bls12381_multisig_scheme::Scheme<PublicKey, MinPk>>();
        get_nonexistent::<bls12381_multisig_scheme::Scheme<PublicKey, MinSig>>();
        get_nonexistent::<bls12381_threshold_scheme::Scheme<PublicKey, MinPk>>();
        get_nonexistent::<bls12381_threshold_scheme::Scheme<PublicKey, MinSig>>();
    }

    fn multiple_sequencers<S, F>(fixture: F)
    where
        S: OrderedBroadcastScheme<PublicKey, Sha256Digest>,
        F: FnOnce(&mut StdRng, u32) -> Fixture<S>,
    {
        let fixture = setup(4, fixture);
        let mut manager = TipManager::<PublicKey, S, Sha256Digest>::new();
        let node1 = create_node(&fixture, 0, 1, "payload1");
        let node2 = create_node(&fixture, 1, 2, "payload2");
        let key1 = node1.chunk.sequencer.clone();
        let key2 = node2.chunk.sequencer.clone();
        manager.put(&node1);
        manager.put(&node2);

        let got1 = manager.get(&key1).unwrap();
        let got2 = manager.get(&key2).unwrap();
        assert_eq!(got1.chunk, node1.chunk);
        assert_eq!(got2.chunk, node2.chunk);
    }

    #[test]
    fn test_multiple_sequencers() {
        multiple_sequencers(ed25519);
        multiple_sequencers(bls12381_multisig::<MinPk, _>);
        multiple_sequencers(bls12381_multisig::<MinSig, _>);
        multiple_sequencers(bls12381_threshold::<MinPk, _>);
        multiple_sequencers(bls12381_threshold::<MinSig, _>);
    }

    fn put_multiple_updates<S, F>(fixture: F)
    where
        S: OrderedBroadcastScheme<PublicKey, Sha256Digest>,
        F: FnOnce(&mut StdRng, u32) -> Fixture<S>,
    {
        let fixture = setup(4, fixture);
        let mut manager = TipManager::<PublicKey, S, Sha256Digest>::new();

        // Insert tip with height 1.
        let node1 = create_node(&fixture, 0, 1, "payload1");
        let key = node1.chunk.sequencer.clone();
        manager.put(&node1);
        let got1 = manager.get(&key).unwrap();
        assert_eq!(got1.chunk.height, 1);
        assert_eq!(got1.chunk.payload, node1.chunk.payload);

        // Insert tip with height 2.
        let node2 = create_node(&fixture, 0, 2, "payload2");
        manager.put(&node2);
        let got2 = manager.get(&key).unwrap();
        assert_eq!(got2.chunk.height, 2);
        assert_eq!(got2.chunk.payload, node2.chunk.payload);

        // Insert tip with height 3.
        let node3 = create_node(&fixture, 0, 3, "payload3");
        manager.put(&node3);
        let got3 = manager.get(&key).unwrap();
        assert_eq!(got3.chunk.height, 3);
        assert_eq!(got3.chunk.payload, node3.chunk.payload);

        // Re-inserting the same tip should return false.
        assert!(!manager.put(&node3));

        // Insert tip with height 4.
        let node4 = create_node(&fixture, 0, 4, "payload4");
        manager.put(&node4);
        let got4 = manager.get(&key).unwrap();
        assert_eq!(got4.chunk.height, 4);
        assert_eq!(got4.chunk.payload, node4.chunk.payload);
    }

    #[test]
    fn test_put_multiple_updates() {
        put_multiple_updates(ed25519);
        put_multiple_updates(bls12381_multisig::<MinPk, _>);
        put_multiple_updates(bls12381_multisig::<MinSig, _>);
        put_multiple_updates(bls12381_threshold::<MinPk, _>);
        put_multiple_updates(bls12381_threshold::<MinSig, _>);
    }
}<|MERGE_RESOLUTION|>--- conflicted
+++ resolved
@@ -70,9 +70,9 @@
         bls12381::primitives::variant::{MinPk, MinSig},
         ed25519::PublicKey,
         sha256::{Digest as Sha256Digest, Sha256},
-        Hasher as _, PrivateKeyExt as _, Signer as _,
+        Hasher as _, Signer as _,
     };
-<<<<<<< HEAD
+    use commonware_math::algebra::Random;
     use rand::{rngs::StdRng, SeedableRng};
     use std::panic::catch_unwind;
 
@@ -84,40 +84,6 @@
         let mut rng = StdRng::seed_from_u64(0);
         fixture(&mut rng, num_validators)
     }
-=======
-    use commonware_math::algebra::Random;
-    use rand::SeedableRng;
-
-    /// Helper functions for TipManager tests.
-    mod helpers {
-        use super::*;
-        use crate::ordered_broadcast::types::Chunk;
-        use commonware_codec::{DecodeExt, FixedSize};
-        use commonware_cryptography::{Hasher as _, Signer as _};
-
-        /// Creates a dummy link for testing.
-        pub fn create_dummy_node<V: Variant>(
-            sequencer: PublicKey,
-            height: u64,
-            payload: &str,
-        ) -> Node<PublicKey, V, Digest> {
-            let signature = {
-                let mut data = Bytes::from(vec![3u8; Signature::SIZE]);
-                Signature::decode(&mut data).unwrap()
-            };
-            Node::new(
-                Chunk::new(sequencer, height, Sha256::hash(payload.as_bytes())),
-                signature,
-                None,
-            )
-        }
-
-        /// Generates a deterministic public key for testing using the provided seed.
-        pub fn deterministic_public_key(seed: u64) -> PublicKey {
-            let mut rng = rand::rngs::StdRng::seed_from_u64(seed);
-            PrivateKey::random(&mut rng).public_key()
-        }
->>>>>>> 9baa0f86
 
     /// Creates a node for testing with a given scheme.
     fn create_node<S: OrderedBroadcastScheme<PublicKey, Sha256Digest>>(
@@ -136,7 +102,7 @@
         // Sign the chunk using a deterministic ed25519 key (since Node.signature is P::Signature,
         // which is ed25519::Signature for our PublicKey type)
         let mut rng = StdRng::seed_from_u64(sequencer_idx as u64);
-        let private_key = commonware_cryptography::ed25519::PrivateKey::from_rng(&mut rng);
+        let private_key = commonware_cryptography::ed25519::PrivateKey::random(&mut rng);
         let namespace = chunk_namespace(b"test");
         let message = chunk.encode();
         let signature = private_key.sign(namespace.as_ref(), &message);
@@ -147,7 +113,7 @@
     /// Generates a deterministic public key for testing using the provided seed.
     fn deterministic_public_key(seed: u64) -> PublicKey {
         let mut rng = StdRng::seed_from_u64(seed);
-        commonware_cryptography::ed25519::PrivateKey::from_rng(&mut rng).public_key()
+        commonware_cryptography::ed25519::PrivateKey::random(&mut rng).public_key()
     }
 
     fn put_new_tip<S, F>(fixture: F)
