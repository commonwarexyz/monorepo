--- conflicted
+++ resolved
@@ -185,13 +185,8 @@
             key: PublicKey,
             height: u64,
             payload: &str,
-<<<<<<< HEAD
         ) -> Node<PublicKey, DummyScheme, Digest> {
-            let node = create_dummy_node(key.clone(), height, payload);
-=======
-        ) -> Node<PublicKey, V, Digest> {
             let node = create_dummy_node(key, height, payload);
->>>>>>> 4e3367df
             manager.put(&node);
             node
         }
