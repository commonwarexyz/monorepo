--- conflicted
+++ resolved
@@ -9,21 +9,8 @@
 use commonware_codec::{
     varint::UInt, Encode, EncodeSize, Error as CodecError, Read, ReadExt, Write,
 };
-<<<<<<< HEAD
 use commonware_cryptography::{Digest, PublicKey, Signer};
 use commonware_utils::{ordered::Set, union};
-=======
-use commonware_cryptography::{
-    bls12381::primitives::{
-        group::Share,
-        ops,
-        sharing::Sharing,
-        variant::{PartialSignature, Variant},
-    },
-    Digest, PublicKey, Signer,
-};
-use commonware_utils::union;
->>>>>>> 9baa0f86
 use futures::channel::oneshot;
 use rand::{CryptoRng, Rng};
 use std::{
@@ -718,15 +705,10 @@
     /// using the provided scheme.
     ///
     /// Returns true if the signature is valid, false otherwise.
-<<<<<<< HEAD
     pub fn verify(&self, namespace: &[u8], scheme: &S) -> bool
     where
         S: OrderedBroadcastScheme<P, D>,
     {
-=======
-    pub fn verify(&self, namespace: &[u8], polynomial: &Sharing<V>) -> bool {
-        // Construct signing payload
->>>>>>> 9baa0f86
         let ack_namespace = ack_namespace(namespace);
         let ctx = AckContext {
             chunk: &self.chunk,
@@ -1064,20 +1046,10 @@
 #[cfg(test)]
 mod tests {
     use super::*;
-<<<<<<< HEAD
     use crate::ordered_broadcast::{
         mocks::{
             fixtures::{
                 bls12381_multisig, bls12381_threshold, ed25519, Fixture, SingleSchemeProvider,
-=======
-    use commonware_codec::{DecodeExt, Encode};
-    use commonware_cryptography::{
-        bls12381::{
-            dkg::{self, deal_anonymous},
-            primitives::{
-                ops::{partial_sign_message, threshold_signature_recover},
-                variant::{MinPk, MinSig},
->>>>>>> 9baa0f86
             },
             Validators,
         },
@@ -1090,12 +1062,7 @@
         sha256::Digest as Sha256Digest,
         Signer,
     };
-<<<<<<< HEAD
     use commonware_utils::quorum;
-=======
-    use commonware_math::algebra::CryptoGroup;
-    use commonware_utils::{quorum, NZU32};
->>>>>>> 9baa0f86
     use rand::{rngs::StdRng, SeedableRng};
     use std::panic::catch_unwind;
 
@@ -1138,7 +1105,6 @@
         assert_eq!(chunk, decoded);
     }
 
-<<<<<<< HEAD
     // Tests migrated to use Scheme-based API
     fn parent_encode_decode<S, F>(fixture: F)
     where
@@ -1147,18 +1113,6 @@
     {
         let fixture = setup(4, fixture);
         let chunk = Chunk::new(fixture.participants[0].clone(), 0, sample_digest(1));
-=======
-    fn parent_encode_decode<V: Variant>() {
-        // Generate proper BLS shares and keys
-        let n = 4;
-        let t = quorum(n);
-        let (polynomial, shares) =
-            dkg::deal_anonymous::<V>(&mut StdRng::seed_from_u64(0), Default::default(), NZU32!(n));
-
-        // Create a chunk that would be signed
-        let public_key = sample_scheme(0).public_key();
-        let chunk = Chunk::new(public_key, 0, sample_digest(1));
->>>>>>> 9baa0f86
         let epoch = Epoch::new(5);
         let quorum = commonware_utils::quorum(fixture.schemes.len() as u32) as usize;
 
@@ -1176,15 +1130,10 @@
             })
             .collect();
 
-<<<<<<< HEAD
         // Assemble certificate
         let certificate = fixture.schemes[0]
             .assemble_certificate(signatures)
             .expect("Should assemble certificate");
-=======
-        // Recover threshold signature
-        let signature = threshold_signature_recover::<V, _>(&polynomial, &partials).unwrap();
->>>>>>> 9baa0f86
 
         // Create and test parent
         let parent = Parent::<S, Sha256Digest>::new(sample_digest(1), epoch, certificate);
@@ -1192,14 +1141,6 @@
         let cfg = fixture.schemes[0].certificate_codec_config();
         let decoded = Parent::<S, Sha256Digest>::read_cfg(&mut encoded.as_ref(), &cfg).unwrap();
         assert_eq!(parent, decoded);
-<<<<<<< HEAD
-=======
-
-        // Verify the signature is valid
-        let identity = &polynomial.public();
-        let lock = Lock::<_, V, _>::new(chunk, epoch, signature);
-        assert!(lock.verify(NAMESPACE, identity));
->>>>>>> 9baa0f86
     }
 
     #[test]
@@ -1236,17 +1177,7 @@
         assert_eq!(decoded.signature, node.signature);
         assert_eq!(decoded.parent, node.parent);
 
-<<<<<<< HEAD
         // Test with parent - generate a proper certificate
-=======
-        // Test with parent - generate a proper threshold signature
-        let n = 4;
-        let t = quorum(n);
-        let (polynomial, shares) =
-            dkg::deal_anonymous::<V>(&mut StdRng::seed_from_u64(0), Default::default(), NZU32!(n));
-
-        // Create parent chunk and signature
->>>>>>> 9baa0f86
         let parent_chunk = Chunk::new(public_key.clone(), 0, sample_digest(0));
         let parent_epoch = Epoch::new(5);
 
@@ -1264,14 +1195,9 @@
             })
             .collect();
 
-<<<<<<< HEAD
         let parent_certificate = fixture.schemes[0]
             .assemble_certificate(parent_signatures)
             .expect("Should assemble certificate");
-=======
-        // Recover threshold signature for parent
-        let parent_signature = threshold_signature_recover::<V, _>(&polynomial, &partials).unwrap();
->>>>>>> 9baa0f86
 
         // Create proper parent with valid certificate
         let parent = Some(Parent::<S, Sha256Digest>::new(
@@ -1293,14 +1219,6 @@
         assert_eq!(decoded2.chunk, node2.chunk);
         assert_eq!(decoded2.signature, node2.signature);
         assert_eq!(decoded2.parent, node2.parent);
-<<<<<<< HEAD
-=======
-
-        // Verify that the parent signature is valid
-        let identity = polynomial.public();
-        let lock = Lock::<_, V, _>::new(parent_chunk, parent_epoch, parent_signature);
-        assert!(lock.verify(NAMESPACE, identity));
->>>>>>> 9baa0f86
     }
 
     #[test]
@@ -1327,7 +1245,6 @@
         let public_key = fixture.participants[0].clone();
         let chunk_namespace = chunk_namespace(NAMESPACE);
 
-<<<<<<< HEAD
         // Genesis nodes have no parent certificate, so read_staged should succeed
         // without needing to look up a scheme for the parent's epoch.
         let genesis_chunk = Chunk::new(public_key.clone(), 0, sample_digest(1));
@@ -1353,12 +1270,6 @@
             chunk: &genesis_chunk,
             epoch: parent_epoch,
         };
-=======
-    fn ack_encode_decode<V: Variant>() {
-        let n = 4;
-        let (polynomial, shares) =
-            dkg::deal_anonymous::<V>(&mut StdRng::seed_from_u64(0), Default::default(), NZU32!(n));
->>>>>>> 9baa0f86
 
         // Collect signatures from a quorum of validators to form the parent certificate.
         let parent_signatures: Vec<_> = fixture.schemes[..quorum(4) as usize]
@@ -1490,16 +1401,7 @@
             _ => panic!("Decoded activity has wrong type"),
         }
 
-<<<<<<< HEAD
         // Test Lock with proper certificate
-=======
-        // Test Lock with proper threshold signature
-        let n = 4;
-        let t = quorum(n);
-        let (polynomial, shares) =
-            dkg::deal_anonymous::<V>(&mut StdRng::seed_from_u64(0), Default::default(), NZU32!(n));
-
->>>>>>> 9baa0f86
         let epoch = Epoch::new(5);
 
         // Generate votes from quorum validators
@@ -1516,7 +1418,6 @@
             })
             .collect();
 
-<<<<<<< HEAD
         // Assemble certificate
         let certificate = fixture.schemes[0]
             .assemble_certificate(signatures)
@@ -1528,15 +1429,6 @@
         // Verify lock
         let mut rng = StdRng::seed_from_u64(0);
         assert!(lock.verify(&mut rng, NAMESPACE, &fixture.verifier));
-=======
-        // Recover threshold signature
-        let bls_signature = threshold_signature_recover::<V, _>(&polynomial, &partials).unwrap();
-
-        // Create lock and verify it
-        let lock = Lock::new(chunk.clone(), epoch, bls_signature);
-        let identity = polynomial.public();
-        assert!(lock.verify(NAMESPACE, identity));
->>>>>>> 9baa0f86
 
         // Test activity with the lock
         let activity = Activity::<PublicKey, S, Sha256Digest>::Lock(lock.clone());
@@ -1596,25 +1488,12 @@
         let epoch = Epoch::new(5);
         let quorum = commonware_utils::quorum(fixture.schemes.len() as u32) as usize;
 
-<<<<<<< HEAD
         // Generate votes from quorum validators
         let ctx = AckContext {
             chunk: &chunk,
             epoch,
         };
         let signatures: Vec<_> = fixture.schemes[..quorum]
-=======
-        // Generate proper BLS shares and threshold signature
-        let n = 4;
-        let t = quorum(n);
-        let (polynomial, shares) =
-            dkg::deal_anonymous::<V>(&mut StdRng::seed_from_u64(0), Default::default(), NZU32!(n));
-
-        // Generate partial signatures for the chunk
-        let message = Ack::<_, V, _>::payload(&chunk, &epoch);
-        let ack_namespace = ack_namespace(NAMESPACE);
-        let partials: Vec<_> = shares
->>>>>>> 9baa0f86
             .iter()
             .map(|scheme| {
                 scheme
@@ -1623,15 +1502,10 @@
             })
             .collect();
 
-<<<<<<< HEAD
         // Assemble certificate
         let certificate = fixture.schemes[0]
             .assemble_certificate(signatures)
             .expect("Should assemble certificate");
-=======
-        // Recover threshold signature
-        let signature = threshold_signature_recover::<V, _>(&polynomial, &partials).unwrap();
->>>>>>> 9baa0f86
 
         // Create lock, encode and decode
         let lock = Lock::<PublicKey, S, Sha256Digest>::new(chunk, epoch, certificate);
@@ -1644,13 +1518,8 @@
         assert_eq!(decoded.epoch, lock.epoch);
 
         // Verify the signature in the decoded lock
-<<<<<<< HEAD
         let mut rng = StdRng::seed_from_u64(0);
         assert!(decoded.verify(&mut rng, NAMESPACE, &fixture.verifier));
-=======
-        let identity = polynomial.public();
-        assert!(decoded.verify(NAMESPACE, identity));
->>>>>>> 9baa0f86
     }
 
     #[test]
@@ -1670,14 +1539,7 @@
         let fixture = setup(4, fixture);
         let mut scheme = sample_scheme(0);
         let public_key = scheme.public_key();
-<<<<<<< HEAD
         let quorum = commonware_utils::quorum(fixture.schemes.len() as u32) as usize;
-=======
-        let n = 4;
-        let (polynomial, shares) =
-            dkg::deal_anonymous::<V>(&mut StdRng::seed_from_u64(0), Default::default(), NZU32!(n));
-        let identity = polynomial.public();
->>>>>>> 9baa0f86
 
         // Test genesis node (no parent)
         let node = Node::<PublicKey, S, Sha256Digest>::sign(
@@ -1710,14 +1572,9 @@
                     .unwrap()
             })
             .collect();
-<<<<<<< HEAD
         let parent_certificate = fixture.schemes[0]
             .assemble_certificate(parent_signatures)
             .expect("Should assemble certificate");
-=======
-        let parent_threshold =
-            threshold_signature_recover::<V, _>(&polynomial, &parent_sigs).unwrap();
->>>>>>> 9baa0f86
 
         let parent = Some(Parent::<S, Sha256Digest>::new(
             parent_chunk.payload,
@@ -1739,7 +1596,6 @@
 
     #[test]
     fn test_node_sign_verify() {
-<<<<<<< HEAD
         node_sign_verify(ed25519);
         node_sign_verify(bls12381_multisig::<MinPk, _>);
         node_sign_verify(bls12381_multisig::<MinSig, _>);
@@ -1753,17 +1609,6 @@
         F: FnOnce(&mut StdRng, u32) -> Fixture<S>,
     {
         let fixture = setup(4, fixture);
-=======
-        node_sign_verify::<MinPk>();
-        node_sign_verify::<MinSig>();
-    }
-
-    fn ack_sign_verify<V: Variant>() {
-        let n = 4;
-        let (polynomial, shares) =
-            dkg::deal_anonymous::<V>(&mut StdRng::seed_from_u64(0), Default::default(), NZU32!(n));
-
->>>>>>> 9baa0f86
         let public_key = sample_scheme(0).public_key();
         let chunk = Chunk::new(public_key, 42, sample_digest(1));
         let epoch = Epoch::new(5);
@@ -1777,7 +1622,6 @@
 
     #[test]
     fn test_ack_sign_verify() {
-<<<<<<< HEAD
         ack_sign_verify(ed25519);
         ack_sign_verify(bls12381_multisig::<MinPk, _>);
         ack_sign_verify(bls12381_multisig::<MinSig, _>);
@@ -1791,18 +1635,6 @@
         F: FnOnce(&mut StdRng, u32) -> Fixture<S>,
     {
         let fixture = setup(4, fixture);
-=======
-        ack_sign_verify::<MinPk>();
-        ack_sign_verify::<MinSig>();
-    }
-
-    fn threshold_recovery<V: Variant>() {
-        let n = 4;
-        let t = quorum(n);
-        let (polynomial, shares) =
-            dkg::deal_anonymous::<V>(&mut StdRng::seed_from_u64(0), Default::default(), NZU32!(n));
-
->>>>>>> 9baa0f86
         let public_key = sample_scheme(0).public_key();
         let chunk = Chunk::new(public_key, 42, sample_digest(1));
         let epoch = Epoch::new(5);
@@ -1822,24 +1654,15 @@
             })
             .collect();
 
-<<<<<<< HEAD
         // Assemble certificate
         let certificate = fixture.schemes[0]
             .assemble_certificate(signatures)
             .expect("Should assemble certificate");
-=======
-        // Extract partial signatures
-        let partials: Vec<_> = acks.iter().map(|a| a.signature.clone()).collect();
-
-        // Recover threshold signature
-        let threshold = threshold_signature_recover::<V, _>(&polynomial, &partials).unwrap();
->>>>>>> 9baa0f86
 
         // Create lock with certificate
         let lock = Lock::<PublicKey, S, Sha256Digest>::new(chunk, epoch, certificate);
 
         // Verify lock
-<<<<<<< HEAD
         let mut rng = StdRng::seed_from_u64(0);
         assert!(lock.verify(&mut rng, NAMESPACE, &fixture.verifier));
     }
@@ -1859,25 +1682,6 @@
         F: FnOnce(&mut StdRng, u32) -> Fixture<S>,
     {
         let fixture = setup(4, fixture);
-=======
-        let identity = polynomial.public();
-        assert!(lock.verify(NAMESPACE, identity));
-    }
-
-    #[test]
-    fn test_threshold_recovery() {
-        threshold_recovery::<MinPk>();
-        threshold_recovery::<MinSig>();
-    }
-
-    fn lock_verify<V: Variant>() {
-        let n = 4;
-        let t = quorum(n);
-        let (polynomial, shares) =
-            dkg::deal_anonymous::<V>(&mut StdRng::seed_from_u64(0), Default::default(), NZU32!(n));
-        let identity = polynomial.public();
-
->>>>>>> 9baa0f86
         let public_key = sample_scheme(0).public_key();
         let chunk = Chunk::new(public_key, 42, sample_digest(1));
         let epoch = Epoch::new(5);
@@ -1896,13 +1700,9 @@
                     .unwrap()
             })
             .collect();
-<<<<<<< HEAD
         let certificate = fixture.schemes[0]
             .assemble_certificate(signatures)
             .expect("Should assemble certificate");
-=======
-        let threshold = threshold_signature_recover::<V, _>(&polynomial, &partials).unwrap();
->>>>>>> 9baa0f86
 
         // Create lock
         let lock = Lock::<PublicKey, S, Sha256Digest>::new(chunk, epoch, certificate);
@@ -1942,7 +1742,6 @@
         assert!(!proposal.verify(b"wrong"));
     }
 
-<<<<<<< HEAD
     fn node_verify_invalid_signature<S, F>(fixture: F)
     where
         S: OrderedBroadcastScheme<PublicKey, Sha256Digest>,
@@ -1951,66 +1750,6 @@
         let fixture = setup(4, fixture);
         let scheme = sample_scheme(0);
         let public_key = scheme.public_key();
-=======
-    #[test]
-    #[should_panic(expected = "ParentOnGenesis")]
-    fn test_node_genesis_with_parent_panics() {
-        // Try to create a genesis node (height 0) with a parent - should panic on decode
-        let public_key = sample_scheme(0).public_key();
-        let chunk = Chunk::new(public_key.clone(), 0, sample_digest(1));
-        let chunk_namespace = chunk_namespace(NAMESPACE);
-        let message = chunk.encode();
-        let signature = sample_scheme(0).sign(chunk_namespace.as_ref(), &message);
-
-        // Generate a valid parent signature
-        let n = 4;
-        let t = quorum(n);
-        let (polynomial, shares) =
-            deal_anonymous::<MinSig>(&mut StdRng::seed_from_u64(0), Default::default(), NZU32!(n));
-
-        let parent_chunk = Chunk::new(public_key, 0, sample_digest(0));
-        let parent_epoch = Epoch::new(5);
-        let parent_message = Ack::<_, MinSig, _>::payload(&parent_chunk, &parent_epoch);
-        let ack_namespace = ack_namespace(NAMESPACE);
-        let partials: Vec<_> = shares
-            .iter()
-            .take(t as usize)
-            .map(|s| {
-                partial_sign_message::<MinSig>(s, Some(ack_namespace.as_ref()), &parent_message)
-            })
-            .collect();
-        let parent_signature =
-            threshold_signature_recover::<MinSig, _>(&polynomial, &partials).unwrap();
-
-        let parent = Parent::new(sample_digest(0), parent_epoch, parent_signature);
-
-        let encoded =
-            Node::<PublicKey, MinSig, Sha256Digest>::new(chunk, signature, Some(parent)).encode();
-        Node::<PublicKey, MinSig, Sha256Digest>::decode(encoded).unwrap();
-    }
-
-    #[test]
-    #[should_panic(expected = "ParentMissing")]
-    fn test_node_non_genesis_without_parent_panics() {
-        // Try to create a non-genesis node (height > 0) without a parent - should panic on decode
-        let public_key = sample_scheme(0).public_key();
-        let chunk = Chunk::new(public_key, 1, sample_digest(1));
-        let chunk_namespace = chunk_namespace(NAMESPACE);
-        let message = chunk.encode();
-        let signature = sample_scheme(0).sign(chunk_namespace.as_ref(), &message);
-
-        let encoded = Node::<PublicKey, MinSig, Sha256Digest>::new(chunk, signature, None).encode();
-        Node::<PublicKey, MinSig, Sha256Digest>::decode(encoded).unwrap();
-    }
-
-    fn node_verify_invalid_signature<V: Variant>() {
-        let scheme = sample_scheme(0);
-        let public_key = scheme.public_key();
-        let n = 4;
-        let (polynomial, _) =
-            dkg::deal_anonymous::<V>(&mut StdRng::seed_from_u64(0), Default::default(), NZU32!(n));
-        let identity = polynomial.public();
->>>>>>> 9baa0f86
 
         // Create a valid chunk
         let chunk = Chunk::new(public_key, 0, sample_digest(1));
@@ -2056,16 +1795,7 @@
         let fixture = setup(4, fixture);
         let scheme = sample_scheme(0);
         let public_key = scheme.public_key();
-<<<<<<< HEAD
         let quorum = commonware_utils::quorum(fixture.schemes.len() as u32) as usize;
-=======
-
-        // Generate BLS keys for threshold signature verification
-        let n = 4;
-        let t = quorum(n);
-        let (commitment, shares) =
-            dkg::deal_anonymous::<V>(&mut StdRng::seed_from_u64(0), Default::default(), NZU32!(n));
->>>>>>> 9baa0f86
 
         // Create parent and child chunks
         let parent_chunk = Chunk::new(public_key.clone(), 0, sample_digest(0));
@@ -2085,13 +1815,9 @@
                     .unwrap()
             })
             .collect();
-<<<<<<< HEAD
         let certificate = fixture.schemes[0]
             .assemble_certificate(parent_signatures)
             .expect("Should assemble certificate");
-=======
-        let signature = threshold_signature_recover::<V, _>(&commitment, &partials).unwrap();
->>>>>>> 9baa0f86
 
         // Create parent with valid certificate
         let parent = Parent::<S, Sha256Digest>::new(parent_chunk.payload, epoch, certificate);
@@ -2106,7 +1832,6 @@
             Some(parent),
         );
 
-<<<<<<< HEAD
         // Verification should succeed
         let mut rng = StdRng::seed_from_u64(0);
         let provider = SingleSchemeProvider::new(fixture.verifier.clone());
@@ -2119,20 +1844,6 @@
             epoch: Epoch::new(99), // Different epoch to get different signatures
         };
         let wrong_signatures: Vec<_> = fixture.schemes[..quorum]
-=======
-        // Get the BLS public key from the commitment
-        let identity = &commitment.public();
-
-        // Verification should succeed
-        assert!(node.verify(NAMESPACE, identity).is_ok());
-
-        // Now create a parent with invalid threshold signature
-        let (polynomial, wrong_shares) =
-            dkg::deal_anonymous::<V>(&mut StdRng::seed_from_u64(1), Default::default(), NZU32!(n));
-
-        // Generate threshold signature with the wrong keys
-        let partials: Vec<_> = wrong_shares
->>>>>>> 9baa0f86
             .iter()
             .map(|scheme| {
                 scheme
@@ -2140,13 +1851,9 @@
                     .unwrap()
             })
             .collect();
-<<<<<<< HEAD
         let wrong_certificate = fixture.schemes[0]
             .assemble_certificate(wrong_signatures)
             .expect("Should assemble certificate");
-=======
-        let wrong_signature = threshold_signature_recover::<V, _>(&polynomial, &partials).unwrap();
->>>>>>> 9baa0f86
 
         // Create parent with certificate signed for wrong context (wrong epoch)
         let wrong_parent =
@@ -2168,7 +1875,6 @@
 
     #[test]
     fn test_node_verify_invalid_parent_signature() {
-<<<<<<< HEAD
         node_verify_invalid_parent_signature(ed25519);
         node_verify_invalid_parent_signature(bls12381_multisig::<MinPk, _>);
         node_verify_invalid_parent_signature(bls12381_multisig::<MinSig, _>);
@@ -2182,17 +1888,6 @@
         F: FnOnce(&mut StdRng, u32) -> Fixture<S>,
     {
         let fixture = setup(4, fixture);
-=======
-        node_verify_invalid_parent_signature::<MinPk>();
-        node_verify_invalid_parent_signature::<MinSig>();
-    }
-
-    fn ack_verify_invalid_signature<V: Variant>() {
-        let n = 4;
-        let (polynomial, shares) =
-            dkg::deal_anonymous::<V>(&mut StdRng::seed_from_u64(0), Default::default(), NZU32!(n));
-
->>>>>>> 9baa0f86
         // Create a chunk and ack
         let public_key = sample_scheme(0).public_key();
         let chunk = Chunk::new(public_key, 42, sample_digest(1));
@@ -2210,7 +1905,6 @@
         // Verification should succeed
         assert!(ack.verify(NAMESPACE, &fixture.verifier));
 
-<<<<<<< HEAD
         // Create an ack with tampered signature by signing with a different scheme
         let ctx = AckContext {
             chunk: &chunk,
@@ -2223,12 +1917,6 @@
         // The vote was signed by validator 1, but we claim it's from validator 0
         tampered_vote.signer = 0;
         let invalid_ack = Ack::<PublicKey, S, Sha256Digest>::new(chunk, epoch, tampered_vote);
-=======
-        // Create an ack with invalid signature
-        let mut invalid_signature = ack.signature;
-        invalid_signature.value += &V::Signature::generator();
-        let invalid_ack = Ack::<_, V, _>::new(chunk, epoch, invalid_signature);
->>>>>>> 9baa0f86
 
         // Verification should fail because the signer index doesn't match the signature
         assert!(!invalid_ack.verify(NAMESPACE, &fixture.verifier));
@@ -2236,7 +1924,6 @@
 
     #[test]
     fn test_ack_verify_invalid_signature() {
-<<<<<<< HEAD
         ack_verify_invalid_signature(ed25519);
         ack_verify_invalid_signature(bls12381_multisig::<MinPk, _>);
         ack_verify_invalid_signature(bls12381_multisig::<MinSig, _>);
@@ -2251,20 +1938,6 @@
     {
         let fixture = setup_seeded(4, 0, &f);
         let wrong_fixture = setup_seeded(4, 1, &f);
-=======
-        ack_verify_invalid_signature::<MinPk>();
-        ack_verify_invalid_signature::<MinSig>();
-    }
-
-    fn ack_verify_wrong_validator<V: Variant>() {
-        let n = 4;
-        let (polynomial, shares) =
-            dkg::deal_anonymous::<V>(&mut StdRng::seed_from_u64(0), Default::default(), NZU32!(n));
-
-        let (wrong_polynomial, _) =
-            dkg::deal_anonymous::<V>(&mut StdRng::seed_from_u64(1), Default::default(), NZU32!(n));
-
->>>>>>> 9baa0f86
         // Create a chunk and ack
         let public_key = sample_scheme(0).public_key();
         let chunk = Chunk::new(public_key, 42, sample_digest(1));
@@ -2284,7 +1957,6 @@
 
     #[test]
     fn test_ack_verify_wrong_validator() {
-<<<<<<< HEAD
         ack_verify_wrong_validator(ed25519);
         ack_verify_wrong_validator(bls12381_multisig::<MinPk, _>);
         ack_verify_wrong_validator(bls12381_multisig::<MinSig, _>);
@@ -2299,18 +1971,6 @@
     {
         let fixture = setup_seeded(4, 0, &f);
         let wrong_fixture = setup_seeded(4, 1, &f);
-=======
-        ack_verify_wrong_validator::<MinPk>();
-        ack_verify_wrong_validator::<MinSig>();
-    }
-
-    fn lock_verify_invalid_signature<V: Variant>() {
-        let n = 4;
-        let t = quorum(n);
-        let (polynomial, shares) =
-            dkg::deal_anonymous::<V>(&mut StdRng::seed_from_u64(0), Default::default(), NZU32!(n));
-
->>>>>>> 9baa0f86
         let public_key = sample_scheme(0).public_key();
         let chunk = Chunk::new(public_key, 42, sample_digest(1));
         let epoch = Epoch::new(5);
@@ -2329,7 +1989,6 @@
                     .unwrap()
             })
             .collect();
-<<<<<<< HEAD
         let certificate = fixture.schemes[0]
             .assemble_certificate(signatures)
             .expect("Should assemble certificate");
@@ -2340,21 +1999,6 @@
         // Verification should succeed
         let mut rng = StdRng::seed_from_u64(0);
         assert!(lock.verify(&mut rng, NAMESPACE, &fixture.verifier));
-=======
-        let signature = threshold_signature_recover::<V, _>(&polynomial, &partials).unwrap();
-
-        // Create lock
-        let lock = Lock::<_, V, _>::new(chunk.clone(), epoch, signature);
-
-        // Get the BLS public key from the commitment
-        let identity = polynomial.public();
-
-        // Verification should succeed
-        assert!(lock.verify(NAMESPACE, identity));
-
-        let (wrong_polynomial, wrong_shares) =
-            dkg::deal_anonymous::<V>(&mut StdRng::seed_from_u64(1), Default::default(), NZU32!(n));
->>>>>>> 9baa0f86
 
         // Generate certificate with the wrong keys
         let wrong_signatures: Vec<_> = wrong_fixture.schemes[..quorum_size]
@@ -2365,14 +2009,9 @@
                     .unwrap()
             })
             .collect();
-<<<<<<< HEAD
         let wrong_certificate = wrong_fixture.schemes[0]
             .assemble_certificate(wrong_signatures)
             .expect("Should assemble certificate");
-=======
-        let wrong_signature =
-            threshold_signature_recover::<V, _>(&wrong_polynomial, &partials).unwrap();
->>>>>>> 9baa0f86
 
         // Create lock with wrong signature
         let wrong_lock = Lock::<PublicKey, S, Sha256Digest>::new(chunk, epoch, wrong_certificate);
@@ -2380,14 +2019,8 @@
         // Verification should fail with the original public key
         assert!(!wrong_lock.verify(&mut rng, NAMESPACE, &fixture.verifier));
 
-<<<<<<< HEAD
         // But succeed with the matching wrong verifier
         assert!(wrong_lock.verify(&mut rng, NAMESPACE, &wrong_fixture.verifier));
-=======
-        // But succeed with the matching wrong identity
-        let wrong_identity = &wrong_polynomial.public();
-        assert!(wrong_lock.verify(NAMESPACE, wrong_identity));
->>>>>>> 9baa0f86
     }
 
     #[test]
@@ -2468,26 +2101,7 @@
             .assemble_certificate(signatures)
             .expect("Should assemble certificate");
 
-<<<<<<< HEAD
         let parent = Parent::<S, Sha256Digest>::new(sample_digest(0), Epoch::new(5), certificate);
-=======
-        // Create a parent with a random BLS signature (content doesn't matter for this test)
-        let n = 4;
-        let (public, shares) =
-            dkg::deal_anonymous::<V>(&mut StdRng::seed_from_u64(0), Default::default(), NZU32!(n));
-
-        let dummy_message = vec![0u8; 32];
-
-        // Convert the partial signature to a full signature
-        let signatures = shares
-            .iter()
-            .take(public.required() as usize)
-            .map(|share| partial_sign_message::<V>(share, None, &dummy_message))
-            .collect::<Vec<_>>();
-        let full_sig = threshold_signature_recover(&public, &signatures).unwrap();
-
-        let parent = Parent::new(sample_digest(0), Epoch::new(5), full_sig);
->>>>>>> 9baa0f86
 
         // Create the genesis node with a parent - should fail to decode
         let encoded =
@@ -2647,7 +2261,6 @@
     #[cfg(feature = "arbitrary")]
     mod conformance {
         use super::*;
-<<<<<<< HEAD
         use crate::ordered_broadcast::scheme::bls12381_threshold;
 
         type Scheme = bls12381_threshold::Scheme<PublicKey, MinSig>;
@@ -2660,18 +2273,6 @@
             Activity<PublicKey, Scheme, Sha256Digest>,
             Proposal<PublicKey, Sha256Digest>,
             Lock<PublicKey, Scheme, Sha256Digest>,
-=======
-        use commonware_codec::conformance::CodecConformance;
-
-        commonware_conformance::conformance_tests! {
-            CodecConformance<Chunk<PublicKey, Sha256Digest>>,
-            CodecConformance<Parent<MinPk, Sha256Digest>>,
-            CodecConformance<Node<PublicKey, MinPk, Sha256Digest>>,
-            CodecConformance<Ack<PublicKey, MinPk, Sha256Digest>>,
-            CodecConformance<Activity<PublicKey, MinPk, Sha256Digest>>,
-            CodecConformance<Proposal<PublicKey, Sha256Digest>>,
-            CodecConformance<Lock<PublicKey, MinPk, Sha256Digest>>,
->>>>>>> 9baa0f86
         }
     }
 }