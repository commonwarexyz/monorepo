--- conflicted
+++ resolved
@@ -313,13 +313,8 @@
     /// Create a new parent with the given digest, epoch, and signature.
     ///
     /// The parent links a chunk to its predecessor in the chain and provides
-<<<<<<< HEAD
     /// the certificate that proves the predecessor was reliably broadcast.
-    pub fn new(digest: D, epoch: Epoch, certificate: S::Certificate) -> Self {
-=======
-    /// the threshold signature that proves the predecessor was reliably broadcast.
-    pub const fn new(digest: D, epoch: Epoch, signature: V::Signature) -> Self {
->>>>>>> 4e3367df
+    pub const fn new(digest: D, epoch: Epoch, certificate: S::Certificate) -> Self {
         Self {
             digest,
             epoch,
@@ -389,15 +384,11 @@
     ///
     /// For genesis nodes (height = 0), parent should be None.
     /// For all other nodes, parent must be provided.
-<<<<<<< HEAD
-    pub fn new(chunk: Chunk<P, D>, signature: P::Signature, parent: Option<Parent<S, D>>) -> Self {
-=======
     pub const fn new(
-        chunk: Chunk<C, D>,
-        signature: C::Signature,
-        parent: Option<Parent<V, D>>,
+        chunk: Chunk<P, D>,
+        signature: P::Signature,
+        parent: Option<Parent<S, D>>,
     ) -> Self {
->>>>>>> 4e3367df
         Self {
             chunk,
             signature,
@@ -638,33 +629,10 @@
     pub vote: Vote<S>,
 }
 
-<<<<<<< HEAD
 impl<P: PublicKey, S: Scheme, D: Digest> Ack<P, S, D> {
     /// Create a new ack with the given chunk, epoch, and vote.
-    pub fn new(chunk: Chunk<P, D>, epoch: Epoch, vote: Vote<S>) -> Self {
+    pub const fn new(chunk: Chunk<P, D>, epoch: Epoch, vote: Vote<S>) -> Self {
         Self { chunk, epoch, vote }
-=======
-impl<P: PublicKey, V: Variant, D: Digest> Ack<P, V, D> {
-    /// Create a new ack with the given chunk, epoch, and signature.
-    pub const fn new(chunk: Chunk<P, D>, epoch: Epoch, signature: PartialSignature<V>) -> Self {
-        Self {
-            chunk,
-            epoch,
-            signature,
-        }
-    }
-
-    /// Compute the signing payload for the Ack.
-    ///
-    /// This constructs the message that is signed by validators when acknowledging a chunk.
-    /// It contains both the chunk and the epoch to ensure domain separation and prevent
-    /// signature reuse across epochs.
-    fn payload(chunk: &Chunk<P, D>, epoch: &Epoch) -> Vec<u8> {
-        let mut message = Vec::with_capacity(chunk.encode_size() + epoch.encode_size());
-        chunk.write(&mut message);
-        epoch.write(&mut message);
-        message
->>>>>>> 4e3367df
     }
 
     /// Verify the Ack.
@@ -767,13 +735,8 @@
 
     fn read_cfg(reader: &mut impl Buf, cfg: &Self::Cfg) -> Result<Self, CodecError> {
         match u8::read(reader)? {
-<<<<<<< HEAD
-            0 => Ok(Activity::Tip(Proposal::read(reader)?)),
-            1 => Ok(Activity::Lock(Lock::read_cfg(reader, cfg)?)),
-=======
             0 => Ok(Self::Tip(Proposal::read(reader)?)),
-            1 => Ok(Self::Lock(Lock::read(reader)?)),
->>>>>>> 4e3367df
+            1 => Ok(Self::Lock(Lock::read_cfg(reader, cfg)?)),
             _ => Err(CodecError::Invalid(
                 "consensus::ordered_broadcast::Activity",
                 "Invalid type",
@@ -808,11 +771,7 @@
 
 impl<P: PublicKey, D: Digest> Proposal<P, D> {
     /// Create a new Proposal with the given chunk and signature.
-<<<<<<< HEAD
-    pub fn new(chunk: Chunk<P, D>, signature: P::Signature) -> Self {
-=======
-    pub const fn new(chunk: Chunk<C, D>, signature: C::Signature) -> Self {
->>>>>>> 4e3367df
+    pub const fn new(chunk: Chunk<P, D>, signature: P::Signature) -> Self {
         Self { chunk, signature }
     }
 
@@ -893,15 +852,9 @@
     pub certificate: S::Certificate,
 }
 
-<<<<<<< HEAD
 impl<P: PublicKey, S: Scheme, D: Digest> Lock<P, S, D> {
     /// Create a new Lock with the given chunk, epoch, and certificate.
-    pub fn new(chunk: Chunk<P, D>, epoch: Epoch, certificate: S::Certificate) -> Self {
-=======
-impl<P: PublicKey, V: Variant, D: Digest> Lock<P, V, D> {
-    /// Create a new Lock with the given chunk, epoch, and signature.
-    pub const fn new(chunk: Chunk<P, D>, epoch: Epoch, signature: V::Signature) -> Self {
->>>>>>> 4e3367df
+    pub const fn new(chunk: Chunk<P, D>, epoch: Epoch, certificate: S::Certificate) -> Self {
         Self {
             chunk,
             epoch,
@@ -1060,14 +1013,9 @@
         // Test with no parent (genesis)
         let chunk = Chunk::new(public_key.clone(), 0, sample_digest(1));
         let message = chunk.encode();
-<<<<<<< HEAD
-        let signature = ed_scheme.sign(Some(chunk_namespace.as_ref()), &message);
-
-        let node = Node::<PublicKey, S<V>, Sha256Digest>::new(chunk, signature.clone(), None);
-=======
-        let signature = scheme.sign(chunk_namespace.as_ref(), &message);
-        let node = Node::<PublicKey, V, Sha256Digest>::new(chunk, signature, None);
->>>>>>> 4e3367df
+        let signature = ed_scheme.sign(chunk_namespace.as_ref(), &message);
+
+        let node = Node::<PublicKey, S<V>, Sha256Digest>::new(chunk, signature, None);
         let encoded = node.encode();
         let decoded = Node::<PublicKey, S<V>, Sha256Digest>::decode(encoded).unwrap();
         assert_eq!(decoded.chunk, node.chunk);
@@ -1110,13 +1058,8 @@
         // Create child node
         let chunk2 = Chunk::new(public_key, 1, sample_digest(2));
         let message2 = chunk2.encode();
-<<<<<<< HEAD
-        let signature2 = ed_scheme.sign(Some(chunk_namespace.as_ref()), &message2);
+        let signature2 = ed_scheme.sign(chunk_namespace.as_ref(), &message2);
         let node2 = Node::<PublicKey, S<V>, Sha256Digest>::new(chunk2, signature2, parent);
-=======
-        let signature2 = scheme.sign(chunk_namespace.as_ref(), &message2);
-        let node2 = Node::<PublicKey, V, Sha256Digest>::new(chunk2, signature2, parent);
->>>>>>> 4e3367df
 
         // Test encode/decode
         let encoded2 = node2.encode();
@@ -1591,18 +1534,13 @@
 
         // Verification should succeed
         let mut rng = StdRng::seed_from_u64(0);
-        let provider = SingleSchemeProvider::new(fixture.verifier.clone());
+        let provider = SingleSchemeProvider::new(fixture.verifier);
         assert!(node.verify(&mut rng, NAMESPACE, &provider).is_ok());
 
         // Now create a node with invalid signature
-<<<<<<< HEAD
-        let tampered_signature = scheme.sign(Some(chunk_namespace.as_ref()), &node.encode());
+        let tampered_signature = scheme.sign(chunk_namespace.as_ref(), &node.encode());
         let invalid_node =
             Node::<PublicKey, S<V>, Sha256Digest>::new(chunk, tampered_signature, None);
-=======
-        let tampered_signature = scheme.sign(chunk_namespace.as_ref(), &node.encode());
-        let invalid_node = Node::<PublicKey, V, Sha256Digest>::new(chunk, tampered_signature, None);
->>>>>>> 4e3367df
 
         // Verification should fail
         assert!(matches!(
@@ -1657,13 +1595,8 @@
         // Create child node
         let chunk_namespace = chunk_namespace(NAMESPACE);
         let message = child_chunk.encode();
-<<<<<<< HEAD
-        let node_signature = scheme.sign(Some(chunk_namespace.as_ref()), &message);
+        let node_signature = scheme.sign(chunk_namespace.as_ref(), &message);
         let node = Node::<PublicKey, S<V>, Sha256Digest>::new(
-=======
-        let node_signature = scheme.sign(chunk_namespace.as_ref(), &message);
-        let node = Node::<PublicKey, V, Sha256Digest>::new(
->>>>>>> 4e3367df
             child_chunk.clone(),
             node_signature.clone(),
             Some(parent),
@@ -1671,7 +1604,7 @@
 
         // Verification should succeed
         let mut rng = StdRng::seed_from_u64(0);
-        let provider = SingleSchemeProvider::new(fixture.verifier.clone());
+        let provider = SingleSchemeProvider::new(fixture.verifier);
         assert!(node.verify(&mut rng, NAMESPACE, &provider).is_ok());
 
         // Now create a parent with invalid threshold signature
@@ -1741,7 +1674,6 @@
         // Verification should succeed
         assert!(ack.verify(NAMESPACE, &fixture.verifier));
 
-<<<<<<< HEAD
         // Create an ack with tampered vote by signing with a different scheme
         let ctx = AckContext {
             chunk: &chunk,
@@ -1754,12 +1686,6 @@
         // The vote was signed by validator 1, but we claim it's from validator 0
         tampered_vote.signer = 0;
         let invalid_ack = Ack::<PublicKey, S<V>, Sha256Digest>::new(chunk, epoch, tampered_vote);
-=======
-        // Create an ack with invalid signature
-        let mut invalid_signature = ack.signature;
-        invalid_signature.value.add(&V::Signature::one());
-        let invalid_ack = Ack::<_, V, _>::new(chunk, epoch, invalid_signature);
->>>>>>> 4e3367df
 
         // Verification should fail because the signer index doesn't match the signature
         assert!(!invalid_ack.verify(NAMESPACE, &fixture.verifier));
@@ -1921,14 +1847,14 @@
 
         // Try to create a node with height 0 and a parent
         let public_key = sample_scheme(0).public_key();
-        let chunk = Chunk::new(public_key, 0, sample_digest(1));
+        let chunk = Chunk::new(public_key.clone(), 0, sample_digest(1));
         let chunk_namespace = chunk_namespace(NAMESPACE);
         let message = chunk.encode();
         let signature = sample_scheme(0).sign(chunk_namespace.as_ref(), &message);
 
         // Create a parent with a dummy certificate (content doesn't matter for this test)
         let fixture = setup_bls_fixture::<V>(4);
-        let dummy_chunk = Chunk::new(public_key.clone(), 0, sample_digest(0));
+        let dummy_chunk = Chunk::new(public_key, 0, sample_digest(0));
         let dummy_epoch = Epoch::new(5);
         let ctx = AckContext {
             chunk: &dummy_chunk,
