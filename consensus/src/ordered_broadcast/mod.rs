--- conflicted
+++ resolved
@@ -76,24 +76,10 @@
         types::{Epoch, EpochDelta},
     };
     use commonware_cryptography::{
-<<<<<<< HEAD
         bls12381::primitives::variant::{MinPk, MinSig},
         ed25519::{PrivateKey, PublicKey},
         sha256::Digest as Sha256Digest,
-        PrivateKeyExt, Signer as _,
-=======
-        bls12381::{
-            dkg,
-            primitives::{
-                group::Share,
-                sharing::Sharing,
-                variant::{MinPk, MinSig, Variant},
-            },
-        },
-        ed25519::{PrivateKey, PublicKey},
-        sha256::Digest as Sha256Digest,
         Signer as _,
->>>>>>> 9baa0f86
     };
     use commonware_macros::{select, test_group, test_traced};
     use commonware_p2p::simulated::{Link, Network, Oracle, Receiver, Sender};
@@ -104,18 +90,10 @@
     };
     use commonware_utils::NZUsize;
     use futures::{channel::oneshot, future::join_all};
-<<<<<<< HEAD
+    use governor::Quota;
     use std::{
         collections::{BTreeMap, HashMap},
-        num::NonZeroUsize,
-=======
-    use governor::Quota;
-    use rand::{rngs::StdRng, SeedableRng as _};
-    use std::{
-        collections::{BTreeMap, HashMap, HashSet},
         num::{NonZeroU32, NonZeroUsize},
-        sync::{Arc, Mutex},
->>>>>>> 9baa0f86
         time::Duration,
     };
     use tracing::debug;
@@ -204,11 +182,7 @@
     #[allow(clippy::too_many_arguments)]
     fn spawn_validator_engines<S>(
         context: Context,
-<<<<<<< HEAD
         fixture: &mocks::fixtures::Fixture<S>,
-=======
-        polynomial: Sharing<V>,
->>>>>>> 9baa0f86
         sequencer_pks: &[PublicKey],
         registrations: &mut Registrations<PublicKey>,
         rebroadcast_timeout: Duration,
@@ -235,11 +209,7 @@
             let (reporter, reporter_mailbox) = mocks::Reporter::new(
                 context.clone(),
                 namespace,
-<<<<<<< HEAD
                 fixture.verifier.clone(),
-=======
-                *polynomial.public(),
->>>>>>> 9baa0f86
                 misses_allowed,
             );
             context.with_label("reporter").spawn(|_| reporter.run());
@@ -357,7 +327,6 @@
         let runner = deterministic::Runner::timed(Duration::from_secs(120));
 
         runner.start(|mut context| async move {
-<<<<<<< HEAD
             let epoch = Epoch::new(111);
             let num_validators = 4;
             let fixture = fixture(&mut context, num_validators);
@@ -367,24 +336,6 @@
                     .await;
 
             let reporters = spawn_validator_engines(
-=======
-            let (polynomial, mut shares_vec) =
-                dkg::deal_anonymous::<V>(&mut context, Default::default(), NZU32!(num_validators));
-            shares_vec.sort_by(|a, b| a.index.cmp(&b.index));
-
-            let (_oracle, validators, pks, mut registrations) = initialize_simulation(
-                context.with_label("simulation"),
-                num_validators,
-                &mut shares_vec,
-            )
-            .await;
-            let automatons = Arc::new(Mutex::new(
-                BTreeMap::<PublicKey, mocks::Automaton<PublicKey>>::new(),
-            ));
-            let mut reporters =
-                BTreeMap::<PublicKey, mocks::ReporterMailbox<PublicKey, V, Sha256Digest>>::new();
-            spawn_validator_engines::<V>(
->>>>>>> 9baa0f86
                 context.with_label("validator"),
                 &fixture,
                 &fixture.participants,
@@ -414,22 +365,11 @@
         all_online(mocks::fixtures::ed25519);
     }
 
-<<<<<<< HEAD
     fn unclean_shutdown<S, F>(fixture: F)
     where
         S: OrderedBroadcastScheme<PublicKey, Sha256Digest>,
         F: Fn(&mut deterministic::Context, u32) -> mocks::fixtures::Fixture<S> + Clone,
     {
-=======
-    fn unclean_shutdown<V: Variant>() {
-        let num_validators: u32 = 4;
-        let mut rng = StdRng::seed_from_u64(0);
-        let (polynomial, mut shares_vec) =
-            dkg::deal_anonymous::<V>(&mut rng, Default::default(), NZU32!(num_validators));
-        shares_vec.sort_by(|a, b| a.index.cmp(&b.index));
-        let completed = Arc::new(Mutex::new(HashSet::new()));
-        let shutdowns = Arc::new(Mutex::new(0u64));
->>>>>>> 9baa0f86
         let mut prev_checkpoint = None;
         let epoch = Epoch::new(111);
         let num_validators = 4;
@@ -519,15 +459,9 @@
         let runner = deterministic::Runner::timed(Duration::from_secs(60));
 
         runner.start(|mut context| async move {
-<<<<<<< HEAD
             let epoch = Epoch::new(111);
             let num_validators = 4;
             let fixture = fixture(&mut context, num_validators);
-=======
-            let (polynomial, mut shares_vec) =
-                dkg::deal_anonymous::<V>(&mut context, Default::default(), NZU32!(num_validators));
-            shares_vec.sort_by(|a, b| a.index.cmp(&b.index));
->>>>>>> 9baa0f86
 
             // Configure the network
             let (mut oracle, mut registrations) =
@@ -590,7 +524,6 @@
         let runner = deterministic::Runner::new(cfg);
 
         runner.start(|mut context| async move {
-<<<<<<< HEAD
             let epoch = Epoch::new(111);
             let num_validators = 4;
             let fixture = fixture(&mut context, num_validators);
@@ -598,18 +531,6 @@
             let (mut oracle, mut registrations) =
                 initialize_simulation(context.with_label("simulation"), &fixture, RELIABLE_LINK)
                     .await;
-=======
-            let (polynomial, mut shares_vec) =
-                dkg::deal_anonymous::<V>(&mut context, Default::default(), NZU32!(num_validators));
-            shares_vec.sort_by(|a, b| a.index.cmp(&b.index));
-
-            let (oracle, validators, pks, mut registrations) = initialize_simulation(
-                context.with_label("simulation"),
-                num_validators,
-                &mut shares_vec,
-            )
-            .await;
->>>>>>> 9baa0f86
             let delayed_link = Link {
                 latency: Duration::from_millis(50),
                 jitter: Duration::from_millis(40),
@@ -721,7 +642,6 @@
         let runner = deterministic::Runner::timed(Duration::from_secs(30));
 
         runner.start(|mut context| async move {
-<<<<<<< HEAD
             let epoch = Epoch::new(111);
             let num_validators = 4;
             let fixture = fixture(&mut context, num_validators);
@@ -731,24 +651,6 @@
                     .await;
 
             let reporters = spawn_validator_engines(
-=======
-            let (polynomial, mut shares_vec) =
-                dkg::deal_anonymous::<V>(&mut context, Default::default(), NZU32!(num_validators));
-            shares_vec.sort_by(|a, b| a.index.cmp(&b.index));
-
-            let (_oracle, validators, pks, mut registrations) = initialize_simulation(
-                context.with_label("simulation"),
-                num_validators,
-                &mut shares_vec,
-            )
-            .await;
-            let automatons = Arc::new(Mutex::new(
-                BTreeMap::<PublicKey, mocks::Automaton<PublicKey>>::new(),
-            ));
-            let mut reporters =
-                BTreeMap::<PublicKey, mocks::ReporterMailbox<PublicKey, V, Sha256Digest>>::new();
-            spawn_validator_engines::<V>(
->>>>>>> 9baa0f86
                 context.with_label("validator"),
                 &fixture,
                 &fixture.participants,
@@ -786,15 +688,9 @@
         let runner = deterministic::Runner::timed(Duration::from_secs(60));
 
         runner.start(|mut context| async move {
-<<<<<<< HEAD
             let epoch = Epoch::new(111);
             let num_validators = 4;
             let fixture = fixture(&mut context, num_validators);
-=======
-            let (polynomial, mut shares_vec) =
-                dkg::deal_anonymous::<V>(&mut context, Default::default(), NZU32!(num_validators));
-            shares_vec.sort_by(|a, b| a.index.cmp(&b.index));
->>>>>>> 9baa0f86
 
             // Setup network
             let (mut oracle, mut registrations) =
@@ -923,36 +819,11 @@
     {
         let runner = deterministic::Runner::timed(Duration::from_secs(60));
         runner.start(|mut context| async move {
-<<<<<<< HEAD
             let epoch = Epoch::new(111);
             let num_validators = 4;
             let fixture = fixture(&mut context, num_validators);
 
             // Generate sequencer (external, not a validator)
-=======
-            // Generate validator shares
-            let (polynomial, shares) =
-                dkg::deal_anonymous::<V>(&mut context, Default::default(), NZU32!(num_validators));
-
-            // Generate validator schemes
-            let mut schemes = (0..num_validators)
-                .map(|i| PrivateKey::from_seed(i as u64))
-                .collect::<Vec<_>>();
-            schemes.sort_by_key(|s| s.public_key());
-
-            // Generate validators
-            let validators: Vec<(PublicKey, PrivateKey, Share)> = schemes
-                .iter()
-                .enumerate()
-                .map(|(i, scheme)| (scheme.public_key(), scheme.clone(), shares[i].clone()))
-                .collect();
-            let validator_pks = validators
-                .iter()
-                .map(|(pk, _, _)| pk.clone())
-                .collect::<Vec<_>>();
-
-            // Generate sequencer
->>>>>>> 9baa0f86
             let sequencer = PrivateKey::from_seed(u64::MAX);
 
             // Generate network participants (validators + sequencer)
@@ -995,7 +866,6 @@
                 assert!(validators_provider.register(epoch, fixture.schemes[idx].clone()));
 
                 let automaton = mocks::Automaton::<PublicKey>::new(|_| false);
-<<<<<<< HEAD
 
                 let (reporter, reporter_mailbox) = mocks::Reporter::new(
                     context.clone(),
@@ -1003,19 +873,6 @@
                     fixture.verifier.clone(),
                     Some(5),
                 );
-=======
-                automatons
-                    .lock()
-                    .unwrap()
-                    .insert(validator.clone(), automaton.clone());
-
-                let (reporter, reporter_mailbox) =
-                    mocks::Reporter::<PublicKey, V, Sha256Digest>::new(
-                        namespace,
-                        *polynomial.public(),
-                        Some(5),
-                    );
->>>>>>> 9baa0f86
                 context.with_label("reporter").spawn(|_| reporter.run());
                 reporters.insert(validator.clone(), reporter_mailbox);
 
@@ -1052,25 +909,12 @@
             {
                 let context = context.with_label("sequencer");
                 let automaton = mocks::Automaton::<PublicKey>::new(|_| false);
-<<<<<<< HEAD
                 let (reporter, reporter_mailbox) = mocks::Reporter::new(
                     context.clone(),
                     namespace,
                     fixture.verifier.clone(),
                     Some(5),
                 );
-=======
-                automatons
-                    .lock()
-                    .unwrap()
-                    .insert(sequencer.public_key(), automaton.clone());
-                let (reporter, reporter_mailbox) =
-                    mocks::Reporter::<PublicKey, V, Sha256Digest>::new(
-                        namespace,
-                        *polynomial.public(),
-                        Some(5),
-                    );
->>>>>>> 9baa0f86
                 context.with_label("reporter").spawn(|_| reporter.run());
                 reporters.insert(sequencer.public_key(), reporter_mailbox);
 
@@ -1142,23 +986,10 @@
         let runner = deterministic::Runner::new(cfg);
 
         runner.start(|mut context| async move {
-<<<<<<< HEAD
             let epoch = Epoch::new(111);
             let num_validators = 10;
             let fixture = fixture(&mut context, num_validators);
 
-=======
-            let (polynomial, mut shares_vec) =
-                dkg::deal_anonymous::<V>(&mut context, Default::default(), NZU32!(num_validators));
-            shares_vec.sort_by(|a, b| a.index.cmp(&b.index));
-
-            let (oracle, validators, pks, mut registrations) = initialize_simulation(
-                context.with_label("simulation"),
-                num_validators,
-                &mut shares_vec,
-            )
-            .await;
->>>>>>> 9baa0f86
             let delayed_link = Link {
                 latency: Duration::from_millis(80),
                 jitter: Duration::from_millis(10),
@@ -1206,13 +1037,13 @@
     #[test_group("slow")]
     #[test_traced]
     fn test_1k_bls12381_threshold_min_pk() {
-        run_1k(|ctx, n| mocks::fixtures::bls12381_threshold_with_threshold::<MinPk, _>(ctx, n, 3));
+        run_1k(mocks::fixtures::bls12381_threshold::<MinPk, _>);
     }
 
     #[test_group("slow")]
     #[test_traced]
     fn test_1k_bls12381_threshold_min_sig() {
-        run_1k(|ctx, n| mocks::fixtures::bls12381_threshold_with_threshold::<MinSig, _>(ctx, n, 3));
+        run_1k(mocks::fixtures::bls12381_threshold::<MinSig, _>);
     }
 
     #[test_group("slow")]
