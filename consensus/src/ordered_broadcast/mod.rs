//! Ordered, reliable broadcast across reconfigurable participants.
//!
//! # Concepts
//!
//! The system has two types of network participants: `sequencers` and `validators`. Their sets may
//! overlap and are defined by the current `epoch`, a monotonically increasing integer. This module
//! can handle reconfiguration of these sets across different epochs.
//!
//! Sequencers broadcast data. The smallest unit of data is a `chunk`. Sequencers broadcast `node`s
//! that contain a chunk and a threshold signature over the previous chunk, forming a linked chain
//! of nodes from each sequencer.
//!
//! Validators verify and sign chunks using partial signatures. These can be combined to recover a
//! threshold signature, ensuring a quorum verifies each chunk. The threshold signature allows
//! external parties to confirm that the chunk was reliably broadcast.
//!
//! Network participants persist any new nodes to a journal. This enables recovery from crashes and
//! ensures that sequencers do not broadcast conflicting chunks and that validators do not sign
//! them. "Conflicting" chunks are chunks from the same sequencer at the same height with different
//! payloads.
//!
//! # Design
//!
//! The core of the module is the [Engine]. It is responsible for:
//! - Broadcasting nodes (if a sequencer)
//! - Signing chunks (if a validator)
//! - Tracking the latest chunk in each sequencer’s chain
//! - Recovering threshold signatures from partial signatures for each chunk
//! - Notifying other actors of new chunks and threshold signatures
//!
//! # Acknowledgements
//!
//! [Autobahn](https://arxiv.org/abs/2401.10369) provided the insight that a succinct
//! proof-of-availability could be produced by linking sequencer broadcasts.

pub mod types;

cfg_if::cfg_if! {
    if #[cfg(not(target_arch = "wasm32"))] {
        mod ack_manager;
        use ack_manager::AckManager;
        mod config;
        pub use config::Config;
        mod engine;
        pub use engine::Engine;
        mod metrics;
        mod tip_manager;
        use tip_manager::TipManager;
    }
}

#[cfg(test)]
pub mod mocks;

#[cfg(test)]
mod tests {
    use super::{mocks, Config, Engine};
    use crate::types::Epoch;
    use commonware_cryptography::{
        bls12381::{
            dkg::ops,
            primitives::{
                group::Share,
                poly,
                variant::{MinPk, MinSig, Variant},
            },
        },
        ed25519::{PrivateKey, PublicKey},
        sha256::Digest as Sha256Digest,
        PrivateKeyExt as _, Signer as _,
    };
    use commonware_macros::test_traced;
    use commonware_p2p::simulated::{Link, Network, Oracle, Receiver, Sender};
    use commonware_runtime::{
        buffer::PoolRef,
        deterministic::{self, Context},
        Clock, Metrics, Runner, Spawner,
    };
    use commonware_utils::{quorum, NZUsize};
    use futures::{channel::oneshot, future::join_all};
    use rand::{rngs::StdRng, SeedableRng as _};
    use std::{
        collections::{BTreeMap, HashMap, HashSet},
        num::NonZeroUsize,
        sync::{Arc, Mutex},
        time::Duration,
    };
    use tracing::debug;

    const PAGE_SIZE: NonZeroUsize = NZUsize!(1024);
    const PAGE_CACHE_SIZE: NonZeroUsize = NZUsize!(10);

    type Registrations<P> = BTreeMap<P, ((Sender<P>, Receiver<P>), (Sender<P>, Receiver<P>))>;

    async fn register_participants(
        oracle: &mut Oracle<PublicKey>,
        participants: &[PublicKey],
    ) -> Registrations<PublicKey> {
        let mut registrations = BTreeMap::new();
        for participant in participants.iter() {
            let (a1, a2) = oracle.register(participant.clone(), 0).await.unwrap();
            let (b1, b2) = oracle.register(participant.clone(), 1).await.unwrap();
            registrations.insert(participant.clone(), ((a1, a2), (b1, b2)));
        }
        registrations
    }

    #[allow(dead_code)]
    enum Action {
        Link(Link),
        Update(Link),
        Unlink,
    }

    async fn link_participants(
        oracle: &mut Oracle<PublicKey>,
        participants: &[PublicKey],
        action: Action,
        restrict_to: Option<fn(usize, usize, usize) -> bool>,
    ) {
        for (i1, v1) in participants.iter().enumerate() {
            for (i2, v2) in participants.iter().enumerate() {
                if v2 == v1 {
                    continue;
                }
                if let Some(f) = restrict_to {
                    if !f(participants.len(), i1, i2) {
                        continue;
                    }
                }
                if matches!(action, Action::Update(_) | Action::Unlink) {
                    oracle.remove_link(v1.clone(), v2.clone()).await.unwrap();
                }
                if let Action::Link(ref link) | Action::Update(ref link) = action {
                    oracle
                        .add_link(v1.clone(), v2.clone(), link.clone())
                        .await
                        .unwrap();
                }
            }
        }
    }

    async fn initialize_simulation(
        context: Context,
        num_validators: u32,
        shares_vec: &mut [Share],
    ) -> (
        Oracle<PublicKey>,
        Vec<(PublicKey, PrivateKey, Share)>,
        Vec<PublicKey>,
        Registrations<PublicKey>,
    ) {
        let (network, mut oracle) = Network::new(
            context.with_label("network"),
            commonware_p2p::simulated::Config {
                max_size: 1024 * 1024,
<<<<<<< HEAD
                ignore_blocks: true,
=======
                disconnect_on_block: true,
>>>>>>> 92870f39
            },
        );
        network.start();

        let mut schemes = (0..num_validators)
            .map(|i| PrivateKey::from_seed(i as u64))
            .collect::<Vec<_>>();
        schemes.sort_by_key(|s| s.public_key());
        let validators: Vec<(PublicKey, PrivateKey, Share)> = schemes
            .iter()
            .enumerate()
            .map(|(i, scheme)| (scheme.public_key(), scheme.clone(), shares_vec[i].clone()))
            .collect();
        let pks = validators
            .iter()
            .map(|(pk, _, _)| pk.clone())
            .collect::<Vec<_>>();

        let registrations = register_participants(&mut oracle, &pks).await;
        let link = Link {
            latency: Duration::from_millis(10),
            jitter: Duration::from_millis(1),
            success_rate: 1.0,
        };
        link_participants(&mut oracle, &pks, Action::Link(link), None).await;
        (oracle, validators, pks, registrations)
    }

    #[allow(clippy::too_many_arguments)]
    fn spawn_validator_engines<V: Variant>(
        context: Context,
        polynomial: poly::Public<V>,
        sequencer_pks: &[PublicKey],
        validator_pks: &[PublicKey],
        validators: &[(PublicKey, PrivateKey, Share)],
        registrations: &mut Registrations<PublicKey>,
        automatons: &mut BTreeMap<PublicKey, mocks::Automaton<PublicKey>>,
        reporters: &mut BTreeMap<PublicKey, mocks::ReporterMailbox<PublicKey, V, Sha256Digest>>,
        rebroadcast_timeout: Duration,
        invalid_when: fn(u64) -> bool,
        misses_allowed: Option<usize>,
    ) -> HashMap<PublicKey, mocks::Monitor> {
        let mut monitors = HashMap::new();
        let namespace = b"my testing namespace";
        for (validator, scheme, share) in validators.iter() {
            let context = context.with_label(&validator.to_string());
            let monitor = mocks::Monitor::new(111);
            monitors.insert(validator.clone(), monitor.clone());
            let sequencers = mocks::Sequencers::<PublicKey>::new(sequencer_pks.to_vec());
            let validators = mocks::Validators::<PublicKey, V>::new(
                polynomial.clone(),
                validator_pks.to_vec(),
                Some(share.clone()),
            );

            let automaton = mocks::Automaton::<PublicKey>::new(invalid_when);
            automatons.insert(validator.clone(), automaton.clone());

            let (reporter, reporter_mailbox) = mocks::Reporter::<PublicKey, V, Sha256Digest>::new(
                namespace,
                *poly::public::<V>(&polynomial),
                misses_allowed,
            );
            context.with_label("reporter").spawn(|_| reporter.run());
            reporters.insert(validator.clone(), reporter_mailbox);

            let engine = Engine::new(
                context.with_label("engine"),
                Config {
                    crypto: scheme.clone(),
                    relay: automaton.clone(),
                    automaton: automaton.clone(),
                    reporter: reporters.get(validator).unwrap().clone(),
                    monitor,
                    sequencers,
                    validators,
                    namespace: namespace.to_vec(),
                    epoch_bounds: (1, 1),
                    height_bound: 2,
                    rebroadcast_timeout,
                    priority_acks: false,
                    priority_proposals: false,
                    journal_heights_per_section: 10,
                    journal_replay_buffer: NZUsize!(4096),
                    journal_write_buffer: NZUsize!(4096),
                    journal_name_prefix: format!("ordered-broadcast-seq/{validator}/"),
                    journal_compression: Some(3),
                    journal_buffer_pool: PoolRef::new(PAGE_SIZE, PAGE_CACHE_SIZE),
                },
            );

            let ((a1, a2), (b1, b2)) = registrations.remove(validator).unwrap();
            engine.start((a1, a2), (b1, b2));
        }
        monitors
    }

    async fn await_reporters<V: Variant>(
        context: Context,
        sequencers: Vec<PublicKey>,
        reporters: &BTreeMap<PublicKey, mocks::ReporterMailbox<PublicKey, V, Sha256Digest>>,
        threshold: (u64, Epoch, bool),
    ) {
        let mut receivers = Vec::new();
        for (reporter, mailbox) in reporters.iter() {
            // Spawn a watcher for the reporter.
            for sequencer in sequencers.iter() {
                // Create a oneshot channel to signal when the reporter has reached the threshold.
                let (tx, rx) = oneshot::channel();
                receivers.push(rx);

                context.with_label("reporter_watcher").spawn({
                    let reporter = reporter.clone();
                    let sequencer = sequencer.clone();
                    let mut mailbox = mailbox.clone();
                    move |context| async move {
                        loop {
                            let (height, epoch) =
                                mailbox.get_tip(sequencer.clone()).await.unwrap_or((0, 0));
                            debug!(height, epoch, ?sequencer, ?reporter, "reporter");
                            let contiguous_height = mailbox
                                .get_contiguous_tip(sequencer.clone())
                                .await
                                .unwrap_or(0);
                            if height >= threshold.0
                                && epoch >= threshold.1
                                && (!threshold.2 || contiguous_height >= threshold.0)
                            {
                                let _ = tx.send(sequencer.clone());
                                break;
                            }
                            context.sleep(Duration::from_millis(100)).await;
                        }
                    }
                });
            }
        }

        // Wait for all oneshot receivers to complete.
        let results = join_all(receivers).await;
        assert_eq!(results.len(), sequencers.len() * reporters.len());

        // Check that none were cancelled.
        for result in results {
            assert!(result.is_ok(), "reporter was cancelled");
        }
    }

    async fn get_max_height<V: Variant>(
        reporters: &mut BTreeMap<PublicKey, mocks::ReporterMailbox<PublicKey, V, Sha256Digest>>,
    ) -> u64 {
        let mut max_height = 0;
        for (sequencer, mailbox) in reporters.iter_mut() {
            let (height, _) = mailbox.get_tip(sequencer.clone()).await.unwrap_or((0, 0));
            if height > max_height {
                max_height = height;
            }
        }
        max_height
    }

    fn all_online<V: Variant>() {
        let num_validators: u32 = 4;
        let quorum: u32 = 3;
        let runner = deterministic::Runner::timed(Duration::from_secs(30));

        runner.start(|mut context| async move {
            let (polynomial, mut shares_vec) =
                ops::generate_shares::<_, V>(&mut context, None, num_validators, quorum);
            shares_vec.sort_by(|a, b| a.index.cmp(&b.index));

            let (_oracle, validators, pks, mut registrations) = initialize_simulation(
                context.with_label("simulation"),
                num_validators,
                &mut shares_vec,
            )
            .await;
            let automatons = Arc::new(Mutex::new(
                BTreeMap::<PublicKey, mocks::Automaton<PublicKey>>::new(),
            ));
            let mut reporters =
                BTreeMap::<PublicKey, mocks::ReporterMailbox<PublicKey, V, Sha256Digest>>::new();
            spawn_validator_engines::<V>(
                context.with_label("validator"),
                polynomial.clone(),
                &pks,
                &pks,
                &validators,
                &mut registrations,
                &mut automatons.lock().unwrap(),
                &mut reporters,
                Duration::from_secs(5),
                |_| false,
                Some(5),
            );
            await_reporters(
                context.with_label("reporter"),
                reporters.keys().cloned().collect::<Vec<_>>(),
                &reporters,
                (100, 111, true),
            )
            .await;
        });
    }

    #[test_traced]
    fn test_all_online() {
        all_online::<MinPk>();
        all_online::<MinSig>();
    }

    fn unclean_shutdown<V: Variant>() {
        let num_validators: u32 = 4;
        let quorum: u32 = 3;
        let mut rng = StdRng::seed_from_u64(0);
        let (polynomial, mut shares_vec) =
            ops::generate_shares::<_, V>(&mut rng, None, num_validators, quorum);
        shares_vec.sort_by(|a, b| a.index.cmp(&b.index));
        let completed = Arc::new(Mutex::new(HashSet::new()));
        let shutdowns = Arc::new(Mutex::new(0u64));
        let mut prev_checkpoint = None;

        while completed.lock().unwrap().len() != num_validators as usize {
            let completed = completed.clone();
            let shares_vec = shares_vec.clone();
            let shutdowns = shutdowns.clone();
            let polynomial = polynomial.clone();

            let f = |context: deterministic::Context| async move {
                let (network, mut oracle) = Network::new(
                    context.with_label("network"),
                    commonware_p2p::simulated::Config {
                        max_size: 1024 * 1024,
<<<<<<< HEAD
                        ignore_blocks: true,
=======
                        disconnect_on_block: true,
>>>>>>> 92870f39
                    },
                );
                network.start();

                let mut schemes = (0..num_validators)
                    .map(|i| PrivateKey::from_seed(i as u64))
                    .collect::<Vec<_>>();
                schemes.sort_by_key(|s| s.public_key());
                let validators: Vec<(PublicKey, PrivateKey, Share)> = schemes
                    .iter()
                    .enumerate()
                    .map(|(i, scheme)| (scheme.public_key(), scheme.clone(), shares_vec[i].clone()))
                    .collect();
                let pks = validators
                    .iter()
                    .map(|(pk, _, _)| pk.clone())
                    .collect::<Vec<_>>();

                let mut registrations = register_participants(&mut oracle, &pks).await;
                let link = commonware_p2p::simulated::Link {
                    latency: Duration::from_millis(10),
                    jitter: Duration::from_millis(1),
                    success_rate: 1.0,
                };
                link_participants(&mut oracle, &pks, Action::Link(link), None).await;

                let automatons = Arc::new(Mutex::new(BTreeMap::<
                    PublicKey,
                    mocks::Automaton<PublicKey>,
                >::new()));
                let mut reporters =
                    BTreeMap::<PublicKey, mocks::ReporterMailbox<PublicKey, V, Sha256Digest>>::new(
                    );
                spawn_validator_engines(
                    context.with_label("validator"),
                    polynomial.clone(),
                    &pks,
                    &pks,
                    &validators,
                    &mut registrations,
                    &mut automatons.lock().unwrap(),
                    &mut reporters,
                    Duration::from_secs(5),
                    |_| false,
                    None,
                );

                let reporter_pairs: Vec<(
                    PublicKey,
                    mocks::ReporterMailbox<PublicKey, V, Sha256Digest>,
                )> = reporters
                    .iter()
                    .map(|(v, m)| (v.clone(), m.clone()))
                    .collect();
                for (validator, mut mailbox) in reporter_pairs {
                    let completed_clone = completed.clone();
                    context
                        .with_label("reporter_unclean")
                        .spawn(|context| async move {
                            loop {
                                let (height, _) =
                                    mailbox.get_tip(validator.clone()).await.unwrap_or((0, 0));
                                if height >= 100 {
                                    completed_clone.lock().unwrap().insert(validator.clone());
                                    break;
                                }
                                context.sleep(Duration::from_millis(100)).await;
                            }
                        });
                }
                context.sleep(Duration::from_millis(1000)).await;
                *shutdowns.lock().unwrap() += 1;
            };

            let (_, checkpoint) = if let Some(prev_checkpoint) = prev_checkpoint {
                deterministic::Runner::from(prev_checkpoint)
            } else {
                deterministic::Runner::timed(Duration::from_secs(45))
            }
            .start_and_recover(f);

            prev_checkpoint = Some(checkpoint);
        }
    }

    #[test_traced]
    fn test_unclean_shutdown() {
        unclean_shutdown::<MinPk>();
        unclean_shutdown::<MinSig>();
    }

    fn network_partition<V: Variant>() {
        let num_validators: u32 = 4;
        let quorum: u32 = 3;
        let runner = deterministic::Runner::timed(Duration::from_secs(60));

        runner.start(|mut context| async move {
            let (polynomial, mut shares_vec) =
                ops::generate_shares::<_, V>(&mut context, None, num_validators, quorum);
            shares_vec.sort_by(|a, b| a.index.cmp(&b.index));

            // Configure the network
            let (mut oracle, validators, pks, mut registrations) = initialize_simulation(
                context.with_label("simulation"),
                num_validators,
                &mut shares_vec,
            )
            .await;
            let automatons = Arc::new(Mutex::new(
                BTreeMap::<PublicKey, mocks::Automaton<PublicKey>>::new(),
            ));
            let mut reporters =
                BTreeMap::<PublicKey, mocks::ReporterMailbox<PublicKey, V, Sha256Digest>>::new();
            spawn_validator_engines(
                context.with_label("validator"),
                polynomial.clone(),
                &pks,
                &pks,
                &validators,
                &mut registrations,
                &mut automatons.lock().unwrap(),
                &mut reporters,
                Duration::from_secs(1),
                |_| false,
                None,
            );

            // Simulate partition by removing all links.
            link_participants(&mut oracle, &pks, Action::Unlink, None).await;
            context.sleep(Duration::from_secs(30)).await;

            // Get the maximum height from all reporters.
            let max_height = get_max_height(&mut reporters).await;

            // Heal the partition by re-adding links.
            let link = Link {
                latency: Duration::from_millis(10),
                jitter: Duration::from_millis(1),
                success_rate: 1.0,
            };
            link_participants(&mut oracle, &pks, Action::Link(link), None).await;
            await_reporters(
                context.with_label("reporter"),
                reporters.keys().cloned().collect::<Vec<_>>(),
                &reporters,
                (max_height + 100, 111, false),
            )
            .await;
        });
    }

    #[test_traced]
    #[ignore]
    fn test_network_partition() {
        network_partition::<MinPk>();
        network_partition::<MinSig>();
    }

    fn slow_and_lossy_links<V: Variant>(seed: u64) -> String {
        let num_validators: u32 = 4;
        let quorum: u32 = 3;
        let cfg = deterministic::Config::new()
            .with_seed(seed)
            .with_timeout(Some(Duration::from_secs(40)));
        let runner = deterministic::Runner::new(cfg);

        runner.start(|mut context| async move {
            let (polynomial, mut shares_vec) =
                ops::generate_shares::<_, V>(&mut context, None, num_validators, quorum);
            shares_vec.sort_by(|a, b| a.index.cmp(&b.index));

            let (oracle, validators, pks, mut registrations) = initialize_simulation(
                context.with_label("simulation"),
                num_validators,
                &mut shares_vec,
            )
            .await;
            let delayed_link = Link {
                latency: Duration::from_millis(50),
                jitter: Duration::from_millis(40),
                success_rate: 0.5,
            };
            let mut oracle_clone = oracle.clone();
            link_participants(&mut oracle_clone, &pks, Action::Update(delayed_link), None).await;

            let automatons = Arc::new(Mutex::new(
                BTreeMap::<PublicKey, mocks::Automaton<PublicKey>>::new(),
            ));
            let mut reporters =
                BTreeMap::<PublicKey, mocks::ReporterMailbox<PublicKey, V, Sha256Digest>>::new();
            spawn_validator_engines(
                context.with_label("validator"),
                polynomial.clone(),
                &pks,
                &pks,
                &validators,
                &mut registrations,
                &mut automatons.lock().unwrap(),
                &mut reporters,
                Duration::from_millis(150),
                |_| false,
                None,
            );

            await_reporters(
                context.with_label("reporter"),
                reporters.keys().cloned().collect::<Vec<_>>(),
                &reporters,
                (40, 111, false),
            )
            .await;

            context.auditor().state()
        })
    }

    #[test_traced]
    fn test_slow_and_lossy_links() {
        slow_and_lossy_links::<MinPk>(0);
        slow_and_lossy_links::<MinSig>(0);
    }

    #[test_traced]
    #[ignore]
    fn test_determinism() {
        // We use slow and lossy links as the deterministic test
        // because it is the most complex test.
        for seed in 1..6 {
            let pk_state_1 = slow_and_lossy_links::<MinPk>(seed);
            let pk_state_2 = slow_and_lossy_links::<MinPk>(seed);
            assert_eq!(pk_state_1, pk_state_2);

            let sig_state_1 = slow_and_lossy_links::<MinSig>(seed);
            let sig_state_2 = slow_and_lossy_links::<MinSig>(seed);
            assert_eq!(sig_state_1, sig_state_2);

            // Sanity check that different types can't be identical.
            assert_ne!(pk_state_1, sig_state_1);
        }
    }

    fn invalid_signature_injection<V: Variant>() {
        let num_validators: u32 = 4;
        let quorum: u32 = 3;
        let runner = deterministic::Runner::timed(Duration::from_secs(30));

        runner.start(|mut context| async move {
            let (polynomial, mut shares_vec) =
                ops::generate_shares::<_, V>(&mut context, None, num_validators, quorum);
            shares_vec.sort_by(|a, b| a.index.cmp(&b.index));

            let (_oracle, validators, pks, mut registrations) = initialize_simulation(
                context.with_label("simulation"),
                num_validators,
                &mut shares_vec,
            )
            .await;
            let automatons = Arc::new(Mutex::new(
                BTreeMap::<PublicKey, mocks::Automaton<PublicKey>>::new(),
            ));
            let mut reporters =
                BTreeMap::<PublicKey, mocks::ReporterMailbox<PublicKey, V, Sha256Digest>>::new();
            spawn_validator_engines::<V>(
                context.with_label("validator"),
                polynomial.clone(),
                &pks,
                &pks,
                &validators,
                &mut registrations,
                &mut automatons.lock().unwrap(),
                &mut reporters,
                Duration::from_secs(5),
                |i| i % 10 == 0,
                None,
            );

            await_reporters(
                context.with_label("reporter"),
                reporters.keys().cloned().collect::<Vec<_>>(),
                &reporters,
                (100, 111, true),
            )
            .await;
        });
    }

    #[test_traced]
    fn test_invalid_signature_injection() {
        invalid_signature_injection::<MinPk>();
        invalid_signature_injection::<MinSig>();
    }

    fn updated_epoch<V: Variant>() {
        let num_validators: u32 = 4;
        let quorum: u32 = 3;
        let runner = deterministic::Runner::timed(Duration::from_secs(60));

        runner.start(|mut context| async move {
            let (polynomial, mut shares_vec) =
                ops::generate_shares::<_, V>(&mut context, None, num_validators, quorum);
            shares_vec.sort_by(|a, b| a.index.cmp(&b.index));

            // Setup network
            let (mut oracle, validators, pks, mut registrations) = initialize_simulation(
                context.with_label("simulation"),
                num_validators,
                &mut shares_vec,
            )
            .await;
            let automatons = Arc::new(Mutex::new(
                BTreeMap::<PublicKey, mocks::Automaton<PublicKey>>::new(),
            ));
            let mut reporters =
                BTreeMap::<PublicKey, mocks::ReporterMailbox<PublicKey, V, Sha256Digest>>::new();
            let monitors = spawn_validator_engines::<V>(
                context.with_label("validator"),
                polynomial.clone(),
                &pks,
                &pks,
                &validators,
                &mut registrations,
                &mut automatons.lock().unwrap(),
                &mut reporters,
                Duration::from_secs(1),
                |_| false,
                Some(5),
            );

            // Perform some work
            await_reporters(
                context.with_label("reporter"),
                reporters.keys().cloned().collect::<Vec<_>>(),
                &reporters,
                (100, 111, true),
            )
            .await;

            // Simulate partition by removing all links.
            link_participants(&mut oracle, &pks, Action::Unlink, None).await;
            context.sleep(Duration::from_secs(30)).await;

            // Get the maximum height from all reporters.
            let max_height = get_max_height(&mut reporters).await;

            // Update the epoch
            for monitor in monitors.values() {
                monitor.update(112);
            }

            // Heal the partition by re-adding links.
            let link = Link {
                latency: Duration::from_millis(10),
                jitter: Duration::from_millis(1),
                success_rate: 1.0,
            };
            link_participants(&mut oracle, &pks, Action::Link(link), None).await;
            await_reporters(
                context.with_label("reporter"),
                reporters.keys().cloned().collect::<Vec<_>>(),
                &reporters,
                (max_height + 100, 112, true),
            )
            .await;
        });
    }

    #[test_traced]
    fn test_updated_epoch() {
        updated_epoch::<MinPk>();
        updated_epoch::<MinSig>();
    }

    fn external_sequencer<V: Variant>() {
        let num_validators: u32 = 4;
        let quorum: u32 = quorum(3);
        let runner = deterministic::Runner::timed(Duration::from_secs(60));
        runner.start(|mut context| async move {
            // Generate validator shares
            let (polynomial, shares) =
                ops::generate_shares::<_, V>(&mut context, None, num_validators, quorum);

            // Generate validator schemes
            let mut schemes = (0..num_validators)
                .map(|i| PrivateKey::from_seed(i as u64))
                .collect::<Vec<_>>();
            schemes.sort_by_key(|s| s.public_key());

            // Generate validators
            let validators: Vec<(PublicKey, PrivateKey, Share)> = schemes
                .iter()
                .enumerate()
                .map(|(i, scheme)| (scheme.public_key(), scheme.clone(), shares[i].clone()))
                .collect();
            let validator_pks = validators
                .iter()
                .map(|(pk, _, _)| pk.clone())
                .collect::<Vec<_>>();

            // Generate sequencer
            let sequencer = PrivateKey::from_seed(u64::MAX);

            // Generate network participants
            let mut participants = validators
                .iter()
                .map(|(pk, _, _)| pk.clone())
                .collect::<Vec<_>>();
            participants.push(sequencer.public_key()); // as long as external participants are in same position for all, it is safe

            // Create network
            let (network, mut oracle) = Network::new(
                context.with_label("network"),
                commonware_p2p::simulated::Config {
                    max_size: 1024 * 1024,
<<<<<<< HEAD
                    ignore_blocks: true,
=======
                    disconnect_on_block: true,
>>>>>>> 92870f39
                },
            );
            network.start();

            // Register all participants
            let mut registrations = register_participants(&mut oracle, &participants).await;
            let link = commonware_p2p::simulated::Link {
                latency: Duration::from_millis(10),
                jitter: Duration::from_millis(1),
                success_rate: 1.0,
            };
            link_participants(&mut oracle, &participants, Action::Link(link), None).await;

            // Setup engines
            let automatons = Arc::new(Mutex::new(
                BTreeMap::<PublicKey, mocks::Automaton<PublicKey>>::new(),
            ));
            let mut reporters =
                BTreeMap::<PublicKey, mocks::ReporterMailbox<PublicKey, V, Sha256Digest>>::new();
            let mut monitors = HashMap::new();
            let namespace = b"my testing namespace";

            // Spawn validator engines
            for (validator, scheme, share) in validators.iter() {
                let context = context.with_label(&validator.to_string());
                let monitor = mocks::Monitor::new(111);
                monitors.insert(validator.clone(), monitor.clone());
                let sequencers = mocks::Sequencers::<PublicKey>::new(vec![sequencer.public_key()]);
                let validators = mocks::Validators::<PublicKey, V>::new(
                    polynomial.clone(),
                    validator_pks.clone(),
                    Some(share.clone()),
                );

                let automaton = mocks::Automaton::<PublicKey>::new(|_| false);
                automatons
                    .lock()
                    .unwrap()
                    .insert(validator.clone(), automaton.clone());

                let (reporter, reporter_mailbox) =
                    mocks::Reporter::<PublicKey, V, Sha256Digest>::new(
                        namespace,
                        *poly::public::<V>(&polynomial),
                        Some(5),
                    );
                context.with_label("reporter").spawn(|_| reporter.run());
                reporters.insert(validator.clone(), reporter_mailbox);

                let engine = Engine::new(
                    context.with_label("engine"),
                    Config {
                        crypto: scheme.clone(),
                        relay: automaton.clone(),
                        automaton: automaton.clone(),
                        reporter: reporters.get(validator).unwrap().clone(),
                        monitor,
                        sequencers,
                        validators,
                        namespace: namespace.to_vec(),
                        epoch_bounds: (1, 1),
                        height_bound: 2,
                        rebroadcast_timeout: Duration::from_secs(5),
                        priority_acks: false,
                        priority_proposals: false,
                        journal_heights_per_section: 10,
                        journal_replay_buffer: NZUsize!(4096),
                        journal_write_buffer: NZUsize!(4096),
                        journal_name_prefix: format!("ordered-broadcast-seq/{validator}/"),
                        journal_compression: Some(3),
                        journal_buffer_pool: PoolRef::new(PAGE_SIZE, PAGE_CACHE_SIZE),
                    },
                );

                let ((a1, a2), (b1, b2)) = registrations.remove(validator).unwrap();
                engine.start((a1, a2), (b1, b2));
            }

            // Spawn sequencer engine
            {
                let context = context.with_label("sequencer");
                let automaton = mocks::Automaton::<PublicKey>::new(|_| false);
                automatons
                    .lock()
                    .unwrap()
                    .insert(sequencer.public_key(), automaton.clone());
                let (reporter, reporter_mailbox) =
                    mocks::Reporter::<PublicKey, V, Sha256Digest>::new(
                        namespace,
                        *poly::public::<V>(&polynomial),
                        Some(5),
                    );
                context.with_label("reporter").spawn(|_| reporter.run());
                reporters.insert(sequencer.public_key(), reporter_mailbox);
                let engine = Engine::new(
                    context.with_label("engine"),
                    Config {
                        crypto: sequencer.clone(),
                        relay: automaton.clone(),
                        automaton: automaton.clone(),
                        reporter: reporters.get(&sequencer.public_key()).unwrap().clone(),
                        monitor: mocks::Monitor::new(111),
                        sequencers: mocks::Sequencers::<PublicKey>::new(vec![
                            sequencer.public_key()
                        ]),
                        validators: mocks::Validators::<PublicKey, V>::new(
                            polynomial.clone(),
                            validator_pks,
                            None,
                        ),
                        namespace: namespace.to_vec(),
                        epoch_bounds: (1, 1),
                        height_bound: 2,
                        rebroadcast_timeout: Duration::from_secs(5),
                        priority_acks: false,
                        priority_proposals: false,
                        journal_heights_per_section: 10,
                        journal_replay_buffer: NZUsize!(4096),
                        journal_write_buffer: NZUsize!(4096),
                        journal_name_prefix: format!(
                            "ordered-broadcast-seq/{}/",
                            sequencer.public_key()
                        ),
                        journal_compression: Some(3),
                        journal_buffer_pool: PoolRef::new(PAGE_SIZE, PAGE_CACHE_SIZE),
                    },
                );

                let ((a1, a2), (b1, b2)) = registrations.remove(&sequencer.public_key()).unwrap();
                engine.start((a1, a2), (b1, b2));
            }

            // Await reporters
            await_reporters(
                context.with_label("reporter"),
                vec![sequencer.public_key()],
                &reporters,
                (100, 111, true),
            )
            .await;
        });
    }

    #[test_traced]
    fn test_external_sequencer() {
        external_sequencer::<MinPk>();
        external_sequencer::<MinSig>();
    }

    fn run_1k<V: Variant>() {
        let num_validators: u32 = 10;
        let quorum: u32 = 3;
        let cfg = deterministic::Config::new();
        let runner = deterministic::Runner::new(cfg);

        runner.start(|mut context| async move {
            let (polynomial, mut shares_vec) =
                ops::generate_shares::<_, V>(&mut context, None, num_validators, quorum);
            shares_vec.sort_by(|a, b| a.index.cmp(&b.index));

            let (oracle, validators, pks, mut registrations) = initialize_simulation(
                context.with_label("simulation"),
                num_validators,
                &mut shares_vec,
            )
            .await;
            let delayed_link = Link {
                latency: Duration::from_millis(80),
                jitter: Duration::from_millis(10),
                success_rate: 0.98,
            };
            let mut oracle_clone = oracle.clone();
            link_participants(&mut oracle_clone, &pks, Action::Update(delayed_link), None).await;

            let automatons = Arc::new(Mutex::new(
                BTreeMap::<PublicKey, mocks::Automaton<PublicKey>>::new(),
            ));
            let mut reporters =
                BTreeMap::<PublicKey, mocks::ReporterMailbox<PublicKey, V, Sha256Digest>>::new();
            let sequencers = &pks[0..pks.len() / 2];
            spawn_validator_engines::<V>(
                context.with_label("validator"),
                polynomial.clone(),
                sequencers,
                &pks,
                &validators,
                &mut registrations,
                &mut automatons.lock().unwrap(),
                &mut reporters,
                Duration::from_millis(150),
                |_| false,
                None,
            );

            await_reporters(
                context.with_label("reporter"),
                sequencers.to_vec(),
                &reporters,
                (1_000, 111, false),
            )
            .await;
        })
    }

    #[test_traced]
    #[ignore]
    fn test_1k() {
        run_1k::<MinPk>();
        run_1k::<MinSig>();
    }
}<|MERGE_RESOLUTION|>--- conflicted
+++ resolved
@@ -155,11 +155,7 @@
             context.with_label("network"),
             commonware_p2p::simulated::Config {
                 max_size: 1024 * 1024,
-<<<<<<< HEAD
-                ignore_blocks: true,
-=======
                 disconnect_on_block: true,
->>>>>>> 92870f39
             },
         );
         network.start();
@@ -393,11 +389,7 @@
                     context.with_label("network"),
                     commonware_p2p::simulated::Config {
                         max_size: 1024 * 1024,
-<<<<<<< HEAD
-                        ignore_blocks: true,
-=======
                         disconnect_on_block: true,
->>>>>>> 92870f39
                     },
                 );
                 network.start();
@@ -811,11 +803,7 @@
                 context.with_label("network"),
                 commonware_p2p::simulated::Config {
                     max_size: 1024 * 1024,
-<<<<<<< HEAD
-                    ignore_blocks: true,
-=======
                     disconnect_on_block: true,
->>>>>>> 92870f39
                 },
             );
             network.start();
