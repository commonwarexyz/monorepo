--- conflicted
+++ resolved
@@ -338,7 +338,6 @@
         let mut prev_ctx = None;
 
         while completed.lock().unwrap().len() != num_validators as usize {
-<<<<<<< HEAD
             let completed = completed.clone();
             let shares_vec = shares_vec.clone();
             let shutdowns = shutdowns.clone();
@@ -360,7 +359,7 @@
                 let validators: Vec<(PublicKey, Ed25519, Share)> = schemes
                     .iter()
                     .enumerate()
-                    .map(|(i, scheme)| (scheme.public_key(), scheme.clone(), shares_vec[i]))
+                    .map(|(i, scheme)| (scheme.public_key(), scheme.clone(), shares_vec[i].clone()))
                     .collect();
                 let pks = validators
                     .iter()
@@ -412,86 +411,6 @@
                                 if height >= 100 {
                                     completed_clone.lock().unwrap().insert(validator.clone());
                                     break;
-=======
-            runner.start({
-                let context = context.clone();
-                let completed = completed.clone();
-                let shares_vec = shares_vec.clone();
-                let shutdowns = shutdowns.clone();
-                let identity = identity.clone();
-                async move {
-                    let (network, mut oracle) = Network::new(
-                        context.with_label("network"),
-                        commonware_p2p::simulated::Config {
-                            max_size: 1024 * 1024,
-                        },
-                    );
-                    network.start();
-
-                    let mut schemes = (0..num_validators)
-                        .map(|i| Ed25519::from_seed(i as u64))
-                        .collect::<Vec<_>>();
-                    schemes.sort_by_key(|s| s.public_key());
-                    let validators: Vec<(PublicKey, Ed25519, Share)> = schemes
-                        .iter()
-                        .enumerate()
-                        .map(|(i, scheme)| {
-                            (scheme.public_key(), scheme.clone(), shares_vec[i].clone())
-                        })
-                        .collect();
-                    let pks = validators
-                        .iter()
-                        .map(|(pk, _, _)| pk.clone())
-                        .collect::<Vec<_>>();
-
-                    let mut registrations = register_validators(&mut oracle, &pks).await;
-                    let link = commonware_p2p::simulated::Link {
-                        latency: 10.0,
-                        jitter: 1.0,
-                        success_rate: 1.0,
-                    };
-                    link_validators(&mut oracle, &pks, Action::Link(link), None).await;
-
-                    let automatons = Arc::new(Mutex::new(BTreeMap::<
-                        PublicKey,
-                        mocks::Automaton<PublicKey>,
-                    >::new()));
-                    let mut reporters =
-                        BTreeMap::<PublicKey, mocks::ReporterMailbox<Ed25519, Sha256Digest>>::new();
-                    spawn_validator_engines(
-                        context.with_label("validator"),
-                        identity.clone(),
-                        &pks,
-                        &validators,
-                        &mut registrations,
-                        &mut automatons.lock().unwrap(),
-                        &mut reporters,
-                        Duration::from_secs(5),
-                        |_| false,
-                        None,
-                    );
-
-                    let reporter_pairs: Vec<(
-                        PublicKey,
-                        mocks::ReporterMailbox<Ed25519, Sha256Digest>,
-                    )> = reporters
-                        .iter()
-                        .map(|(v, m)| (v.clone(), m.clone()))
-                        .collect();
-                    for (validator, mut mailbox) in reporter_pairs {
-                        let completed_clone = completed.clone();
-                        context
-                            .with_label("reporter_unclean")
-                            .spawn(|context| async move {
-                                loop {
-                                    let (height, _) =
-                                        mailbox.get_tip(validator.clone()).await.unwrap_or((0, 0));
-                                    if height >= 100 {
-                                        completed_clone.lock().unwrap().insert(validator.clone());
-                                        break;
-                                    }
-                                    context.sleep(Duration::from_millis(100)).await;
->>>>>>> d62e3270
                                 }
                                 context.sleep(Duration::from_millis(100)).await;
                             }
