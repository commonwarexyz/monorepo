--- conflicted
+++ resolved
@@ -156,12 +156,11 @@
     /// rate limiting, retries, and peer selection for these requests.
     pub fn start(
         mut self,
-<<<<<<< HEAD
-        pending_network: (
-            impl Sender<PublicKey = S::PublicKey>,
-            impl Receiver<PublicKey = S::PublicKey>,
-        ),
-        recovered_network: (
+        vote_network: (
+            impl Sender<PublicKey = S::PublicKey>,
+            impl Receiver<PublicKey = S::PublicKey>,
+        ),
+        certificate_network: (
             impl Sender<PublicKey = S::PublicKey>,
             impl Receiver<PublicKey = S::PublicKey>,
         ),
@@ -169,11 +168,6 @@
             impl Sender<PublicKey = S::PublicKey>,
             impl Receiver<PublicKey = S::PublicKey>,
         ),
-=======
-        vote_network: (impl Sender<PublicKey = P>, impl Receiver<PublicKey = P>),
-        certificate_network: (impl Sender<PublicKey = P>, impl Receiver<PublicKey = P>),
-        resolver_network: (impl Sender<PublicKey = P>, impl Receiver<PublicKey = P>),
->>>>>>> 24a318a7
     ) -> Handle<()> {
         spawn_cell!(
             self.context,
@@ -184,12 +178,11 @@
 
     async fn run(
         self,
-<<<<<<< HEAD
-        pending_network: (
-            impl Sender<PublicKey = S::PublicKey>,
-            impl Receiver<PublicKey = S::PublicKey>,
-        ),
-        recovered_network: (
+        vote_network: (
+            impl Sender<PublicKey = S::PublicKey>,
+            impl Receiver<PublicKey = S::PublicKey>,
+        ),
+        certificate_network: (
             impl Sender<PublicKey = S::PublicKey>,
             impl Receiver<PublicKey = S::PublicKey>,
         ),
@@ -197,11 +190,6 @@
             impl Sender<PublicKey = S::PublicKey>,
             impl Receiver<PublicKey = S::PublicKey>,
         ),
-=======
-        vote_network: (impl Sender<PublicKey = P>, impl Receiver<PublicKey = P>),
-        certificate_network: (impl Sender<PublicKey = P>, impl Receiver<PublicKey = P>),
-        resolver_network: (impl Sender<PublicKey = P>, impl Receiver<PublicKey = P>),
->>>>>>> 24a318a7
     ) {
         // Start the batcher (receives votes via vote_network, certificates via certificate_network)
         // Batcher sends proposals/certificates to voter via voter_mailbox
