mod actor;
mod ingress;
mod state;

use crate::{
    simplex::signing_scheme::Scheme,
    types::{Epoch, ViewDelta},
};
pub use actor::Actor;
use commonware_p2p::Blocker;
use governor::Quota;
pub use ingress::Mailbox;
use std::time::Duration;

pub struct Config<S: Scheme, B: Blocker> {
    pub scheme: S,

    pub blocker: B,

    pub epoch: Epoch,
    pub namespace: Vec<u8>,
    pub mailbox_size: usize,
<<<<<<< HEAD
    pub activity_timeout: ViewDelta,
=======
    pub fetch_concurrent: usize,
>>>>>>> 19f19d32
    pub fetch_timeout: Duration,
    pub fetch_rate_per_peer: Quota,
}<|MERGE_RESOLUTION|>--- conflicted
+++ resolved
@@ -2,10 +2,7 @@
 mod ingress;
 mod state;
 
-use crate::{
-    simplex::signing_scheme::Scheme,
-    types::{Epoch, ViewDelta},
-};
+use crate::{simplex::signing_scheme::Scheme, types::Epoch};
 pub use actor::Actor;
 use commonware_p2p::Blocker;
 use governor::Quota;
@@ -20,11 +17,7 @@
     pub epoch: Epoch,
     pub namespace: Vec<u8>,
     pub mailbox_size: usize,
-<<<<<<< HEAD
-    pub activity_timeout: ViewDelta,
-=======
     pub fetch_concurrent: usize,
->>>>>>> 19f19d32
     pub fetch_timeout: Duration,
     pub fetch_rate_per_peer: Quota,
 }