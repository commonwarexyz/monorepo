use crate::{
    simplex::{
        signing_scheme::Scheme,
        types::{Nullification, Voter},
    },
    types::View,
    Viewable,
};
use commonware_cryptography::Digest;
use commonware_resolver::Resolver;
use commonware_utils::sequence::U64;
use std::collections::BTreeMap;
use tracing::debug;

/// Tracks all known certificates from the last
/// notarized or finalized view to the current view.
pub struct State<S: Scheme, D: Digest> {
    nullifications: BTreeMap<View, Nullification<S>>,
    current_view: View,
    floor: Option<Voter<S, D>>,

    fetch_concurrent: usize,
}

impl<S: Scheme, D: Digest> State<S, D> {
    /// Create a new instance of [State].
    pub fn new(fetch_concurrent: usize) -> Self {
        Self {
            nullifications: BTreeMap::new(),
<<<<<<< HEAD
            pending: BTreeSet::new(),
            current_view: View::zero(),
=======
            current_view: 0,
>>>>>>> b9740e83
            floor: None,
            fetch_concurrent,
        }
    }

    /// Handle a new message and update the [Resolver] accordingly.
    pub async fn handle(&mut self, message: Voter<S, D>, resolver: &mut impl Resolver<Key = U64>) {
        match message {
            Voter::Nullification(nullification) => {
                // Update current view
                let view = nullification.view();
                if view > self.current_view {
                    self.current_view = view;
                }

                // If greater than the floor, store
                if self.floor.as_ref().is_none_or(|floor| view > floor.view()) {
                    self.nullifications.insert(view, nullification);
                }

                // Remove from pending and cancel request
<<<<<<< HEAD
                self.pending.remove(&view);
                resolver.cancel(view.into()).await;
=======
                resolver.cancel(U64::new(view)).await;
>>>>>>> b9740e83
            }
            Voter::Notarization(notarization) => {
                // Update current view
                let view = notarization.view();
                if view > self.current_view {
                    self.current_view = view;
                }

                // Set last notarized
                if self.floor.as_ref().is_none_or(|floor| view > floor.view()) {
                    self.floor = Some(Voter::Notarization(notarization));
                }

                // Prune old nullifications
                self.prune(resolver).await;
            }
            Voter::Finalization(finalization) => {
                // Update current view
                let view = finalization.view();
                if view > self.current_view {
                    self.current_view = view;
                }

                // Set last finalized
                if self.floor.as_ref().is_none_or(|floor| {
                    (matches!(floor, Voter::Notarization(_)) && view == floor.view())
                        || view > floor.view()
                }) {
                    self.floor = Some(Voter::Finalization(finalization));
                }

                // Prune old nullifications
                self.prune(resolver).await;
            }
            _ => unreachable!("unexpected message type"),
        }

        // Request missing nullifications
        self.fetch(resolver).await;
    }

    /// Get the best certificate for a given view (or the floor
    /// if the view is below the floor).
    pub fn get(&self, view: View) -> Option<Voter<S, D>> {
        // If view is <= floor, return the floor
        if let Some(floor) = &self.floor {
            if view <= floor.view() {
                return Some(floor.clone());
            }
        }

        // Otherwise, return the nullification for the view
        self.nullifications
            .get(&view)
            .map(|nullification| Voter::Nullification(nullification.clone()))
    }

    /// Get the view of the floor.
    fn floor_view(&self) -> View {
        self.floor
            .as_ref()
            .map(|floor| floor.view())
            .unwrap_or(View::zero())
    }

    /// Inform the [Resolver] of any missing nullifications.
    async fn fetch(&mut self, resolver: &mut impl Resolver<Key = U64>) {
        // We must either receive a nullification or a notarization (at the view or higher),
        // so we don't need to worry about getting stuck. All requests will be resolved.
<<<<<<< HEAD
        let mut cursor = self.floor_view().next();
        while cursor < self.current_view && self.pending.len() < self.fetch_concurrent {
            // Request the nullification if it is not known and not already pending
            if !self.nullifications.contains_key(&cursor) && self.pending.insert(cursor) {
                resolver.fetch(cursor.into()).await;
                debug!(%cursor, "requested missing nullification");
=======
        let mut cursor = self.floor_view().saturating_add(1);
        let mut requests = Vec::new();
        while cursor < self.current_view && requests.len() < self.fetch_concurrent {
            // Request the nullification if it is not known and not already pending
            if !self.nullifications.contains_key(&cursor) {
                requests.push(U64::new(cursor));
                debug!(cursor, "requested missing nullification");
>>>>>>> b9740e83
            }

            // Increment cursor
            cursor = cursor.next();
        }
        resolver.fetch_all(requests).await;
    }

    /// Prune certificates (and requests for certificates) below the floor.
    async fn prune(&mut self, resolver: &mut impl Resolver<Key = U64>) {
        let min = self.floor_view();
        self.nullifications.retain(|view, _| *view > min);

        let min = U64::from(min);
        resolver.retain(move |key| key > &min).await;
    }
}

#[cfg(test)]
mod tests {
    use super::*;
    use crate::{
        simplex::{
            mocks::fixtures::{ed25519 as build_fixture, Fixture},
            signing_scheme::ed25519 as ed_scheme,
            types::{
                Finalization, Finalize, Notarization, Notarize, Nullification, Nullify, Proposal,
            },
        },
        types::{Epoch, Round, View},
    };
    use commonware_cryptography::sha256::Digest as Sha256Digest;
    use commonware_macros::test_async;
    use rand::{rngs::StdRng, SeedableRng};
    use std::{
        collections::BTreeSet,
        sync::{Arc, Mutex},
    };

    const NAMESPACE: &[u8] = b"resolver-state";
    const EPOCH: Epoch = Epoch::new(9);

    type TestScheme = ed_scheme::Scheme;

    #[derive(Clone, Default)]
    struct MockResolver {
        outstanding: Arc<Mutex<BTreeSet<U64>>>,
    }

    impl MockResolver {
        fn outstanding(&self) -> Vec<u64> {
            self.outstanding
                .lock()
                .unwrap()
                .iter()
                .map(|key| key.into())
                .collect()
        }
    }

    impl Resolver for MockResolver {
        type Key = U64;

        async fn fetch(&mut self, key: U64) {
            self.outstanding.lock().unwrap().insert(key);
        }

        async fn fetch_all(&mut self, keys: Vec<U64>) {
            for key in keys {
                self.outstanding.lock().unwrap().insert(key);
            }
        }

        async fn cancel(&mut self, key: U64) {
            self.outstanding.lock().unwrap().remove(&key);
        }

        async fn clear(&mut self) {
            self.outstanding.lock().unwrap().clear();
        }

        async fn retain(&mut self, predicate: impl Fn(&Self::Key) -> bool + Send + 'static) {
            self.outstanding
                .lock()
                .unwrap()
                .retain(|key| predicate(key));
        }
    }

    fn ed25519_fixture() -> (Vec<TestScheme>, TestScheme) {
        let mut rng = StdRng::seed_from_u64(42);
        let Fixture {
            schemes, verifier, ..
        } = build_fixture(&mut rng, 5);
        (schemes, verifier)
    }

    fn build_nullification(
        schemes: &[TestScheme],
        verifier: &TestScheme,
        view: View,
    ) -> Nullification<TestScheme> {
        let round = Round::new(EPOCH, view);
        let votes: Vec<_> = schemes
            .iter()
            .map(|scheme| Nullify::sign::<Sha256Digest>(scheme, NAMESPACE, round).unwrap())
            .collect();
        Nullification::from_nullifies(verifier, &votes).expect("nullification quorum")
    }

    fn build_notarization(
        schemes: &[TestScheme],
        verifier: &TestScheme,
        view: View,
    ) -> Notarization<TestScheme, Sha256Digest> {
        let proposal = Proposal::new(
            Round::new(EPOCH, view),
            view.previous().unwrap_or(View::zero()),
            Sha256Digest::from([view.get() as u8; 32]),
        );
        let votes: Vec<_> = schemes
            .iter()
            .map(|scheme| Notarize::sign(scheme, NAMESPACE, proposal.clone()).unwrap())
            .collect();
        Notarization::from_notarizes(verifier, &votes).expect("notarization quorum")
    }

    fn build_finalization(
        schemes: &[TestScheme],
        verifier: &TestScheme,
        view: View,
    ) -> Finalization<TestScheme, Sha256Digest> {
        let proposal = Proposal::new(
            Round::new(EPOCH, view),
            view.previous().unwrap_or(View::zero()),
            Sha256Digest::from([view.get() as u8; 32]),
        );
        let votes: Vec<_> = schemes
            .iter()
            .map(|scheme| Finalize::sign(scheme, NAMESPACE, proposal.clone()).unwrap())
            .collect();
        Finalization::from_finalizes(verifier, &votes).expect("finalization quorum")
    }

    #[test_async]
    async fn handle_nullification_requests_missing_views() {
        let (schemes, verifier) = ed25519_fixture();
        let mut state: State<TestScheme, Sha256Digest> = State::new(2);
        let mut resolver = MockResolver::default();

        let nullification_v4 = build_nullification(&schemes, &verifier, View::new(4));
        state
            .handle(
                Voter::Nullification(nullification_v4.clone()),
                &mut resolver,
            )
            .await;
<<<<<<< HEAD
        assert_eq!(state.current_view, View::new(4));
        assert!(state.pending.contains(&View::new(1)));
        assert!(state.pending.contains(&View::new(2)));
        assert_eq!(state.pending.len(), 2);
        assert!(
            matches!(state.get(View::new(4)), Some(Voter::Nullification(n)) if n == nullification_v4)
        );
=======
        assert_eq!(state.current_view, 4);
        assert!(matches!(state.get(4), Some(Voter::Nullification(n)) if n == nullification_v4));
>>>>>>> b9740e83
        assert_eq!(resolver.outstanding(), vec![1, 2]); // limited to concurrency

        let nullification_v2 = build_nullification(&schemes, &verifier, View::new(2));
        state
            .handle(
                Voter::Nullification(nullification_v2.clone()),
                &mut resolver,
            )
            .await;
<<<<<<< HEAD
        assert_eq!(state.current_view, View::new(4));
        assert!(state.pending.contains(&View::new(1)));
        assert!(state.pending.contains(&View::new(3)));
        assert_eq!(state.pending.len(), 2);
        assert!(
            matches!(state.get(View::new(2)), Some(Voter::Nullification(n)) if n == nullification_v2)
        );
=======
        assert_eq!(state.current_view, 4);
        assert!(matches!(state.get(2), Some(Voter::Nullification(n)) if n == nullification_v2));
>>>>>>> b9740e83
        assert_eq!(resolver.outstanding(), vec![1, 3]); // limited to concurrency

        let nullification_v1 = build_nullification(&schemes, &verifier, View::new(1));
        state
            .handle(
                Voter::Nullification(nullification_v1.clone()),
                &mut resolver,
            )
            .await;
<<<<<<< HEAD
        assert_eq!(state.current_view, View::new(4));
        assert!(state.pending.contains(&View::new(3)));
        assert_eq!(state.pending.len(), 1);
        assert!(
            matches!(state.get(View::new(1)), Some(Voter::Nullification(n)) if n == nullification_v1)
        );
=======
        assert_eq!(state.current_view, 4);
        assert!(matches!(state.get(1), Some(Voter::Nullification(n)) if n == nullification_v1));
>>>>>>> b9740e83
        assert_eq!(resolver.outstanding(), vec![3]);
    }

    #[test_async]
    async fn floor_prunes_outstanding_requests() {
        let (schemes, verifier) = ed25519_fixture();
        let mut state: State<TestScheme, Sha256Digest> = State::new(10);
        let mut resolver = MockResolver::default();

        for view in 4..=6 {
            let nullification = build_nullification(&schemes, &verifier, View::new(view));
            state
                .handle(Voter::Nullification(nullification), &mut resolver)
                .await;
        }
        assert_eq!(state.current_view, View::new(6));
        assert_eq!(resolver.outstanding(), vec![1, 2, 3]);

        let notarization = build_notarization(&schemes, &verifier, View::new(6));
        state
            .handle(Voter::Notarization(notarization.clone()), &mut resolver)
            .await;

        assert!(matches!(state.floor.as_ref(), Some(Voter::Notarization(n)) if n == &notarization));
        assert!(state.nullifications.is_empty());
        assert!(resolver.outstanding().is_empty());

        // Old finalization is ignored
        let finalization = build_finalization(&schemes, &verifier, View::new(4));
        state
            .handle(Voter::Finalization(finalization.clone()), &mut resolver)
            .await;
        assert!(matches!(state.floor.as_ref(), Some(Voter::Notarization(n)) if n == &notarization));

        // Finalization at same view overwrites notarization
        let finalization = build_finalization(&schemes, &verifier, View::new(6));
        state
            .handle(Voter::Finalization(finalization.clone()), &mut resolver)
            .await;
        assert!(matches!(state.floor.as_ref(), Some(Voter::Finalization(f)) if f == &finalization));
    }

    #[test_async]
    async fn produce_returns_floor_or_nullifications() {
        let (schemes, verifier) = ed25519_fixture();
        let mut state: State<TestScheme, Sha256Digest> = State::new(2);
        let mut resolver = MockResolver::default();

        // Finalization sets floor
        let finalization = build_finalization(&schemes, &verifier, View::new(3));
        state
            .handle(Voter::Finalization(finalization.clone()), &mut resolver)
            .await;
        assert!(
            matches!(state.get(View::new(1)), Some(Voter::Finalization(f)) if f == finalization)
        );
        assert!(
            matches!(state.get(View::new(3)), Some(Voter::Finalization(f)) if f == finalization)
        );

        // New nullification is kept
        let nullification_v4 = build_nullification(&schemes, &verifier, View::new(4));
        state
            .handle(
                Voter::Nullification(nullification_v4.clone()),
                &mut resolver,
            )
            .await;
        assert!(
            matches!(state.get(View::new(4)), Some(Voter::Nullification(n)) if n == nullification_v4)
        );
        assert!(
            matches!(state.get(View::new(2)), Some(Voter::Finalization(f)) if f == finalization)
        );

        // Old nullification is ignored
        let nullification_v1 = build_nullification(&schemes, &verifier, View::new(1));
        state
            .handle(
                Voter::Nullification(nullification_v1.clone()),
                &mut resolver,
            )
            .await;
        assert!(
            matches!(state.get(View::new(1)), Some(Voter::Finalization(f)) if f == finalization)
        );
        assert!(
            matches!(state.get(View::new(2)), Some(Voter::Finalization(f)) if f == finalization)
        );
        assert!(
            matches!(state.get(View::new(3)), Some(Voter::Finalization(f)) if f == finalization)
        );
        assert!(
            matches!(state.get(View::new(4)), Some(Voter::Nullification(n)) if n == nullification_v4)
        );
        assert!(resolver.outstanding().is_empty());
    }
}<|MERGE_RESOLUTION|>--- conflicted
+++ resolved
@@ -27,12 +27,7 @@
     pub fn new(fetch_concurrent: usize) -> Self {
         Self {
             nullifications: BTreeMap::new(),
-<<<<<<< HEAD
-            pending: BTreeSet::new(),
             current_view: View::zero(),
-=======
-            current_view: 0,
->>>>>>> b9740e83
             floor: None,
             fetch_concurrent,
         }
@@ -54,12 +49,7 @@
                 }
 
                 // Remove from pending and cancel request
-<<<<<<< HEAD
-                self.pending.remove(&view);
                 resolver.cancel(view.into()).await;
-=======
-                resolver.cancel(U64::new(view)).await;
->>>>>>> b9740e83
             }
             Voter::Notarization(notarization) => {
                 // Update current view
@@ -129,22 +119,13 @@
     async fn fetch(&mut self, resolver: &mut impl Resolver<Key = U64>) {
         // We must either receive a nullification or a notarization (at the view or higher),
         // so we don't need to worry about getting stuck. All requests will be resolved.
-<<<<<<< HEAD
         let mut cursor = self.floor_view().next();
-        while cursor < self.current_view && self.pending.len() < self.fetch_concurrent {
-            // Request the nullification if it is not known and not already pending
-            if !self.nullifications.contains_key(&cursor) && self.pending.insert(cursor) {
-                resolver.fetch(cursor.into()).await;
-                debug!(%cursor, "requested missing nullification");
-=======
-        let mut cursor = self.floor_view().saturating_add(1);
         let mut requests = Vec::new();
         while cursor < self.current_view && requests.len() < self.fetch_concurrent {
             // Request the nullification if it is not known and not already pending
             if !self.nullifications.contains_key(&cursor) {
-                requests.push(U64::new(cursor));
-                debug!(cursor, "requested missing nullification");
->>>>>>> b9740e83
+                requests.push(cursor.into());
+                debug!(%cursor, "requested missing nullification");
             }
 
             // Increment cursor
@@ -302,7 +283,6 @@
                 &mut resolver,
             )
             .await;
-<<<<<<< HEAD
         assert_eq!(state.current_view, View::new(4));
         assert!(state.pending.contains(&View::new(1)));
         assert!(state.pending.contains(&View::new(2)));
@@ -310,10 +290,6 @@
         assert!(
             matches!(state.get(View::new(4)), Some(Voter::Nullification(n)) if n == nullification_v4)
         );
-=======
-        assert_eq!(state.current_view, 4);
-        assert!(matches!(state.get(4), Some(Voter::Nullification(n)) if n == nullification_v4));
->>>>>>> b9740e83
         assert_eq!(resolver.outstanding(), vec![1, 2]); // limited to concurrency
 
         let nullification_v2 = build_nullification(&schemes, &verifier, View::new(2));
@@ -323,7 +299,6 @@
                 &mut resolver,
             )
             .await;
-<<<<<<< HEAD
         assert_eq!(state.current_view, View::new(4));
         assert!(state.pending.contains(&View::new(1)));
         assert!(state.pending.contains(&View::new(3)));
@@ -331,10 +306,6 @@
         assert!(
             matches!(state.get(View::new(2)), Some(Voter::Nullification(n)) if n == nullification_v2)
         );
-=======
-        assert_eq!(state.current_view, 4);
-        assert!(matches!(state.get(2), Some(Voter::Nullification(n)) if n == nullification_v2));
->>>>>>> b9740e83
         assert_eq!(resolver.outstanding(), vec![1, 3]); // limited to concurrency
 
         let nullification_v1 = build_nullification(&schemes, &verifier, View::new(1));
@@ -344,17 +315,12 @@
                 &mut resolver,
             )
             .await;
-<<<<<<< HEAD
         assert_eq!(state.current_view, View::new(4));
         assert!(state.pending.contains(&View::new(3)));
         assert_eq!(state.pending.len(), 1);
         assert!(
             matches!(state.get(View::new(1)), Some(Voter::Nullification(n)) if n == nullification_v1)
         );
-=======
-        assert_eq!(state.current_view, 4);
-        assert!(matches!(state.get(1), Some(Voter::Nullification(n)) if n == nullification_v1));
->>>>>>> b9740e83
         assert_eq!(resolver.outstanding(), vec![3]);
     }
 
