--- conflicted
+++ resolved
@@ -1,13 +1,6 @@
 use crate::{
-<<<<<<< HEAD
     signing_scheme::Scheme,
-    simplex::types::{Nullification, Voter},
-=======
-    simplex::{
-        signing_scheme::Scheme,
-        types::{Certificate, Nullification},
-    },
->>>>>>> 24a318a7
+    simplex::types::{Certificate, Nullification},
     types::View,
     Viewable,
 };
