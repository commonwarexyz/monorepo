--- conflicted
+++ resolved
@@ -4,27 +4,17 @@
 };
 use crate::{
     simplex::{
-<<<<<<< HEAD
-        actors::voter,
+        actors::{resolver::state::State, voter},
         signing_scheme::SimplexScheme,
-        types::{Backfiller, Notarization, Nullification, Request, Response, Voter},
-=======
-        actors::{resolver::state::State, voter},
-        signing_scheme::Scheme,
-        types::{OrderedExt, Voter},
->>>>>>> 641d61e3
+        types::Voter,
     },
     types::{Epoch, View},
     utils::OrderedExt,
     Epochable, Viewable,
 };
-<<<<<<< HEAD
-use commonware_cryptography::Digest;
-=======
 use bytes::Bytes;
 use commonware_codec::{Decode, Encode};
-use commonware_cryptography::{Digest, PublicKey};
->>>>>>> 641d61e3
+use commonware_cryptography::Digest;
 use commonware_macros::select;
 use commonware_p2p::{
     utils::{requester, StaticManager},
@@ -54,15 +44,9 @@
     namespace: Vec<u8>,
     mailbox_size: usize,
     fetch_timeout: Duration,
-<<<<<<< HEAD
-    max_fetch_count: usize,
-    fetch_concurrent: usize,
-    requester: requester::Requester<E, S::PublicKey>,
-=======
     fetch_rate_per_peer: Quota,
 
     state: State<S, D>,
->>>>>>> 641d61e3
 
     mailbox_receiver: mpsc::Receiver<Voter<S, D>>,
 }
@@ -96,104 +80,6 @@
         )
     }
 
-<<<<<<< HEAD
-    /// Concurrent indicates whether we should send a new request (only if we see a request for the first time)
-    async fn send<Sr: Sender<PublicKey = S::PublicKey>>(
-        &mut self,
-        shuffle: bool,
-        sender: &mut WrappedSender<Sr, Backfiller<S, D>>,
-    ) {
-        // Clear retry
-        self.retry = None;
-
-        // We try to send as many requests as possible at the same time for unfulfilled notarizations and nullifications.
-        loop {
-            // If we have too many requests outstanding, return
-            if self.requester.len() >= self.fetch_concurrent {
-                return;
-            }
-
-            // Randomly sample entries to request
-            let entries =
-                self.required
-                    .sample(&self.inflight, &mut self.context, self.max_fetch_count);
-            if entries.is_empty() {
-                return;
-            }
-
-            // Select entries up to configured limits
-            let mut notarizations = Vec::new();
-            let mut nullifications = Vec::new();
-            let mut inflight = Vec::new();
-            for entry in entries {
-                inflight.push(entry.clone());
-                match entry.task {
-                    Task::Notarization => notarizations.push(entry.view),
-                    Task::Nullification => nullifications.push(entry.view),
-                }
-                if notarizations.len() + nullifications.len() >= self.max_fetch_count {
-                    break;
-                }
-            }
-
-            // If nothing to do, return
-            if notarizations.is_empty() && nullifications.is_empty() {
-                return;
-            }
-
-            // Select next recipient
-            let mut msg = Request::new(0, notarizations.clone(), nullifications.clone());
-            loop {
-                // Get next best
-                let Some((recipient, request)) = self.requester.request(shuffle) else {
-                    // If we have outstanding items but there are no recipients available, set
-                    // a deadline to retry and return.
-                    //
-                    // We return instead of waiting to continue serving requests and in case we
-                    // learn of new notarizations or nullifications in the meantime.
-                    warn!("failed to send request to any validator");
-                    let deadline = self
-                        .context
-                        .current()
-                        .checked_add(self.fetch_timeout)
-                        .expect("time overflowed");
-                    self.retry = Some(deadline);
-                    return;
-                };
-
-                // Create new message
-                msg.id = request;
-                let encoded = Backfiller::<S, D>::Request(msg.clone());
-
-                // Try to send
-                if sender
-                    .send(Recipients::One(recipient.clone()), encoded, false)
-                    .await
-                    .unwrap()
-                    .is_empty()
-                {
-                    // Try again (treating past request as timeout)
-                    let request = self.requester.cancel(request).unwrap();
-                    self.requester.timeout(request);
-                    debug!(peer = ?recipient, "failed to send request");
-                    continue;
-                }
-
-                // Exit if sent
-                self.inflight.add(request, inflight);
-                debug!(
-                    peer = ?recipient,
-                    ?notarizations,
-                    ?nullifications,
-                    "sent request"
-                );
-                break;
-            }
-        }
-    }
-
-=======
->>>>>>> 641d61e3
     pub fn start(
         mut self,
         voter: voter::Mailbox<S, D>,
