use super::{
    ingress::{Handler, Mailbox, Message},
    Config,
};
use crate::{
    simplex::{
        actors::{resolver::state::State, voter},
<<<<<<< HEAD
        signing_scheme::SimplexScheme,
=======
        signing_scheme::Scheme,
>>>>>>> 7183c5e6
        types::Voter,
    },
    types::{Epoch, View},
    utils::OrderedExt,
    Epochable, Viewable,
};
use bytes::Bytes;
use commonware_codec::{Decode, Encode};
<<<<<<< HEAD
use commonware_cryptography::Digest;
use commonware_macros::select;
=======
use commonware_cryptography::{Digest, PublicKey};
use commonware_macros::select_loop;
>>>>>>> 7183c5e6
use commonware_p2p::{
    utils::{requester, StaticManager},
    Blocker, Receiver, Sender,
};
use commonware_resolver::p2p;
use commonware_runtime::{spawn_cell, Clock, ContextCell, Handle, Metrics, Spawner};
use commonware_utils::{sequence::U64, set::OrderedQuorum};
use futures::{channel::mpsc, StreamExt};
use governor::{clock::Clock as GClock, Quota};
use rand::{CryptoRng, Rng};
use std::time::Duration;
use tracing::debug;

/// Requests are made concurrently to multiple peers.
pub struct Actor<
    E: Clock + GClock + Rng + CryptoRng + Metrics + Spawner,
    S: SimplexScheme<D>,
    B: Blocker<PublicKey = S::PublicKey>,
    D: Digest,
> {
    context: ContextCell<E>,
    scheme: S,
    blocker: Option<B>,

    epoch: Epoch,
    namespace: Vec<u8>,
    mailbox_size: usize,
    fetch_timeout: Duration,
    fetch_rate_per_peer: Quota,

    state: State<S, D>,

    mailbox_receiver: mpsc::Receiver<Voter<S, D>>,
}

impl<
        E: Clock + GClock + Rng + CryptoRng + Metrics + Spawner,
        S: SimplexScheme<D>,
        B: Blocker<PublicKey = S::PublicKey>,
        D: Digest,
    > Actor<E, S, B, D>
{
    pub fn new(context: E, cfg: Config<S, B>) -> (Self, Mailbox<S, D>) {
        let (sender, receiver) = mpsc::channel(cfg.mailbox_size);
        (
            Self {
                context: ContextCell::new(context),
                scheme: cfg.scheme,
                blocker: Some(cfg.blocker),

                epoch: cfg.epoch,
                namespace: cfg.namespace,
                mailbox_size: cfg.mailbox_size,
                fetch_timeout: cfg.fetch_timeout,
                fetch_rate_per_peer: cfg.fetch_rate_per_peer,

                state: State::new(cfg.fetch_concurrent),

                mailbox_receiver: receiver,
            },
            Mailbox::new(sender),
        )
    }

    pub fn start(
        mut self,
        voter: voter::Mailbox<S, D>,
        sender: impl Sender<PublicKey = S::PublicKey>,
        receiver: impl Receiver<PublicKey = S::PublicKey>,
    ) -> Handle<()> {
        spawn_cell!(self.context, self.run(voter, sender, receiver).await)
    }

    async fn run(
        mut self,
        mut voter: voter::Mailbox<S, D>,
        sender: impl Sender<PublicKey = S::PublicKey>,
        receiver: impl Receiver<PublicKey = S::PublicKey>,
    ) {
        let participants = self.scheme.participants().clone();
        let me = self
            .scheme
            .me()
            .and_then(|index| participants.key(index))
            .cloned();

        let (handler_tx, mut handler_rx) = mpsc::channel(self.mailbox_size);
        let handler = Handler::new(handler_tx);

        let (resolver_engine, mut resolver) = p2p::Engine::new(
            self.context.with_label("resolver"),
            p2p::Config {
                manager: StaticManager::new(self.epoch.get(), participants),
                blocker: self.blocker.take().expect("blocker must be set"),
                consumer: handler.clone(),
                producer: handler,
                mailbox_size: self.mailbox_size,
                requester_config: requester::Config {
                    me,
                    rate_limit: self.fetch_rate_per_peer,
                    initial: self.fetch_timeout / 2,
                    timeout: self.fetch_timeout,
                },
                fetch_retry_timeout: self.fetch_timeout,
                priority_requests: true,
                priority_responses: false,
            },
        );
        let mut resolver_task = resolver_engine.start((sender, receiver));

        select_loop! {
            _ = &mut resolver_task => {
                break;
            },
            mailbox = self.mailbox_receiver.next() => {
                let Some(message) = mailbox else {
                    break;
                };
                self.state.handle(message, &mut resolver).await;
            },
            handler = handler_rx.next() => {
                let Some(message) = handler else {
                    break;
                };
                self.handle_resolver(message, &mut voter, &mut resolver).await;
            },
        }
    }

    /// Validates an incoming message, returning the parsed message if valid.
    fn validate(&mut self, view: View, data: Bytes) -> Option<Voter<S, D>> {
        // Decode message
        let incoming =
            Voter::<S, D>::decode_cfg(data, &self.scheme.certificate_codec_config()).ok()?;

        // Validate message
        match incoming {
            Voter::Notarization(notarization) => {
                if notarization.view() < view {
                    debug!(%view, received = %notarization.view(), "notarization below view");
                    return None;
                }
                if notarization.epoch() != self.epoch {
                    debug!(
                        epoch = %notarization.epoch(),
                        expected = %self.epoch,
                        "rejecting notarization from different epoch"
                    );
                    return None;
                }
                if !notarization.verify(&mut self.context, &self.scheme, &self.namespace) {
                    debug!(%view, "notarization failed verification");
                    return None;
                }
                debug!(%view, received = %notarization.view(), "received notarization for request");
                Some(Voter::Notarization(notarization))
            }
            Voter::Finalization(finalization) => {
                if finalization.view() < view {
                    debug!(%view, received = %finalization.view(), "finalization below view");
                    return None;
                }
                if finalization.epoch() != self.epoch {
                    debug!(
                        epoch = %finalization.epoch(),
                        expected = %self.epoch,
                        "rejecting finalization from different epoch"
                    );
                    return None;
                }
                if !finalization.verify(&mut self.context, &self.scheme, &self.namespace) {
                    debug!(%view, "finalization failed verification");
                    return None;
                }
                debug!(%view, received = %finalization.view(), "received finalization for request");
                Some(Voter::Finalization(finalization))
            }
            Voter::Nullification(nullification) => {
                if nullification.view() != view {
                    debug!(%view, received = %nullification.view(), "nullification view mismatch");
                    return None;
                }
                if nullification.epoch() != self.epoch {
                    debug!(
                        epoch = %nullification.epoch(),
                        expected = %self.epoch,
                        "rejecting nullification from different epoch"
                    );
                    return None;
                }
                if !nullification.verify::<_, D>(&mut self.context, &self.scheme, &self.namespace) {
                    debug!(%view, "nullification failed verification");
                    return None;
                }
                debug!(%view, received = %nullification.view(), "received nullification for request");
                Some(Voter::Nullification(nullification))
            }
            msg => {
                debug!(?msg, "rejecting unexpected message type");
                None
            }
        }
    }

    /// Handles a message from the [p2p::Engine].
    async fn handle_resolver(
        &mut self,
        message: Message,
        voter: &mut voter::Mailbox<S, D>,
        resolver: &mut p2p::Mailbox<U64>,
    ) {
        match message {
            Message::Deliver {
                view,
                data,
                response,
            } => {
                // Validate incoming message
                let Some(parsed) = self.validate(view, data) else {
                    // Resolver will block any peers that send invalid responses, so
                    // we don't need to do again here
                    let _ = response.send(false);
                    return;
                };
                let _ = response.send(true);

                // Notify voter as soon as possible
                voter.verified(parsed.clone()).await;

                // Process message
                self.state.handle(parsed, resolver).await;
            }
            Message::Produce { view, response } => {
                // Produce message for view
                let Some(voter) = self.state.get(view) else {
                    // If we drop the response channel, the resolver will automatically
                    // send an error response to the caller (so they don't need to wait
                    // the full timeout)
                    return;
                };
                let _ = response.send(voter.encode().into());
            }
        }
    }
}<|MERGE_RESOLUTION|>--- conflicted
+++ resolved
@@ -5,26 +5,16 @@
 use crate::{
     simplex::{
         actors::{resolver::state::State, voter},
-<<<<<<< HEAD
         signing_scheme::SimplexScheme,
-=======
-        signing_scheme::Scheme,
->>>>>>> 7183c5e6
         types::Voter,
     },
     types::{Epoch, View},
-    utils::OrderedExt,
     Epochable, Viewable,
 };
 use bytes::Bytes;
 use commonware_codec::{Decode, Encode};
-<<<<<<< HEAD
 use commonware_cryptography::Digest;
-use commonware_macros::select;
-=======
-use commonware_cryptography::{Digest, PublicKey};
 use commonware_macros::select_loop;
->>>>>>> 7183c5e6
 use commonware_p2p::{
     utils::{requester, StaticManager},
     Blocker, Receiver, Sender,
