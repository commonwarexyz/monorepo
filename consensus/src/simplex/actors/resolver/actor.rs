use super::{
    ingress::{Handler, Mailbox, Message},
    Config,
};
use crate::{
    simplex::{
        actors::{resolver::state::State, voter},
<<<<<<< HEAD
        signing_scheme::SimplexScheme,
        types::Voter,
=======
        signing_scheme::Scheme,
        types::Certificate,
>>>>>>> 24a318a7
    },
    types::{Epoch, View},
    Epochable, Viewable,
};
use bytes::Bytes;
use commonware_codec::{Decode, Encode};
use commonware_cryptography::Digest;
use commonware_macros::select_loop;
use commonware_p2p::{
    utils::{requester, StaticManager},
    Blocker, Receiver, Sender,
};
use commonware_resolver::p2p;
use commonware_runtime::{spawn_cell, Clock, ContextCell, Handle, Metrics, Spawner};
use commonware_utils::{ordered::Quorum, sequence::U64};
use futures::{channel::mpsc, StreamExt};
use governor::{clock::Clock as GClock, Quota};
use rand::{CryptoRng, Rng};
use std::time::Duration;
use tracing::debug;

/// Requests are made concurrently to multiple peers.
pub struct Actor<
    E: Clock + GClock + Rng + CryptoRng + Metrics + Spawner,
    S: SimplexScheme<D>,
    B: Blocker<PublicKey = S::PublicKey>,
    D: Digest,
> {
    context: ContextCell<E>,
    scheme: S,
    blocker: Option<B>,

    epoch: Epoch,
    namespace: Vec<u8>,
    mailbox_size: usize,
    fetch_timeout: Duration,
    fetch_rate_per_peer: Quota,

    state: State<S, D>,

    mailbox_receiver: mpsc::Receiver<Certificate<S, D>>,
}

impl<
        E: Clock + GClock + Rng + CryptoRng + Metrics + Spawner,
        S: SimplexScheme<D>,
        B: Blocker<PublicKey = S::PublicKey>,
        D: Digest,
    > Actor<E, S, B, D>
{
    pub fn new(context: E, cfg: Config<S, B>) -> (Self, Mailbox<S, D>) {
        let (sender, receiver) = mpsc::channel(cfg.mailbox_size);
        (
            Self {
                context: ContextCell::new(context),
                scheme: cfg.scheme,
                blocker: Some(cfg.blocker),

                epoch: cfg.epoch,
                namespace: cfg.namespace,
                mailbox_size: cfg.mailbox_size,
                fetch_timeout: cfg.fetch_timeout,
                fetch_rate_per_peer: cfg.fetch_rate_per_peer,

                state: State::new(cfg.fetch_concurrent),

                mailbox_receiver: receiver,
            },
            Mailbox::new(sender),
        )
    }

    pub fn start(
        mut self,
        voter: voter::Mailbox<S, D>,
        sender: impl Sender<PublicKey = S::PublicKey>,
        receiver: impl Receiver<PublicKey = S::PublicKey>,
    ) -> Handle<()> {
        spawn_cell!(self.context, self.run(voter, sender, receiver).await)
    }

    async fn run(
        mut self,
        mut voter: voter::Mailbox<S, D>,
        sender: impl Sender<PublicKey = S::PublicKey>,
        receiver: impl Receiver<PublicKey = S::PublicKey>,
    ) {
        let participants = self.scheme.participants().clone();
        let me = self
            .scheme
            .me()
            .and_then(|index| participants.key(index))
            .cloned();

        let (handler_tx, mut handler_rx) = mpsc::channel(self.mailbox_size);
        let handler = Handler::new(handler_tx);

        let (resolver_engine, mut resolver) = p2p::Engine::new(
            self.context.with_label("resolver"),
            p2p::Config {
                manager: StaticManager::new(self.epoch.get(), participants),
                blocker: self.blocker.take().expect("blocker must be set"),
                consumer: handler.clone(),
                producer: handler,
                mailbox_size: self.mailbox_size,
                requester_config: requester::Config {
                    me,
                    rate_limit: self.fetch_rate_per_peer,
                    initial: self.fetch_timeout / 2,
                    timeout: self.fetch_timeout,
                },
                fetch_retry_timeout: self.fetch_timeout,
                priority_requests: true,
                priority_responses: false,
            },
        );
        let mut resolver_task = resolver_engine.start((sender, receiver));

        select_loop! {
            self.context,
            on_stopped => {
                debug!("context shutdown, stopping resolver");
            },
            _ = &mut resolver_task => {
                break;
            },
            mailbox = self.mailbox_receiver.next() => {
                let Some(message) = mailbox else {
                    break;
                };
                self.state.handle(message, &mut resolver).await;
            },
            handler = handler_rx.next() => {
                let Some(message) = handler else {
                    break;
                };
                self.handle_resolver(message, &mut voter, &mut resolver).await;
            },
        }
    }

    /// Validates an incoming message, returning the parsed message if valid.
    fn validate(&mut self, view: View, data: Bytes) -> Option<Certificate<S, D>> {
        // Decode message
        let incoming =
            Certificate::<S, D>::decode_cfg(data, &self.scheme.certificate_codec_config()).ok()?;

        // Validate message
        match incoming {
            Certificate::Notarization(notarization) => {
                if notarization.view() < view {
                    debug!(%view, received = %notarization.view(), "notarization below view");
                    return None;
                }
                if notarization.epoch() != self.epoch {
                    debug!(
                        epoch = %notarization.epoch(),
                        expected = %self.epoch,
                        "rejecting notarization from different epoch"
                    );
                    return None;
                }
                if !notarization.verify(&mut self.context, &self.scheme, &self.namespace) {
                    debug!(%view, "notarization failed verification");
                    return None;
                }
                debug!(%view, received = %notarization.view(), "received notarization for request");
                Some(Certificate::Notarization(notarization))
            }
            Certificate::Finalization(finalization) => {
                if finalization.view() < view {
                    debug!(%view, received = %finalization.view(), "finalization below view");
                    return None;
                }
                if finalization.epoch() != self.epoch {
                    debug!(
                        epoch = %finalization.epoch(),
                        expected = %self.epoch,
                        "rejecting finalization from different epoch"
                    );
                    return None;
                }
                if !finalization.verify(&mut self.context, &self.scheme, &self.namespace) {
                    debug!(%view, "finalization failed verification");
                    return None;
                }
                debug!(%view, received = %finalization.view(), "received finalization for request");
                Some(Certificate::Finalization(finalization))
            }
            Certificate::Nullification(nullification) => {
                if nullification.view() != view {
                    debug!(%view, received = %nullification.view(), "nullification view mismatch");
                    return None;
                }
                if nullification.epoch() != self.epoch {
                    debug!(
                        epoch = %nullification.epoch(),
                        expected = %self.epoch,
                        "rejecting nullification from different epoch"
                    );
                    return None;
                }
                if !nullification.verify::<_, D>(&mut self.context, &self.scheme, &self.namespace) {
                    debug!(%view, "nullification failed verification");
                    return None;
                }
                debug!(%view, received = %nullification.view(), "received nullification for request");
                Some(Certificate::Nullification(nullification))
            }
        }
    }

    /// Handles a message from the [p2p::Engine].
    async fn handle_resolver(
        &mut self,
        message: Message,
        voter: &mut voter::Mailbox<S, D>,
        resolver: &mut p2p::Mailbox<U64, P>,
    ) {
        match message {
            Message::Deliver {
                view,
                data,
                response,
            } => {
                // Validate incoming message
                let Some(parsed) = self.validate(view, data) else {
                    // Resolver will block any peers that send invalid responses, so
                    // we don't need to do again here
                    let _ = response.send(false);
                    return;
                };
                let _ = response.send(true);

                // Notify voter as soon as possible
                voter.resolved(parsed.clone()).await;

                // Process message
                self.state.handle(parsed, resolver).await;
            }
            Message::Produce { view, response } => {
                // Produce message for view
                let Some(voter) = self.state.get(view) else {
                    // If we drop the response channel, the resolver will automatically
                    // send an error response to the caller (so they don't need to wait
                    // the full timeout)
                    return;
                };
                let _ = response.send(voter.encode().into());
            }
        }
    }
}<|MERGE_RESOLUTION|>--- conflicted
+++ resolved
@@ -5,13 +5,8 @@
 use crate::{
     simplex::{
         actors::{resolver::state::State, voter},
-<<<<<<< HEAD
         signing_scheme::SimplexScheme,
-        types::Voter,
-=======
-        signing_scheme::Scheme,
         types::Certificate,
->>>>>>> 24a318a7
     },
     types::{Epoch, View},
     Epochable, Viewable,
@@ -229,7 +224,7 @@
         &mut self,
         message: Message,
         voter: &mut voter::Mailbox<S, D>,
-        resolver: &mut p2p::Mailbox<U64, P>,
+        resolver: &mut p2p::Mailbox<U64, S::PublicKey>,
     ) {
         match message {
             Message::Deliver {
