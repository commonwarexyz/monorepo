--- conflicted
+++ resolved
@@ -167,9 +167,6 @@
                     );
                     return None;
                 }
-<<<<<<< HEAD
-                if !notarization.verify(&mut self.context, &self.scheme) {
-=======
                 if self.state.is_failed(notarization_view) {
                     debug!(
                         %notarization_view,
@@ -177,8 +174,7 @@
                     );
                     return None;
                 }
-                if !notarization.verify(&mut self.context, &self.scheme, &self.namespace) {
->>>>>>> 008e58e1
+                if !notarization.verify(&mut self.context, &self.scheme) {
                     debug!(%view, "notarization failed verification");
                     return None;
                 }
