use super::round::Round;
use crate::{
    simplex::{
        interesting, min_active,
        signing_scheme::Scheme,
        types::{
            Context, Finalization, Finalize, Notarization, Notarize, Nullification, Nullify,
            OrderedExt, Proposal, Voter,
        },
    },
    types::{Epoch, Round as Rnd, View},
    Viewable,
};
use commonware_cryptography::Digest;
use commonware_runtime::{
    telemetry::metrics::{
        histogram::{self, Buckets},
        status::GaugeExt,
    },
    Clock, Metrics,
};
use prometheus_client::metrics::{counter::Counter, gauge::Gauge, histogram::Histogram};
use rand::{CryptoRng, Rng};
use std::{
    collections::BTreeMap,
    mem::replace,
    sync::{atomic::AtomicI64, Arc},
    time::{Duration, SystemTime},
};
use tracing::{debug, warn};

/// The view number of the genesis block.
const GENESIS_VIEW: View = 0;

/// Action to take after processing a message.
pub enum Action {
    /// Skip processing the message.
    Skip,
    /// Block the peer from sending any more messages.
    Block,
    /// Process the message.
    Process,
}

/// Configuration for initializing [`State`].
pub struct Config<S: Scheme> {
    pub scheme: S,
    pub namespace: Vec<u8>,
    pub epoch: Epoch,
    pub activity_timeout: View,
    pub leader_timeout: Duration,
    pub notarization_timeout: Duration,
    pub nullify_retry: Duration,
}

/// Per-[Epoch] state machine.
///
/// # Vote Tracking Semantics
///
/// Votes that conflict with the first leader proposal we observe for a view are discarded once an
/// equivocation is detected. This relies on the [crate::simplex::actors::batcher] to enforce that honest replicas only emit
/// notarize/finalize votes for a single leader payload per view. After we clear the trackers, any
/// additional conflicting votes are ignored because they can never form a quorum under the batcher
/// invariants, so retaining them would just waste memory.
pub struct State<E: Clock + Rng + CryptoRng + Metrics, S: Scheme, D: Digest> {
    context: E,
    scheme: S,
    namespace: Vec<u8>,
    epoch: Epoch,
    activity_timeout: View,
    leader_timeout: Duration,
    notarization_timeout: Duration,
    nullify_retry: Duration,
    view: View,
    last_finalized: View,
    genesis: Option<D>,
    views: BTreeMap<View, Round<S, D>>,

    current_view: Gauge,
    tracked_views: Gauge,
    skipped_views: Counter,
    recover_latency: histogram::Timed<E>,
}

impl<E: Clock + Rng + CryptoRng + Metrics, S: Scheme, D: Digest> State<E, S, D> {
    pub fn new(context: E, cfg: Config<S>) -> Self {
        let current_view = Gauge::<i64, AtomicI64>::default();
        let tracked_views = Gauge::<i64, AtomicI64>::default();
        let skipped_views = Counter::default();
        let recover_latency = Histogram::new(Buckets::CRYPTOGRAPHY.into_iter());
        context.register("current_view", "current view", current_view.clone());
        context.register("tracked_views", "tracked views", tracked_views.clone());
        context.register("skipped_views", "skipped views", skipped_views.clone());
        context.register(
            "recover_latency",
            "certificate recover latency",
            recover_latency.clone(),
        );
        let clock = Arc::new(context.clone());
        Self {
            context,
            scheme: cfg.scheme,
            namespace: cfg.namespace,
            epoch: cfg.epoch,
            activity_timeout: cfg.activity_timeout,
            leader_timeout: cfg.leader_timeout,
            notarization_timeout: cfg.notarization_timeout,
            nullify_retry: cfg.nullify_retry,
            view: GENESIS_VIEW,
            last_finalized: GENESIS_VIEW,
            genesis: None,
            views: BTreeMap::new(),
            current_view,
            tracked_views,
            skipped_views,
            recover_latency: histogram::Timed::new(recover_latency, clock),
        }
    }

    /// Seeds the state machine with the genesis payload and advances into view 1.
    pub fn set_genesis(&mut self, genesis: D) {
        self.genesis = Some(genesis);
        self.enter_view(1, None);
    }

    /// Returns the epoch managed by this state machine.
    pub fn epoch(&self) -> Epoch {
        self.epoch
    }

    /// Returns the view currently being driven.
    pub fn current_view(&self) -> View {
        self.view
    }

    /// Returns the highest finalized view we have observed.
    pub fn last_finalized(&self) -> View {
        self.last_finalized
    }

    /// Returns the lowest view that must remain in memory to satisfy the activity timeout.
    pub fn min_active(&self) -> View {
        min_active(self.activity_timeout, self.last_finalized)
    }

    /// Returns whether `pending` is still relevant for progress, optionally allowing future views.
    pub fn is_interesting(&self, pending: View, allow_future: bool) -> bool {
        interesting(
            self.activity_timeout,
            self.last_finalized,
            self.view,
            pending,
            allow_future,
        )
    }

    /// Returns true when the local signer is the participant with index `idx`.
    pub fn is_me(&self, idx: u32) -> bool {
        self.scheme.me().is_some_and(|me| me == idx)
    }

    /// Advances the view and updates the leader.
    fn enter_view(&mut self, view: View, seed: Option<S::Seed>) -> bool {
        if view <= self.view {
            return false;
        }
        let now = self.context.current();
        let leader_deadline = now + self.leader_timeout;
        let advance_deadline = now + self.notarization_timeout;
        let round = self.create_round(view);
        round.set_deadlines(leader_deadline, advance_deadline);
        round.set_leader(seed); // may not be set until we actually enter
        self.view = view;

        // Update metrics
        let _ = self.current_view.try_set(view);
        true
    }

    /// Ensures a round exists for the given view.
    fn create_round(&mut self, view: View) -> &mut Round<S, D> {
        self.views.entry(view).or_insert_with(|| {
            Round::new(
                self.scheme.clone(),
                Rnd::new(self.epoch, view),
                self.context.current(),
            )
        })
    }

    /// Returns the deadline for the next timeout (leader, notarization, or retry).
    pub fn next_timeout_deadline(&mut self) -> SystemTime {
        let now = self.context.current();
        let nullify_retry = self.nullify_retry;
        let round = self.create_round(self.view);
        round.next_timeout_deadline(now, nullify_retry)
    }

    /// Handle a timeout event for the current view.
    /// Returns the nullify vote and optionally an entry certificate for the previous view
    /// (if this is a retry timeout and we can construct one).
    pub fn handle_timeout(&mut self) -> (bool, Option<Nullify<S>>, Option<Voter<S, D>>) {
        let view = self.view;
        let retry = self.create_round(view).handle_timeout();
        let nullify = Nullify::sign::<D>(&self.scheme, &self.namespace, Rnd::new(self.epoch, view));

        // If was retry, we need to get entry certificates for the previous view
        if !retry || view <= GENESIS_VIEW + 1 {
            return (retry, nullify, None);
        }
        let entry_view = view - 1;

        // Try to construct entry certificates for the previous view
        // Prefer the strongest proof available so lagging replicas can re-enter quickly.
        if let Some(finalization) = self.finalization(entry_view).cloned() {
            return (retry, nullify, Some(Voter::Finalization(finalization)));
        }
        if let Some(notarization) = self.notarization(entry_view).cloned() {
            return (retry, nullify, Some(Voter::Notarization(notarization)));
        }
        if let Some(nullification) = self.nullification(entry_view).cloned() {
            return (retry, nullify, Some(Voter::Nullification(nullification)));
        }

        // If we couldn't find any entry certificates, return the nullify
        warn!(entry_view, "entry certificate not found during timeout");
        (retry, nullify, None)
    }

    /// Creates (if necessary) the round for this view and inserts the notarize vote.
    pub fn add_verified_notarize(&mut self, notarize: Notarize<S, D>) -> Option<S::PublicKey> {
        self.create_round(notarize.view())
            .add_verified_notarize(notarize)
    }

    /// Creates (if necessary) the round for this view and inserts the nullify vote.
    pub fn add_verified_nullify(&mut self, nullify: Nullify<S>) {
        self.create_round(nullify.view())
            .add_verified_nullify(nullify);
    }

    /// Creates (if necessary) the round for this view and inserts the finalize vote.
    pub fn add_verified_finalize(&mut self, finalize: Finalize<S, D>) -> Option<S::PublicKey> {
        self.create_round(finalize.view())
            .add_verified_finalize(finalize)
    }

    /// Inserts a notarization certificate and advances into the next view.
    pub fn add_verified_notarization(
        &mut self,
        notarization: Notarization<S, D>,
    ) -> (bool, Option<S::PublicKey>) {
        let view = notarization.view();
        let seed = self
            .scheme
            .seed(notarization.round(), &notarization.certificate);
        let added = self
            .create_round(view)
            .add_verified_notarization(notarization);
        self.enter_view(view + 1, seed);
        added
    }

    /// Inserts a nullification certificate and advances into the next view.
    pub fn add_verified_nullification(&mut self, nullification: Nullification<S>) -> bool {
        let view = nullification.view();
        let seed = self
            .scheme
            .seed(nullification.round(), &nullification.certificate);
        let added = self
            .create_round(view)
            .add_verified_nullification(nullification);
        self.enter_view(view + 1, seed);
        added
    }

    /// Inserts a finalization certificate, updates the finalized height, and advances the view.
    pub fn add_verified_finalization(
        &mut self,
        finalization: Finalization<S, D>,
    ) -> (bool, Option<S::PublicKey>) {
        // If this finalization increases our last finalized view, update it
        let view = finalization.view();
        if view > self.last_finalized {
            self.last_finalized = view;
        }

        let seed = self
            .scheme
            .seed(finalization.round(), &finalization.certificate);
        let added = self
            .create_round(view)
            .add_verified_finalization(finalization);
        self.enter_view(view + 1, seed);
        added
    }

    fn has_broadcast_notarization(&self, view: View) -> bool {
        self.views
            .get(&view)
            .is_some_and(|round| round.has_broadcast_notarization())
    }

    fn has_broadcast_nullification(&self, view: View) -> bool {
        self.views
            .get(&view)
            .is_some_and(|round| round.has_broadcast_nullification())
    }

    fn has_broadcast_finalization(&self, view: View) -> bool {
        self.views
            .get(&view)
            .is_some_and(|round| round.has_broadcast_finalization())
    }

    /// Construct a notarize vote for this view when we're ready to sign.
    pub fn construct_notarize(&mut self, view: View) -> Option<Notarize<S, D>> {
        let candidate = self
            .views
            .get_mut(&view)
            .and_then(|round| round.construct_notarize().cloned())?;

        // Signing can only fail if we are a verifier, so we don't need to worry about
        // unwinding our broadcast toggle.
        Notarize::sign(&self.scheme, &self.namespace, candidate)
    }

    /// Construct a finalize vote if the round provides a candidate.
    pub fn construct_finalize(&mut self, view: View) -> Option<Finalize<S, D>> {
        let candidate = self
            .views
            .get_mut(&view)
            .and_then(|round| round.construct_finalize().cloned())?;

        // Signing can only fail if we are a verifier, so we don't need to worry about
        // unwinding our broadcast toggle.
        Finalize::sign(&self.scheme, &self.namespace, candidate)
    }

    /// Construct a notarization certificate once the round has quorum.
    pub fn construct_notarization(&mut self, view: View) -> Option<Notarization<S, D>> {
        let mut timer = self.recover_latency.timer();
        let notarization = self
            .views
            .get_mut(&view)
            .and_then(|round| round.notarizable());
        if notarization.is_some() {
            timer.observe();
        } else {
            timer.cancel();
        }
        notarization
    }

    /// Return a notarization certificate, if one exists.
    pub fn notarization(&self, view: View) -> Option<&Notarization<S, D>> {
        self.views.get(&view).and_then(|round| round.notarization())
    }

    /// Return a nullification certificate, if one exists.
    pub fn nullification(&self, view: View) -> Option<&Nullification<S>> {
        self.views
            .get(&view)
            .and_then(|round| round.nullification())
    }

    /// Return a finalization certificate, if one exists.
    pub fn finalization(&self, view: View) -> Option<&Finalization<S, D>> {
        self.views.get(&view).and_then(|round| round.finalization())
    }

    /// Verifies whether a notarization is sound and still helpful for local progress.
    pub fn verify_notarization(&mut self, notarization: &Notarization<S, D>) -> Action {
        // Check if we are still in a view where this notarization could help
        let view = notarization.view();
        if !self.is_interesting(view, true) {
            return Action::Skip;
        }

        // Determine if we already broadcast notarization for this view (in which
        // case we can ignore this message)
        //
        // Once we've broadcast a notarization for this view, any additional notarizations
        // must be identical unless a safety failure already occurred (conflicting certificates
        // cannot exist otherwise). We therefore skip re-processing to reduce work.
        if self.has_broadcast_notarization(view) {
            return Action::Skip;
        }

        // Verify notarization
        if !notarization.verify(&mut self.context, &self.scheme, &self.namespace) {
            return Action::Block;
        }
        Action::Process
    }

    /// Construct a nullification certificate once the round has quorum.
    pub fn construct_nullification(&mut self, view: View) -> Option<Nullification<S>> {
        let mut timer = self.recover_latency.timer();
        let nullification = self
            .views
            .get_mut(&view)
            .and_then(|round| round.nullifiable());
        if nullification.is_some() {
            timer.observe();
        } else {
            timer.cancel();
        }
        nullification
    }

    /// Verifies whether a nullification is sound and still useful.
    pub fn verify_nullification(&mut self, nullification: &Nullification<S>) -> Action {
        // Check if we are still in a view where this nullification could help
        if !self.is_interesting(nullification.view(), true) {
            return Action::Skip;
        }

        // Determine if we already broadcast nullification for this view (in which
        // case we can ignore this message)
        //
        // Additional nullifications after we've already broadcast ours would imply a safety
        // failure (conflicting certificates), so there is nothing useful to do with them.
        if self.has_broadcast_nullification(nullification.view()) {
            return Action::Skip;
        }

        // Verify nullification
        if !nullification.verify::<_, D>(&mut self.context, &self.scheme, &self.namespace) {
            return Action::Block;
        }
        Action::Process
    }

    /// Construct a finalization certificate once the round has quorum.
    pub fn construct_finalization(&mut self, view: View) -> Option<Finalization<S, D>> {
        let mut timer = self.recover_latency.timer();
        let finalization = self
            .views
            .get_mut(&view)
            .and_then(|round| round.finalizable());
        if finalization.is_some() {
            timer.observe();
        } else {
            timer.cancel();
        }
        finalization
    }

    /// Verifies whether a finalization proof is valid and still relevant.
    pub fn verify_finalization(&mut self, finalization: &Finalization<S, D>) -> Action {
        // Check if we are still in a view where this finalization could help
        let view = finalization.view();
        if !self.is_interesting(view, true) {
            return Action::Skip;
        }

        // Determine if we already broadcast finalization for this view (in which
        // case we can ignore this message)
        //
        // After we broadcast a finalization certificate there should never be a conflicting one
        // unless the protocol safety has already been violated (equivocation at certificate level),
        // so we skip redundant processing.
        if self.has_broadcast_finalization(view) {
            return Action::Skip;
        }

        // Verify finalization
        if !finalization.verify(&mut self.context, &self.scheme, &self.namespace) {
            return Action::Block;
        }
        Action::Process
    }

    /// Replays a journaled message into the appropriate round during recovery.
    pub fn replay(&mut self, message: &Voter<S, D>) {
        self.create_round(message.view()).replay(message);
    }

    /// Returns the leader index for `view` if we already entered it.
    pub fn leader_index(&self, view: View) -> Option<u32> {
        self.views
            .get(&view)
            .and_then(|round| round.leader().map(|leader| leader.idx))
    }

    /// Returns how long `view` has been live based on the clock samples stored by its round.
    pub fn elapsed_since_start(&self, view: View) -> Option<Duration> {
        let now = self.context.current();
        self.views
            .get(&view)
            .map(|round| round.elapsed_since_start(now))
    }

    /// Immediately expires `view`, forcing its timeouts to trigger on the next tick.
    pub fn expire_round(&mut self, view: View) {
        let now = self.context.current();
        self.create_round(view).set_deadlines(now, now);

        // Update metrics
        self.skipped_views.inc();
    }

    /// Attempt to propose a new block.
    ///
    /// Returns `Ready` if we can propose, `Missing` if we need to fetch ancestor certificates,
    /// or `Pending` if we're not ready to propose yet.
    pub fn try_propose(&mut self) -> Option<Context<D, S::PublicKey>> {
        // Perform fast checks before lookback
        let view = self.view;
        if view == GENESIS_VIEW {
            return None;
        }
        if !self
            .views
            .get_mut(&view)
            .expect("view must exist")
            .should_propose()
        {
            return None;
        }

        // Look for parent
        let parent = self.find_parent(view);
        let (parent_view, parent_payload) = match parent {
            Ok(parent) => parent,
            Err(missing) => {
                debug!(view, missing, "missing parent during proposal");
                return None;
            }
        };
        let leader = self
            .views
            .get_mut(&view)
            .expect("view must exist")
            .try_propose()?;
        Some(Context {
            round: Rnd::new(self.epoch, view),
            leader: leader.key,
            parent: (parent_view, parent_payload),
        })
    }

    /// Records a locally constructed proposal once the automaton finishes building it.
    pub fn proposed(&mut self, proposal: Proposal<D>) -> bool {
        self.views
            .get_mut(&proposal.view())
            .map(|round| round.proposed(proposal))
            .unwrap_or(false)
    }

    /// Attempt to verify a proposed block.
    ///
    /// Unlike during proposal, we don't use a verification opportunity
    /// to backfill missing certificates (a malicious proposer could
    /// ask us to fetch junk).
    #[allow(clippy::type_complexity)]
    pub fn try_verify(&mut self) -> Option<(Context<D, S::PublicKey>, Proposal<D>)> {
        let view = self.view;
        let (leader, proposal) = self.views.get(&view)?.should_verify()?;
        let parent_payload = self.parent_payload(&proposal)?;
        if !self.views.get_mut(&view)?.try_verify() {
            return None;
        }
        let context = Context {
            round: proposal.round,
            leader: leader.key,
            parent: (proposal.parent, parent_payload),
        };
        Some((context, proposal))
    }

    /// Marks proposal verification as complete when the peer payload validates.
    pub fn verified(&mut self, view: View) -> bool {
        self.views
            .get_mut(&view)
            .map(|round| round.verified())
            .unwrap_or(false)
    }

    /// Drops any views that fall below the activity horizon and returns them for logging.
    pub fn prune(&mut self) -> Vec<View> {
        let min = self.min_active();
        let kept = self.views.split_off(&min);
        let removed = replace(&mut self.views, kept).into_keys().collect();

        // Update metrics
        let _ = self.tracked_views.try_set(self.views.len());
        removed
    }

    /// Returns the quorum payload for a view, checking certificates first,
    /// then falling back to checking if we have quorum votes.
    fn quorum_payload(&self, view: View) -> Option<&D> {
        // Special case for genesis view
        if view == GENESIS_VIEW {
            return Some(self.genesis.as_ref().expect("genesis must be present"));
        }

        // Ensure proposal exists
        let round = self.views.get(&view)?;
        let payload = &round.proposal()?.payload;

        // Check certificates
        if round.finalization().is_some() || round.notarization().is_some() {
            return Some(payload);
        }

        // Check votes
        let quorum = self.scheme.participants().quorum() as usize;
        if round.len_finalizes() >= quorum || round.len_notarizes() >= quorum {
            return Some(payload);
        }
        None
    }

    fn is_nullified(&self, view: View) -> bool {
        // Special case for genesis view (although it should also not be in the views map).
        if view == GENESIS_VIEW {
            return false;
        }

        let round = match self.views.get(&view) {
            Some(round) => round,
            None => return false,
        };
        let quorum = self.scheme.participants().quorum() as usize;
        round.nullification().is_some() || round.len_nullifies() >= quorum
    }

    /// Finds the parent payload for a given view by walking backwards through
    /// the chain, skipping nullified views until finding a certified payload.
    fn find_parent(&self, view: View) -> Result<(View, D), View> {
        // If the view is the genesis view, consider it to be its own parent.
        let mut cursor = view.saturating_sub(1);
        loop {
            // Return the first notarized or finalized parent.
            if let Some(parent) = self.quorum_payload(cursor) {
                return Ok((cursor, *parent));
            }

            // If the view is also not nullified, there is a gap in certificates.
            if !self.is_nullified(cursor) {
                return Err(cursor);
            }

            cursor = cursor.checked_sub(1).expect("cursor must not wrap");
        }
    }

    /// Returns the payload of the proposal's parent if:
    /// - It is less-than the proposal view.
    /// - It is greater-than-or-equal-to the last finalized view.
    /// - It is notarized or finalized.
    /// - There exist nullifications for all views between it and the proposal view.
    fn parent_payload(&self, proposal: &Proposal<D>) -> Option<D> {
        // Sanity check that the parent view is less than the proposal view.
        let (view, parent) = (proposal.view(), proposal.parent);
        if view <= parent {
            return None;
        }

        // Ignore any requests for outdated parent views.
        if parent < self.last_finalized {
            return None;
        }

        // Check that there are nullifications for all views between the parent and the proposal view.
        if !((parent + 1)..view).all(|v| self.is_nullified(v)) {
            return None;
        }

        // May return `None` if the parent view is not yet notarized or finalized.
        self.quorum_payload(parent).copied()
    }

    pub fn emit(&mut self, view: View) -> Option<Voter<S, D>> {
        let proposal = self.views.get_mut(&view)?.did_propose()?;
        let parent = self.views.get(&proposal.parent)?;
        if let Some(finalization) = parent.finalization() {
            return Some(Voter::Finalization(finalization.clone()));
        }
<<<<<<< HEAD
        if let Some(notarization) = parent.notarization() {
            return Some(Voter::Notarization(notarization.clone()));
=======
        let proposal = self.views.get(&view)?.supported_proposal()?;
        let parent = proposal.parent;
        let mut missing = MissingCertificates {
            parent,
            notarizations: Vec::new(),
            nullifications: Vec::new(),
        };
        if self.quorum_payload(parent).is_none() {
            missing.notarizations.push(parent);
>>>>>>> 2ad0fd34
        }
        None
    }
}

#[cfg(test)]
mod tests {
    use super::*;
    use crate::simplex::{
        mocks::fixtures::{ed25519, Fixture},
        types::{
            Finalization, Finalize, Notarization, Notarize, Nullification, Nullify, Proposal, Voter,
        },
    };
    use commonware_cryptography::sha256::Digest as Sha256Digest;
    use commonware_runtime::{deterministic, Runner};
    use std::time::Duration;

    fn test_genesis() -> Sha256Digest {
        Sha256Digest::from([0u8; 32])
    }

    #[test]
    fn certificate_candidates_respect_force_flag() {
        let runtime = deterministic::Runner::default();
        runtime.start(|mut context| async move {
            let Fixture {
                schemes, verifier, ..
            } = ed25519(&mut context, 4);
            let namespace = b"ns".to_vec();
            let mut state: State<_, _, Sha256Digest> = State::new(
                context,
                Config {
                    scheme: verifier.clone(),
                    namespace: namespace.clone(),
                    epoch: 11,
                    activity_timeout: 6,
                    leader_timeout: Duration::from_secs(1),
                    notarization_timeout: Duration::from_secs(2),
                    nullify_retry: Duration::from_secs(3),
                },
            );
            state.set_genesis(test_genesis());

            // Add notarization
            let notarize_view = 3;
            let notarize_round = Rnd::new(11, notarize_view);
            let notarize_proposal =
                Proposal::new(notarize_round, GENESIS_VIEW, Sha256Digest::from([50u8; 32]));
            let notarize_votes: Vec<_> = schemes
                .iter()
                .map(|scheme| {
                    Notarize::sign(scheme, &namespace, notarize_proposal.clone()).unwrap()
                })
                .collect();
            let notarization = Notarization::from_notarizes(&verifier, notarize_votes.iter())
                .expect("notarization");
            state.add_verified_notarization(notarization);

            // Produce candidate once
            assert!(state.construct_notarization(notarize_view).is_some());
            assert!(state.construct_notarization(notarize_view).is_none());
            assert!(state.notarization(notarize_view).is_some());

            // Add nullification
            let nullify_view = 4;
            let nullify_round = Rnd::new(11, nullify_view);
            let nullify_votes: Vec<_> = schemes
                .iter()
                .map(|scheme| {
                    Nullify::sign::<Sha256Digest>(scheme, &namespace, nullify_round)
                        .expect("nullify")
                })
                .collect();
            let nullification =
                Nullification::from_nullifies(&verifier, &nullify_votes).expect("nullification");
            state.add_verified_nullification(nullification);

            // Produce candidate once
            assert!(state.construct_nullification(nullify_view).is_some());
            assert!(state.construct_nullification(nullify_view).is_none());
            assert!(state.nullification(nullify_view).is_some());

            // Add finalization
            let finalize_view = 5;
            let finalize_round = Rnd::new(11, finalize_view);
            let finalize_proposal =
                Proposal::new(finalize_round, GENESIS_VIEW, Sha256Digest::from([51u8; 32]));
            let finalize_votes: Vec<_> = schemes
                .iter()
                .map(|scheme| {
                    Finalize::sign(scheme, &namespace, finalize_proposal.clone()).unwrap()
                })
                .collect();
            let finalization = Finalization::from_finalizes(&verifier, finalize_votes.iter())
                .expect("finalization");
            state.add_verified_finalization(finalization);

            // Produce candidate once
            assert!(state.construct_finalization(finalize_view).is_some());
            assert!(state.construct_finalization(finalize_view).is_none());
            assert!(state.finalization(finalize_view).is_some());
        });
    }

    #[test]
    fn missing_parent_only_triggers_fetch_once() {
        let runtime = deterministic::Runner::default();
        runtime.start(|mut context| async move {
            let Fixture {
                schemes, verifier, ..
            } = ed25519(&mut context, 4);
            let namespace = b"ns".to_vec();
            let local_scheme = schemes[1].clone(); // leader of view 2
            let cfg = Config {
                scheme: local_scheme.clone(),
                namespace: namespace.clone(),
                epoch: 7,
                activity_timeout: 3,
                leader_timeout: Duration::from_secs(1),
                notarization_timeout: Duration::from_secs(2),
                nullify_retry: Duration::from_secs(3),
            };
            let mut state: State<_, _, Sha256Digest> = State::new(context, cfg);
            state.set_genesis(test_genesis());

            // Start proposal with missing parent
            state.enter_view(1, None);
            state.enter_view(2, None);

            // First proposal should return none
            assert!(state.try_propose().is_none());

            // Add notarization for parent view
            let parent_round = Rnd::new(state.epoch(), 1);
            let parent_proposal =
                Proposal::new(parent_round, GENESIS_VIEW, Sha256Digest::from([11u8; 32]));
            let votes: Vec<_> = schemes
                .iter()
                .map(|scheme| Notarize::sign(scheme, &namespace, parent_proposal.clone()).unwrap())
                .collect();
            let notarization =
                Notarization::from_notarizes(&verifier, votes.iter()).expect("notarization");
            state.add_verified_notarization(notarization);

            // Second call should return the context
            assert!(state.try_propose().is_some());
        });
    }

    #[test]
    fn timeout_helpers_reuse_and_reset_deadlines() {
        let runtime = deterministic::Runner::default();
        runtime.start(|mut context| async move {
            let Fixture { schemes, .. } = ed25519(&mut context, 4);
            let namespace = b"ns".to_vec();
            let local_scheme = schemes[0].clone(); // leader of view 1
            let retry = Duration::from_secs(3);
            let cfg = Config {
                scheme: local_scheme.clone(),
                namespace: namespace.clone(),
                epoch: 4,
                activity_timeout: 2,
                leader_timeout: Duration::from_secs(1),
                notarization_timeout: Duration::from_secs(2),
                nullify_retry: retry,
            };
            let mut state: State<_, _, Sha256Digest> = State::new(context.clone(), cfg);
            state.set_genesis(test_genesis());

            // Should return same deadline until something done
            let first = state.next_timeout_deadline();
            let second = state.next_timeout_deadline();
            assert_eq!(first, second, "cached deadline should be reused");

            // Handle timeout should return false (not a retry)
            let (was_retry, _, _) = state.handle_timeout();
            assert!(!was_retry, "first timeout is not a retry");

            // Set retry deadline
            context.sleep(Duration::from_secs(2)).await;
            let later = context.current();

            // Confirm retry deadline is set
            let third = state.next_timeout_deadline();
            assert_eq!(third, later + retry, "new retry scheduled after timeout");

            // Confirm retry deadline remains set
            let fourth = state.next_timeout_deadline();
            assert_eq!(fourth, third, "retry deadline should be set");

            // Confirm works if later is far in the future
            context.sleep(Duration::from_secs(10)).await;
            let fifth = state.next_timeout_deadline();
            assert_eq!(fifth, later + retry, "retry deadline should be set");

            // Handle timeout should return true whenever called (can be before registered deadline)
            let (was_retry, _, _) = state.handle_timeout();
            assert!(was_retry, "subsequent timeout should be treated as retry");

            // Confirm retry deadline is set
            let sixth = state.next_timeout_deadline();
            let later = context.current();
            assert_eq!(sixth, later + retry, "retry deadline should be set");
        });
    }

    #[test]
    fn round_prunes_with_min_active() {
        let runtime = deterministic::Runner::default();
        runtime.start(|mut context| async move {
            let namespace = b"ns".to_vec();
            let Fixture {
                schemes, verifier, ..
            } = ed25519(&mut context, 4);
            let cfg = Config {
                scheme: schemes[0].clone(),
                namespace: namespace.clone(),
                epoch: 7,
                activity_timeout: 10,
                leader_timeout: Duration::from_secs(1),
                notarization_timeout: Duration::from_secs(2),
                nullify_retry: Duration::from_secs(3),
            };
            let mut state: State<_, _, Sha256Digest> = State::new(context, cfg);
            state.set_genesis(test_genesis());

            // Add initial rounds
            for view in 0..5 {
                state.create_round(view);
            }

            // Create finalization for view 20
            let proposal_a = Proposal {
                round: Rnd::new(1, 20),
                parent: 0,
                payload: Sha256Digest::from([1u8; 32]),
            };
            let finalization_votes: Vec<_> = schemes
                .iter()
                .map(|scheme| Finalize::sign(scheme, &namespace, proposal_a.clone()).unwrap())
                .collect();
            let finalization = Finalization::from_finalizes(&verifier, finalization_votes.iter())
                .expect("finalization");
            state.add_verified_finalization(finalization);

            // Update last finalize to be in the future
            let removed = state.prune();
            assert_eq!(removed, vec![0, 1, 2, 3, 4]);
            assert_eq!(state.views.len(), 2); // 20 and 21
        });
    }

    #[test]
    fn parent_payload_returns_parent_digest() {
        let runtime = deterministic::Runner::default();
        runtime.start(|mut context| async move {
            let Fixture { schemes, .. } = ed25519(&mut context, 4);
            let namespace = b"ns".to_vec();
            let local_scheme = schemes[2].clone(); // leader of view 1
            let cfg = Config {
                scheme: local_scheme.clone(),
                namespace: namespace.clone(),
                epoch: 4,
                activity_timeout: 2,
                leader_timeout: Duration::from_secs(1),
                notarization_timeout: Duration::from_secs(2),
                nullify_retry: Duration::from_secs(3),
            };
            let mut state: State<_, _, Sha256Digest> = State::new(context, cfg);
            state.set_genesis(test_genesis());

            // Create proposal
            let parent_view = 1;
            let parent_payload = Sha256Digest::from([1u8; 32]);
            let parent_proposal =
                Proposal::new(Rnd::new(1, parent_view), GENESIS_VIEW, parent_payload);
            {
                let parent_round = state.create_round(parent_view);
                parent_round.add_verified_notarize(
                    Notarize::sign(&local_scheme, &namespace, parent_proposal.clone()).unwrap(),
                );
            }

            // Attempt to get parent payload
            let proposal =
                Proposal::new(Rnd::new(1, 2), parent_view, Sha256Digest::from([9u8; 32]));
            assert!(state.parent_payload(&proposal).is_none());

            // Add notarize votes
            {
                let parent_round = state.create_round(parent_view);
                for scheme in &schemes[1..] {
                    let vote = Notarize::sign(scheme, &namespace, parent_proposal.clone()).unwrap();
                    parent_round.add_verified_notarize(vote);
                }
            }

            // Get parent
            let digest = state.parent_payload(&proposal).expect("parent payload");
            assert_eq!(digest, parent_payload);
        });
    }

    #[test]
    fn parent_payload_errors_without_nullification() {
        let runtime = deterministic::Runner::default();
        runtime.start(|mut context| async move {
            let Fixture {
                schemes, verifier, ..
            } = ed25519(&mut context, 4);
            let namespace = b"ns".to_vec();
            let cfg = Config {
                scheme: verifier,
                namespace: namespace.clone(),
                epoch: 1,
                leader_timeout: Duration::from_secs(1),
                notarization_timeout: Duration::from_secs(2),
                nullify_retry: Duration::from_secs(3),
                activity_timeout: 5,
            };
            let mut state: State<_, _, Sha256Digest> = State::new(context, cfg);
            state.set_genesis(test_genesis());

            // Create parent proposal
            let parent_view = 1;
            let parent_proposal = Proposal::new(
                Rnd::new(1, parent_view),
                GENESIS_VIEW,
                Sha256Digest::from([2u8; 32]),
            );
            let parent_round = state.create_round(parent_view);
            for scheme in &schemes {
                let vote = Notarize::sign(scheme, &namespace, parent_proposal.clone()).unwrap();
                parent_round.add_verified_notarize(vote);
            }
            state.create_round(2);

            // Attempt to get parent payload
            let proposal =
                Proposal::new(Rnd::new(1, 3), parent_view, Sha256Digest::from([3u8; 32]));
            assert!(state.parent_payload(&proposal).is_none());
        });
    }

    #[test]
    fn parent_payload_returns_genesis_payload() {
        let runtime = deterministic::Runner::default();
        runtime.start(|mut context| async move {
            let Fixture {
                schemes, verifier, ..
            } = ed25519(&mut context, 4);
            let namespace = b"ns".to_vec();
            let cfg = Config {
                scheme: verifier,
                namespace: namespace.clone(),
                epoch: 1,
                leader_timeout: Duration::from_secs(1),
                notarization_timeout: Duration::from_secs(2),
                nullify_retry: Duration::from_secs(3),
                activity_timeout: 5,
            };
            let mut state: State<_, _, Sha256Digest> = State::new(context, cfg);
            state.set_genesis(test_genesis());

            // Add nullify votes
            let votes: Vec<_> = schemes
                .iter()
                .map(|scheme| {
                    Nullify::sign::<Sha256Digest>(scheme, &namespace, Rnd::new(1, 1)).unwrap()
                })
                .collect();
            {
                let round = state.create_round(1);
                for vote in votes {
                    round.add_verified_nullify(vote);
                }
            }

            // Get genesis payload
            let proposal =
                Proposal::new(Rnd::new(1, 2), GENESIS_VIEW, Sha256Digest::from([8u8; 32]));
            let genesis = Sha256Digest::from([0u8; 32]);
            let digest = state.parent_payload(&proposal).expect("genesis payload");
            assert_eq!(digest, genesis);
        });
    }

    #[test]
    fn parent_payload_rejects_parent_before_finalized() {
        let runtime = deterministic::Runner::default();
        runtime.start(|mut context| async move {
            let namespace = b"ns".to_vec();
            let Fixture {
                schemes, verifier, ..
            } = ed25519(&mut context, 4);
            let cfg = Config {
                scheme: verifier.clone(),
                namespace: namespace.clone(),
                epoch: 1,
                activity_timeout: 5,
                leader_timeout: Duration::from_secs(1),
                notarization_timeout: Duration::from_secs(2),
                nullify_retry: Duration::from_secs(3),
            };
            let mut state: State<_, _, Sha256Digest> = State::new(context, cfg);
            state.set_genesis(test_genesis());

            // Add finalization
            let proposal_a = Proposal {
                round: Rnd::new(1, 3),
                parent: 0,
                payload: Sha256Digest::from([1u8; 32]),
            };
            let finalization_votes: Vec<_> = schemes
                .iter()
                .map(|scheme| Finalize::sign(scheme, &namespace, proposal_a.clone()).unwrap())
                .collect();
            let finalization = Finalization::from_finalizes(&verifier, finalization_votes.iter())
                .expect("finalization");
            state.add_verified_finalization(finalization);

            // Attempt to verify before finalized
            let proposal = Proposal::new(Rnd::new(1, 4), 2, Sha256Digest::from([6u8; 32]));
            assert!(state.parent_payload(&proposal).is_none());
        });
    }

    #[test]
    fn replay_restores_conflict_state() {
        let runtime = deterministic::Runner::default();
        runtime.start(|mut context| async move {
            let Fixture {
                schemes, verifier, ..
            } = ed25519(&mut context, 4);
            let namespace = b"ns".to_vec();
            let mut scheme_iter = schemes.into_iter();
            let local_scheme = scheme_iter.next().unwrap();
            let other_schemes: Vec<_> = scheme_iter.collect();
            let epoch = 3;
            let mut state: State<_, _, Sha256Digest> = State::new(
                context.clone(),
                Config {
                    scheme: local_scheme.clone(),
                    namespace: namespace.clone(),
                    epoch: 1,
                    activity_timeout: 5,
                    leader_timeout: Duration::from_secs(1),
                    notarization_timeout: Duration::from_secs(2),
                    nullify_retry: Duration::from_secs(3),
                },
            );
            state.set_genesis(test_genesis());
            let view = 4;
            let round = Rnd::new(epoch, view);
            let proposal_a = Proposal::new(round, GENESIS_VIEW, Sha256Digest::from([21u8; 32]));
            let proposal_b = Proposal::new(round, GENESIS_VIEW, Sha256Digest::from([22u8; 32]));
            let local_vote = Notarize::sign(&local_scheme, &namespace, proposal_a.clone()).unwrap();

            // Add local vote and replay
            state.add_verified_notarize(local_vote.clone());
            state.replay(&Voter::Notarize(local_vote.clone()));

            // Add conflicting notarization and replay
            let votes_b: Vec<_> = other_schemes
                .iter()
                .take(3)
                .map(|scheme| Notarize::sign(scheme, &namespace, proposal_b.clone()).unwrap())
                .collect();
            let conflicting =
                Notarization::from_notarizes(&verifier, votes_b.iter()).expect("certificate");
            state.add_verified_notarization(conflicting.clone());
            state.replay(&Voter::Notarization(conflicting.clone()));

            // No finalize candidate (conflict detected)
            assert!(state.construct_finalize(view).is_none());

            // Restart state and replay
            let mut restarted: State<_, _, Sha256Digest> = State::new(
                context,
                Config {
                    scheme: local_scheme,
                    namespace: namespace.clone(),
                    epoch: 1,
                    activity_timeout: 5,
                    leader_timeout: Duration::from_secs(1),
                    notarization_timeout: Duration::from_secs(2),
                    nullify_retry: Duration::from_secs(3),
                },
            );
            restarted.set_genesis(test_genesis());
            restarted.add_verified_notarize(local_vote.clone());
            restarted.replay(&Voter::Notarize(local_vote));
            restarted.add_verified_notarization(conflicting.clone());
            restarted.replay(&Voter::Notarization(conflicting));

            // No finalize candidate (conflict detected)
            assert!(restarted.construct_finalize(view).is_none());
        });
    }

    #[test]
    fn only_notarize_before_nullify() {
        let runtime = deterministic::Runner::default();
        runtime.start(|mut context| async move {
            let namespace = b"ns".to_vec();
            let Fixture { schemes, .. } = ed25519(&mut context, 4);
            let cfg = Config {
                scheme: schemes[0].clone(),
                namespace: namespace.clone(),
                epoch: 1,
                activity_timeout: 5,
                leader_timeout: Duration::from_secs(1),
                notarization_timeout: Duration::from_secs(2),
                nullify_retry: Duration::from_secs(3),
            };
            let mut state: State<_, _, Sha256Digest> = State::new(context, cfg);
            state.set_genesis(test_genesis());
            let view = state.current_view();

            // Get notarize from another leader
            let proposal = Proposal::new(Rnd::new(1, view), 0, Sha256Digest::from([1u8; 32]));
            let notarize = Notarize::sign(&schemes[0], &namespace, proposal.clone()).unwrap();
            state.add_verified_notarize(notarize);

            // Attempt to verify
            assert!(matches!(state.try_verify(), Some((_, p)) if p == proposal));
            assert!(state.verified(view));

            // Check if willing to notarize
            assert!(matches!(
                state.construct_notarize(view),
                Some(n) if n.proposal == proposal
            ));

            // Handle timeout (not a retry)
            assert!(!state.handle_timeout().0);
            let nullify =
                Nullify::sign::<Sha256Digest>(&schemes[1], &namespace, Rnd::new(1, view)).unwrap();
            state.add_verified_nullify(nullify);

            // Attempt to notarize
            assert!(state.construct_notarize(view).is_none());
        });
    }
}<|MERGE_RESOLUTION|>--- conflicted
+++ resolved
@@ -680,20 +680,8 @@
         if let Some(finalization) = parent.finalization() {
             return Some(Voter::Finalization(finalization.clone()));
         }
-<<<<<<< HEAD
         if let Some(notarization) = parent.notarization() {
             return Some(Voter::Notarization(notarization.clone()));
-=======
-        let proposal = self.views.get(&view)?.supported_proposal()?;
-        let parent = proposal.parent;
-        let mut missing = MissingCertificates {
-            parent,
-            notarizations: Vec::new(),
-            nullifications: Vec::new(),
-        };
-        if self.quorum_payload(parent).is_none() {
-            missing.notarizations.push(parent);
->>>>>>> 2ad0fd34
         }
         None
     }
