use super::round::Round;
use crate::{
    signing_scheme::Scheme,
    simplex::{
        interesting, min_active,
        signing_scheme::SimplexScheme,
        types::{
            Artifact, Certificate, Context, Finalization, Finalize, Notarization, Notarize,
            Nullification, Nullify, Proposal,
        },
    },
    types::{Epoch, Round as Rnd, View, ViewDelta},
    Viewable,
};
use commonware_cryptography::Digest;
use commonware_runtime::{telemetry::metrics::status::GaugeExt, Clock, Metrics};
use prometheus_client::metrics::{counter::Counter, gauge::Gauge};
use rand::{CryptoRng, Rng};
use std::{
    collections::BTreeMap,
    mem::replace,
    sync::atomic::AtomicI64,
    time::{Duration, SystemTime},
};
use tracing::{debug, warn};

/// The view number of the genesis block.
const GENESIS_VIEW: View = View::zero();

/// Configuration for initializing [`State`].
pub struct Config<S: Scheme> {
    pub scheme: S,
    pub namespace: Vec<u8>,
    pub epoch: Epoch,
    pub activity_timeout: ViewDelta,
    pub leader_timeout: Duration,
    pub notarization_timeout: Duration,
    pub nullify_retry: Duration,
}

/// Per-[Epoch] state machine.
///
<<<<<<< HEAD
/// # Vote Tracking Semantics
///
/// Votes that conflict with the first leader proposal we observe for a view are discarded once an
/// equivocation is detected. This relies on the [crate::simplex::actors::batcher] to enforce that honest replicas only emit
/// notarize/finalize votes for a single leader payload per view. After we clear the trackers, any
/// additional conflicting votes are ignored because they can never form a quorum under the batcher
/// invariants, so retaining them would just waste memory.
pub struct State<E: Clock + Rng + CryptoRng + Metrics, S: SimplexScheme<D>, D: Digest> {
=======
/// Tracks proposals and certificates for each view. Vote aggregation and verification
/// is handled by the [crate::simplex::actors::batcher].
pub struct State<E: Clock + Rng + CryptoRng + Metrics, S: Scheme, D: Digest> {
>>>>>>> 24a318a7
    context: E,
    scheme: S,
    namespace: Vec<u8>,
    epoch: Epoch,
    activity_timeout: ViewDelta,
    leader_timeout: Duration,
    notarization_timeout: Duration,
    nullify_retry: Duration,
    view: View,
    last_finalized: View,
    genesis: Option<D>,
    views: BTreeMap<View, Round<S, D>>,

    current_view: Gauge,
    tracked_views: Gauge,
    skipped_views: Counter,
}

impl<E: Clock + Rng + CryptoRng + Metrics, S: SimplexScheme<D>, D: Digest> State<E, S, D> {
    pub fn new(context: E, cfg: Config<S>) -> Self {
        let current_view = Gauge::<i64, AtomicI64>::default();
        let tracked_views = Gauge::<i64, AtomicI64>::default();
        let skipped_views = Counter::default();
        context.register("current_view", "current view", current_view.clone());
        context.register("tracked_views", "tracked views", tracked_views.clone());
        context.register("skipped_views", "skipped views", skipped_views.clone());
        Self {
            context,
            scheme: cfg.scheme,
            namespace: cfg.namespace,
            epoch: cfg.epoch,
            activity_timeout: cfg.activity_timeout,
            leader_timeout: cfg.leader_timeout,
            notarization_timeout: cfg.notarization_timeout,
            nullify_retry: cfg.nullify_retry,
            view: GENESIS_VIEW,
            last_finalized: GENESIS_VIEW,
            genesis: None,
            views: BTreeMap::new(),
            current_view,
            tracked_views,
            skipped_views,
        }
    }

    /// Seeds the state machine with the genesis payload and advances into view 1.
    pub fn set_genesis(&mut self, genesis: D) {
        self.genesis = Some(genesis);
        self.enter_view(GENESIS_VIEW.next(), None);
    }

    /// Returns the epoch managed by this state machine.
    pub const fn epoch(&self) -> Epoch {
        self.epoch
    }

    /// Returns the view currently being driven.
    pub const fn current_view(&self) -> View {
        self.view
    }

    /// Returns the highest finalized view we have observed.
    pub const fn last_finalized(&self) -> View {
        self.last_finalized
    }

    /// Returns the lowest view that must remain in memory to satisfy the activity timeout.
    pub const fn min_active(&self) -> View {
        min_active(self.activity_timeout, self.last_finalized)
    }

    /// Returns whether `pending` is still relevant for progress, optionally allowing future views.
    pub fn is_interesting(&self, pending: View, allow_future: bool) -> bool {
        interesting(
            self.activity_timeout,
            self.last_finalized,
            self.view,
            pending,
            allow_future,
        )
    }

    /// Returns true when the local signer is the participant with index `idx`.
    pub fn is_me(&self, idx: u32) -> bool {
        self.scheme.me().is_some_and(|me| me == idx)
    }

    /// Advances the view and updates the leader.
    fn enter_view(&mut self, view: View, seed: Option<S::Seed>) -> bool {
        if view <= self.view {
            return false;
        }
        let now = self.context.current();
        let leader_deadline = now + self.leader_timeout;
        let advance_deadline = now + self.notarization_timeout;
        let round = self.create_round(view);
        round.set_deadlines(leader_deadline, advance_deadline);
        round.set_leader(seed); // may not be set until we actually enter
        self.view = view;

        // Update metrics
        let _ = self.current_view.try_set(view.get());
        true
    }

    /// Ensures a round exists for the given view.
    fn create_round(&mut self, view: View) -> &mut Round<S, D> {
        self.views.entry(view).or_insert_with(|| {
            Round::new(
                self.scheme.clone(),
                Rnd::new(self.epoch, view),
                self.context.current(),
            )
        })
    }

    /// Returns the deadline for the next timeout (leader, notarization, or retry).
    pub fn next_timeout_deadline(&mut self) -> SystemTime {
        let now = self.context.current();
        let nullify_retry = self.nullify_retry;
        let round = self.create_round(self.view);
        round.next_timeout_deadline(now, nullify_retry)
    }

    /// Handle a timeout event for the current view.
    /// Returns the nullify vote and optionally an entry certificate for the previous view
    /// (if this is a retry timeout and we can construct one).
    pub fn handle_timeout(&mut self) -> (bool, Option<Nullify<S>>, Option<Certificate<S, D>>) {
        let view = self.view;
        let Some(retry) = self.create_round(view).construct_nullify() else {
            return (false, None, None);
        };
        let nullify = Nullify::sign::<D>(&self.scheme, &self.namespace, Rnd::new(self.epoch, view));

        // If was retry, we need to get entry certificates for the previous view
        if !retry || view.previous().is_none_or(|v| v == GENESIS_VIEW) {
            return (retry, nullify, None);
        }
        let entry_view = view.previous().expect("checked to be non-zero above");

        // Try to construct entry certificates for the previous view
        // Prefer the strongest proof available so lagging replicas can re-enter quickly.
        #[allow(clippy::option_if_let_else)]
        let cert = if let Some(finalization) = self.finalization(entry_view).cloned() {
            Some(Certificate::Finalization(finalization))
        } else if let Some(notarization) = self.notarization(entry_view).cloned() {
            Some(Certificate::Notarization(notarization))
        } else if let Some(nullification) = self.nullification(entry_view).cloned() {
            Some(Certificate::Nullification(nullification))
        } else {
            warn!(%entry_view, "entry certificate not found during timeout");
            None
        };
        (retry, nullify, cert)
    }

    /// Inserts a notarization certificate and advances into the next view.
    pub fn add_notarization(
        &mut self,
        notarization: Notarization<S, D>,
    ) -> (bool, Option<S::PublicKey>) {
        let view = notarization.view();
        let seed = self
            .scheme
            .seed(notarization.round(), &notarization.certificate);
        let added = self.create_round(view).add_notarization(notarization);
        self.enter_view(view.next(), seed);
        added
    }

    /// Inserts a nullification certificate and advances into the next view.
    pub fn add_nullification(&mut self, nullification: Nullification<S>) -> bool {
        let view = nullification.view();
        let seed = self
            .scheme
            .seed(nullification.round(), &nullification.certificate);
        let added = self.create_round(view).add_nullification(nullification);
        self.enter_view(view.next(), seed);
        added
    }

    /// Inserts a finalization certificate, updates the finalized height, and advances the view.
    pub fn add_finalization(
        &mut self,
        finalization: Finalization<S, D>,
    ) -> (bool, Option<S::PublicKey>) {
        // If this finalization increases our last finalized view, update it
        let view = finalization.view();
        if view > self.last_finalized {
            self.last_finalized = view;
        }

        let seed = self
            .scheme
            .seed(finalization.round(), &finalization.certificate);
        let added = self.create_round(view).add_finalization(finalization);
        self.enter_view(view.next(), seed);
        added
    }

    /// Construct a notarize vote for this view when we're ready to sign.
    pub fn construct_notarize(&mut self, view: View) -> Option<Notarize<S, D>> {
        let candidate = self
            .views
            .get_mut(&view)
            .and_then(|round| round.construct_notarize().cloned())?;

        // Signing can only fail if we are a verifier, so we don't need to worry about
        // unwinding our broadcast toggle.
        Notarize::sign(&self.scheme, &self.namespace, candidate)
    }

    /// Construct a finalize vote if the round provides a candidate.
    pub fn construct_finalize(&mut self, view: View) -> Option<Finalize<S, D>> {
        let candidate = self
            .views
            .get_mut(&view)
            .and_then(|round| round.construct_finalize().cloned())?;

        // Signing can only fail if we are a verifier, so we don't need to worry about
        // unwinding our broadcast toggle.
        Finalize::sign(&self.scheme, &self.namespace, candidate)
    }

    /// Construct a notarization certificate once the round has quorum.
    pub fn broadcast_notarization(&mut self, view: View) -> Option<Notarization<S, D>> {
        self.views
            .get_mut(&view)
            .and_then(|round| round.broadcast_notarization())
    }

    /// Return a notarization certificate, if one exists.
    pub fn notarization(&self, view: View) -> Option<&Notarization<S, D>> {
        self.views.get(&view).and_then(|round| round.notarization())
    }

    /// Return a nullification certificate, if one exists.
    pub fn nullification(&self, view: View) -> Option<&Nullification<S>> {
        self.views
            .get(&view)
            .and_then(|round| round.nullification())
    }

    /// Return a finalization certificate, if one exists.
    pub fn finalization(&self, view: View) -> Option<&Finalization<S, D>> {
        self.views.get(&view).and_then(|round| round.finalization())
    }

    /// Construct a nullification certificate once the round has quorum.
    pub fn broadcast_nullification(&mut self, view: View) -> Option<Nullification<S>> {
        self.views
            .get_mut(&view)
            .and_then(|round| round.broadcast_nullification())
    }

    /// Construct a finalization certificate once the round has quorum.
    pub fn broadcast_finalization(&mut self, view: View) -> Option<Finalization<S, D>> {
        self.views
            .get_mut(&view)
            .and_then(|round| round.broadcast_finalization())
    }

    /// Replays a journaled artifact into the appropriate round during recovery.
    pub fn replay(&mut self, artifact: &Artifact<S, D>) {
        self.create_round(artifact.view()).replay(artifact);
    }

    /// Returns the leader index for `view` if we already entered it.
    pub fn leader_index(&self, view: View) -> Option<u32> {
        self.views
            .get(&view)
            .and_then(|round| round.leader().map(|leader| leader.idx))
    }

    /// Returns how long `view` has been live based on the clock samples stored by its round.
    pub fn elapsed_since_start(&self, view: View) -> Option<Duration> {
        let now = self.context.current();
        self.views
            .get(&view)
            .map(|round| round.elapsed_since_start(now))
    }

    /// Immediately expires `view`, forcing its timeouts to trigger on the next tick.
    pub fn expire_round(&mut self, view: View) {
        let now = self.context.current();
        self.create_round(view).set_deadlines(now, now);

        // Update metrics
        self.skipped_views.inc();
    }

    /// Attempt to propose a new block.
    pub fn try_propose(&mut self) -> Option<Context<D, S::PublicKey>> {
        // Perform fast checks before lookback
        let view = self.view;
        if view == GENESIS_VIEW {
            return None;
        }
        if !self
            .views
            .get_mut(&view)
            .expect("view must exist")
            .should_propose()
        {
            return None;
        }

        // Look for parent
        let parent = self.find_parent(view);
        let (parent_view, parent_payload) = match parent {
            Ok(parent) => parent,
            Err(missing) => {
                debug!(%view, %missing, "missing parent during proposal");
                return None;
            }
        };
        let leader = self
            .views
            .get_mut(&view)
            .expect("view must exist")
            .try_propose()?;
        Some(Context {
            round: Rnd::new(self.epoch, view),
            leader: leader.key,
            parent: (parent_view, parent_payload),
        })
    }

    /// Records a locally constructed proposal once the automaton finishes building it.
    pub fn proposed(&mut self, proposal: Proposal<D>) -> bool {
        self.views
            .get_mut(&proposal.view())
            .map(|round| round.proposed(proposal))
            .unwrap_or(false)
    }

    /// Sets a proposal received from the batcher (leader's first notarize vote).
    ///
    /// Returns true if the proposal should trigger verification, false otherwise.
    pub fn set_proposal(&mut self, view: View, proposal: Proposal<D>) -> bool {
        self.create_round(view).set_proposal(proposal)
    }

    /// Attempt to verify a proposed block.
    ///
    /// Unlike during proposal, we don't use a verification opportunity
    /// to backfill missing certificates (a malicious proposer could
    /// ask us to fetch junk).
    #[allow(clippy::type_complexity)]
    pub fn try_verify(&mut self) -> Option<(Context<D, S::PublicKey>, Proposal<D>)> {
        let view = self.view;
        let (leader, proposal) = self.views.get(&view)?.should_verify()?;
        let parent_payload = self.parent_payload(&proposal)?;
        if !self.views.get_mut(&view)?.try_verify() {
            return None;
        }
        let context = Context {
            round: proposal.round,
            leader: leader.key,
            parent: (proposal.parent, parent_payload),
        };
        Some((context, proposal))
    }

    /// Marks proposal verification as complete when the peer payload validates.
    pub fn verified(&mut self, view: View) -> bool {
        self.views
            .get_mut(&view)
            .map(|round| round.verified())
            .unwrap_or(false)
    }

    /// Drops any views that fall below the activity horizon and returns them for logging.
    pub fn prune(&mut self) -> Vec<View> {
        let min = self.min_active();
        let kept = self.views.split_off(&min);
        let removed = replace(&mut self.views, kept).into_keys().collect();

        // Update metrics
        let _ = self.tracked_views.try_set(self.views.len());
        removed
    }

    /// Returns the quorum payload for a view if we have a certificate (notarization or finalization).
    fn quorum_payload(&self, view: View) -> Option<&D> {
        // Special case for genesis view
        if view == GENESIS_VIEW {
            return Some(self.genesis.as_ref().expect("genesis must be present"));
        }

        // Ensure proposal exists
        let round = self.views.get(&view)?;
        let payload = &round.proposal()?.payload;

        // Check certificates
        if round.finalization().is_some() || round.notarization().is_some() {
            return Some(payload);
        }

        None
    }

    fn is_nullified(&self, view: View) -> bool {
        // Special case for genesis view (although it should also not be in the views map).
        if view == GENESIS_VIEW {
            return false;
        }

        let round = match self.views.get(&view) {
            Some(round) => round,
            None => return false,
        };
        round.nullification().is_some()
    }

    /// Finds the parent payload for a given view by walking backwards through
    /// the chain, skipping nullified views until finding a certified payload.
    fn find_parent(&self, view: View) -> Result<(View, D), View> {
        // If the view is the genesis view, consider it to be its own parent.
        let mut cursor = view.previous().unwrap_or(GENESIS_VIEW);

        loop {
            // Return the first notarized or finalized parent.
            if let Some(parent) = self.quorum_payload(cursor) {
                return Ok((cursor, *parent));
            }

            // If the view is also not nullified, there is a gap in certificates.
            if !self.is_nullified(cursor) {
                return Err(cursor);
            }

            cursor = cursor.previous().expect("cursor must not wrap");
        }
    }

    /// Returns the payload of the proposal's parent if:
    /// - It is less-than the proposal view.
    /// - It is greater-than-or-equal-to the last finalized view.
    /// - It is notarized or finalized.
    /// - There exist nullifications for all views between it and the proposal view.
    fn parent_payload(&self, proposal: &Proposal<D>) -> Option<D> {
        // Sanity check that the parent view is less than the proposal view.
        let (view, parent) = (proposal.view(), proposal.parent);
        if view <= parent {
            return None;
        }

        // Ignore any requests for outdated parent views.
        if parent < self.last_finalized {
            return None;
        }

        // Check that there are nullifications for all views between the parent and the proposal view.
        if !View::range(parent.next(), view).all(|v| self.is_nullified(v)) {
            return None;
        }

        // May return `None` if the parent view is not yet notarized or finalized.
        self.quorum_payload(parent).copied()
    }

    /// Emits the best notarization or finalization available (i.e. the "floor"), if we were the leader
    /// in the provided view (regardless of whether we built a proposal).
    pub fn emit_floor(&mut self, view: View) -> Option<Certificate<S, D>> {
        // Check if we were the leader in the provided view.
        let leader = self.leader_index(view)?;
        if self.scheme.me().is_none_or(|me| me != leader) {
            return None;
        }

        // Walk backwards through the chain, emitting the best notarization or finalization available.
        for cursor in View::range(GENESIS_VIEW.next(), self.view.next()).rev() {
            let Some(round) = self.views.get(&cursor) else {
                continue;
            };
            if let Some(finalization) = round.finalization() {
                return Some(Certificate::Finalization(finalization.clone()));
            }
            if let Some(notarization) = round.notarization() {
                return Some(Certificate::Notarization(notarization.clone()));
            }
        }
        None
    }
}

#[cfg(test)]
mod tests {
    use super::*;
    use crate::simplex::{
        mocks::fixtures::{ed25519, Fixture},
        types::{Finalization, Finalize, Notarization, Notarize, Nullification, Nullify, Proposal},
    };
    use commonware_cryptography::sha256::Digest as Sha256Digest;
    use commonware_runtime::{deterministic, Runner};
    use std::time::Duration;

    fn test_genesis() -> Sha256Digest {
        Sha256Digest::from([0u8; 32])
    }

    #[test]
    fn certificate_candidates_respect_force_flag() {
        let runtime = deterministic::Runner::default();
        runtime.start(|mut context| async move {
            let Fixture {
                schemes, verifier, ..
            } = ed25519(&mut context, 4);
            let namespace = b"ns".to_vec();
            let mut state: State<_, _, Sha256Digest> = State::new(
                context,
                Config {
                    scheme: verifier.clone(),
                    namespace: namespace.clone(),
                    epoch: Epoch::new(11),
                    activity_timeout: ViewDelta::new(6),
                    leader_timeout: Duration::from_secs(1),
                    notarization_timeout: Duration::from_secs(2),
                    nullify_retry: Duration::from_secs(3),
                },
            );
            state.set_genesis(test_genesis());

            // Add notarization
            let notarize_view = View::new(3);
            let notarize_round = Rnd::new(Epoch::new(11), notarize_view);
            let notarize_proposal =
                Proposal::new(notarize_round, GENESIS_VIEW, Sha256Digest::from([50u8; 32]));
            let notarize_votes: Vec<_> = schemes
                .iter()
                .map(|scheme| {
                    Notarize::sign(scheme, &namespace, notarize_proposal.clone()).unwrap()
                })
                .collect();
            let notarization = Notarization::from_notarizes(&verifier, notarize_votes.iter())
                .expect("notarization");
            state.add_notarization(notarization);

            // Produce candidate once
            assert!(state.broadcast_notarization(notarize_view).is_some());
            assert!(state.broadcast_notarization(notarize_view).is_none());
            assert!(state.notarization(notarize_view).is_some());

            // Add nullification
            let nullify_view = View::new(4);
            let nullify_round = Rnd::new(Epoch::new(11), nullify_view);
            let nullify_votes: Vec<_> = schemes
                .iter()
                .map(|scheme| {
                    Nullify::sign::<Sha256Digest>(scheme, &namespace, nullify_round)
                        .expect("nullify")
                })
                .collect();
            let nullification =
                Nullification::from_nullifies(&verifier, &nullify_votes).expect("nullification");
            state.add_nullification(nullification);

            // Produce candidate once
            assert!(state.broadcast_nullification(nullify_view).is_some());
            assert!(state.broadcast_nullification(nullify_view).is_none());
            assert!(state.nullification(nullify_view).is_some());

            // Add finalization
            let finalize_view = View::new(5);
            let finalize_round = Rnd::new(Epoch::new(11), finalize_view);
            let finalize_proposal =
                Proposal::new(finalize_round, GENESIS_VIEW, Sha256Digest::from([51u8; 32]));
            let finalize_votes: Vec<_> = schemes
                .iter()
                .map(|scheme| {
                    Finalize::sign(scheme, &namespace, finalize_proposal.clone()).unwrap()
                })
                .collect();
            let finalization = Finalization::from_finalizes(&verifier, finalize_votes.iter())
                .expect("finalization");
            state.add_finalization(finalization);

            // Produce candidate once
            assert!(state.broadcast_finalization(finalize_view).is_some());
            assert!(state.broadcast_finalization(finalize_view).is_none());
            assert!(state.finalization(finalize_view).is_some());
        });
    }

    #[test]
    fn emit_uses_best_certificate() {
        let runtime = deterministic::Runner::default();
        runtime.start(|mut context| async move {
            let Fixture {
                schemes, verifier, ..
            } = ed25519(&mut context, 4);
            let namespace = b"ns".to_vec();
            let local_scheme = schemes[1].clone(); // leader of view 2
            let cfg = Config {
                scheme: local_scheme,
                namespace: namespace.clone(),
                epoch: Epoch::new(7),
                activity_timeout: ViewDelta::new(3),
                leader_timeout: Duration::from_secs(1),
                notarization_timeout: Duration::from_secs(2),
                nullify_retry: Duration::from_secs(3),
            };
            let mut state: State<_, _, Sha256Digest> = State::new(context, cfg);
            state.set_genesis(test_genesis());

            // Start proposal with missing parent
            state.enter_view(View::new(1), None);
            state.enter_view(View::new(2), None);

            // First proposal should return none
            assert!(state.try_propose().is_none());
            assert!(state.emit_floor(View::new(2)).is_none());

            // Add notarization for parent view
            let parent_round = Rnd::new(state.epoch(), View::new(1));
            let parent_proposal =
                Proposal::new(parent_round, GENESIS_VIEW, Sha256Digest::from([11u8; 32]));
            let votes: Vec<_> = schemes
                .iter()
                .map(|scheme| Notarize::sign(scheme, &namespace, parent_proposal.clone()).unwrap())
                .collect();
            let notarization =
                Notarization::from_notarizes(&verifier, votes.iter()).expect("notarization");
            state.add_notarization(notarization.clone());

            // Emitted returns as soon as we have some certificate (even if we haven't proposed yet)
            let emitted = state.emit_floor(View::new(2)).unwrap();
            match emitted {
                Certificate::Notarization(emitted) => {
                    assert_eq!(emitted, notarization);
                }
                _ => panic!("unexpected emitted message"),
            }

            // Second call should return the context
            assert!(state.try_propose().is_some());

            // Insert proposal
            let proposal = Proposal::new(
                Rnd::new(state.epoch(), View::new(2)),
                View::new(1),
                Sha256Digest::from([22u8; 32]),
            );
            state.proposed(proposal);

            // New certificate shows
            let future_proposal = Proposal::new(
                Rnd::new(state.epoch(), View::new(99)),
                View::new(97),
                Sha256Digest::from([11u8; 32]),
            );
            let votes: Vec<_> = schemes
                .iter()
                .map(|scheme| Notarize::sign(scheme, &namespace, future_proposal.clone()).unwrap())
                .collect();
            let future_notarization =
                Notarization::from_notarizes(&verifier, votes.iter()).expect("notarization");
            state.add_notarization(future_notarization.clone());

            // Emitted returns the same certificate
            let emitted = state.emit_floor(View::new(2)).unwrap();
            match emitted {
                Certificate::Notarization(emitted) => {
                    assert_eq!(emitted, future_notarization);
                }
                _ => panic!("unexpected emitted message"),
            }
        });
    }

    #[test]
    fn timeout_helpers_reuse_and_reset_deadlines() {
        let runtime = deterministic::Runner::default();
        runtime.start(|mut context| async move {
            let Fixture { schemes, .. } = ed25519(&mut context, 4);
            let namespace = b"ns".to_vec();
            let local_scheme = schemes[0].clone(); // leader of view 1
            let retry = Duration::from_secs(3);
            let cfg = Config {
                scheme: local_scheme.clone(),
                namespace: namespace.clone(),
                epoch: Epoch::new(4),
                activity_timeout: ViewDelta::new(2),
                leader_timeout: Duration::from_secs(1),
                notarization_timeout: Duration::from_secs(2),
                nullify_retry: retry,
            };
            let mut state: State<_, _, Sha256Digest> = State::new(context.clone(), cfg);
            state.set_genesis(test_genesis());

            // Should return same deadline until something done
            let first = state.next_timeout_deadline();
            let second = state.next_timeout_deadline();
            assert_eq!(first, second, "cached deadline should be reused");

            // Handle timeout should return false (not a retry)
            let (was_retry, _, _) = state.handle_timeout();
            assert!(!was_retry, "first timeout is not a retry");

            // Set retry deadline
            context.sleep(Duration::from_secs(2)).await;
            let later = context.current();

            // Confirm retry deadline is set
            let third = state.next_timeout_deadline();
            assert_eq!(third, later + retry, "new retry scheduled after timeout");

            // Confirm retry deadline remains set
            let fourth = state.next_timeout_deadline();
            assert_eq!(fourth, third, "retry deadline should be set");

            // Confirm works if later is far in the future
            context.sleep(Duration::from_secs(10)).await;
            let fifth = state.next_timeout_deadline();
            assert_eq!(fifth, later + retry, "retry deadline should be set");

            // Handle timeout should return true whenever called (can be before registered deadline)
            let (was_retry, _, _) = state.handle_timeout();
            assert!(was_retry, "subsequent timeout should be treated as retry");

            // Confirm retry deadline is set
            let sixth = state.next_timeout_deadline();
            let later = context.current();
            assert_eq!(sixth, later + retry, "retry deadline should be set");
        });
    }

    #[test]
    fn round_prunes_with_min_active() {
        let runtime = deterministic::Runner::default();
        runtime.start(|mut context| async move {
            let namespace = b"ns".to_vec();
            let Fixture {
                schemes, verifier, ..
            } = ed25519(&mut context, 4);
            let cfg = Config {
                scheme: schemes[0].clone(),
                namespace: namespace.clone(),
                epoch: Epoch::new(7),
                activity_timeout: ViewDelta::new(10),
                leader_timeout: Duration::from_secs(1),
                notarization_timeout: Duration::from_secs(2),
                nullify_retry: Duration::from_secs(3),
            };
            let mut state: State<_, _, Sha256Digest> = State::new(context, cfg);
            state.set_genesis(test_genesis());

            // Add initial rounds
            for view in 0..5 {
                state.create_round(View::new(view));
            }

            // Create finalization for view 20
            let proposal_a = Proposal::new(
                Rnd::new(Epoch::new(1), View::new(20)),
                GENESIS_VIEW,
                Sha256Digest::from([1u8; 32]),
            );
            let finalization_votes: Vec<_> = schemes
                .iter()
                .map(|scheme| Finalize::sign(scheme, &namespace, proposal_a.clone()).unwrap())
                .collect();
            let finalization = Finalization::from_finalizes(&verifier, finalization_votes.iter())
                .expect("finalization");
            state.add_finalization(finalization);

            // Update last finalize to be in the future
            let removed = state.prune();
            assert_eq!(
                removed,
                vec![
                    View::new(0),
                    View::new(1),
                    View::new(2),
                    View::new(3),
                    View::new(4)
                ]
            );
            assert_eq!(state.views.len(), 2); // 20 and 21
        });
    }

    #[test]
    fn parent_payload_returns_parent_digest() {
        let runtime = deterministic::Runner::default();
        runtime.start(|mut context| async move {
            let Fixture {
                schemes, verifier, ..
            } = ed25519(&mut context, 4);
            let namespace = b"ns".to_vec();
            let local_scheme = schemes[2].clone(); // leader of view 1
            let cfg = Config {
                scheme: local_scheme,
                namespace: namespace.clone(),
                epoch: Epoch::new(4),
                activity_timeout: ViewDelta::new(2),
                leader_timeout: Duration::from_secs(1),
                notarization_timeout: Duration::from_secs(2),
                nullify_retry: Duration::from_secs(3),
            };
            let mut state: State<_, _, Sha256Digest> = State::new(context, cfg);
            state.set_genesis(test_genesis());

            // Create proposal
            let parent_view = View::new(1);
            let parent_payload = Sha256Digest::from([1u8; 32]);
            let parent_proposal = Proposal::new(
                Rnd::new(Epoch::new(1), parent_view),
                GENESIS_VIEW,
                parent_payload,
            );

            // Attempt to get parent payload without certificate
            let proposal = Proposal::new(
                Rnd::new(Epoch::new(1), View::new(2)),
                parent_view,
                Sha256Digest::from([9u8; 32]),
            );
            assert!(state.parent_payload(&proposal).is_none());

            // Add notarization certificate
            let notarization_votes: Vec<_> = schemes
                .iter()
                .map(|scheme| Notarize::sign(scheme, &namespace, parent_proposal.clone()).unwrap())
                .collect();
            let notarization =
                Notarization::from_notarizes(&verifier, notarization_votes.iter()).unwrap();
            state.add_notarization(notarization);

            // Get parent
            let digest = state.parent_payload(&proposal).expect("parent payload");
            assert_eq!(digest, parent_payload);
        });
    }

    #[test]
    fn parent_payload_errors_without_nullification() {
        let runtime = deterministic::Runner::default();
        runtime.start(|mut context| async move {
            let Fixture {
                schemes, verifier, ..
            } = ed25519(&mut context, 4);
            let namespace = b"ns".to_vec();
            let cfg = Config {
                scheme: verifier.clone(),
                namespace: namespace.clone(),
                epoch: Epoch::new(1),
                leader_timeout: Duration::from_secs(1),
                notarization_timeout: Duration::from_secs(2),
                nullify_retry: Duration::from_secs(3),
                activity_timeout: ViewDelta::new(5),
            };
            let mut state: State<_, _, Sha256Digest> = State::new(context, cfg);
            state.set_genesis(test_genesis());

            // Create parent proposal and certificate
            let parent_view = View::new(1);
            let parent_proposal = Proposal::new(
                Rnd::new(Epoch::new(1), parent_view),
                GENESIS_VIEW,
                Sha256Digest::from([2u8; 32]),
            );
            let notarization_votes: Vec<_> = schemes
                .iter()
                .map(|scheme| Notarize::sign(scheme, &namespace, parent_proposal.clone()).unwrap())
                .collect();
            let notarization =
                Notarization::from_notarizes(&verifier, notarization_votes.iter()).unwrap();
            state.add_notarization(notarization);
            state.create_round(View::new(2));

            // Attempt to get parent payload
            let proposal = Proposal::new(
                Rnd::new(Epoch::new(1), View::new(3)),
                parent_view,
                Sha256Digest::from([3u8; 32]),
            );
            assert!(state.parent_payload(&proposal).is_none());
        });
    }

    #[test]
    fn parent_payload_returns_genesis_payload() {
        let runtime = deterministic::Runner::default();
        runtime.start(|mut context| async move {
            let Fixture {
                schemes, verifier, ..
            } = ed25519(&mut context, 4);
            let namespace = b"ns".to_vec();
            let cfg = Config {
                scheme: verifier.clone(),
                namespace: namespace.clone(),
                epoch: Epoch::new(1),
                leader_timeout: Duration::from_secs(1),
                notarization_timeout: Duration::from_secs(2),
                nullify_retry: Duration::from_secs(3),
                activity_timeout: ViewDelta::new(5),
            };
            let mut state: State<_, _, Sha256Digest> = State::new(context, cfg);
            state.set_genesis(test_genesis());

            // Add nullification certificate for view 1
            let nullify_votes: Vec<_> = schemes
                .iter()
                .map(|scheme| {
                    Nullify::sign::<Sha256Digest>(
                        scheme,
                        &namespace,
                        Rnd::new(Epoch::new(1), View::new(1)),
                    )
                    .unwrap()
                })
                .collect();
            let nullification = Nullification::from_nullifies(&verifier, &nullify_votes).unwrap();
            state.add_nullification(nullification);

            // Get genesis payload
            let proposal = Proposal::new(
                Rnd::new(Epoch::new(1), View::new(2)),
                GENESIS_VIEW,
                Sha256Digest::from([8u8; 32]),
            );
            let genesis = Sha256Digest::from([0u8; 32]);
            let digest = state.parent_payload(&proposal).expect("genesis payload");
            assert_eq!(digest, genesis);
        });
    }

    #[test]
    fn parent_payload_rejects_parent_before_finalized() {
        let runtime = deterministic::Runner::default();
        runtime.start(|mut context| async move {
            let namespace = b"ns".to_vec();
            let Fixture {
                schemes, verifier, ..
            } = ed25519(&mut context, 4);
            let cfg = Config {
                scheme: verifier.clone(),
                namespace: namespace.clone(),
                epoch: Epoch::new(1),
                activity_timeout: ViewDelta::new(5),
                leader_timeout: Duration::from_secs(1),
                notarization_timeout: Duration::from_secs(2),
                nullify_retry: Duration::from_secs(3),
            };
            let mut state: State<_, _, Sha256Digest> = State::new(context, cfg);
            state.set_genesis(test_genesis());

            // Add finalization
            let proposal_a = Proposal::new(
                Rnd::new(Epoch::new(1), View::new(3)),
                GENESIS_VIEW,
                Sha256Digest::from([1u8; 32]),
            );
            let finalization_votes: Vec<_> = schemes
                .iter()
                .map(|scheme| Finalize::sign(scheme, &namespace, proposal_a.clone()).unwrap())
                .collect();
            let finalization = Finalization::from_finalizes(&verifier, finalization_votes.iter())
                .expect("finalization");
            state.add_finalization(finalization);

            // Attempt to verify before finalized
            let proposal = Proposal::new(
                Rnd::new(Epoch::new(1), View::new(4)),
                View::new(2),
                Sha256Digest::from([6u8; 32]),
            );
            assert!(state.parent_payload(&proposal).is_none());
        });
    }

    #[test]
    fn replay_restores_conflict_state() {
        let runtime = deterministic::Runner::default();
        runtime.start(|mut context| async move {
            let Fixture {
                schemes, verifier, ..
            } = ed25519(&mut context, 4);
            let namespace = b"ns".to_vec();
            let mut scheme_iter = schemes.into_iter();
            let local_scheme = scheme_iter.next().unwrap();
            let other_schemes: Vec<_> = scheme_iter.collect();
            let epoch: Epoch = Epoch::new(3);
            let mut state: State<_, _, Sha256Digest> = State::new(
                context.clone(),
                Config {
                    scheme: local_scheme.clone(),
                    namespace: namespace.clone(),
                    epoch: Epoch::new(1),
                    activity_timeout: ViewDelta::new(5),
                    leader_timeout: Duration::from_secs(1),
                    notarization_timeout: Duration::from_secs(2),
                    nullify_retry: Duration::from_secs(3),
                },
            );
            state.set_genesis(test_genesis());
            let view = View::new(4);
            let round = Rnd::new(epoch, view);
            let proposal_a = Proposal::new(round, GENESIS_VIEW, Sha256Digest::from([21u8; 32]));
            let proposal_b = Proposal::new(round, GENESIS_VIEW, Sha256Digest::from([22u8; 32]));
            let local_vote = Notarize::sign(&local_scheme, &namespace, proposal_a).unwrap();

            // Replay local notarize vote
            state.replay(&Artifact::Notarize(local_vote.clone()));

            // Add conflicting notarization certificate and replay
            let votes_b: Vec<_> = other_schemes
                .iter()
                .take(3)
                .map(|scheme| Notarize::sign(scheme, &namespace, proposal_b.clone()).unwrap())
                .collect();
            let conflicting =
                Notarization::from_notarizes(&verifier, votes_b.iter()).expect("certificate");
            state.add_notarization(conflicting.clone());
            state.replay(&Artifact::Notarization(conflicting.clone()));

            // Shouldn't finalize the certificate's proposal (proposal_b)
            assert!(state.construct_finalize(view).is_none());

            // Restart state and replay
            let mut restarted: State<_, _, Sha256Digest> = State::new(
                context,
                Config {
                    scheme: local_scheme,
                    namespace,
                    epoch: Epoch::new(1),
                    activity_timeout: ViewDelta::new(5),
                    leader_timeout: Duration::from_secs(1),
                    notarization_timeout: Duration::from_secs(2),
                    nullify_retry: Duration::from_secs(3),
                },
            );
            restarted.set_genesis(test_genesis());
            restarted.replay(&Artifact::Notarize(local_vote));
            restarted.add_notarization(conflicting.clone());
            restarted.replay(&Artifact::Notarization(conflicting));

            // Shouldn't finalize the certificate's proposal (proposal_b)
            assert!(restarted.construct_finalize(view).is_none());
        });
    }

    #[test]
    fn only_notarize_before_nullify() {
        let runtime = deterministic::Runner::default();
        runtime.start(|mut context| async move {
            let namespace = b"ns".to_vec();
            let Fixture { schemes, .. } = ed25519(&mut context, 4);
            let cfg = Config {
                scheme: schemes[0].clone(),
                namespace,
                epoch: Epoch::new(1),
                activity_timeout: ViewDelta::new(5),
                leader_timeout: Duration::from_secs(1),
                notarization_timeout: Duration::from_secs(2),
                nullify_retry: Duration::from_secs(3),
            };
            let mut state: State<_, _, Sha256Digest> = State::new(context, cfg);
            state.set_genesis(test_genesis());
            let view = state.current_view();

            // Set proposal
            let proposal = Proposal::new(
                Rnd::new(Epoch::new(1), view),
                GENESIS_VIEW,
                Sha256Digest::from([1u8; 32]),
            );
            state.set_proposal(view, proposal);

            // We should not want to verify (already timeout)
            assert!(state.try_verify().is_some());
            assert!(state.verified(view));

            // Handle timeout
            assert!(!state.handle_timeout().0);

            // Attempt to notarize after timeout
            assert!(state.construct_notarize(view).is_none());
        });
    }
}<|MERGE_RESOLUTION|>--- conflicted
+++ resolved
@@ -40,20 +40,9 @@
 
 /// Per-[Epoch] state machine.
 ///
-<<<<<<< HEAD
-/// # Vote Tracking Semantics
-///
-/// Votes that conflict with the first leader proposal we observe for a view are discarded once an
-/// equivocation is detected. This relies on the [crate::simplex::actors::batcher] to enforce that honest replicas only emit
-/// notarize/finalize votes for a single leader payload per view. After we clear the trackers, any
-/// additional conflicting votes are ignored because they can never form a quorum under the batcher
-/// invariants, so retaining them would just waste memory.
-pub struct State<E: Clock + Rng + CryptoRng + Metrics, S: SimplexScheme<D>, D: Digest> {
-=======
 /// Tracks proposals and certificates for each view. Vote aggregation and verification
 /// is handled by the [crate::simplex::actors::batcher].
-pub struct State<E: Clock + Rng + CryptoRng + Metrics, S: Scheme, D: Digest> {
->>>>>>> 24a318a7
+pub struct State<E: Clock + Rng + CryptoRng + Metrics, S: SimplexScheme<D>, D: Digest> {
     context: E,
     scheme: S,
     namespace: Vec<u8>,
