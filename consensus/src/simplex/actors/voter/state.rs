--- conflicted
+++ resolved
@@ -682,95 +682,6 @@
     }
 
     #[test]
-<<<<<<< HEAD
-    fn emit_uses_best_certificate() {
-        let runtime = deterministic::Runner::default();
-        runtime.start(|mut context| async move {
-            let namespace = b"ns".to_vec();
-            let Fixture {
-                schemes, verifier, ..
-            } = ed25519::fixture(&namespace, &mut context, 4);
-            let local_scheme = schemes[1].clone(); // leader of view 2
-            let cfg = Config {
-                scheme: local_scheme,
-                elector: <RoundRobin>::default(),
-                epoch: Epoch::new(7),
-                activity_timeout: ViewDelta::new(3),
-                leader_timeout: Duration::from_secs(1),
-                notarization_timeout: Duration::from_secs(2),
-                nullify_retry: Duration::from_secs(3),
-            };
-            let mut state = State::new(context, cfg);
-            state.set_genesis(test_genesis());
-
-            // Start proposal with missing parent
-            state.enter_view(View::new(1), None);
-            state.enter_view(View::new(2), None);
-
-            // First proposal should return none
-            assert!(state.try_propose().is_none());
-            assert!(state.emit_floor(View::new(2)).is_none());
-
-            // Add notarization for parent view
-            let parent_round = Rnd::new(state.epoch(), View::new(1));
-            let parent_proposal =
-                Proposal::new(parent_round, GENESIS_VIEW, Sha256Digest::from([11u8; 32]));
-            let votes: Vec<_> = schemes
-                .iter()
-                .map(|scheme| Notarize::sign(scheme, parent_proposal.clone()).unwrap())
-                .collect();
-            let notarization =
-                Notarization::from_notarizes(&verifier, votes.iter()).expect("notarization");
-            state.add_notarization(notarization.clone());
-
-            // Emitted returns as soon as we have some certificate (even if we haven't proposed yet)
-            let emitted = state.emit_floor(View::new(2)).unwrap();
-            match emitted {
-                Certificate::Notarization(emitted) => {
-                    assert_eq!(emitted, notarization);
-                }
-                _ => panic!("unexpected emitted message"),
-            }
-
-            // Second call should return the context
-            assert!(state.try_propose().is_some());
-
-            // Insert proposal
-            let proposal = Proposal::new(
-                Rnd::new(state.epoch(), View::new(2)),
-                View::new(1),
-                Sha256Digest::from([22u8; 32]),
-            );
-            state.proposed(proposal);
-
-            // New certificate shows
-            let future_proposal = Proposal::new(
-                Rnd::new(state.epoch(), View::new(99)),
-                View::new(97),
-                Sha256Digest::from([11u8; 32]),
-            );
-            let votes: Vec<_> = schemes
-                .iter()
-                .map(|scheme| Notarize::sign(scheme, future_proposal.clone()).unwrap())
-                .collect();
-            let future_notarization =
-                Notarization::from_notarizes(&verifier, votes.iter()).expect("notarization");
-            state.add_notarization(future_notarization.clone());
-
-            // Emitted returns the same certificate
-            let emitted = state.emit_floor(View::new(2)).unwrap();
-            match emitted {
-                Certificate::Notarization(emitted) => {
-                    assert_eq!(emitted, future_notarization);
-                }
-                _ => panic!("unexpected emitted message"),
-            }
-        });
-    }
-
-    #[test]
-=======
->>>>>>> 008e58e1
     fn timeout_helpers_reuse_and_reset_deadlines() {
         let runtime = deterministic::Runner::default();
         runtime.start(|mut context| async move {
@@ -943,15 +854,14 @@
     fn parent_certificate_prefers_finalization() {
         let runtime = deterministic::Runner::default();
         runtime.start(|mut context| async move {
+            let namespace = b"ns".to_vec();
             let Fixture {
                 schemes, verifier, ..
-            } = ed25519::fixture(&mut context, 4);
-            let namespace = b"ns".to_vec();
+            } = ed25519::fixture(&namespace, &mut context, 4);
             let local_scheme = schemes[1].clone(); // leader of view 2
             let cfg = Config {
                 scheme: local_scheme,
                 elector: <RoundRobin>::default(),
-                namespace: namespace.clone(),
                 epoch: Epoch::new(7),
                 activity_timeout: ViewDelta::new(3),
                 leader_timeout: Duration::from_secs(1),
@@ -967,7 +877,7 @@
                 Proposal::new(parent_round, GENESIS_VIEW, Sha256Digest::from([11u8; 32]));
             let notarize_votes: Vec<_> = schemes
                 .iter()
-                .map(|scheme| Notarize::sign(scheme, &namespace, parent_proposal.clone()).unwrap())
+                .map(|scheme| Notarize::sign(scheme, parent_proposal.clone()).unwrap())
                 .collect();
             let notarization = Notarization::from_notarizes(&verifier, notarize_votes.iter())
                 .expect("notarization");
@@ -988,7 +898,7 @@
             // Add finalization for the same parent view
             let finalize_votes: Vec<_> = schemes
                 .iter()
-                .map(|scheme| Finalize::sign(scheme, &namespace, parent_proposal.clone()).unwrap())
+                .map(|scheme| Finalize::sign(scheme, parent_proposal.clone()).unwrap())
                 .collect();
             let finalization = Finalization::from_finalizes(&verifier, finalize_votes.iter())
                 .expect("finalization");
