--- conflicted
+++ resolved
@@ -680,23 +680,6 @@
         if self.scheme.me().is_none_or(|me| me != leader) {
             return None;
         }
-<<<<<<< HEAD
-        let proposal = self.views.get(&view)?.supported_proposal()?;
-        let parent = proposal.parent;
-        let mut missing = MissingCertificates {
-            parent,
-            notarizations: Vec::new(),
-            nullifications: Vec::new(),
-        };
-        if self.quorum_payload(parent).is_none() {
-            missing.notarizations.push(parent);
-        }
-        missing.nullifications = View::range(parent.next(), view)
-            .filter(|candidate| !self.is_nullified(*candidate))
-            .collect();
-        if missing.is_empty() {
-            return None;
-=======
 
         // Walk backwards through the chain, emitting the best notarization or finalization available.
         for cursor in (GENESIS_VIEW + 1..=self.view).rev() {
@@ -709,7 +692,6 @@
             if let Some(notarization) = round.notarization() {
                 return Some(Voter::Notarization(notarization.clone()));
             }
->>>>>>> 19f19d32
         }
         None
     }
@@ -816,7 +798,7 @@
     }
 
     #[test]
-    fn emit_uses_best_certificate() {
+    fn missing_parent_only_triggers_fetch_once() {
         let runtime = deterministic::Runner::default();
         runtime.start(|mut context| async move {
             let Fixture {
@@ -840,18 +822,12 @@
             state.enter_view(View::new(1), None);
             state.enter_view(View::new(2), None);
 
-<<<<<<< HEAD
             // First proposal should return missing ancestors
             match state.try_propose() {
                 ProposeResult::Missing(view) => assert_eq!(view, View::new(1)),
                 other => panic!("expected missing ancestor, got {other:?}"),
             }
             assert!(matches!(state.try_propose(), ProposeResult::Pending));
-=======
-            // First proposal should return none
-            assert!(state.try_propose().is_none());
-            assert!(state.emit_floor(2).is_none());
->>>>>>> 19f19d32
 
             // Add notarization for parent view
             let parent_round = Rnd::new(state.epoch(), View::new(1));
@@ -863,9 +839,13 @@
                 .collect();
             let notarization =
                 Notarization::from_notarizes(&verifier, votes.iter()).expect("notarization");
-            state.add_verified_notarization(notarization.clone());
-
-<<<<<<< HEAD
+            state.add_verified_notarization(notarization);
+
+            // Second call should be ready
+            assert!(matches!(state.try_propose(), ProposeResult::Ready(_)));
+        });
+    }
+
     #[test]
     fn missing_parent_reemerges_after_partial_progress() {
         let runtime = deterministic::Runner::default();
@@ -920,50 +900,15 @@
             let parent_round = Rnd::new(state.epoch(), View::new(3));
             let parent = Proposal::new(parent_round, GENESIS_VIEW, Sha256Digest::from([0xAA; 32]));
             let notarize_votes: Vec<_> = schemes
-=======
-            // Emitted returns as soon as we have some certificate (even if we haven't proposed yet)
-            let emitted = state.emit_floor(2).unwrap();
-            match emitted {
-                Voter::Notarization(emitted) => {
-                    assert_eq!(emitted, notarization);
-                }
-                _ => panic!("unexpected emitted message"),
-            }
-
-            // Second call should return the context
-            assert!(state.try_propose().is_some());
-
-            // Insert proposal
-            let proposal = Proposal::new(
-                Rnd::new(state.epoch(), 2),
-                1,
-                Sha256Digest::from([22u8; 32]),
-            );
-            state.proposed(proposal);
-
-            // New certificate shows
-            let future_proposal = Proposal::new(
-                Rnd::new(state.epoch(), 99),
-                97,
-                Sha256Digest::from([11u8; 32]),
-            );
-            let votes: Vec<_> = schemes
->>>>>>> 19f19d32
                 .iter()
-                .map(|scheme| Notarize::sign(scheme, &namespace, future_proposal.clone()).unwrap())
+                .map(|scheme| Notarize::sign(scheme, &namespace, parent.clone()).unwrap())
                 .collect();
-            let future_notarization =
-                Notarization::from_notarizes(&verifier, votes.iter()).expect("notarization");
-            state.add_verified_notarization(future_notarization.clone());
-
-            // Emitted returns the same certificate
-            let emitted = state.emit_floor(2).unwrap();
-            match emitted {
-                Voter::Notarization(emitted) => {
-                    assert_eq!(emitted, future_notarization);
-                }
-                _ => panic!("unexpected emitted message"),
-            }
+            let notarization = Notarization::from_notarizes(&verifier, notarize_votes.iter())
+                .expect("notarization");
+            state.add_verified_notarization(notarization);
+
+            // Third call should be ready
+            assert!(matches!(state.try_propose(), ProposeResult::Ready(_)));
         });
     }
 
@@ -1276,7 +1221,6 @@
     }
 
     #[test]
-<<<<<<< HEAD
     fn missing_certificates_reports_gaps() {
         let runtime = deterministic::Runner::default();
         runtime.start(|mut context| async move {
@@ -1477,8 +1421,6 @@
     }
 
     #[test]
-=======
->>>>>>> 19f19d32
     fn replay_restores_conflict_state() {
         let runtime = deterministic::Runner::default();
         runtime.start(|mut context| async move {
