--- conflicted
+++ resolved
@@ -521,21 +521,6 @@
         {
             self.current_view.set(view as i64);
         }
-<<<<<<< HEAD
-=======
-
-        // Setup new view
-        let leader_deadline = self.context.current() + self.leader_timeout;
-        let advance_deadline = self.context.current() + self.notarization_timeout;
-        let round = self.round_mut(view);
-        round.leader_deadline = Some(leader_deadline);
-        round.advance_deadline = Some(advance_deadline);
-        round.set_leader(seed);
-        self.view = view;
-
-        // Update metrics
-        let _ = self.current_view.try_set(view);
->>>>>>> fe0dcf4b
     }
 
     async fn prune_views(&mut self) {
@@ -556,13 +541,7 @@
                 .await
                 .expect("unable to prune journal");
         }
-<<<<<<< HEAD
         self.tracked_views.set(self.core.tracked_views() as i64);
-=======
-
-        // Update metrics
-        let _ = self.tracked_views.try_set(self.views.len());
->>>>>>> fe0dcf4b
     }
 
     /// Persist a verified message for `view` when journaling is enabled.
@@ -1222,13 +1201,8 @@
                 .ensure_round(observed_view, self.context.current());
             round.set_deadlines(leader_deadline, advance_deadline);
         }
-<<<<<<< HEAD
         self.current_view.set(observed_view as i64);
         self.tracked_views.set(self.core.tracked_views() as i64);
-=======
-        let _ = self.current_view.try_set(observed_view);
-        let _ = self.tracked_views.try_set(self.views.len());
->>>>>>> fe0dcf4b
 
         // Initialize verifier with leader
         let round = self
