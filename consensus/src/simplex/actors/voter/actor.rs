--- conflicted
+++ resolved
@@ -12,11 +12,7 @@
             Nullify, Proposal, Voter,
         },
     },
-<<<<<<< HEAD
     types::{Epoch, Round as Rnd, View, ViewDelta},
-=======
-    types::{Round as Rnd, View},
->>>>>>> 7383adb6
     Automaton, Epochable, Relay, Reporter, Viewable, LATENCY,
 };
 use commonware_codec::Read;
@@ -40,336 +36,7 @@
 use std::num::NonZeroUsize;
 use tracing::{debug, info, trace, warn};
 
-<<<<<<< HEAD
-const GENESIS_VIEW: View = View::zero();
-
-/// Action to take after processing a message.
-enum Action {
-    /// Skip processing the message.
-    Skip,
-    /// Block the peer from sending any more messages.
-    Block,
-    /// Process the message.
-    Process,
-}
-
-struct Round<E: Clock, S: Scheme, D: Digest> {
-    start: SystemTime,
-    scheme: S,
-
-    round: Rnd,
-
-    // Leader is set as soon as we know the seed for the view (if any).
-    leader: Option<u32>,
-
-    // We explicitly distinguish between the proposal being verified (we checked it)
-    // and the proposal being recovered (network has determined its validity). As a sanity
-    // check, we'll never notarize or finalize a proposal that we did not verify.
-    //
-    // We will, however, construct a notarization or finalization (if we have enough partial
-    // signatures of either) even if we did not verify the proposal.
-    requested_proposal_build: bool,
-    requested_proposal_verify: bool,
-    verified_proposal: bool,
-
-    proposal: Option<Proposal<D>>,
-
-    leader_deadline: Option<SystemTime>,
-    advance_deadline: Option<SystemTime>,
-    nullify_retry: Option<SystemTime>,
-
-    // We only receive verified notarizes for the leader's proposal, so we don't
-    // need to track multiple proposals here.
-    notarizes: AttributableMap<Notarize<S, D>>,
-    notarization: Option<Notarization<S, D>>,
-    broadcast_notarize: bool,
-    broadcast_notarization: bool,
-
-    // Track nullifies (ensuring any participant only has one recorded nullify)
-    nullifies: AttributableMap<Nullify<S>>,
-    nullification: Option<Nullification<S>>,
-    broadcast_nullify: bool,
-    broadcast_nullification: bool,
-
-    // We only receive verified finalizes for the leader's proposal, so we don't
-    // need to track multiple proposals here.
-    finalizes: AttributableMap<Finalize<S, D>>,
-    finalization: Option<Finalization<S, D>>,
-    broadcast_finalize: bool,
-    broadcast_finalization: bool,
-
-    recover_latency: histogram::Timed<E>,
-}
-
-impl<E: Clock, S: Scheme, D: Digest> Round<E, S, D> {
-    pub fn new(
-        context: &ContextCell<E>,
-        scheme: S,
-        recover_latency: histogram::Timed<E>,
-        round: Rnd,
-    ) -> Self {
-        // On restart, we may both see a notarize/nullify/finalize from replaying our journal and from
-        // new messages forwarded from the batcher. To ensure we don't wrongly assume we have enough
-        // signatures to construct a notarization/nullification/finalization, we use an AttributableMap
-        // to ensure we only count a message from a given signer once.
-        let participants = scheme.participants().len();
-        let notarizes = AttributableMap::new(participants);
-        let nullifies = AttributableMap::new(participants);
-        let finalizes = AttributableMap::new(participants);
-
-        Self {
-            start: context.current(),
-            scheme,
-
-            round,
-
-            leader: None,
-
-            requested_proposal_build: false,
-            requested_proposal_verify: false,
-            verified_proposal: false,
-
-            proposal: None,
-
-            leader_deadline: None,
-            advance_deadline: None,
-            nullify_retry: None,
-
-            notarizes,
-            notarization: None,
-            broadcast_notarize: false,
-            broadcast_notarization: false,
-
-            nullifies,
-            nullification: None,
-            broadcast_nullify: false,
-            broadcast_nullification: false,
-
-            finalizes,
-            finalization: None,
-            broadcast_finalize: false,
-            broadcast_finalization: false,
-
-            recover_latency,
-        }
-    }
-
-    pub fn set_leader(&mut self, seed: Option<S::Seed>) {
-        let (leader, leader_idx) =
-            select_leader::<S, _>(self.scheme.participants().as_ref(), self.round, seed);
-        self.leader = Some(leader_idx);
-
-        debug!(round=?self.round, ?leader, ?leader_idx, "leader elected");
-    }
-
-    fn add_recovered_proposal(&mut self, proposal: Proposal<D>) {
-        if self.proposal.is_none() {
-            debug!(?proposal, "setting verified proposal");
-            self.proposal = Some(proposal);
-        } else if let Some(previous) = &self.proposal {
-            assert_eq!(proposal, *previous);
-        }
-    }
-
-    async fn add_verified_notarize(&mut self, notarize: Notarize<S, D>) {
-        if self.proposal.is_none() {
-            self.proposal = Some(notarize.proposal.clone());
-        }
-        self.notarizes.insert(notarize);
-    }
-
-    async fn add_verified_nullify(&mut self, nullify: Nullify<S>) {
-        // We don't consider a nullify vote as being active.
-        self.nullifies.insert(nullify);
-    }
-
-    async fn add_verified_finalize(&mut self, finalize: Finalize<S, D>) {
-        if self.proposal.is_none() {
-            self.proposal = Some(finalize.proposal.clone());
-        }
-        self.finalizes.insert(finalize);
-    }
-
-    fn add_verified_notarization(&mut self, notarization: Notarization<S, D>) -> bool {
-        // If already have notarization, ignore
-        if self.notarization.is_some() {
-            return false;
-        }
-
-        // Clear leader and advance deadlines (if they exist)
-        self.leader_deadline = None;
-        self.advance_deadline = None;
-
-        // If proposal is missing, set it
-        self.add_recovered_proposal(notarization.proposal.clone());
-
-        // Store the notarization
-        self.notarization = Some(notarization);
-        true
-    }
-
-    fn add_verified_nullification(&mut self, nullification: Nullification<S>) -> bool {
-        // If already have nullification, ignore
-        if self.nullification.is_some() {
-            return false;
-        }
-
-        // Clear leader and advance deadlines (if they exist)
-        self.leader_deadline = None;
-        self.advance_deadline = None;
-
-        // Store the nullification
-        self.nullification = Some(nullification);
-        true
-    }
-
-    fn add_verified_finalization(&mut self, finalization: Finalization<S, D>) -> bool {
-        // If already have finalization, ignore
-        if self.finalization.is_some() {
-            return false;
-        }
-
-        // Clear leader and advance deadlines (if they exist)
-        self.leader_deadline = None;
-        self.advance_deadline = None;
-
-        // If proposal is missing, set it
-        self.add_recovered_proposal(finalization.proposal.clone());
-
-        // Store the finalization
-        self.finalization = Some(finalization);
-        true
-    }
-
-    async fn notarizable(&mut self, force: bool) -> Option<Notarization<S, D>> {
-        // Ensure we haven't already broadcast
-        if !force && (self.broadcast_notarization || self.broadcast_nullification) {
-            // We want to broadcast a notarization, even if we haven't yet verified a proposal.
-            return None;
-        }
-
-        // If already constructed, return
-        if let Some(notarization) = &self.notarization {
-            self.broadcast_notarization = true;
-            return Some(notarization.clone());
-        }
-
-        // Attempt to construct notarization
-        let quorum = self.scheme.participants().quorum() as usize;
-        if self.notarizes.len() < quorum {
-            return None;
-        }
-
-        // Construct notarization
-        let mut timer = self.recover_latency.timer();
-        let notarization = Notarization::from_notarizes(&self.scheme, self.notarizes.iter())
-            .expect("failed to recover notarization certificate");
-        timer.observe();
-
-        self.broadcast_notarization = true;
-        Some(notarization)
-    }
-
-    async fn nullifiable(&mut self, force: bool) -> Option<Nullification<S>> {
-        // Ensure we haven't already broadcast
-        if !force && (self.broadcast_nullification || self.broadcast_notarization) {
-            return None;
-        }
-
-        // If already constructed, return
-        if let Some(nullification) = &self.nullification {
-            self.broadcast_nullification = true;
-            return Some(nullification.clone());
-        }
-
-        // Attempt to construct nullification
-        let quorum = self.scheme.participants().quorum() as usize;
-        if self.nullifies.len() < quorum {
-            return None;
-        }
-
-        // Construct nullification
-        let mut timer = self.recover_latency.timer();
-        let nullification = Nullification::from_nullifies(&self.scheme, self.nullifies.iter())
-            .expect("failed to recover nullification certificate");
-        timer.observe();
-
-        self.broadcast_nullification = true;
-        Some(nullification)
-    }
-
-    async fn finalizable(&mut self, force: bool) -> Option<Finalization<S, D>> {
-        // Ensure we haven't already broadcast
-        if !force && self.broadcast_finalization {
-            // We want to broadcast a finalization, even if we haven't yet verified a proposal.
-            return None;
-        }
-
-        // If already constructed, return
-        if let Some(finalization) = &self.finalization {
-            self.broadcast_finalization = true;
-            return Some(finalization.clone());
-        }
-
-        // Attempt to construct finalization
-        let quorum = self.scheme.participants().quorum() as usize;
-        if self.finalizes.len() < quorum {
-            return None;
-        }
-
-        // It is not possible to have a finalization that does not match the notarization proposal. If this
-        // is detected, there is a critical bug or there has been a safety violation.
-        if let Some(notarization) = &self.notarization {
-            let proposal = self.proposal.as_ref().unwrap();
-            assert_eq!(
-                notarization.proposal, *proposal,
-                "finalization proposal does not match notarization"
-            );
-        }
-
-        // Construct finalization
-        let mut timer = self.recover_latency.timer();
-        let finalization = Finalization::from_finalizes(&self.scheme, self.finalizes.iter())
-            .expect("failed to recover finalization certificate");
-        timer.observe();
-
-        self.broadcast_finalization = true;
-        Some(finalization)
-    }
-
-    /// Returns true if the votes for this proposal imply that its ancestry is valid.
-    ///
-    /// We use this status to determine if we should backfill missing certificates implied by
-    /// the proposal (if any).
-    ///
-    /// We determine support by checking if at least one honest participant notarized the proposal for
-    /// this view. That is, if any of the following are true:
-    /// - a finalization for this view exists, or
-    /// - a notarization certificate for this view exists, or
-    /// - the number of notarize votes exceeds the maximum number of faulty participants.
-    pub fn proposal_ancestry_supported(&self) -> bool {
-        // While this check is not strictly necessary, it's a good sanity check.
-        if self.proposal.is_none() {
-            return false;
-        }
-
-        if self.finalization.is_some() {
-            return true;
-        }
-        if self.notarization.is_some() {
-            return true;
-        }
-
-        // If there are more notarizations than the number of faulty nodes,
-        // then at least one of the notarizations is from an honest node.
-        let max_faults = self.scheme.participants().max_faults() as usize;
-        self.notarizes.len() > max_faults
-    }
-}
-
-=======
 /// Actor responsible for driving participation in the consensus protocol.
->>>>>>> 7383adb6
 pub struct Actor<
     E: Clock + Rng + CryptoRng + Spawner + Storage + Metrics,
     P: PublicKey,
@@ -394,19 +61,6 @@
     buffer_pool: PoolRef,
     journal: Option<Journal<E, Voter<S, D>>>,
 
-<<<<<<< HEAD
-    genesis: Option<D>,
-
-    epoch: Epoch,
-    namespace: Vec<u8>,
-
-    leader_timeout: Duration,
-    notarization_timeout: Duration,
-    nullify_retry: Duration,
-    activity_timeout: ViewDelta,
-
-=======
->>>>>>> 7383adb6
     mailbox_receiver: mpsc::Receiver<Message<S, D>>,
 
     inbound_messages: Family<Inbound, Counter>,
@@ -492,16 +146,6 @@
 
                 mailbox_receiver,
 
-<<<<<<< HEAD
-                last_finalized: View::zero(),
-                view: View::zero(),
-                views: BTreeMap::new(),
-
-                current_view,
-                tracked_views,
-                skipped_views,
-=======
->>>>>>> 7383adb6
                 inbound_messages,
                 outbound_messages,
                 notarization_latency,
@@ -559,34 +203,6 @@
         }
     }
 
-<<<<<<< HEAD
-    fn find_parent(&self) -> Result<(View, D), View> {
-        let mut cursor = self.view.previous().expect("self.view always at least 1");
-        loop {
-            if cursor.is_zero() {
-                return Ok((GENESIS_VIEW, *self.genesis.as_ref().unwrap()));
-            }
-
-            // If have notarization, return
-            let parent = self.is_notarized(cursor);
-            if let Some(parent) = parent {
-                return Ok((cursor, *parent));
-            }
-
-            // If have finalization, return
-            //
-            // We never want to build on some view less than finalized and this prevents that
-            let parent = self.is_finalized(cursor);
-            if let Some(parent) = parent {
-                return Ok((cursor, *parent));
-            }
-
-            // If have nullification, continue
-            if self.is_nullified(cursor) {
-                cursor = cursor.previous().expect("checked to be non-zero above");
-                continue;
-            }
-=======
     /// Send a [Voter] message to every peer.
     async fn broadcast_all<T: Sender>(
         &mut self,
@@ -607,7 +223,6 @@
         // Broadcast message
         sender.send(Recipients::All, msg, true).await.unwrap();
     }
->>>>>>> 7383adb6
 
     /// Blocks an equivocator.
     async fn block_equivocator(&mut self, equivocator: Option<S::PublicKey>) {
@@ -623,38 +238,6 @@
         &mut self,
         resolver: &mut resolver::Mailbox<S, D>,
     ) -> Option<(Context<D, P>, oneshot::Receiver<D>)> {
-<<<<<<< HEAD
-        // Check if we are leader
-        let round = self.views.get_mut(&self.view).unwrap();
-        let leader = round.leader?;
-        if !Self::is_me(&self.scheme, leader) {
-            return None;
-        }
-
-        // Check if we have already requested a proposal
-        if round.requested_proposal_build {
-            return None;
-        }
-
-        // Check if we have already proposed
-        if round.proposal.is_some() {
-            return None;
-        }
-
-        // Set that we requested a proposal even if we don't end up finding a parent
-        // to prevent frequent scans.
-        round.requested_proposal_build = true;
-
-        // Find best parent
-        let (parent_view, parent_payload) = match self.find_parent() {
-            Ok(parent) => parent,
-            Err(view) => {
-                debug!(
-                    view = %self.view,
-                    missing = %view,
-                    "skipping proposal opportunity"
-                );
-=======
         // Check if we are ready to propose
         let context = match self.state.try_propose() {
             ProposeResult::Ready(context) => context,
@@ -665,7 +248,6 @@
                 // State ensures we only request a given missing certificate once (to avoid
                 // busy looping here).
                 debug!(view, "fetching missing ancestor");
->>>>>>> 7383adb6
                 resolver.fetch(vec![view], vec![view]).await;
                 return None;
             }
@@ -673,21 +255,7 @@
         };
 
         // Request proposal from application
-<<<<<<< HEAD
-        debug!(view = %self.view, "requested proposal from automaton");
-        let context = Context {
-            round: Rnd::new(self.epoch, self.view),
-            leader: self
-                .scheme
-                .participants()
-                .key(leader)
-                .expect("leader not found")
-                .clone(),
-            parent: (parent_view, parent_payload),
-        };
-=======
         debug!(round = ?context.round, "requested proposal from automaton");
->>>>>>> 7383adb6
         Some((context.clone(), self.automaton.propose(context).await))
     }
 
@@ -715,60 +283,6 @@
         pending_sender: &mut WrappedSender<Sp, Voter<S, D>>,
         recovered_sender: &mut WrappedSender<Sr, Voter<S, D>>,
     ) {
-<<<<<<< HEAD
-        // Set timeout fired
-        let round = self.views.get_mut(&self.view).unwrap();
-        let mut retry = false;
-        if round.broadcast_nullify {
-            retry = true;
-        }
-        round.broadcast_nullify = true;
-
-        // Remove deadlines
-        round.leader_deadline = None;
-        round.advance_deadline = None;
-        round.nullify_retry = None;
-
-        // If retry, broadcast notarization that led us to enter this view
-        let past_view = self.view.previous().expect("self.view always at least 1");
-        if retry && !past_view.is_zero() {
-            if let Some(finalization) = self.construct_finalization(past_view, true).await {
-                self.outbound_messages
-                    .get_or_create(metrics::Outbound::finalization())
-                    .inc();
-                let msg = Voter::Finalization(finalization);
-                recovered_sender
-                    .send(Recipients::All, msg, true)
-                    .await
-                    .unwrap();
-                debug!(view = %past_view, "rebroadcast entry finalization");
-            } else if let Some(notarization) = self.construct_notarization(past_view, true).await {
-                self.outbound_messages
-                    .get_or_create(metrics::Outbound::notarization())
-                    .inc();
-                let msg = Voter::Notarization(notarization);
-                recovered_sender
-                    .send(Recipients::All, msg, true)
-                    .await
-                    .unwrap();
-                debug!(view = %past_view, "rebroadcast entry notarization");
-            } else if let Some(nullification) = self.construct_nullification(past_view, true).await
-            {
-                self.outbound_messages
-                    .get_or_create(metrics::Outbound::nullification())
-                    .inc();
-                let msg = Voter::Nullification(nullification);
-                recovered_sender
-                    .send(Recipients::All, msg, true)
-                    .await
-                    .unwrap();
-                debug!(view = %past_view, "rebroadcast entry nullification");
-            } else {
-                warn!(
-                    current = %self.view,
-                    "unable to rebroadcast entry notarization/nullification/finalization"
-                );
-=======
         // Process nullify (and persist it if it is a first attempt)
         let (retry, nullify, entry) = self.state.handle_timeout();
         if let Some(nullify) = nullify {
@@ -778,37 +292,12 @@
 
                 // Sync the journal
                 self.sync_journal(nullify.view()).await;
->>>>>>> 7383adb6
             }
 
-<<<<<<< HEAD
-        // Construct nullify
-        let Some(nullify) = Nullify::sign::<D>(
-            &self.scheme,
-            &self.namespace,
-            Rnd::new(self.epoch, self.view),
-        ) else {
-            return;
-        };
-
-        // Handle the nullify
-        if !retry {
-            batcher.constructed(Voter::Nullify(nullify.clone())).await;
-            self.handle_nullify(nullify.clone()).await;
-
-            // Sync the journal
-            self.journal
-                .as_mut()
-                .unwrap()
-                .sync(self.view.get())
-                .await
-                .expect("unable to sync journal");
-=======
             // Broadcast nullify
             debug!(round=?nullify.round(), "broadcasting nullify");
             self.broadcast_all(pending_sender, Voter::Nullify(nullify))
                 .await;
->>>>>>> 7383adb6
         }
 
         // Broadcast entry to help others enter the view
@@ -822,258 +311,6 @@
 
     /// Records a locally verified nullify vote and ensures the round exists.
     async fn handle_nullify(&mut self, nullify: Nullify<S>) {
-<<<<<<< HEAD
-        // Get view for nullify
-        let view = nullify.view();
-
-        // Handle nullify
-        if let Some(journal) = self.journal.as_mut() {
-            let msg = Voter::Nullify(nullify.clone());
-            journal
-                .append(view.get(), msg)
-                .await
-                .expect("unable to append nullify");
-        }
-
-        // Create round (if it doesn't exist) and add verified nullify
-        self.round_mut(view).add_verified_nullify(nullify).await
-    }
-
-    async fn our_proposal(&mut self, proposal: Proposal<D>) -> bool {
-        // Store the proposal
-        let round = self.views.get_mut(&proposal.view()).expect("view missing");
-
-        // Check if view timed out
-        if round.broadcast_nullify {
-            debug!(
-                ?proposal,
-                reason = "view timed out",
-                "dropping our proposal"
-            );
-            return false;
-        }
-
-        // Store the proposal
-        debug!(?proposal, "generated proposal");
-        assert!(round.proposal.is_none());
-        round.proposal = Some(proposal);
-        round.requested_proposal_verify = true;
-        round.verified_proposal = true;
-        round.leader_deadline = None;
-        true
-    }
-
-    // Attempt to set proposal from each message received over the wire
-    #[allow(clippy::question_mark)]
-    async fn peer_proposal(&mut self) -> Option<(Context<D, P>, oneshot::Receiver<bool>)> {
-        // Get round
-        let (proposal, leader) = {
-            // Get view or exit
-            let round = self.views.get(&self.view)?;
-
-            // If we are the leader, drop peer proposals
-            let Some(leader) = round.leader else {
-                debug!(
-                    view = %self.view,
-                    "dropping peer proposal because leader is not set"
-                );
-                return None;
-            };
-            if Self::is_me(&self.scheme, leader) {
-                return None;
-            }
-
-            // If we already broadcast nullify or set proposal, do nothing
-            if round.broadcast_nullify {
-                return None;
-            }
-            if round.requested_proposal_verify {
-                return None;
-            }
-
-            // Check if leader has signed a digest
-            let Some(ref proposal) = round.proposal else {
-                return None;
-            };
-
-            // Sanity-check the epoch is correct. It should have already been checked.
-            assert_eq!(proposal.epoch(), self.epoch, "proposal epoch mismatch");
-
-            // Check parent validity
-            if proposal.view() <= proposal.parent {
-                debug!(
-                    round = ?proposal.round,
-                    parent = %proposal.parent,
-                    "dropping peer proposal because parent is invalid"
-                );
-                return None;
-            }
-            if proposal.parent < self.last_finalized {
-                debug!(
-                    round = ?proposal.round,
-                    parent = %proposal.parent,
-                    last_finalized = %self.last_finalized,
-                    "dropping peer proposal because parent is less than last finalized"
-                );
-                return None;
-            }
-            (proposal, leader)
-        };
-
-        // Ensure we have required notarizations
-        let Some(mut cursor) = self.view.previous() else {
-            return None;
-        };
-        let parent_payload = loop {
-            if cursor == proposal.parent {
-                // Check if first block
-                if proposal.parent == GENESIS_VIEW {
-                    break self.genesis.as_ref().unwrap();
-                }
-
-                // Check notarization exists
-                let parent_proposal = match self.is_notarized(cursor) {
-                    Some(parent) => parent,
-                    None => {
-                        debug!(view = %cursor, "parent proposal is not notarized");
-                        return None;
-                    }
-                };
-
-                // Peer proposal references a valid parent
-                break parent_proposal;
-            }
-
-            // Check nullification exists in gap
-            if !self.is_nullified(cursor) {
-                debug!(
-                    view = %cursor,
-                    "missing nullification during proposal verification"
-                );
-                return None;
-            }
-
-            cursor = cursor.previous().expect("checked for genesis above");
-        };
-
-        // Request verification
-        debug!(?proposal, "requested proposal verification",);
-        let context = Context {
-            round: proposal.round,
-            leader: self
-                .scheme
-                .participants()
-                .key(leader)
-                .expect("leader not found")
-                .clone(),
-            parent: (proposal.parent, *parent_payload),
-        };
-        let proposal = proposal.clone();
-        let payload = proposal.payload;
-        let round = self.views.get_mut(&context.view()).unwrap();
-        round.requested_proposal_verify = true;
-        Some((
-            context.clone(),
-            self.automaton.verify(context, payload).await,
-        ))
-    }
-
-    async fn verified(&mut self, view: View) -> bool {
-        // Check if view still relevant
-        let round = match self.views.get_mut(&view) {
-            Some(view) => view,
-            None => {
-                return false;
-            }
-        };
-
-        // Ensure we haven't timed out
-        if round.broadcast_nullify {
-            debug!(
-                round=?round.round,
-                reason = "view timed out",
-                "dropping verified proposal"
-            );
-            return false;
-        }
-
-        // Mark proposal as verified
-        round.leader_deadline = None;
-        round.verified_proposal = true;
-
-        // Indicate that verification is done
-        debug!(round=?round.round, proposal=?round.proposal, "verified proposal");
-        true
-    }
-
-    fn since_view_start(&self, view: View) -> Option<(bool, f64)> {
-        let round = self.views.get(&view)?;
-        let Ok(elapsed) = self.context.current().duration_since(round.start) else {
-            return None;
-        };
-        Some((
-            Self::is_me(&self.scheme, round.leader?),
-            elapsed.as_secs_f64(),
-        ))
-    }
-
-    fn enter_view(&mut self, view: View, seed: Option<S::Seed>) {
-        // Ensure view is valid
-        if view <= self.view {
-            trace!(
-                view = %view,
-                our_view = %self.view,
-                "skipping useless view change"
-            );
-            return;
-        }
-
-        // Setup new view
-        let leader_deadline = self.context.current() + self.leader_timeout;
-        let advance_deadline = self.context.current() + self.notarization_timeout;
-        let round = self.round_mut(view);
-        round.leader_deadline = Some(leader_deadline);
-        round.advance_deadline = Some(advance_deadline);
-        round.set_leader(seed);
-        self.view = view;
-
-        // Update metrics
-        self.current_view.set(view.get() as i64);
-    }
-
-    async fn prune_views(&mut self) {
-        // Get last min
-        let min = min_active(self.activity_timeout, self.last_finalized);
-        let mut pruned = false;
-        loop {
-            // Get next key
-            let next = match self.views.keys().next() {
-                Some(next) => *next,
-                None => return,
-            };
-
-            // If less than min, prune
-            if next >= min {
-                break;
-            }
-            self.views.remove(&next);
-            debug!(
-                view = %next,
-                last_finalized = %self.last_finalized,
-                "pruned view"
-            );
-            pruned = true;
-        }
-
-        // Prune journal up to min
-        if pruned {
-            self.journal
-                .as_mut()
-                .unwrap()
-                .prune(min.get())
-                .await
-                .expect("unable to prune journal");
-=======
         self.append_journal(nullify.view(), Voter::Nullify(nullify.clone()))
             .await;
 
@@ -1087,28 +324,13 @@
         let msg = Voter::Nullification(nullification.clone());
         if self.state.add_verified_nullification(nullification) {
             self.append_journal(view, msg).await;
->>>>>>> 7383adb6
         }
     }
 
     /// Persistently records a notarize vote we verified ourselves.
     async fn handle_notarize(&mut self, notarize: Notarize<S, D>) {
-<<<<<<< HEAD
-        // Get view for notarize
-        let view = notarize.view();
-
-        // Handle notarize
-        if let Some(journal) = self.journal.as_mut() {
-            let msg = Voter::Notarize(notarize.clone());
-            journal
-                .append(view.get(), msg)
-                .await
-                .expect("unable to append to journal");
-        }
-=======
         self.append_journal(notarize.view(), Voter::Notarize(notarize.clone()))
             .await;
->>>>>>> 7383adb6
 
         // Create round (if it doesn't exist) and add verified notarize
         let equivocator = self.state.add_verified_notarize(notarize);
@@ -1119,105 +341,17 @@
     async fn handle_notarization(&mut self, notarization: Notarization<S, D>) {
         let view = notarization.view();
         let msg = Voter::Notarization(notarization.clone());
-<<<<<<< HEAD
-        let seed = self
-            .scheme
-            .seed(notarization.round(), &notarization.certificate);
-
-        // Create round (if it doesn't exist) and add verified notarization
-        if self.round_mut(view).add_verified_notarization(notarization) {
-            if let Some(journal) = self.journal.as_mut() {
-                journal
-                    .append(view.get(), msg)
-                    .await
-                    .expect("unable to append to journal");
-            }
-        }
-
-        // Enter next view
-        self.enter_view(view.next(), seed);
-    }
-
-    async fn nullification(&mut self, nullification: Nullification<S>) -> Action {
-        // Check if we are still in a view where this notarization could help
-        if !interesting(
-            self.activity_timeout,
-            self.last_finalized,
-            self.view,
-            nullification.view(),
-            true,
-        ) {
-            return Action::Skip;
-        }
-
-        // Determine if we already broadcast nullification for this view (in which
-        // case we can ignore this message)
-        if let Some(ref round) = self.views.get_mut(&nullification.view()) {
-            if round.broadcast_nullification {
-                return Action::Skip;
-            }
-        }
-
-        // Verify nullification
-        if !nullification.verify::<_, D>(&mut self.context, &self.scheme, &self.namespace) {
-            return Action::Block;
-        }
-
-        // Handle notarization
-        self.handle_nullification(nullification).await;
-        Action::Process
-    }
-
-    async fn handle_nullification(&mut self, nullification: Nullification<S>) {
-        // Store nullification
-        let msg = Voter::Nullification(nullification.clone());
-        let seed = self
-            .scheme
-            .seed(nullification.round, &nullification.certificate);
-
-        // Create round (if it doesn't exist) and add verified nullification
-        let view = nullification.view();
-        if self
-            .round_mut(view)
-            .add_verified_nullification(nullification)
-        {
-            if let Some(journal) = self.journal.as_mut() {
-                journal
-                    .append(view.get(), msg)
-                    .await
-                    .expect("unable to append to journal");
-            }
-        }
-
-        // Enter next view
-        self.enter_view(view.next(), seed);
-=======
         let (added, equivocator) = self.state.add_verified_notarization(notarization);
         if added {
             self.append_journal(view, msg).await;
         }
         self.block_equivocator(equivocator).await;
->>>>>>> 7383adb6
     }
 
     /// Records a finalize vote emitted by the verifier pipeline.
     async fn handle_finalize(&mut self, finalize: Finalize<S, D>) {
-<<<<<<< HEAD
-        // Get view for finalize
-        let view = finalize.view();
-
-        // Handle finalize
-        if let Some(journal) = self.journal.as_mut() {
-            let msg = Voter::Finalize(finalize.clone());
-            journal
-                .append(view.get(), msg)
-                .await
-                .expect("unable to append to journal");
-        }
-=======
         self.append_journal(finalize.view(), Voter::Finalize(finalize.clone()))
             .await;
->>>>>>> 7383adb6
 
         // Create round (if it doesn't exist) and add verified finalize
         let equivocator = self.state.add_verified_finalize(finalize);
@@ -1227,42 +361,10 @@
     /// Stores a finalization certificate and guards against leader equivocation.
     async fn handle_finalization(&mut self, finalization: Finalization<S, D>) {
         let view = finalization.view();
-<<<<<<< HEAD
-        if self.round_mut(view).add_verified_finalization(finalization) {
-            if let Some(journal) = self.journal.as_mut() {
-                journal
-                    .append(view.get(), msg)
-                    .await
-                    .expect("unable to append to journal");
-            }
-        }
-
-        // Track view finalized
-        if view > self.last_finalized {
-            self.last_finalized = view;
-        }
-
-        // Enter next view
-        self.enter_view(view.next(), seed);
-    }
-
-    fn construct_notarize(&mut self, view: View) -> Option<Notarize<S, D>> {
-        // Determine if it makes sense to broadcast a notarize
-        let round = self.views.get_mut(&view)?;
-        if round.broadcast_notarize {
-            return None;
-        }
-        if round.broadcast_nullify {
-            return None;
-        }
-        if !round.verified_proposal {
-            return None;
-=======
         let msg = Voter::Finalization(finalization.clone());
         let (added, equivocator) = self.state.add_verified_finalization(finalization);
         if added {
             self.append_journal(view, msg).await;
->>>>>>> 7383adb6
         }
         self.block_equivocator(equivocator).await;
     }
@@ -1270,13 +372,6 @@
     /// Build, persist, and broadcast a notarize vote when this view is ready.
     async fn try_broadcast_notarize<Sp: Sender>(
         &mut self,
-<<<<<<< HEAD
-        view: View,
-        force: bool,
-    ) -> Option<Notarization<S, D>> {
-        // Get requested view
-        let round = self.views.get_mut(&view)?;
-=======
         batcher: &mut batcher::Mailbox<S, D>,
         pending_sender: &mut WrappedSender<Sp, Voter<S, D>>,
         view: u64,
@@ -1285,7 +380,6 @@
         let Some(notarize) = self.state.construct_notarize(view) else {
             return;
         };
->>>>>>> 7383adb6
 
         // Inform the verifier so it can aggregate our vote with others.
         batcher.constructed(Voter::Notarize(notarize.clone())).await;
@@ -1306,34 +400,6 @@
     /// Share a notarization certificate once we can assemble it locally.
     async fn try_broadcast_notarization<Sr: Sender>(
         &mut self,
-<<<<<<< HEAD
-        view: View,
-        force: bool,
-    ) -> Option<Nullification<S>> {
-        // Get requested view
-        let round = self.views.get_mut(&view)?;
-
-        // Attempt to construct nullification
-        round.nullifiable(force).await
-    }
-
-    fn construct_finalize(&mut self, view: View) -> Option<Finalize<S, D>> {
-        // Determine if it makes sense to broadcast a finalize
-        let round = self.views.get_mut(&view)?;
-        if round.broadcast_nullify {
-            return None;
-        }
-        if !round.broadcast_notarize {
-            // Ensure we notarize before we finalize
-            return None;
-        }
-        if !round.broadcast_notarization {
-            // Ensure we broadcast notarization before we finalize
-            return None;
-        }
-        if round.broadcast_finalize {
-            return None;
-=======
         resolver: &mut resolver::Mailbox<S, D>,
         recovered_sender: &mut WrappedSender<Sr, Voter<S, D>>,
         view: u64,
@@ -1346,22 +412,8 @@
         // Only the leader sees an unbiased latency sample, so record it now.
         if let Some(elapsed) = self.leader_elapsed(view) {
             self.notarization_latency.observe(elapsed);
->>>>>>> 7383adb6
-        }
-
-<<<<<<< HEAD
-        // Construct finalize
-        let proposal = round.proposal.as_ref().unwrap(); // cannot broadcast notarize without a proposal
-        Finalize::sign(&self.scheme, &self.namespace, proposal.clone())
-    }
-
-    async fn construct_finalization(
-        &mut self,
-        view: View,
-        force: bool,
-    ) -> Option<Finalization<S, D>> {
-        let round = self.views.get_mut(&view)?;
-=======
+        }
+
         // Tell the resolver this view is complete so it can stop requesting it.
         resolver.notarized(notarization.clone()).await;
         // Update our local round with the certificate.
@@ -1372,7 +424,6 @@
         self.reporter
             .report(Activity::Notarization(notarization.clone()))
             .await;
->>>>>>> 7383adb6
 
         // Broadcast the notarization certificate
         debug!(proposal=?notarization.proposal, "broadcasting notarization");
@@ -1385,66 +436,8 @@
         &mut self,
         resolver: &mut resolver::Mailbox<S, D>,
         recovered_sender: &mut WrappedSender<Sr, Voter<S, D>>,
-        view: View,
+        view: u64,
     ) {
-<<<<<<< HEAD
-        // Attempt to notarize
-        if let Some(notarize) = self.construct_notarize(view) {
-            // Handle the notarize
-            self.outbound_messages
-                .get_or_create(metrics::Outbound::notarize())
-                .inc();
-            batcher.constructed(Voter::Notarize(notarize.clone())).await;
-            self.handle_notarize(notarize.clone()).await;
-
-            // Sync the journal
-            self.journal
-                .as_mut()
-                .unwrap()
-                .sync(view.get())
-                .await
-                .expect("unable to sync journal");
-
-            // Broadcast the notarize
-            debug!(round=?notarize.round(), proposal=?notarize.proposal, "broadcasting notarize");
-            let msg = Voter::Notarize(notarize);
-            pending_sender
-                .send(Recipients::All, msg, true)
-                .await
-                .unwrap();
-        };
-
-        // Attempt to notarization
-        if let Some(notarization) = self.construct_notarization(view, false).await {
-            // Record latency if we are the leader (only way to get unbiased observation)
-            if let Some((leader, elapsed)) = self.since_view_start(view) {
-                if leader {
-                    self.notarization_latency.observe(elapsed);
-                }
-            }
-
-            // Update resolver
-            resolver.notarized(notarization.clone()).await;
-
-            // Handle the notarization
-            self.outbound_messages
-                .get_or_create(metrics::Outbound::notarization())
-                .inc();
-            self.handle_notarization(notarization.clone()).await;
-
-            // Sync the journal
-            self.journal
-                .as_mut()
-                .unwrap()
-                .sync(view.get())
-                .await
-                .expect("unable to sync journal");
-
-            // Alert application
-            self.reporter
-                .report(Activity::Notarization(notarization.clone()))
-                .await;
-=======
         // Construct the nullification certificate.
         let Some(nullification) = self.state.construct_nullification(view) else {
             return;
@@ -1460,7 +453,6 @@
         self.reporter
             .report(Activity::Nullification(nullification.clone()))
             .await;
->>>>>>> 7383adb6
 
         // Broadcast the nullification certificate.
         debug!(round=?nullification.round(), "broadcasting nullification");
@@ -1469,69 +461,6 @@
 
         // If there is enough support for some proposal, fetch any missing certificates it implies.
         //
-<<<<<<< HEAD
-        // We handle broadcast of nullify in `timeout`.
-        if let Some(nullification) = self.construct_nullification(view, false).await {
-            // Update resolver
-            resolver.nullified(nullification.clone()).await;
-
-            // Handle the nullification
-            self.outbound_messages
-                .get_or_create(metrics::Outbound::nullification())
-                .inc();
-            self.handle_nullification(nullification.clone()).await;
-
-            // Sync the journal
-            self.journal
-                .as_mut()
-                .unwrap()
-                .sync(view.get())
-                .await
-                .expect("unable to sync journal");
-
-            // Alert application
-            self.reporter
-                .report(Activity::Nullification(nullification.clone()))
-                .await;
-
-            // Broadcast the nullification
-            debug!(round=?nullification.round(), "broadcasting nullification");
-            let msg = Voter::Nullification(nullification.clone());
-            recovered_sender
-                .send(Recipients::All, msg, true)
-                .await
-                .unwrap();
-
-            // If the view isn't yet finalized and at least one honest node notarized a proposal in this view,
-            // then backfill any missing certificates.
-            let round = self.views.get(&view).expect("missing round");
-            if view > self.last_finalized && round.proposal_ancestry_supported() {
-                // Compute certificates that we know are missing
-                let parent = round.proposal.as_ref().unwrap().parent;
-                let missing_notarizations = match self.is_notarized(parent) {
-                    Some(_) => Vec::new(),
-                    None if parent == GENESIS_VIEW => Vec::new(),
-                    None => vec![parent],
-                };
-                let missing_nullifications = View::range(parent.next(), view)
-                    .filter(|v| !self.is_nullified(*v))
-                    .collect::<Vec<_>>();
-
-                // Fetch any missing certificates
-                if !missing_notarizations.is_empty() || !missing_nullifications.is_empty() {
-                    warn!(
-                        proposal_view = %view,
-                        %parent,
-                        ?missing_notarizations,
-                        ?missing_nullifications,
-                        ">= 1 honest notarize for nullified parent"
-                    );
-                    resolver
-                        .fetch(missing_notarizations, missing_nullifications)
-                        .await;
-                }
-            }
-=======
         // TODO(#2192): Replace with a more robust mechanism
         if let Some(missing) = self.state.missing_ancestry(view) {
             debug!(
@@ -1544,36 +473,9 @@
             resolver
                 .fetch(missing.notarizations, missing.nullifications)
                 .await;
->>>>>>> 7383adb6
-        }
-    }
-
-<<<<<<< HEAD
-        // Attempt to finalize
-        if let Some(finalize) = self.construct_finalize(view) {
-            // Handle the finalize
-            self.outbound_messages
-                .get_or_create(metrics::Outbound::finalize())
-                .inc();
-            batcher.constructed(Voter::Finalize(finalize.clone())).await;
-            self.handle_finalize(finalize.clone()).await;
-
-            // Sync the journal
-            self.journal
-                .as_mut()
-                .unwrap()
-                .sync(view.get())
-                .await
-                .expect("unable to sync journal");
-
-            // Broadcast the finalize
-            debug!(round=?finalize.round(), proposal=?finalize.proposal, "broadcasting finalize");
-            let msg = Voter::Finalize(finalize);
-            pending_sender
-                .send(Recipients::All, msg, true)
-                .await
-                .unwrap();
-=======
+        }
+    }
+
     /// Broadcast a finalize vote if the round provides a candidate.
     async fn try_broadcast_finalize<Sp: Sender>(
         &mut self,
@@ -1584,7 +486,6 @@
         // Construct the finalize vote.
         let Some(finalize) = self.state.construct_finalize(view) else {
             return;
->>>>>>> 7383adb6
         };
 
         // Provide the vote to the verifier pipeline.
@@ -1620,15 +521,6 @@
             self.finalization_latency.observe(elapsed);
         }
 
-<<<<<<< HEAD
-            // Sync the journal
-            self.journal
-                .as_mut()
-                .unwrap()
-                .sync(view.get())
-                .await
-                .expect("unable to sync journal");
-=======
         // Inform resolver so other components know the view is done.
         resolver.finalized(view).await;
         // Advance the consensus core with the finalization proof.
@@ -1639,7 +531,6 @@
         self.reporter
             .report(Activity::Finalization(finalization.clone()))
             .await;
->>>>>>> 7383adb6
 
         // Broadcast the finalization certificate.
         debug!(proposal=?finalization.proposal, "broadcasting finalization");
@@ -1657,7 +548,7 @@
         resolver: &mut resolver::Mailbox<S, D>,
         pending_sender: &mut WrappedSender<Sp, Voter<S, D>>,
         recovered_sender: &mut WrappedSender<Sr, Voter<S, D>>,
-        view: u64,
+        view: View,
     ) {
         self.try_broadcast_notarize(batcher, pending_sender, view)
             .await;
@@ -1714,12 +605,8 @@
         // Add initial view
         //
         // We start on view 1 because the genesis container occupies view 0/height 0.
-<<<<<<< HEAD
-        self.enter_view(1.into(), None);
-=======
         self.state
             .set_genesis(self.automaton.genesis(self.state.epoch()).await);
->>>>>>> 7383adb6
 
         // Initialize journal
         let journal = Journal::<_, Voter<S, D>>::init(
@@ -1814,17 +701,7 @@
             ?elapsed,
             "consensus initialized"
         );
-<<<<<<< HEAD
-        {
-            let round = self.views.get_mut(&observed_view).expect("missing round");
-            round.leader_deadline = Some(self.context.current());
-            round.advance_deadline = Some(self.context.current());
-        }
-        self.current_view.set(observed_view.get() as i64);
-        self.tracked_views.set(self.views.len() as i64);
-=======
         self.state.expire_round(observed_view);
->>>>>>> 7383adb6
 
         // Initialize verifier with leader
         let leader = self
@@ -1976,19 +853,8 @@
                     // We do not need to allow `future` here because any notarization or nullification we see
                     // here must've been requested by us (something we only do when ahead of said view).
                     view = msg.view();
-<<<<<<< HEAD
-                    if !interesting(
-                        self.activity_timeout,
-                        self.last_finalized,
-                        self.view,
-                        view,
-                        false,
-                    ) {
-                        debug!(%view, "verified message is not interesting");
-=======
                     if !self.state.is_interesting(view, false) {
                         debug!(view, "verified message is not interesting");
->>>>>>> 7383adb6
                         continue;
                     }
 
@@ -2114,19 +980,12 @@
                     .expect("leader not set");
 
                 // If the leader is not active (and not us), we should reduce leader timeout to now
-<<<<<<< HEAD
-                if !is_active && !Self::is_me(&self.scheme, leader) {
-                    debug!(%view, ?leader, "skipping leader timeout due to inactivity");
-                    self.skipped_views.inc();
-                    round.leader_deadline = Some(self.context.current());
-=======
                 let is_active = batcher
                     .update(current_view, leader, self.state.last_finalized())
                     .await;
                 if !is_active && !self.state.is_me(leader) {
                     debug!(view, ?leader, "skipping leader timeout due to inactivity");
                     self.state.expire_round(current_view);
->>>>>>> 7383adb6
                 }
             }
         }
