--- conflicted
+++ resolved
@@ -6,13 +6,8 @@
 use crate::{
     simplex::{
         actors::{batcher, resolver},
-<<<<<<< HEAD
-        metrics::{self, Inbound, Outbound},
+        metrics::{self, Outbound},
         signing_scheme::SimplexScheme,
-=======
-        metrics::{self, Outbound},
-        signing_scheme::Scheme,
->>>>>>> 24a318a7
         types::{
             Activity, Artifact, Certificate, Context, Finalization, Finalize, Notarization,
             Notarize, Nullification, Nullify, Proposal, Vote,
@@ -589,14 +584,8 @@
         mut self,
         batcher: batcher::Mailbox<S, D>,
         resolver: resolver::Mailbox<S, D>,
-<<<<<<< HEAD
-        pending_sender: impl Sender<PublicKey = S::PublicKey>,
-        recovered_sender: impl Sender<PublicKey = S::PublicKey>,
-        recovered_receiver: impl Receiver<PublicKey = S::PublicKey>,
-=======
-        vote_sender: impl Sender<PublicKey = P>,
-        certificate_sender: impl Sender<PublicKey = P>,
->>>>>>> 24a318a7
+        vote_sender: impl Sender<PublicKey = S::PublicKey>,
+        certificate_sender: impl Sender<PublicKey = S::PublicKey>,
     ) -> Handle<()> {
         spawn_cell!(
             self.context,
@@ -610,14 +599,8 @@
         mut self,
         mut batcher: batcher::Mailbox<S, D>,
         mut resolver: resolver::Mailbox<S, D>,
-<<<<<<< HEAD
-        pending_sender: impl Sender<PublicKey = S::PublicKey>,
-        recovered_sender: impl Sender<PublicKey = S::PublicKey>,
-        recovered_receiver: impl Receiver<PublicKey = S::PublicKey>,
-=======
-        vote_sender: impl Sender<PublicKey = P>,
-        certificate_sender: impl Sender<PublicKey = P>,
->>>>>>> 24a318a7
+        vote_sender: impl Sender<PublicKey = S::PublicKey>,
+        certificate_sender: impl Sender<PublicKey = S::PublicKey>,
     ) {
         // Wrap channels
         let mut vote_sender = WrappedSender::new(vote_sender);
