use super::slot::{Change as ProposalChange, Slot as ProposalSlot, Status as ProposalStatus};
use crate::{
    simplex::{
        signing_scheme::Scheme,
        types::{Artifact, Attributable, Finalization, Notarization, Nullification, Proposal},
    },
    types::Round as Rnd,
};
use commonware_cryptography::{Digest, PublicKey};
use std::{
    mem::replace,
    time::{Duration, SystemTime},
};
use tracing::debug;

/// Tracks the leader of a round.
#[derive(Debug, Clone)]
pub struct Leader<P: PublicKey> {
    pub idx: u32,
    pub key: P,
}

/// Per-[Rnd] state machine.
pub struct Round<S: Scheme, D: Digest> {
    start: SystemTime,
    scheme: S,

    round: Rnd,

    // Leader is set as soon as we know the seed for the view (if any).
    leader: Option<Leader<S::PublicKey>>,

    proposal: ProposalSlot<D>,
    leader_deadline: Option<SystemTime>,
    advance_deadline: Option<SystemTime>,
    nullify_retry: Option<SystemTime>,

    // Certificates received from batcher (constructed or from network).
    notarization: Option<Notarization<S, D>>,
    broadcast_notarize: bool,
    broadcast_notarization: bool,
    nullification: Option<Nullification<S>>,
    broadcast_nullify: bool,
    broadcast_nullification: bool,
    finalization: Option<Finalization<S, D>>,
    broadcast_finalize: bool,
    broadcast_finalization: bool,
}

impl<S: Scheme, D: Digest> Round<S, D> {
    pub fn new(scheme: S, round: Rnd, start: SystemTime) -> Self {
        Self {
            start,
            scheme,
            round,
            leader: None,
            proposal: ProposalSlot::new(),
            leader_deadline: None,
            advance_deadline: None,
            nullify_retry: None,
            notarization: None,
            broadcast_notarize: false,
            broadcast_notarization: false,
            nullification: None,
            broadcast_nullify: false,
            broadcast_nullification: false,
            finalization: None,
            broadcast_finalize: false,
            broadcast_finalization: false,
        }
    }

    /// Returns the leader info if we should propose.
    fn propose_ready(&self) -> Option<Leader<S::PublicKey>> {
        let leader = self.leader.as_ref()?;
        if !self.is_signer(leader.idx) || self.broadcast_nullify || !self.proposal.should_build() {
            return None;
        }
        Some(leader.clone())
    }

    /// Returns true if we should propose.
    pub fn should_propose(&self) -> bool {
        self.propose_ready().is_some()
    }

    /// Returns the leader info when we should start building a proposal locally.
    pub fn try_propose(&mut self) -> Option<Leader<S::PublicKey>> {
        let leader = self.propose_ready()?;
        self.proposal.set_building();
        Some(leader)
    }

    /// Returns the leader info if we should verify a proposal.
    fn verify_ready(&self) -> Option<&Leader<S::PublicKey>> {
        let leader = self.leader.as_ref()?;
        if self.is_signer(leader.idx) || self.broadcast_nullify {
            return None;
        }
        Some(leader)
    }

    #[allow(clippy::type_complexity)]
    /// Returns the leader key and proposal when the view is ready for verification.
    pub fn should_verify(&self) -> Option<(Leader<S::PublicKey>, Proposal<D>)> {
        let leader = self.verify_ready()?;
        let proposal = self.proposal.proposal().cloned()?;
        Some((leader.clone(), proposal))
    }

    /// Marks that verification is in-flight; returns `false` to avoid duplicate requests.
    pub fn try_verify(&mut self) -> bool {
        if self.verify_ready().is_none() {
            return false;
        }
        self.proposal.request_verify()
    }

    /// Returns the elected leader (if any) for this round.
    pub fn leader(&self) -> Option<Leader<S::PublicKey>> {
        self.leader.clone()
    }

    /// Returns true when the local participant controls `signer`.
    pub fn is_signer(&self, signer: u32) -> bool {
        self.scheme.me().is_some_and(|me| me == signer)
    }

    /// Removes the leader and advance deadlines so timeouts stop firing.
    pub const fn clear_deadlines(&mut self) {
        self.leader_deadline = None;
        self.advance_deadline = None;
    }

    /// Picks and stores the leader for this round using the deterministic lottery.
    pub fn set_leader(&mut self, seed: Option<S::Seed>) {
        let (leader, leader_idx) = crate::simplex::select_leader::<S, _>(
            self.scheme.participants().as_ref(),
            self.round,
            seed,
        );
        debug!(round=?self.round, ?leader, ?leader_idx, "leader elected");
        self.leader = Some(Leader {
            idx: leader_idx,
            key: leader,
        });
    }

    /// Returns the notarization certificate if we already reconstructed one.
    pub const fn notarization(&self) -> Option<&Notarization<S, D>> {
        self.notarization.as_ref()
    }

    /// Returns the nullification certificate if we already reconstructed one.
    pub const fn nullification(&self) -> Option<&Nullification<S>> {
        self.nullification.as_ref()
    }

    /// Returns the finalization certificate if we already reconstructed one.
    pub const fn finalization(&self) -> Option<&Finalization<S, D>> {
        self.finalization.as_ref()
    }

<<<<<<< HEAD
=======
    /// Returns how many nullify votes we currently track.
    pub const fn len_nullifies(&self) -> usize {
        self.votes.len_nullifies()
    }

    /// Returns how many notarize votes we currently track.
    pub const fn len_notarizes(&self) -> usize {
        self.votes.len_notarizes()
    }

    /// Returns how many finalize votes we currently track.
    pub const fn len_finalizes(&self) -> usize {
        self.votes.len_finalizes()
    }

>>>>>>> 4e3367df
    /// Returns how much time elapsed since the round started, if the clock monotonicity holds.
    pub fn elapsed_since_start(&self, now: SystemTime) -> Duration {
        now.duration_since(self.start).unwrap_or_default()
    }

    /// Completes the local proposal flow after the automaton returns a payload.
    pub fn proposed(&mut self, proposal: Proposal<D>) -> bool {
        if self.broadcast_nullify {
            return false;
        }
        self.proposal.built(proposal);
        self.leader_deadline = None;
        true
    }

    /// Completes peer proposal verification after the automaton returns.
    pub fn verified(&mut self) -> bool {
        if self.broadcast_nullify {
            return false;
        }
        if !self.proposal.mark_verified() {
            // If we receive a certificate for some proposal, we ignore our verification.
            return false;
        }
        self.leader_deadline = None;
        true
    }

<<<<<<< HEAD
    /// Sets a proposal received from the batcher (leader's first notarize vote).
    ///
    /// Returns true if the proposal should trigger verification, false otherwise.
    pub fn set_proposal(&mut self, proposal: Proposal<D>) -> bool {
        if self.broadcast_nullify {
            return false;
        }
        match self.proposal.update(&proposal, false) {
            ProposalChange::New => {
                self.leader_deadline = None;
                true
            }
            ProposalChange::Unchanged
            | ProposalChange::Equivocated { .. }
            | ProposalChange::Skipped => false,
        }
    }

    pub fn proposal(&self) -> Option<&Proposal<D>> {
        self.proposal.proposal()
=======
    pub const fn proposal(&self) -> Option<&Proposal<D>> {
        self.proposal.proposal()
    }

    pub const fn has_broadcast_notarization(&self) -> bool {
        self.broadcast_notarization
    }

    pub const fn has_broadcast_nullification(&self) -> bool {
        self.broadcast_nullification
    }

    pub const fn has_broadcast_finalization(&self) -> bool {
        self.broadcast_finalization
>>>>>>> 4e3367df
    }

    pub const fn set_deadlines(
        &mut self,
        leader_deadline: SystemTime,
        advance_deadline: SystemTime,
    ) {
        self.leader_deadline = Some(leader_deadline);
        self.advance_deadline = Some(advance_deadline);
    }

    /// Overrides the nullify retry deadline, allowing callers to reschedule retries deterministically.
    pub const fn set_nullify_retry(&mut self, when: Option<SystemTime>) {
        self.nullify_retry = when;
    }

    /// Returns a nullify vote if we should timeout/retry.
    ///
    /// Returns `Some(true)` if this is a retry (we've already broadcast nullify before),
    /// `Some(false)` if this is the first timeout for this round, and `None` if we
    /// should not timeout (e.g. because we have already finalized).
    pub const fn construct_nullify(&mut self) -> Option<bool> {
        // Ensure we haven't already broadcast a finalize vote.
        if self.broadcast_finalize {
            return None;
        }
        let retry = replace(&mut self.broadcast_nullify, true);
        self.clear_deadlines();
        self.set_nullify_retry(None);
        Some(retry)
    }

    /// Returns the next timeout deadline for the round.
    pub fn next_timeout_deadline(&mut self, now: SystemTime, retry: Duration) -> SystemTime {
        if let Some(deadline) = self.leader_deadline {
            return deadline;
        }
        if let Some(deadline) = self.advance_deadline {
            return deadline;
        }
        if let Some(deadline) = self.nullify_retry {
            return deadline;
        }
        let next = now + retry;
        self.nullify_retry = Some(next);
        next
    }

    /// Adds a proposal recovered from a certificate (notarization or finalization).
    ///
    /// Returns the leader's public key if equivocation is detected (conflicting proposals).
    pub fn add_recovered_proposal(&mut self, proposal: Proposal<D>) -> Option<S::PublicKey> {
        match self.proposal.update(&proposal, true) {
            ProposalChange::New => {
                debug!(?proposal, "setting verified proposal from certificate");
                None
            }
            ProposalChange::Unchanged => None,
            ProposalChange::Equivocated { dropped, retained } => {
                // Receiving a certificate for a conflicting proposal means the
                // leader signed two different payloads for the same (epoch,
                // view).
                let equivocator = self.leader().map(|leader| leader.key);
                debug!(
                    ?equivocator,
                    ?dropped,
                    ?retained,
                    "certificate conflicts with proposal (equivocation detected)"
                );
                equivocator
            }
            ProposalChange::Skipped => None,
        }
    }

    /// Adds a verified notarization certificate to the round.
    ///
    /// Returns `(true, equivocator)` if newly added, `(false, None)` if already existed.
    /// Returns the leader's public key if equivocation is detected.
    pub fn add_notarization(
        &mut self,
        notarization: Notarization<S, D>,
    ) -> (bool, Option<S::PublicKey>) {
        // Conflicting notarization certificates cannot exist unless safety already failed.
        // Once we've accepted one we simply ignore subsequent duplicates.
        if self.notarization.is_some() {
            return (false, None);
        }
        self.clear_deadlines();

        let equivocator = self.add_recovered_proposal(notarization.proposal.clone());
        self.notarization = Some(notarization);
        (true, equivocator)
    }

    /// Adds a verified nullification certificate to the round.
    ///
    /// Returns `true` if newly added, `false` if already existed.
    pub fn add_nullification(&mut self, nullification: Nullification<S>) -> bool {
        // A nullification certificate is unique per view unless safety already failed.
        if self.nullification.is_some() {
            return false;
        }
        self.clear_deadlines();
        self.nullification = Some(nullification);
        true
    }

    /// Adds a verified finalization certificate to the round.
    ///
    /// Returns `(true, equivocator)` if newly added, `(false, None)` if already existed.
    /// Returns the leader's public key if equivocation is detected.
    pub fn add_finalization(
        &mut self,
        finalization: Finalization<S, D>,
    ) -> (bool, Option<S::PublicKey>) {
        // Only one finalization certificate can exist unless safety already failed, so we ignore
        // later duplicates.
        if self.finalization.is_some() {
            return (false, None);
        }
        self.clear_deadlines();

        let equivocator = self.add_recovered_proposal(finalization.proposal.clone());
        self.finalization = Some(finalization);
        (true, equivocator)
    }

    /// Returns a notarization certificate for broadcast if we have one and haven't broadcast it yet.
    pub fn broadcast_notarization(&mut self) -> Option<Notarization<S, D>> {
        if self.broadcast_notarization {
            return None;
        }
        if let Some(notarization) = &self.notarization {
            self.broadcast_notarization = true;
            return Some(notarization.clone());
        }
        None
    }

    /// Returns a nullification certificate for broadcast if we have one and haven't broadcast it yet.
    pub fn broadcast_nullification(&mut self) -> Option<Nullification<S>> {
        if self.broadcast_nullification {
            return None;
        }
        if let Some(nullification) = &self.nullification {
            self.broadcast_nullification = true;
            return Some(nullification.clone());
        }
        None
    }

    /// Returns a finalization certificate for broadcast if we have one and haven't broadcast it yet.
    pub fn broadcast_finalization(&mut self) -> Option<Finalization<S, D>> {
        if self.broadcast_finalization {
            return None;
        }
        if let Some(finalization) = &self.finalization {
            self.broadcast_finalization = true;
            return Some(finalization.clone());
        }
        None
    }

    /// Returns a proposal candidate for notarization if we're ready to vote.
    ///
    /// Marks that we've broadcast our notarize vote to prevent duplicates.
    pub fn construct_notarize(&mut self) -> Option<&Proposal<D>> {
        // Ensure we haven't already broadcast a notarize vote or nullify vote.
        if self.broadcast_notarize || self.broadcast_nullify {
            return None;
        }
        // Even if we've already seen a notarization, we still broadcast our notarize vote
        // in case it is useful (in the worst case it lets others observe we are alive).

        // If we don't have a verified proposal, return None.
        //
        // This check prevents us from voting for a proposal if we have observed equivocation (where
        // the proposal would be set to ProposalStatus::Equivocated).
        if self.proposal.status() != ProposalStatus::Verified {
            return None;
        }
        self.broadcast_notarize = true;
        self.proposal.proposal()
    }

    /// Returns a proposal candidate for finalization if we're ready to vote.
    ///
    /// Marks that we've broadcast our finalize vote to prevent duplicates.
    pub fn construct_finalize(&mut self) -> Option<&Proposal<D>> {
        // Ensure we haven't already broadcast a finalize vote or nullify vote.
        if self.broadcast_finalize || self.broadcast_nullify {
            return None;
        }
        // Even if we've already seen a finalization, we still broadcast our finalize vote
        // in case it is useful (in the worst case it lets others observe we are alive).

        // If we haven't broadcast our notarize vote and notarization certificate, return None.
        if !self.broadcast_notarize || !self.broadcast_notarization {
            return None;
        }

        // If we don't have a verified proposal, return None.
        //
        // This check prevents us from voting for a proposal if we have observed equivocation (where
        // the proposal would be set to ProposalStatus::Equivocated).
        if self.proposal.status() != ProposalStatus::Verified {
            return None;
        }
        self.broadcast_finalize = true;
        self.proposal.proposal()
    }

    pub fn replay(&mut self, artifact: &Artifact<S, D>) {
        match artifact {
            Artifact::Notarize(notarize) => {
                assert!(
                    self.is_signer(notarize.signer()),
                    "replaying notarize from another signer"
                );

                // While we may not be the leader here, we still call
                // built because the effect is the same (there is a proposal
                // and it is verified).
                self.proposal.built(notarize.proposal.clone());
                self.broadcast_notarize = true;
            }
            Artifact::Nullify(nullify) => {
                assert!(
                    self.is_signer(nullify.signer()),
                    "replaying nullify from another signer"
                );
                self.broadcast_nullify = true;
            }
            Artifact::Finalize(finalize) => {
                assert!(
                    self.is_signer(finalize.signer()),
                    "replaying finalize from another signer"
                );
                self.broadcast_finalize = true;
            }
            Artifact::Notarization(_) => {
                self.broadcast_notarization = true;
            }
            Artifact::Nullification(_) => {
                self.broadcast_nullification = true;
            }
            Artifact::Finalization(_) => {
                self.broadcast_finalization = true;
            }
        }
    }
}

#[cfg(test)]
mod tests {
    use super::*;
    use crate::{
        simplex::{
            mocks::fixtures::{ed25519, Fixture},
            types::{
                Finalization, Finalize, Notarization, Notarize, Nullification, Nullify, Proposal,
            },
        },
        types::{Epoch, View},
    };
    use commonware_cryptography::sha256::Digest as Sha256Digest;
    use rand::{rngs::StdRng, SeedableRng};

    #[test]
    fn equivocation_detected_on_proposal_notarization_conflict() {
        let mut rng = StdRng::seed_from_u64(42);
        let namespace = b"ns";
        let Fixture {
            schemes,
            participants,
            verifier,
            ..
        } = ed25519(&mut rng, 4);
        let proposal_a = Proposal::new(
            Rnd::new(Epoch::new(1), View::new(1)),
            View::new(0),
            Sha256Digest::from([1u8; 32]),
        );
        let proposal_b = Proposal::new(
            Rnd::new(Epoch::new(1), View::new(1)),
            View::new(0),
            Sha256Digest::from([2u8; 32]),
        );
        let leader_scheme = schemes[0].clone();
        let mut round = Round::new(
            leader_scheme.clone(),
            proposal_a.round,
            SystemTime::UNIX_EPOCH,
        );

        // Set proposal from batcher
        round.set_leader(None);
        assert!(round.set_proposal(proposal_a.clone()));
        assert!(round.verified());

        // Attempt to vote
        assert_eq!(round.construct_notarize(), Some(&proposal_a));
        assert!(round.construct_finalize().is_none());

        // Add conflicting notarization certificate
        let notarization_votes: Vec<_> = schemes
            .iter()
            .skip(1)
            .map(|scheme| Notarize::sign(scheme, namespace, proposal_b.clone()).unwrap())
            .collect();
        let certificate =
            Notarization::from_notarizes(&verifier, notarization_votes.iter()).unwrap();
        let (accepted, equivocator) = round.add_notarization(certificate.clone());
        assert!(accepted);
        assert!(equivocator.is_some());
        assert_eq!(equivocator.unwrap(), participants[2]);
        assert_eq!(round.broadcast_notarization(), Some(certificate));

        // Should not vote again
        assert_eq!(round.construct_notarize(), None);

<<<<<<< HEAD
        // Should not vote to finalize
        assert_eq!(round.construct_finalize(), None);
=======
        // Ignore new votes
        let vote = Notarize::sign(&schemes[1], namespace, proposal_a).unwrap();
        assert!(round.add_verified_notarize(vote).is_none());
        assert_eq!(round.votes.len_notarizes(), 0);
>>>>>>> 4e3367df
    }

    #[test]
    fn equivocation_detected_on_proposal_finalization_conflict() {
        let mut rng = StdRng::seed_from_u64(42);
        let namespace = b"ns";
        let Fixture {
            schemes,
            participants,
            verifier,
            ..
        } = ed25519(&mut rng, 4);
        let proposal_a = Proposal::new(
            Rnd::new(Epoch::new(1), View::new(1)),
            View::new(0),
            Sha256Digest::from([1u8; 32]),
        );
        let proposal_b = Proposal::new(
            Rnd::new(Epoch::new(1), View::new(1)),
            View::new(0),
            Sha256Digest::from([2u8; 32]),
        );
        let leader_scheme = schemes[0].clone();
        let mut round = Round::new(
            leader_scheme.clone(),
            proposal_a.round,
            SystemTime::UNIX_EPOCH,
        );

        // Set proposal from batcher
        round.set_leader(None);
        assert!(round.set_proposal(proposal_a.clone()));
        assert!(round.verified());

        // Attempt to vote
        assert_eq!(round.construct_notarize(), Some(&proposal_a));
        assert!(round.construct_finalize().is_none());

        // Add conflicting finalization certificate
        let finalization_votes: Vec<_> = schemes
            .iter()
            .skip(1)
            .map(|scheme| Finalize::sign(scheme, namespace, proposal_b.clone()).unwrap())
            .collect();
        let certificate =
            Finalization::from_finalizes(&verifier, finalization_votes.iter()).unwrap();
        let (accepted, equivocator) = round.add_finalization(certificate.clone());
        assert!(accepted);
        assert!(equivocator.is_some());
        assert_eq!(equivocator.unwrap(), participants[2]);
        assert_eq!(round.broadcast_finalization(), Some(certificate));

        // Add conflicting notarization certificate
        let notarization_votes: Vec<_> = schemes
            .iter()
            .skip(1)
            .map(|scheme| Notarize::sign(scheme, namespace, proposal_b.clone()).unwrap())
            .collect();
        let certificate =
            Notarization::from_notarizes(&verifier, notarization_votes.iter()).unwrap();
        let (accepted, equivocator) = round.add_notarization(certificate.clone());
        assert!(accepted);
        assert_eq!(equivocator, None); // already detected
        assert_eq!(round.broadcast_notarization(), Some(certificate));

        // Should not vote again
        assert_eq!(round.construct_notarize(), None);

<<<<<<< HEAD
        // Should not vote to finalize
        assert_eq!(round.construct_finalize(), None);
=======
        // Ignore new votes
        let vote = Finalize::sign(&schemes[1], namespace, proposal_a).unwrap();
        assert!(round.add_verified_finalize(vote).is_none());
        assert_eq!(round.votes.len_finalizes(), 0);
>>>>>>> 4e3367df
    }

    #[test]
    fn no_equivocation_on_matching_certificate() {
        let mut rng = StdRng::seed_from_u64(42);
        let namespace = b"ns";
        let Fixture {
            schemes, verifier, ..
        } = ed25519(&mut rng, 4);
        let proposal = Proposal::new(
            Rnd::new(Epoch::new(1), View::new(1)),
            View::new(0),
            Sha256Digest::from([1u8; 32]),
        );
        let leader_scheme = schemes[0].clone();
        let mut round = Round::new(
            leader_scheme.clone(),
            proposal.round,
            SystemTime::UNIX_EPOCH,
        );

        // Set proposal from batcher
        round.set_leader(None);
        assert!(round.set_proposal(proposal.clone()));

        // Add matching notarization certificate
        let notarization_votes: Vec<_> = schemes
            .iter()
            .map(|scheme| Notarize::sign(scheme, namespace, proposal.clone()).unwrap())
            .collect();
        let certificate =
            Notarization::from_notarizes(&verifier, notarization_votes.iter()).unwrap();
        let (accepted, equivocator) = round.add_notarization(certificate);
        assert!(accepted);
<<<<<<< HEAD
        assert!(equivocator.is_none());
=======
        assert!(equivocator.is_some());
        assert_eq!(equivocator.unwrap(), participants[2]);

        // Conflict clears votes
        assert_eq!(round.votes.len_notarizes(), 0);

        // Skip new attempts
        assert!(round.construct_notarize().is_none());
        assert!(round.construct_finalize().is_none());

        // Ignore new votes
        let vote = Notarize::sign(&schemes[1], namespace, proposal_a).unwrap();
        assert!(round.add_verified_notarize(vote).is_none());
        assert_eq!(round.votes.len_notarizes(), 0);
>>>>>>> 4e3367df
    }

    #[test]
    fn replay_message_sets_broadcast_flags() {
        let mut rng = StdRng::seed_from_u64(2029);
        let Fixture {
            schemes, verifier, ..
        } = ed25519(&mut rng, 4);
        let namespace = b"ns";
        let local_scheme = schemes[0].clone();

        // Setup round and proposal
        let now = SystemTime::UNIX_EPOCH;
        let view = 2;
        let round = Rnd::new(Epoch::new(5), View::new(view));
        let proposal = Proposal::new(round, View::new(0), Sha256Digest::from([40u8; 32]));

        // Create notarization
        let notarize_local =
            Notarize::sign(&local_scheme, namespace, proposal.clone()).expect("notarize");
        let notarize_votes: Vec<_> = schemes
            .iter()
            .map(|scheme| Notarize::sign(scheme, namespace, proposal.clone()).unwrap())
            .collect();
        let notarization =
            Notarization::from_notarizes(&verifier, notarize_votes.iter()).expect("notarization");

        // Create nullification
        let nullify_local =
            Nullify::sign::<Sha256Digest>(&local_scheme, namespace, round).expect("nullify");
        let nullify_votes: Vec<_> = schemes
            .iter()
            .map(|scheme| Nullify::sign::<Sha256Digest>(scheme, namespace, round).expect("nullify"))
            .collect();
        let nullification =
            Nullification::from_nullifies(&verifier, &nullify_votes).expect("nullification");

        // Create finalize
        let finalize_local =
            Finalize::sign(&local_scheme, namespace, proposal.clone()).expect("finalize");
        let finalize_votes: Vec<_> = schemes
            .iter()
            .map(|scheme| Finalize::sign(scheme, namespace, proposal.clone()).unwrap())
            .collect();
        let finalization =
            Finalization::from_finalizes(&verifier, finalize_votes.iter()).expect("finalization");

        // Replay messages and verify broadcast flags
        let mut round = Round::new(local_scheme, round, now);
        round.set_leader(None);
        round.replay(&Artifact::Notarize(notarize_local));
        assert!(round.broadcast_notarize);
        round.replay(&Artifact::Nullify(nullify_local));
        assert!(round.broadcast_nullify);
        round.replay(&Artifact::Finalize(finalize_local));
        assert!(round.broadcast_finalize);
        round.replay(&Artifact::Notarization(notarization.clone()));
        assert!(round.broadcast_notarization);
        round.replay(&Artifact::Nullification(nullification.clone()));
        assert!(round.broadcast_nullification);
        round.replay(&Artifact::Finalization(finalization.clone()));
        assert!(round.broadcast_finalization);

        // Replaying the certificate again should keep the flags set.
        round.replay(&Artifact::Notarization(notarization));
        assert!(round.broadcast_notarization);
        round.replay(&Artifact::Nullification(nullification));
        assert!(round.broadcast_nullification);
        round.replay(&Artifact::Finalization(finalization));
        assert!(round.broadcast_finalization);
    }

    #[test]
    fn construct_nullify_blocked_by_finalize() {
        let mut rng = StdRng::seed_from_u64(2029);
        let Fixture { schemes, .. } = ed25519(&mut rng, 4);
        let namespace = b"ns";
        let local_scheme = schemes[0].clone();

        // Setup round and proposal
        let now = SystemTime::UNIX_EPOCH;
        let view = 2;
        let round_info = Rnd::new(Epoch::new(5), View::new(view));
        let proposal = Proposal::new(round_info, View::new(0), Sha256Digest::from([40u8; 32]));

        // Create finalized vote
        let finalize_local = Finalize::sign(&local_scheme, namespace, proposal).expect("finalize");

        // Replay finalize and verify nullify is blocked
        let mut round = Round::new(local_scheme, round_info, now);
        round.set_leader(None);
        round.replay(&Artifact::Finalize(finalize_local));

        // Check that construct_nullify returns None
        assert!(round.construct_nullify().is_none());
    }
}<|MERGE_RESOLUTION|>--- conflicted
+++ resolved
@@ -161,24 +161,6 @@
         self.finalization.as_ref()
     }
 
-<<<<<<< HEAD
-=======
-    /// Returns how many nullify votes we currently track.
-    pub const fn len_nullifies(&self) -> usize {
-        self.votes.len_nullifies()
-    }
-
-    /// Returns how many notarize votes we currently track.
-    pub const fn len_notarizes(&self) -> usize {
-        self.votes.len_notarizes()
-    }
-
-    /// Returns how many finalize votes we currently track.
-    pub const fn len_finalizes(&self) -> usize {
-        self.votes.len_finalizes()
-    }
-
->>>>>>> 4e3367df
     /// Returns how much time elapsed since the round started, if the clock monotonicity holds.
     pub fn elapsed_since_start(&self, now: SystemTime) -> Duration {
         now.duration_since(self.start).unwrap_or_default()
@@ -207,7 +189,6 @@
         true
     }
 
-<<<<<<< HEAD
     /// Sets a proposal received from the batcher (leader's first notarize vote).
     ///
     /// Returns true if the proposal should trigger verification, false otherwise.
@@ -228,29 +209,9 @@
 
     pub fn proposal(&self) -> Option<&Proposal<D>> {
         self.proposal.proposal()
-=======
-    pub const fn proposal(&self) -> Option<&Proposal<D>> {
-        self.proposal.proposal()
-    }
-
-    pub const fn has_broadcast_notarization(&self) -> bool {
-        self.broadcast_notarization
-    }
-
-    pub const fn has_broadcast_nullification(&self) -> bool {
-        self.broadcast_nullification
-    }
-
-    pub const fn has_broadcast_finalization(&self) -> bool {
-        self.broadcast_finalization
->>>>>>> 4e3367df
-    }
-
-    pub const fn set_deadlines(
-        &mut self,
-        leader_deadline: SystemTime,
-        advance_deadline: SystemTime,
-    ) {
+    }
+
+    pub fn set_deadlines(&mut self, leader_deadline: SystemTime, advance_deadline: SystemTime) {
         self.leader_deadline = Some(leader_deadline);
         self.advance_deadline = Some(advance_deadline);
     }
@@ -566,15 +527,8 @@
         // Should not vote again
         assert_eq!(round.construct_notarize(), None);
 
-<<<<<<< HEAD
         // Should not vote to finalize
         assert_eq!(round.construct_finalize(), None);
-=======
-        // Ignore new votes
-        let vote = Notarize::sign(&schemes[1], namespace, proposal_a).unwrap();
-        assert!(round.add_verified_notarize(vote).is_none());
-        assert_eq!(round.votes.len_notarizes(), 0);
->>>>>>> 4e3367df
     }
 
     #[test]
@@ -643,15 +597,8 @@
         // Should not vote again
         assert_eq!(round.construct_notarize(), None);
 
-<<<<<<< HEAD
         // Should not vote to finalize
         assert_eq!(round.construct_finalize(), None);
-=======
-        // Ignore new votes
-        let vote = Finalize::sign(&schemes[1], namespace, proposal_a).unwrap();
-        assert!(round.add_verified_finalize(vote).is_none());
-        assert_eq!(round.votes.len_finalizes(), 0);
->>>>>>> 4e3367df
     }
 
     #[test]
@@ -686,24 +633,7 @@
             Notarization::from_notarizes(&verifier, notarization_votes.iter()).unwrap();
         let (accepted, equivocator) = round.add_notarization(certificate);
         assert!(accepted);
-<<<<<<< HEAD
         assert!(equivocator.is_none());
-=======
-        assert!(equivocator.is_some());
-        assert_eq!(equivocator.unwrap(), participants[2]);
-
-        // Conflict clears votes
-        assert_eq!(round.votes.len_notarizes(), 0);
-
-        // Skip new attempts
-        assert!(round.construct_notarize().is_none());
-        assert!(round.construct_finalize().is_none());
-
-        // Ignore new votes
-        let vote = Notarize::sign(&schemes[1], namespace, proposal_a).unwrap();
-        assert!(round.add_verified_notarize(vote).is_none());
-        assert_eq!(round.votes.len_notarizes(), 0);
->>>>>>> 4e3367df
     }
 
     #[test]
