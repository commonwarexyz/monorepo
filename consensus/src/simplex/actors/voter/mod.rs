--- conflicted
+++ resolved
@@ -5,14 +5,9 @@
 mod state;
 
 use crate::{
-<<<<<<< HEAD
     signing_scheme::Scheme,
     simplex::types::Activity,
-    types::{Epoch, View},
-=======
-    simplex::{signing_scheme::Scheme, types::Activity},
     types::{Epoch, ViewDelta},
->>>>>>> 641d61e3
     Automaton, Relay, Reporter,
 };
 pub use actor::Actor;
@@ -49,2095 +44,2169 @@
     pub buffer_pool: PoolRef,
 }
 
-#[cfg(test)]
-mod tests {
-    use super::*;
-    use crate::{
-        simplex::{
-            actors::{batcher, resolver},
-<<<<<<< HEAD
-            mocks,
-            mocks::fixtures::{bls12381_multisig, bls12381_threshold, ed25519, Fixture},
-            signing_scheme::SimplexScheme,
-=======
-            mocks::{
-                self,
-                fixtures::{bls12381_multisig, bls12381_threshold, ed25519, Fixture},
-            },
-            select_leader,
->>>>>>> 641d61e3
-            types::{Finalization, Finalize, Notarization, Notarize, Proposal, Voter},
-        },
-        types::{Round, View},
-        Viewable,
-    };
-    use commonware_codec::Encode;
-    use commonware_cryptography::{
-        bls12381::primitives::variant::{MinPk, MinSig},
-        ed25519,
-        sha256::Digest as Sha256Digest,
-        Hasher as _, Sha256,
-    };
-    use commonware_macros::test_traced;
-    use commonware_p2p::{
-        simulated::{Config as NConfig, Link, Network},
-        Receiver, Recipients, Sender,
-    };
-    use commonware_runtime::{deterministic, Clock, Metrics, Runner, Spawner};
-    use commonware_utils::{quorum, NZUsize};
-    use futures::{channel::mpsc, StreamExt};
-    use std::{sync::Arc, time::Duration};
-
-    const PAGE_SIZE: NonZeroUsize = NZUsize!(1024);
-    const PAGE_CACHE_SIZE: NonZeroUsize = NZUsize!(10);
-
-    fn build_notarization<S: SimplexScheme<Sha256Digest>>(
-        schemes: &[S],
-        namespace: &[u8],
-        proposal: &Proposal<Sha256Digest>,
-        count: usize,
-    ) -> (
-        Vec<Notarize<S, Sha256Digest>>,
-        Notarization<S, Sha256Digest>,
-    ) {
-        let votes: Vec<_> = schemes
-            .iter()
-            .take(count)
-            .map(|scheme| Notarize::sign(scheme, namespace, proposal.clone()).unwrap())
-            .collect();
-        let certificate = Notarization::from_notarizes(&schemes[0], &votes)
-            .expect("notarization requires a quorum of votes");
-        (votes, certificate)
-    }
-
-    fn build_finalization<S: SimplexScheme<Sha256Digest>>(
-        schemes: &[S],
-        namespace: &[u8],
-        proposal: &Proposal<Sha256Digest>,
-        count: usize,
-    ) -> (
-        Vec<Finalize<S, Sha256Digest>>,
-        Finalization<S, Sha256Digest>,
-    ) {
-        let votes: Vec<_> = schemes
-            .iter()
-            .take(count)
-            .map(|scheme| Finalize::sign(scheme, namespace, proposal.clone()).unwrap())
-            .collect();
-        let certificate = Finalization::from_finalizes(&schemes[0], &votes)
-            .expect("finalization requires a quorum of votes");
-        (votes, certificate)
-    }
-
-    /// Trigger processing of an uninteresting view from the resolver after
-    /// jumping ahead to a new finalize view:
-    ///
-    /// 1. Send a finalization for view 100.
-    /// 2. Send a notarization from resolver for view 50 (should be ignored).
-    /// 3. Send a finalization for view 300 (should be processed).
-    fn stale_backfill<S, F>(mut fixture: F)
-    where
-        S: SimplexScheme<Sha256Digest, PublicKey = ed25519::PublicKey>,
-        F: FnMut(&mut deterministic::Context, u32) -> Fixture<S>,
-    {
-        let n = 5;
-        let quorum = quorum(n);
-        let namespace = b"consensus".to_vec();
-        let executor = deterministic::Runner::timed(Duration::from_secs(10));
-        executor.start(|mut context| async move {
-            // Create simulated network
-            let (network, mut oracle) = Network::new(
-                context.with_label("network"),
-                NConfig {
-                    max_size: 1024 * 1024,
-                    disconnect_on_block: true,
-                    tracked_peer_sets: None,
-                },
-            );
-            network.start();
-
-            // Get participants
-            let Fixture {
-                participants,
-                schemes,
-                ..
-            } = fixture(&mut context, n);
-
-            // Initialize voter actor
-            let me = participants[0].clone();
-            let reporter_config = mocks::reporter::Config {
-                namespace: namespace.clone(),
-                participants: participants.clone().into(),
-                scheme: schemes[0].clone(),
-            };
-            let reporter =
-                mocks::reporter::Reporter::new(context.with_label("reporter"), reporter_config);
-            let relay = Arc::new(mocks::relay::Relay::new());
-            let application_cfg = mocks::application::Config {
-                hasher: Sha256::default(),
-                relay: relay.clone(),
-                me: me.clone(),
-                propose_latency: (10.0, 5.0),
-                verify_latency: (10.0, 5.0),
-            };
-            let (actor, application) = mocks::application::Application::new(
-                context.with_label("application"),
-                application_cfg,
-            );
-            actor.start();
-            let cfg = Config {
-                scheme: schemes[0].clone(),
-                blocker: oracle.control(me.clone()),
-                automaton: application.clone(),
-                relay: application.clone(),
-                reporter: reporter.clone(),
-                partition: "test".to_string(),
-                epoch: Epoch::new(333),
-                namespace: namespace.clone(),
-                mailbox_size: 10,
-                leader_timeout: Duration::from_secs(5),
-                notarization_timeout: Duration::from_secs(5),
-                nullify_retry: Duration::from_secs(5),
-                activity_timeout: ViewDelta::new(10),
-                replay_buffer: NonZeroUsize::new(1024 * 1024).unwrap(),
-                write_buffer: NonZeroUsize::new(1024 * 1024).unwrap(),
-                buffer_pool: PoolRef::new(PAGE_SIZE, PAGE_CACHE_SIZE),
-            };
-            let (actor, mut mailbox) = Actor::new(context.clone(), cfg);
-
-            // Create a dummy resolver mailbox
-            let (resolver_sender, mut resolver_receiver) = mpsc::channel(1);
-            let resolver = resolver::Mailbox::new(resolver_sender);
-
-            // Create a dummy batcher mailbox
-            let (batcher_sender, mut batcher_receiver) = mpsc::channel(1024);
-            let batcher = batcher::Mailbox::new(batcher_sender);
-
-            // Create a dummy network mailbox
-            let peer = participants[1].clone();
-            let (pending_sender, _pending_receiver) =
-                oracle.control(me.clone()).register(0).await.unwrap();
-            let (recovered_sender, recovered_receiver) =
-                oracle.control(me.clone()).register(1).await.unwrap();
-            let (mut _peer_pending_sender, mut _peer_pending_receiver) =
-                oracle.control(peer.clone()).register(0).await.unwrap();
-            let (mut peer_recovered_sender, mut peer_recovered_receiver) =
-                oracle.control(peer.clone()).register(1).await.unwrap();
-            oracle
-                .add_link(
-                    me.clone(),
-                    peer.clone(),
-                    Link {
-                        latency: Duration::from_millis(0),
-                        jitter: Duration::from_millis(0),
-                        success_rate: 1.0,
-                    },
-                )
-                .await
-                .unwrap();
-            oracle
-                .add_link(
-                    peer,
-                    me,
-                    Link {
-                        latency: Duration::from_millis(0),
-                        jitter: Duration::from_millis(0),
-                        success_rate: 1.0,
-                    },
-                )
-                .await
-                .unwrap();
-
-            // Run the actor
-            actor.start(
-                batcher,
-                resolver,
-                pending_sender,
-                recovered_sender,
-                recovered_receiver,
-            );
-
-            // Wait for batcher to be notified
-            let message = batcher_receiver.next().await.unwrap();
-            match message {
-                batcher::Message::Update {
-                    current,
-                    leader: _,
-                    finalized,
-                    active,
-                } => {
-                    assert_eq!(current, View::new(1));
-                    assert_eq!(finalized, View::new(0));
-                    active.send(true).unwrap();
-                }
-                _ => panic!("unexpected batcher message"),
-            }
-
-            // Drain the peer_recovered_receiver
-            context
-                .with_label("peer_recovered_receiver")
-                .spawn(|_| async move {
-                    loop {
-                        peer_recovered_receiver.recv().await.unwrap();
-                    }
-                });
-
-            // Send finalization over network (view 100)
-            let payload = Sha256::hash(b"test");
-            let proposal = Proposal::new(
-                Round::new(Epoch::new(333), View::new(100)),
-                View::new(50),
-                payload,
-            );
-            let (_, finalization) =
-                build_finalization(&schemes, &namespace, &proposal, quorum as usize);
-            let msg = Voter::Finalization(finalization).encode().into();
-            peer_recovered_sender
-                .send(Recipients::All, msg, true)
-                .await
-                .expect("failed to send finalization");
-
-            // Wait for batcher to be notified
-            loop {
-                let message = batcher_receiver.next().await.unwrap();
-                match message {
-                    batcher::Message::Update {
-                        current,
-                        leader: _,
-                        finalized,
-                        active,
-                    } => {
-                        assert_eq!(current, View::new(101));
-                        assert_eq!(finalized, View::new(100));
-                        active.send(true).unwrap();
-                        break;
-                    }
-                    _ => {
-                        continue;
-                    }
-                }
-            }
-
-            // Wait for resolver to be notified
-            let msg = resolver_receiver
-                .next()
-                .await
-                .expect("failed to receive resolver message");
-            match msg {
-                Voter::Finalization(finalization) => {
-                    assert_eq!(finalization.view(), View::new(100));
-                }
-                _ => panic!("unexpected resolver message"),
-            }
-
-            // Send old notarization from resolver that should be ignored (view 50)
-            let payload = Sha256::hash(b"test2");
-            let proposal = Proposal::new(
-                Round::new(Epoch::new(333), View::new(50)),
-                View::new(49),
-                payload,
-            );
-            let (_, notarization) =
-                build_notarization(&schemes, &namespace, &proposal, quorum as usize);
-            mailbox.verified(Voter::Notarization(notarization)).await;
-
-            // Send new finalization (view 300)
-            let payload = Sha256::hash(b"test3");
-            let proposal = Proposal::new(
-                Round::new(Epoch::new(333), View::new(300)),
-                View::new(100),
-                payload,
-            );
-            let (_, finalization) =
-                build_finalization(&schemes, &namespace, &proposal, quorum as usize);
-            let msg = Voter::Finalization(finalization).encode().into();
-            peer_recovered_sender
-                .send(Recipients::All, msg, true)
-                .await
-                .expect("failed to send finalization");
-
-            // Wait for batcher to be notified
-            loop {
-                let message = batcher_receiver.next().await.unwrap();
-                match message {
-                    batcher::Message::Update {
-                        current,
-                        leader: _,
-                        finalized,
-                        active,
-                    } => {
-                        assert_eq!(current, View::new(301));
-                        assert_eq!(finalized, View::new(300));
-                        active.send(true).unwrap();
-                        break;
-                    }
-                    _ => {
-                        continue;
-                    }
-                }
-            }
-
-            // Wait for resolver to be notified
-            let msg = resolver_receiver
-                .next()
-                .await
-                .expect("failed to receive resolver message");
-            match msg {
-                Voter::Finalization(finalization) => {
-                    assert_eq!(finalization.view(), View::new(300));
-                }
-                _ => panic!("unexpected resolver message"),
-            }
-        });
-    }
-
-    #[test_traced]
-    fn test_stale_backfill() {
-        stale_backfill(bls12381_threshold::<MinPk, _>);
-        stale_backfill(bls12381_threshold::<MinSig, _>);
-        stale_backfill(bls12381_multisig::<MinPk, _>);
-        stale_backfill(bls12381_multisig::<MinSig, _>);
-        stale_backfill(ed25519);
-    }
-
-    /// Process an interesting view below the oldest tracked view:
-    ///
-    /// 1. Advance last_finalized to a view 50.
-    /// 2. Ensure self.views contains a view V_A (45) which is interesting,
-    ///    and becomes the 'oldest' view when prune_views runs, setting the journal floor.
-    ///    Crucially, ensure there's a "gap" so that V_A is not LF - activity_timeout.
-    /// 3. Let prune_views run, setting the journal floor to V_A.
-    /// 4. Inject a message for V_B such that V_B < V_A but V_B is still "interesting"
-    ///    relative to the current last_finalized.
-    fn append_old_interesting_view<S, F>(mut fixture: F)
-    where
-        S: SimplexScheme<Sha256Digest, PublicKey = ed25519::PublicKey>,
-        F: FnMut(&mut deterministic::Context, u32) -> Fixture<S>,
-    {
-        let n = 5;
-        let quorum = quorum(n);
-        let namespace = b"test_prune_panic".to_vec();
-        let activity_timeout = ViewDelta::new(10);
-        let executor = deterministic::Runner::timed(Duration::from_secs(20));
-        executor.start(|mut context| async move {
-            // Create simulated network
-            let (network, mut oracle) = Network::new(
-                context.with_label("network"),
-                NConfig {
-                    max_size: 1024 * 1024,
-                    disconnect_on_block: true,
-                    tracked_peer_sets: None,
-                },
-            );
-            network.start();
-
-            // Get participants
-            let Fixture {
-                participants,
-                schemes,
-                ..
-            } = fixture(&mut context, n);
-
-            // Setup the target Voter actor (validator 0)
-            let signing = schemes[0].clone();
-            let me = participants[0].clone();
-            let reporter_config = mocks::reporter::Config {
-                namespace: namespace.clone(),
-                participants: participants.clone().into(),
-                scheme: signing.clone(),
-            };
-            let reporter =
-                mocks::reporter::Reporter::new(context.with_label("reporter"), reporter_config);
-            let relay = Arc::new(mocks::relay::Relay::new());
-            let app_config = mocks::application::Config {
-                hasher: Sha256::default(),
-                relay: relay.clone(),
-                me: me.clone(),
-                propose_latency: (1.0, 0.0),
-                verify_latency: (1.0, 0.0),
-            };
-            let (actor, application) =
-                mocks::application::Application::new(context.with_label("app"), app_config);
-            actor.start();
-            let voter_config = Config {
-                scheme: signing.clone(),
-                blocker: oracle.control(me.clone()),
-                automaton: application.clone(),
-                relay: application.clone(),
-                reporter: reporter.clone(),
-                partition: format!("voter_actor_test_{me}"),
-                epoch: Epoch::new(333),
-                namespace: namespace.clone(),
-                mailbox_size: 128,
-                leader_timeout: Duration::from_millis(500),
-                notarization_timeout: Duration::from_millis(1000),
-                nullify_retry: Duration::from_millis(1000),
-                activity_timeout,
-                replay_buffer: NZUsize!(10240),
-                write_buffer: NZUsize!(10240),
-                buffer_pool: PoolRef::new(PAGE_SIZE, PAGE_CACHE_SIZE),
-            };
-            let (actor, _mailbox) = Actor::new(context.clone(), voter_config);
-
-            // Create a dummy resolver mailbox
-            let (resolver_sender, mut resolver_receiver) = mpsc::channel(1);
-            let resolver_mailbox = resolver::Mailbox::new(resolver_sender);
-
-            // Create a dummy batcher mailbox
-            let (batcher_sender, mut batcher_receiver) = mpsc::channel(10);
-            let batcher_mailbox = batcher::Mailbox::new(batcher_sender);
-
-            // Create a dummy network mailbox
-            let peer = participants[1].clone();
-            let (pending_sender, _pending_receiver) =
-                oracle.control(me.clone()).register(0).await.unwrap();
-            let (recovered_sender, recovered_receiver) =
-                oracle.control(me.clone()).register(1).await.unwrap();
-            let (mut _peer_pending_sender, mut _peer_pending_receiver) =
-                oracle.control(peer.clone()).register(0).await.unwrap();
-            let (mut peer_recovered_sender, mut peer_recovered_receiver) =
-                oracle.control(peer.clone()).register(1).await.unwrap();
-            oracle
-                .add_link(
-                    me.clone(),
-                    peer.clone(),
-                    Link {
-                        latency: Duration::from_millis(0),
-                        jitter: Duration::from_millis(0),
-                        success_rate: 1.0,
-                    },
-                )
-                .await
-                .unwrap();
-            oracle
-                .add_link(
-                    peer,
-                    me,
-                    Link {
-                        latency: Duration::from_millis(0),
-                        jitter: Duration::from_millis(0),
-                        success_rate: 1.0,
-                    },
-                )
-                .await
-                .unwrap();
-
-            // Start the actor
-            actor.start(
-                batcher_mailbox,
-                resolver_mailbox,
-                pending_sender,
-                recovered_sender,
-                recovered_receiver,
-            );
-
-            // Wait for batcher to be notified
-            let message = batcher_receiver.next().await.unwrap();
-            match message {
-                batcher::Message::Update {
-                    current,
-                    leader: _,
-                    finalized,
-                    active,
-                } => {
-                    assert_eq!(current, View::new(1));
-                    assert_eq!(finalized, View::new(0));
-                    active.send(true).unwrap();
-                }
-                _ => panic!("unexpected batcher message"),
-            }
-
-            // Drain the peer_recovered_receiver
-            context
-                .with_label("peer_recovered_receiver")
-                .spawn(|_| async move {
-                    loop {
-                        peer_recovered_receiver.recv().await.unwrap();
-                    }
-                });
-
-            // Establish Prune Floor (50 - 10 + 5 = 45)
-            //
-            // Theoretical interesting floor is 50-10 = 40.
-            // We want journal pruned at 45.
-            let lf_target = View::new(50);
-            let journal_floor_target = lf_target
-                .saturating_sub(activity_timeout)
-                .saturating_add(ViewDelta::new(5));
-
-            // Send Finalization to advance last_finalized
-            let proposal_lf = Proposal::new(
-                Round::new(Epoch::new(333), lf_target),
-                lf_target.previous().unwrap(),
-                Sha256::hash(b"test"),
-            );
-            let (_, finalization) =
-                build_finalization(&schemes, &namespace, &proposal_lf, quorum as usize);
-            let msg = Voter::Finalization(finalization).encode().into();
-            peer_recovered_sender
-                .send(Recipients::All, msg, true)
-                .await
-                .expect("failed to send finalization");
-
-            // Wait for batcher to be notified
-            loop {
-                let message = batcher_receiver.next().await.unwrap();
-                match message {
-                    batcher::Message::Update {
-                        current,
-                        leader: _,
-                        finalized,
-                        active,
-                    } => {
-                        assert_eq!(current, View::new(51));
-                        assert_eq!(finalized, View::new(50));
-                        active.send(true).unwrap();
-                        break;
-                    }
-                    _ => {
-                        continue;
-                    }
-                }
-            }
-
-            // Wait for resolver to be notified
-            let msg = resolver_receiver
-                .next()
-                .await
-                .expect("failed to receive resolver message");
-            match msg {
-                Voter::Finalization(finalization) => {
-                    assert_eq!(finalization.view(), View::new(50));
-                }
-                _ => panic!("unexpected resolver message"),
-            }
-
-            // Send a Notarization for `journal_floor_target` to ensure it's in `actor.views`
-            let proposal_jft = Proposal::new(
-                Round::new(Epoch::new(333), journal_floor_target),
-                journal_floor_target.previous().unwrap(),
-                Sha256::hash(b"test2"),
-            );
-            let (_, notarization_for_floor) =
-                build_notarization(&schemes, &namespace, &proposal_jft, quorum as usize);
-            let msg = Voter::Notarization(notarization_for_floor).encode().into();
-            peer_recovered_sender
-                .send(Recipients::All, msg, true)
-                .await
-                .expect("failed to send notarization");
-
-            // Wait for resolver to be notified
-            let msg = resolver_receiver
-                .next()
-                .await
-                .expect("failed to receive resolver message");
-            match msg {
-                Voter::Notarization(notarization) => {
-                    assert_eq!(notarization.view(), journal_floor_target);
-                }
-                _ => panic!("unexpected resolver message"),
-            }
-
-            // Send notarization below oldest interesting view (42)
-            //
-            // problematic_view (42) < journal_floor_target (45)
-            // interesting(42, false) -> 42 + AT(10) >= LF(50) -> 52 >= 50
-            let problematic_view = journal_floor_target.saturating_sub(ViewDelta::new(3));
-            let proposal_bft = Proposal::new(
-                Round::new(Epoch::new(333), problematic_view),
-                problematic_view.previous().unwrap(),
-                Sha256::hash(b"test3"),
-            );
-            let (_, notarization_for_bft) =
-                build_notarization(&schemes, &namespace, &proposal_bft, quorum as usize);
-            let msg = Voter::Notarization(notarization_for_bft).encode().into();
-            peer_recovered_sender
-                .send(Recipients::All, msg, true)
-                .await
-                .expect("failed to send notarization");
-
-            // Wait for resolver to be notified
-            let msg = resolver_receiver
-                .next()
-                .await
-                .expect("failed to receive resolver message");
-            match msg {
-                Voter::Notarization(notarization) => {
-                    assert_eq!(notarization.view(), problematic_view);
-                }
-                _ => panic!("unexpected resolver message"),
-            }
-
-            // Send Finalization to new view (100)
-            let proposal_lf = Proposal::new(
-                Round::new(Epoch::new(333), View::new(100)),
-                View::new(99),
-                Sha256::hash(b"test4"),
-            );
-            let (_, finalization) =
-                build_finalization(&schemes, &namespace, &proposal_lf, quorum as usize);
-            let msg = Voter::Finalization(finalization).encode().into();
-            peer_recovered_sender
-                .send(Recipients::All, msg, true)
-                .await
-                .expect("failed to send finalization");
-
-            // Wait for batcher to be notified
-            loop {
-                let message = batcher_receiver.next().await.unwrap();
-                match message {
-                    batcher::Message::Update {
-                        current,
-                        leader: _,
-                        finalized,
-                        active,
-                    } => {
-                        assert_eq!(current, View::new(101));
-                        assert_eq!(finalized, View::new(100));
-                        active.send(true).unwrap();
-                        break;
-                    }
-                    _ => {
-                        continue;
-                    }
-                }
-            }
-
-            // Wait for resolver to be notified
-            let msg = resolver_receiver
-                .next()
-                .await
-                .expect("failed to receive resolver message");
-            match msg {
-                Voter::Finalization(finalization) => {
-                    assert_eq!(finalization.view(), View::new(100));
-                }
-                _ => panic!("unexpected resolver message"),
-            }
-        });
-    }
-
-    #[test_traced]
-    fn test_append_old_interesting_view() {
-        append_old_interesting_view(bls12381_threshold::<MinPk, _>);
-        append_old_interesting_view(bls12381_threshold::<MinSig, _>);
-        append_old_interesting_view(bls12381_multisig::<MinPk, _>);
-        append_old_interesting_view(bls12381_multisig::<MinSig, _>);
-        append_old_interesting_view(ed25519);
-    }
-
-    fn finalization_without_notarization_certificate<S, F>(mut fixture: F)
-    where
-        S: SimplexScheme<Sha256Digest, PublicKey = ed25519::PublicKey>,
-        F: FnMut(&mut deterministic::Context, u32) -> Fixture<S>,
-    {
-        let n = 5;
-        let quorum = quorum(n);
-        let namespace = b"finalization_without_notarization".to_vec();
-        let executor = deterministic::Runner::timed(Duration::from_secs(10));
-        executor.start(|mut context| async move {
-            // Create simulated network
-            let (network, oracle) = Network::new(
-                context.with_label("network"),
-                NConfig {
-                    max_size: 1024 * 1024,
-                    disconnect_on_block: true,
-                    tracked_peer_sets: None,
-                },
-            );
-            network.start();
-
-            // Get participants
-            let Fixture {
-                participants,
-                schemes,
-                ..
-            } = fixture(&mut context, n);
-
-            // Setup application mock
-            let reporter_cfg = mocks::reporter::Config {
-                namespace: namespace.clone(),
-                participants: participants.clone().into(),
-                scheme: schemes[0].clone(),
-            };
-            let reporter =
-                mocks::reporter::Reporter::new(context.with_label("reporter"), reporter_cfg);
-            let relay = Arc::new(mocks::relay::Relay::new());
-            let application_cfg = mocks::application::Config {
-                hasher: Sha256::default(),
-                relay: relay.clone(),
-                me: participants[0].clone(),
-                propose_latency: (1.0, 0.0),
-                verify_latency: (1.0, 0.0),
-            };
-            let (actor, application) =
-                mocks::application::Application::new(context.with_label("app"), application_cfg);
-            actor.start();
-
-            // Initialize voter actor
-            let voter_cfg = Config {
-                scheme: schemes[0].clone(),
-                blocker: oracle.control(participants[0].clone()),
-                automaton: application.clone(),
-                relay: application.clone(),
-                reporter: reporter.clone(),
-                partition: "voter_finalization_test".to_string(),
-                epoch: Epoch::new(333),
-                namespace: namespace.clone(),
-                mailbox_size: 128,
-                leader_timeout: Duration::from_millis(500),
-                notarization_timeout: Duration::from_secs(1000),
-                nullify_retry: Duration::from_secs(1000),
-                activity_timeout: ViewDelta::new(10),
-                replay_buffer: NZUsize!(1024 * 1024),
-                write_buffer: NZUsize!(1024 * 1024),
-                buffer_pool: PoolRef::new(PAGE_SIZE, PAGE_CACHE_SIZE),
-            };
-            let (voter, mut mailbox) = Actor::new(context.clone(), voter_cfg);
-
-            // Resolver and batcher mailboxes
-            let (resolver_sender, mut resolver_receiver) = mpsc::channel(8);
-            let resolver_mailbox = resolver::Mailbox::new(resolver_sender);
-            let (batcher_sender, mut batcher_receiver) = mpsc::channel(8);
-            let batcher_mailbox = batcher::Mailbox::new(batcher_sender);
-
-            // Register network channels for the validator
-            let me = participants[0].clone();
-            let (pending_sender, _pending_receiver) =
-                oracle.control(me.clone()).register(0).await.unwrap();
-            let (recovered_sender, recovered_receiver) =
-                oracle.control(me.clone()).register(1).await.unwrap();
-
-            // Start the actor
-            voter.start(
-                batcher_mailbox,
-                resolver_mailbox,
-                pending_sender,
-                recovered_sender,
-                recovered_receiver,
-            );
-
-            // Wait for batcher to be notified
-            let message = batcher_receiver.next().await.unwrap();
-            match message {
-                batcher::Message::Update {
-                    current,
-                    leader: _,
-                    finalized,
-                    active,
-                } => {
-                    assert_eq!(current, View::new(1));
-                    assert_eq!(finalized, View::new(0));
-                    active.send(true).unwrap();
-                }
-                _ => panic!("unexpected batcher message"),
-            }
-
-            // Provide enough finalize votes without a notarization certificate
-            let view = View::new(2);
-            let proposal = Proposal::new(
-                Round::new(Epoch::new(333), view),
-                view.previous().unwrap(),
-                Sha256::hash(b"finalize_without_notarization"),
-            );
-            let (finalize_votes, expected_finalization) =
-                build_finalization(&schemes, &namespace, &proposal, quorum as usize);
-
-            for finalize in finalize_votes.iter().cloned() {
-                mailbox.verified(Voter::Finalize(finalize)).await;
-            }
-
-            // Wait for the actor to report the finalization
-            let mut finalized_view = None;
-            while let Some(message) = resolver_receiver.next().await {
-                match message {
-                    Voter::Finalization(finalization) => {
-                        finalized_view = Some(finalization.view());
-                        break;
-                    }
-                    _ => continue,
-                }
-            }
-            assert_eq!(finalized_view, Some(view));
-
-            // Wait for a finalization to be recorded
-            loop {
-                {
-                    let finalizations = reporter.finalizations.lock().unwrap();
-                    // Finalization must match the signatures recovered from finalize votes
-                    if matches!(
-                        finalizations.get(&view),
-                        Some(finalization) if finalization == &expected_finalization
-                    ) {
-                        break;
-                    }
-                }
-                context.sleep(Duration::from_millis(10)).await;
-            }
-
-            // Verify no notarization certificate was recorded
-            let notarizations = reporter.notarizations.lock().unwrap();
-            assert!(notarizations.is_empty());
-        });
-    }
-
-    #[test_traced]
-    fn test_finalization_without_notarization_certificate() {
-        finalization_without_notarization_certificate(bls12381_threshold::<MinPk, _>);
-        finalization_without_notarization_certificate(bls12381_threshold::<MinSig, _>);
-        finalization_without_notarization_certificate(bls12381_multisig::<MinPk, _>);
-        finalization_without_notarization_certificate(bls12381_multisig::<MinSig, _>);
-        finalization_without_notarization_certificate(ed25519);
-    }
-
-    fn replay_duplicate_votes<S, F>(mut fixture: F)
-    where
-        S: SimplexScheme<Sha256Digest, PublicKey = ed25519::PublicKey>,
-        F: FnMut(&mut deterministic::Context, u32) -> Fixture<S>,
-    {
-        let n = 5;
-        let quorum = quorum(n);
-        let namespace = b"finalization_without_notarization".to_vec();
-        let executor = deterministic::Runner::timed(Duration::from_secs(10));
-        executor.start(|mut context| async move {
-<<<<<<< HEAD
-                // Create simulated network
-                let (network, oracle) = Network::new(
-                    context.with_label("network"),
-                    NConfig {
-                        max_size: 1024 * 1024,
-                        disconnect_on_block: true,
-                        tracked_peer_sets: None
-                    },
-                );
-                network.start();
-
-                // Get participants
-                let Fixture {
-                    participants,
-                    schemes,
-                    ..
-                } = fixture(&mut context, n);
-
-                // Setup application mock
-                let reporter_cfg = mocks::reporter::Config {
-                    namespace: namespace.clone(),
-                    participants: participants.clone().into(),
-                    scheme: schemes[0].clone(),
-                };
-                let reporter =
-                    mocks::reporter::Reporter::new(context.with_label("reporter"), reporter_cfg);
-                let relay = Arc::new(mocks::relay::Relay::new());
-                let application_cfg = mocks::application::Config {
-                    hasher: Sha256::default(),
-                    relay: relay.clone(),
-                    me: participants[0].clone(),
-                    propose_latency: (1.0, 0.0),
-                    verify_latency: (1.0, 0.0),
-                };
-                let (actor, application) =
-                    mocks::application::Application::new(context.with_label("app"), application_cfg);
-                actor.start();
-
-                // Initialize voter actor
-                let voter_cfg = Config {
-                    scheme: schemes[0].clone(),
-                    blocker: oracle.control(participants[0].clone()),
-                    automaton: application.clone(),
-                    relay: application.clone(),
-                    reporter: reporter.clone(),
-                    partition: "voter_finalization_test".to_string(),
-                    epoch: 333,
-                    namespace: namespace.clone(),
-                    mailbox_size: 128,
-                    leader_timeout: Duration::from_millis(500),
-                    notarization_timeout: Duration::from_secs(1000),
-                    nullify_retry: Duration::from_secs(1000),
-                    activity_timeout: 10,
-                    replay_buffer: NZUsize!(1024 * 1024),
-                    write_buffer: NZUsize!(1024 * 1024),
-                    buffer_pool: PoolRef::new(PAGE_SIZE, PAGE_CACHE_SIZE),
-                };
-                let (voter, mut mailbox) = Actor::new(context.clone(), voter_cfg);
-
-                // Resolver and batcher mailboxes
-                let (resolver_sender, _resolver_receiver) = mpsc::channel(8);
-                let resolver_mailbox = resolver::Mailbox::new(resolver_sender);
-                let (batcher_sender, mut batcher_receiver) = mpsc::channel(8);
-                let batcher_mailbox = batcher::Mailbox::new(batcher_sender);
-
-                // Register network channels for the validator
-                let me = participants[0].clone();
-                let (pending_sender, _pending_receiver) = oracle.control(me.clone()).register(0).await.unwrap();
-                let (recovered_sender, recovered_receiver) =
-                    oracle.control(me.clone()).register(1).await.unwrap();
-
-                // Start the actor
-                let handle = voter.start(
-                    batcher_mailbox,
-                    resolver_mailbox,
-                    pending_sender,
-                    recovered_sender,
-                    recovered_receiver,
-                );
-
-                // Wait for batcher to be notified
-                let message = batcher_receiver.next().await.unwrap();
-                match message {
-                    batcher::Message::Update {
-                        current,
-                        leader: _,
-                        finalized,
-                        active,
-                    } => {
-                        assert_eq!(current, 1);
-                        assert_eq!(finalized, 0);
-                        active.send(true).unwrap();
-                    }
-                    _ => panic!("unexpected batcher message"),
-                }
-
-                // Provide almost enough finalize votes
-                let view = 2;
-                let proposal = Proposal::new(
-                    Round::new(333, view),
-                    view - 1,
-                    Sha256::hash(b"finalize_without_notarization"),
-                );
-                let (notarize_votes, expected_notarization) =
-                    build_notarization(&schemes, &namespace, &proposal, quorum as usize);
-                let (finalize_votes, expected_finalization) =
-                    build_finalization(&schemes, &namespace, &proposal, quorum as usize);
-
-                // Submit just short of enough finalize votes
-                for finalize in finalize_votes.iter().take(quorum as usize - 1).cloned() {
-                    mailbox.verified(vec![Voter::Finalize(finalize)]).await;
-                }
-
-                // Submit enough notarize votes to broadcast and force a sync
-                for notarize in notarize_votes.iter().take(quorum as usize).cloned() {
-                    mailbox.verified(vec![Voter::Notarize(notarize)]).await;
-                }
-=======
-            // Create simulated network
-            let (network, oracle) = Network::new(
-                context.with_label("network"),
-                NConfig {
-                    max_size: 1024 * 1024,
-                    disconnect_on_block: true,
-                    tracked_peer_sets: None
-                },
-            );
-            network.start();
-
-            // Get participants
-            let Fixture {
-                participants,
-                schemes,
-                ..
-            } = fixture(&mut context, n);
-
-            // Setup application mock
-            let reporter_cfg = mocks::reporter::Config {
-                namespace: namespace.clone(),
-                participants: participants.clone().into(),
-                scheme: schemes[0].clone(),
-            };
-            let reporter =
-                mocks::reporter::Reporter::new(context.with_label("reporter"), reporter_cfg);
-            let relay = Arc::new(mocks::relay::Relay::new());
-            let application_cfg = mocks::application::Config {
-                hasher: Sha256::default(),
-                relay: relay.clone(),
-                me: participants[0].clone(),
-                propose_latency: (1.0, 0.0),
-                verify_latency: (1.0, 0.0),
-            };
-            let (actor, application) =
-                mocks::application::Application::new(context.with_label("app"), application_cfg);
-            actor.start();
-
-            // Initialize voter actor
-            let voter_cfg = Config {
-                scheme: schemes[0].clone(),
-                blocker: oracle.control(participants[0].clone()),
-                automaton: application.clone(),
-                relay: application.clone(),
-                reporter: reporter.clone(),
-                partition: "voter_finalization_test".to_string(),
-                epoch: Epoch::new(333),
-                namespace: namespace.clone(),
-                mailbox_size: 128,
-                leader_timeout: Duration::from_millis(500),
-                notarization_timeout: Duration::from_secs(1000),
-                nullify_retry: Duration::from_secs(1000),
-                activity_timeout: ViewDelta::new(10),
-                replay_buffer: NZUsize!(1024 * 1024),
-                write_buffer: NZUsize!(1024 * 1024),
-                buffer_pool: PoolRef::new(PAGE_SIZE, PAGE_CACHE_SIZE),
-            };
-            let (voter, mut mailbox) = Actor::new(context.clone(), voter_cfg);
-
-            // Resolver and batcher mailboxes
-            let (resolver_sender, _resolver_receiver) = mpsc::channel(8);
-            let resolver_mailbox = resolver::Mailbox::new(resolver_sender);
-            let (batcher_sender, mut batcher_receiver) = mpsc::channel(8);
-            let batcher_mailbox = batcher::Mailbox::new(batcher_sender);
-
-            // Register network channels for the validator
-            let me = participants[0].clone();
-            let (pending_sender, _pending_receiver) = oracle.control(me.clone()).register(0).await.unwrap();
-            let (recovered_sender, recovered_receiver) =
-                oracle.control(me.clone()).register(1).await.unwrap();
-
-            // Start the actor
-            let handle = voter.start(
-                batcher_mailbox,
-                resolver_mailbox,
-                pending_sender,
-                recovered_sender,
-                recovered_receiver,
-            );
-
-            // Wait for batcher to be notified
-            let message = batcher_receiver.next().await.unwrap();
-            match message {
-                batcher::Message::Update {
-                    current,
-                    leader: _,
-                    finalized,
-                    active,
-                } => {
-                    assert_eq!(current, View::new(1));
-                    assert_eq!(finalized, View::new(0));
-                    active.send(true).unwrap();
-                }
-                _ => panic!("unexpected batcher message"),
-            }
-
-            // Provide almost enough finalize votes
-            let view = View::new(2);
-            let proposal = Proposal::new(
-                Round::new(Epoch::new(333), view),
-                view.previous().unwrap(),
-                Sha256::hash(b"finalize_without_notarization"),
-            );
-            let (notarize_votes, expected_notarization) =
-                build_notarization(&schemes, &namespace, &proposal, quorum as usize);
-            let (finalize_votes, expected_finalization) =
-                build_finalization(&schemes, &namespace, &proposal, quorum as usize);
-
-            // Submit just short of enough finalize votes
-            for finalize in finalize_votes.iter().take(quorum as usize - 1).cloned() {
-                mailbox.verified(Voter::Finalize(finalize)).await;
-            }
-
-            // Submit enough notarize votes to broadcast and force a sync
-            for notarize in notarize_votes.iter().take(quorum as usize).cloned() {
-                mailbox.verified(Voter::Notarize(notarize)).await;
-            }
->>>>>>> 641d61e3
-
-                // Wait for a notarization to be recorded
-                loop {
-                    {
-                        let notarizations = reporter.notarizations.lock().unwrap();
-                        if matches!(notarizations.get(&view), Some(expected) if expected == &expected_notarization) {
-                            break;
-                        }
-                    }
-                    context.sleep(Duration::from_millis(10)).await;
-                }
-<<<<<<< HEAD
-
-                // Restart voter
-                handle.abort();
-
-                // Initialize voter actor
-                let voter_cfg = Config {
-                    scheme: schemes[0].clone(),
-                    blocker: oracle.control(participants[0].clone()),
-                    automaton: application.clone(),
-                    relay: application.clone(),
-                    reporter: reporter.clone(),
-                    partition: "voter_finalization_test".to_string(),
-                    epoch: 333,
-                    namespace: namespace.clone(),
-                    mailbox_size: 128,
-                    leader_timeout: Duration::from_millis(500),
-                    notarization_timeout: Duration::from_secs(1000),
-                    nullify_retry: Duration::from_secs(1000),
-                    activity_timeout: 10,
-                    replay_buffer: NZUsize!(1024 * 1024),
-                    write_buffer: NZUsize!(1024 * 1024),
-                    buffer_pool: PoolRef::new(PAGE_SIZE, PAGE_CACHE_SIZE),
-                };
-                let (voter, mut mailbox) = Actor::new(context.clone(), voter_cfg);
-
-                // Resolver and batcher mailboxes
-                let (resolver_sender, _resolver_receiver) = mpsc::channel(8);
-                let resolver_mailbox = resolver::Mailbox::new(resolver_sender);
-                let (batcher_sender, mut batcher_receiver) = mpsc::channel(8);
-                let batcher_mailbox = batcher::Mailbox::new(batcher_sender);
-
-                // Register new network channels for the validator (we don't use p2p, so this doesn't matter)
-                let me = participants[0].clone();
-                let (pending_sender, _pending_receiver) = oracle.control(me.clone()).register(2).await.unwrap();
-                let (recovered_sender, recovered_receiver) =
-                    oracle.control(me.clone()).register(3).await.unwrap();
-
-                // Start the actor
-                voter.start(
-                    batcher_mailbox,
-                    resolver_mailbox,
-                    pending_sender,
-                    recovered_sender,
-                    recovered_receiver,
-                );
-
-                // Wait for batcher to be notified
-                let message = batcher_receiver.next().await.unwrap();
-                match message {
-                    batcher::Message::Update {
-                        current,
-                        leader: _,
-                        finalized,
-                        active,
-                    } => {
-                        assert_eq!(current, 3);
-                        assert_eq!(finalized, 0);
-                        active.send(true).unwrap();
-                    }
-                    _ => panic!("unexpected batcher message"),
-                }
-
-                // Provide duplicate finalize votes (should be ignored)
-                for finalize in finalize_votes.iter().take(quorum as usize - 1).cloned() {
-                    mailbox.verified(vec![Voter::Finalize(finalize)]).await;
-                }
-=======
-                context.sleep(Duration::from_millis(10)).await;
-            }
-
-            // Restart voter
-            handle.abort();
-
-            // Initialize voter actor
-            let voter_cfg = Config {
-                scheme: schemes[0].clone(),
-                blocker: oracle.control(participants[0].clone()),
-                automaton: application.clone(),
-                relay: application.clone(),
-                reporter: reporter.clone(),
-                partition: "voter_finalization_test".to_string(),
-                epoch: Epoch::new(333),
-                namespace: namespace.clone(),
-                mailbox_size: 128,
-                leader_timeout: Duration::from_millis(500),
-                notarization_timeout: Duration::from_secs(1000),
-                nullify_retry: Duration::from_secs(1000),
-                activity_timeout: ViewDelta::new(10),
-                replay_buffer: NZUsize!(1024 * 1024),
-                write_buffer: NZUsize!(1024 * 1024),
-                buffer_pool: PoolRef::new(PAGE_SIZE, PAGE_CACHE_SIZE),
-            };
-            let (voter, mut mailbox) = Actor::new(context.clone(), voter_cfg);
-
-            // Resolver and batcher mailboxes
-            let (resolver_sender, _resolver_receiver) = mpsc::channel(8);
-            let resolver_mailbox = resolver::Mailbox::new(resolver_sender);
-            let (batcher_sender, mut batcher_receiver) = mpsc::channel(8);
-            let batcher_mailbox = batcher::Mailbox::new(batcher_sender);
-
-            // Register new network channels for the validator (we don't use p2p, so this doesn't matter)
-            let me = participants[0].clone();
-            let (pending_sender, _pending_receiver) = oracle.control(me.clone()).register(2).await.unwrap();
-            let (recovered_sender, recovered_receiver) =
-                oracle.control(me.clone()).register(3).await.unwrap();
-
-            // Start the actor
-            voter.start(
-                batcher_mailbox,
-                resolver_mailbox,
-                pending_sender,
-                recovered_sender,
-                recovered_receiver,
-            );
-
-            // Wait for batcher to be notified
-            let message = batcher_receiver.next().await.unwrap();
-            match message {
-                batcher::Message::Update {
-                    current,
-                    leader: _,
-                    finalized,
-                    active,
-                } => {
-                    assert_eq!(current, View::new(3));
-                    assert_eq!(finalized, View::new(0));
-                    active.send(true).unwrap();
-                }
-                _ => panic!("unexpected batcher message"),
-            }
-
-            // Provide duplicate finalize votes (should be ignored)
-            for finalize in finalize_votes.iter().take(quorum as usize - 1).cloned() {
-                mailbox.verified(Voter::Finalize(finalize)).await;
-            }
-
-            // Verify no finalization was recorded
-            context.sleep(Duration::from_secs(1)).await;
-            {
-                let finalizations = reporter.finalizations.lock().unwrap();
-                assert!(finalizations.is_empty());
-            }
-
-            // Provide the final finalize vote
-            mailbox
-                .verified(Voter::Finalize(
-                    finalize_votes.last().unwrap().clone(),
-                ))
-                .await;
->>>>>>> 641d61e3
-
-                // Verify no finalization was recorded
-                context.sleep(Duration::from_secs(1)).await;
-                {
-                    let finalizations = reporter.finalizations.lock().unwrap();
-                    assert!(finalizations.is_empty());
-                }
-
-                // Provide the final finalize vote
-                mailbox
-                    .verified(vec![Voter::Finalize(
-                        finalize_votes.last().unwrap().clone(),
-                    )])
-                    .await;
-
-                // Verify the finalization was recorded
-                loop {
-                    {
-                        let finalizations = reporter.finalizations.lock().unwrap();
-                        if matches!(finalizations.get(&view), Some(expected) if expected == &expected_finalization) {
-                            // The reporter already checks the certificate for signature validity, so we don't need to do it here.
-                            break;
-                        }
-                    }
-                    context.sleep(Duration::from_millis(10)).await;
-                }
-            });
-    }
-
-    #[test_traced]
-    fn test_replay_duplicate_votes() {
-        replay_duplicate_votes(bls12381_threshold::<MinPk, _>);
-        replay_duplicate_votes(bls12381_threshold::<MinSig, _>);
-        replay_duplicate_votes(bls12381_multisig::<MinPk, _>);
-        replay_duplicate_votes(bls12381_multisig::<MinSig, _>);
-        replay_duplicate_votes(ed25519);
-    }
-
-    /// Test that certificate overrides existing conflicting proposal.
-    ///
-    /// This is a regression test for a scenario where:
-    /// 1. A node receives individual votes for proposal A and locks onto it
-    /// 2. A network certificate arrives for proposal B
-    /// 3. The certificate (2f+1 proof) should override the local lock
-    fn certificate_overrides_existing_proposal<S, F>(mut fixture: F)
-    where
-        S: Scheme<PublicKey = ed25519::PublicKey>,
-        F: FnMut(&mut deterministic::Context, u32) -> Fixture<S>,
-    {
-        let n = 5;
-        let quorum = quorum(n);
-        let namespace = b"certificate_override_test".to_vec();
-        let executor = deterministic::Runner::timed(Duration::from_secs(10));
-        executor.start(|mut context| async move {
-            // Create simulated network
-            let (network, mut oracle) = Network::new(
-                context.with_label("network"),
-                NConfig {
-                    max_size: 1024 * 1024,
-                    disconnect_on_block: true,
-                    tracked_peer_sets: None,
-                },
-            );
-            network.start();
-
-            // Get participants
-            let Fixture {
-                participants,
-                schemes,
-                ..
-            } = fixture(&mut context, n);
-
-            // Setup application mock
-            let reporter_cfg = mocks::reporter::Config {
-                namespace: namespace.clone(),
-                participants: participants.clone().into(),
-                scheme: schemes[0].clone(),
-            };
-            let reporter =
-                mocks::reporter::Reporter::new(context.with_label("reporter"), reporter_cfg);
-            let relay = Arc::new(mocks::relay::Relay::new());
-            let application_cfg = mocks::application::Config {
-                hasher: Sha256::default(),
-                relay: relay.clone(),
-                me: participants[0].clone(),
-                propose_latency: (1.0, 0.0),
-                verify_latency: (1.0, 0.0),
-            };
-            let (actor, application) =
-                mocks::application::Application::new(context.with_label("app"), application_cfg);
-            actor.start();
-
-            // Initialize voter actor
-            let voter_cfg = Config {
-                scheme: schemes[0].clone(),
-                blocker: oracle.control(participants[0].clone()),
-                automaton: application.clone(),
-                relay: application.clone(),
-                reporter: reporter.clone(),
-                partition: "voter_certificate_override_test".to_string(),
-                epoch: Epoch::new(333),
-                namespace: namespace.clone(),
-                mailbox_size: 128,
-                leader_timeout: Duration::from_millis(500),
-                notarization_timeout: Duration::from_secs(1000),
-                nullify_retry: Duration::from_secs(1000),
-                activity_timeout: ViewDelta::new(10),
-                replay_buffer: NZUsize!(1024 * 1024),
-                write_buffer: NZUsize!(1024 * 1024),
-                buffer_pool: PoolRef::new(PAGE_SIZE, PAGE_CACHE_SIZE),
-            };
-            let (voter, mut mailbox) = Actor::new(context.clone(), voter_cfg);
-
-            // Resolver and batcher mailboxes
-            let (resolver_sender, mut resolver_receiver) = mpsc::channel(8);
-            let resolver_mailbox = resolver::Mailbox::new(resolver_sender);
-            let (batcher_sender, mut batcher_receiver) = mpsc::channel(8);
-            let batcher_mailbox = batcher::Mailbox::new(batcher_sender);
-
-            // Register network channels
-            let me = participants[0].clone();
-            let peer = participants[1].clone();
-            let (pending_sender, _) = oracle.control(me.clone()).register(0).await.unwrap();
-            let (recovered_sender, recovered_receiver) =
-                oracle.control(me.clone()).register(1).await.unwrap();
-            let (mut peer_recovered_sender, mut peer_recovered_receiver) =
-                oracle.control(peer.clone()).register(1).await.unwrap();
-
-            // Link nodes
-            oracle
-                .add_link(
-                    me.clone(),
-                    peer.clone(),
-                    Link {
-                        latency: Duration::from_millis(0),
-                        jitter: Duration::from_millis(0),
-                        success_rate: 1.0,
-                    },
-                )
-                .await
-                .unwrap();
-            oracle
-                .add_link(
-                    peer,
-                    me,
-                    Link {
-                        latency: Duration::from_millis(0),
-                        jitter: Duration::from_millis(0),
-                        success_rate: 1.0,
-                    },
-                )
-                .await
-                .unwrap();
-
-            // Start the voter
-            voter.start(
-                batcher_mailbox,
-                resolver_mailbox,
-                pending_sender,
-                recovered_sender,
-                recovered_receiver,
-            );
-
-            // Wait for initial batcher notification
-            let message = batcher_receiver.next().await.unwrap();
-            match message {
-                batcher::Message::Update {
-                    current,
-                    leader: _,
-                    finalized,
-                    active,
-                } => {
-                    assert_eq!(current, View::new(1));
-                    assert_eq!(finalized, View::zero());
-                    active.send(true).unwrap();
-                }
-                _ => panic!("unexpected batcher message"),
-            }
-
-            // Drain peer receiver
-            context
-                .with_label("peer_recovered_receiver")
-                .spawn(|_| async move {
-                    loop {
-                        peer_recovered_receiver.recv().await.unwrap();
-                    }
-                });
-
-            // Send individual votes for proposal A (simulate local lock with < quorum)
-            let view = View::new(2);
-            let proposal_a = Proposal::new(
-                Round::new(Epoch::new(333), view),
-                view.previous().unwrap(),
-                Sha256::hash(b"proposal_a"),
-            );
-
-            // Send 2 votes (less than quorum of 4) to simulate partial progress
-            let notarize_votes_a: Vec<_> = schemes
-                .iter()
-                .take(2)
-                .map(|scheme| Notarize::sign(scheme, &namespace, proposal_a.clone()).unwrap())
-                .collect();
-
-            for notarize in notarize_votes_a.iter().cloned() {
-                mailbox.verified(Voter::Notarize(notarize)).await;
-            }
-
-            // Give it time to process
-            context.sleep(Duration::from_millis(50)).await;
-
-            // Send network certificate for proposal B (different proposal)
-            let proposal_b = Proposal::new(
-                Round::new(Epoch::new(333), view),
-                view.previous().unwrap(),
-                Sha256::hash(b"proposal_b"),
-            );
-            let (_, notarization_b) =
-                build_notarization(&schemes, &namespace, &proposal_b, quorum as usize);
-
-            let msg = Voter::Notarization(notarization_b.clone()).encode().into();
-            peer_recovered_sender
-                .send(Recipients::All, msg, true)
-                .await
-                .expect("failed to send certificate");
-
-            // Verify the certificate was accepted (proposal B should override A)
-            let msg = resolver_receiver
-                .next()
-                .await
-                .expect("failed to receive resolver message");
-            match msg {
-                Voter::Notarization(notarization) => {
-                    assert_eq!(notarization.proposal, proposal_b);
-                    assert_eq!(notarization, notarization_b);
-                }
-                _ => panic!("unexpected resolver message"),
-            }
-
-            // Wait for a notarization to be recorded
-            loop {
-                {
-                    let notarizations = reporter.notarizations.lock().unwrap();
-                    if matches!(
-                        notarizations.get(&view),
-                        Some(notarization) if notarization == &notarization_b
-                    ) {
-                        break;
-                    }
-                }
-                context.sleep(Duration::from_millis(10)).await;
-            }
-        });
-    }
-
-    #[test_traced]
-    fn test_certificate_overrides_existing_proposal() {
-        certificate_overrides_existing_proposal(bls12381_threshold::<MinPk, _>);
-        certificate_overrides_existing_proposal(bls12381_threshold::<MinSig, _>);
-        certificate_overrides_existing_proposal(bls12381_multisig::<MinPk, _>);
-        certificate_overrides_existing_proposal(bls12381_multisig::<MinSig, _>);
-        certificate_overrides_existing_proposal(ed25519);
-    }
-
-    /// Test that our proposal is dropped when it conflicts with a peer's notarize vote.
-    ///
-    /// This is a regression test for a byzantine scenario where multiple nodes share the
-    /// same signing key:
-    /// 1. A peer with our identity sends a notarize vote for proposal A
-    /// 2. Our automaton completes with a different proposal B
-    /// 3. Our proposal should be dropped when the conflict is detected
-    ///
-    /// Note: Requires a scheme with deterministic leader selection to determine
-    /// the round leader ahead of time for test setup.
-    fn drop_our_proposal_on_conflict<S, F>(mut fixture: F)
-    where
-        S: Scheme<PublicKey = ed25519::PublicKey, Seed = ()>,
-        F: FnMut(&mut deterministic::Context, u32) -> Fixture<S>,
-    {
-        let n = 5;
-        let quorum = quorum(n);
-        let namespace = b"peer_before_our".to_vec();
-        let epoch = Epoch::new(333);
-        let executor = deterministic::Runner::timed(Duration::from_secs(10));
-        executor.start(|mut context| async move {
-            // Create simulated network
-            let (network, mut oracle) = Network::new(
-                context.with_label("network"),
-                NConfig {
-                    max_size: 1024 * 1024,
-                    disconnect_on_block: false,
-                    tracked_peer_sets: None,
-                },
-            );
-            network.start();
-
-            // Get participants
-            let Fixture {
-                participants,
-                schemes,
-                verifier: _,
-            } = fixture(&mut context, n);
-
-            // Figure out who the leader will be for view 2
-            let view2_round = Round::new(epoch, View::new(2));
-            let (leader, leader_idx) = select_leader::<S, _>(&participants, view2_round, None);
-
-            // Create a voter with the leader's identity
-            let leader_scheme = schemes[leader_idx as usize].clone();
-
-            // Setup application mock with some latency so we can inject peer
-            // message before automaton completes
-            let relay = Arc::new(mocks::relay::Relay::new());
-            let application_cfg = mocks::application::Config {
-                hasher: Sha256::default(),
-                relay: relay.clone(),
-                me: leader.clone(),
-                propose_latency: (50.0, 10.0),
-                verify_latency: (1.0, 0.0),
-            };
-            let (actor, application) =
-                mocks::application::Application::new(context.with_label("app"), application_cfg);
-            actor.start();
-
-            let reporter_cfg = mocks::reporter::Config {
-                namespace: namespace.clone(),
-                participants: participants.clone().into(),
-                scheme: leader_scheme.clone(),
-            };
-            let reporter =
-                mocks::reporter::Reporter::new(context.with_label("reporter"), reporter_cfg);
-
-            // Initialize voter actor
-            let voter_cfg = Config {
-                scheme: leader_scheme.clone(),
-                blocker: oracle.control(leader.clone()),
-                automaton: application.clone(),
-                relay: application.clone(),
-                reporter: reporter.clone(),
-                partition: "voter_leader".to_string(),
-                epoch,
-                namespace: namespace.clone(),
-                mailbox_size: 128,
-                leader_timeout: Duration::from_millis(500),
-                notarization_timeout: Duration::from_secs(1000),
-                nullify_retry: Duration::from_secs(1000),
-                activity_timeout: ViewDelta::new(10),
-                replay_buffer: NZUsize!(1024 * 1024),
-                write_buffer: NZUsize!(1024 * 1024),
-                buffer_pool: PoolRef::new(PAGE_SIZE, PAGE_CACHE_SIZE),
-            };
-            let (voter, mut mailbox) = Actor::new(context.clone(), voter_cfg);
-
-            // Resolver and batcher mailboxes
-            let (resolver_sender, _resolver_receiver) = mpsc::channel(8);
-            let resolver_mailbox = resolver::Mailbox::new(resolver_sender);
-            let (batcher_sender, mut batcher_receiver) = mpsc::channel(8);
-            let batcher_mailbox = batcher::Mailbox::new(batcher_sender);
-
-            // Register network channels
-            let (pending_sender, _) = oracle.control(leader.clone()).register(0).await.unwrap();
-            let (recovered_sender, recovered_receiver) =
-                oracle.control(leader.clone()).register(1).await.unwrap();
-
-            // Set up a peer to send messages from
-            let peer = participants[1].clone();
-            let (mut peer_recovered_sender, _) =
-                oracle.control(peer.clone()).register(1).await.unwrap();
-
-            // Link the peer to the leader
-            oracle
-                .add_link(
-                    peer.clone(),
-                    leader.clone(),
-                    Link {
-                        latency: Duration::from_millis(0),
-                        jitter: Duration::from_millis(0),
-                        success_rate: 1.0,
-                    },
-                )
-                .await
-                .unwrap();
-
-            // Start the voter
-            voter.start(
-                batcher_mailbox,
-                resolver_mailbox,
-                pending_sender,
-                recovered_sender,
-                recovered_receiver,
-            );
-
-            // Wait for initial batcher notification
-            let message = batcher_receiver.next().await.unwrap();
-            match message {
-                batcher::Message::Update {
-                    current,
-                    leader: _,
-                    finalized,
-                    active,
-                } => {
-                    assert_eq!(current, View::new(1));
-                    assert_eq!(finalized, View::new(0));
-                    active.send(true).unwrap();
-                }
-                _ => panic!("unexpected batcher message"),
-            }
-
-            // Now create a finalization certificate for view 1 to advance to view 2
-            let view1_round = Round::new(epoch, View::new(1));
-            let view1_proposal =
-                Proposal::new(view1_round, View::new(0), Sha256::hash(b"view1_payload"));
-
-            let (_, finalization) =
-                build_finalization(&schemes, &namespace, &view1_proposal, quorum as usize);
-            let msg = Voter::Finalization(finalization).encode().into();
-            peer_recovered_sender
-                .send(Recipients::All, msg, true)
-                .await
-                .expect("failed to send finalization");
-
-            // Wait for batcher to be notified
-            loop {
-                let message = batcher_receiver.next().await.unwrap();
-                match message {
-                    batcher::Message::Update {
-                        current,
-                        leader: _,
-                        finalized,
-                        active,
-                    } => {
-                        assert_eq!(current, View::new(2));
-                        assert_eq!(finalized, View::new(1));
-                        active.send(true).unwrap();
-                        break;
-                    }
-                    _ => {
-                        continue;
-                    }
-                }
-            }
-
-            // Wait a bit for the voter to request a proposal from automaton for view 2
-            context.sleep(Duration::from_millis(5)).await;
-
-            // Create a conflicting proposal from ourselves (equivocating) for view 2
-            let conflicting_proposal =
-                Proposal::new(view2_round, View::new(1), Sha256::hash(b"leader_proposal"));
-            let notarize = Notarize::sign(
-                &schemes[leader_idx as usize],
-                &namespace,
-                conflicting_proposal.clone(),
-            )
-            .unwrap();
-
-            // Inject the leader's notarize vote (this will set `round.proposal` via `add_verified_notarize`)
-            // This happens AFTER we requested a proposal but BEFORE the automaton responds
-            mailbox.verified(Voter::Notarize(notarize)).await;
-
-            // Now wait for our automaton to complete its proposal
-            // This should trigger `our_proposal` which will see the conflicting proposal
-            context.sleep(Duration::from_millis(100)).await;
-
-            // Verify that the voter kept the original injected proposal and dropped the
-            // automaton's conflicting proposal by checking batcher messages.
-            while let Ok(Some(message)) = batcher_receiver.try_next() {
-                match message {
-                    batcher::Message::Constructed(Voter::Notarize(notarize)) => {
-                        assert!(notarize.proposal == conflicting_proposal);
-                    }
-                    _ => panic!("unexpected batcher message"),
-                }
-            }
-        });
-    }
-
-    #[test]
-    fn test_drop_our_proposal_on_conflict() {
-        drop_our_proposal_on_conflict(bls12381_multisig::<MinPk, _>);
-        drop_our_proposal_on_conflict(bls12381_multisig::<MinSig, _>);
-        drop_our_proposal_on_conflict(ed25519);
-    }
-
-    fn populate_resolver_on_restart<S, F>(mut fixture: F)
-    where
-        S: Scheme<PublicKey = ed25519::PublicKey>,
-        F: FnMut(&mut deterministic::Context, u32) -> Fixture<S>,
-    {
-        let n = 5;
-        let quorum = quorum(n);
-        let namespace = b"finalization_without_notarization".to_vec();
-        let executor = deterministic::Runner::timed(Duration::from_secs(10));
-        executor.start(|mut context| async move {
-            // Create simulated network
-            let (network, oracle) = Network::new(
-                context.with_label("network"),
-                NConfig {
-                    max_size: 1024 * 1024,
-                    disconnect_on_block: true,
-                    tracked_peer_sets: None,
-                },
-            );
-            network.start();
-
-            // Get participants
-            let Fixture {
-                participants,
-                schemes,
-                ..
-            } = fixture(&mut context, n);
-
-            // Setup application mock
-            let reporter_cfg = mocks::reporter::Config {
-                namespace: namespace.clone(),
-                participants: participants.clone().into(),
-                scheme: schemes[0].clone(),
-            };
-            let reporter =
-                mocks::reporter::Reporter::new(context.with_label("reporter"), reporter_cfg);
-            let relay = Arc::new(mocks::relay::Relay::new());
-            let application_cfg = mocks::application::Config {
-                hasher: Sha256::default(),
-                relay: relay.clone(),
-                me: participants[0].clone(),
-                propose_latency: (1.0, 0.0),
-                verify_latency: (1.0, 0.0),
-            };
-            let (actor, application) =
-                mocks::application::Application::new(context.with_label("app"), application_cfg);
-            actor.start();
-
-            // Initialize voter actor
-            let voter_cfg = Config {
-                scheme: schemes[0].clone(),
-                blocker: oracle.control(participants[0].clone()),
-                automaton: application.clone(),
-                relay: application.clone(),
-                reporter: reporter.clone(),
-                partition: "populate_resolver_on_restart".to_string(),
-                epoch: Epoch::new(333),
-                namespace: namespace.clone(),
-                mailbox_size: 128,
-                leader_timeout: Duration::from_millis(500),
-                notarization_timeout: Duration::from_secs(1000),
-                nullify_retry: Duration::from_secs(1000),
-                activity_timeout: ViewDelta::new(10),
-                replay_buffer: NZUsize!(1024 * 1024),
-                write_buffer: NZUsize!(1024 * 1024),
-                buffer_pool: PoolRef::new(PAGE_SIZE, PAGE_CACHE_SIZE),
-            };
-            let (voter, mut mailbox) = Actor::new(context.clone(), voter_cfg);
-
-            // Resolver and batcher mailboxes
-            let (resolver_sender, mut resolver_receiver) = mpsc::channel(8);
-            let resolver_mailbox = resolver::Mailbox::new(resolver_sender);
-            let (batcher_sender, mut batcher_receiver) = mpsc::channel(8);
-            let batcher_mailbox = batcher::Mailbox::new(batcher_sender);
-
-            // Register network channels for the validator
-            let me = participants[0].clone();
-            let (pending_sender, _pending_receiver) =
-                oracle.control(me.clone()).register(0).await.unwrap();
-            let (recovered_sender, recovered_receiver) =
-                oracle.control(me.clone()).register(1).await.unwrap();
-
-            // Start the actor
-            let handle = voter.start(
-                batcher_mailbox,
-                resolver_mailbox,
-                pending_sender,
-                recovered_sender,
-                recovered_receiver,
-            );
-
-            // Wait for batcher to be notified
-            let message = batcher_receiver.next().await.unwrap();
-            match message {
-                batcher::Message::Update {
-                    current,
-                    leader: _,
-                    finalized,
-                    active,
-                } => {
-                    assert_eq!(current, View::new(1));
-                    assert_eq!(finalized, View::zero());
-                    active.send(true).unwrap();
-                }
-                _ => panic!("unexpected batcher message"),
-            }
-
-            // Provide quorum finalize votes
-            let view = View::new(2);
-            let proposal = Proposal::new(
-                Round::new(Epoch::new(333), view),
-                view.previous().unwrap(),
-                Sha256::hash(b"finalize_without_notarization"),
-            );
-            let (finalize_votes, expected_finalization) =
-                build_finalization(&schemes, &namespace, &proposal, quorum as usize);
-            for finalize in finalize_votes.iter().take(quorum as usize).cloned() {
-                mailbox.verified(Voter::Finalize(finalize)).await;
-            }
-
-            // Wait for finalization to be sent to resolver
-            let finalization = resolver_receiver.next().await.unwrap();
-            match finalization {
-                Voter::Finalization(finalization) => {
-                    assert_eq!(finalization, expected_finalization);
-                }
-                _ => panic!("unexpected resolver message"),
-            }
-
-            // Restart voter
-            handle.abort();
-
-            // Initialize voter actor
-            let voter_cfg = Config {
-                scheme: schemes[0].clone(),
-                blocker: oracle.control(participants[0].clone()),
-                automaton: application.clone(),
-                relay: application.clone(),
-                reporter: reporter.clone(),
-                partition: "populate_resolver_on_restart".to_string(),
-                epoch: Epoch::new(333),
-                namespace: namespace.clone(),
-                mailbox_size: 128,
-                leader_timeout: Duration::from_millis(500),
-                notarization_timeout: Duration::from_secs(1000),
-                nullify_retry: Duration::from_secs(1000),
-                activity_timeout: ViewDelta::new(10),
-                replay_buffer: NZUsize!(1024 * 1024),
-                write_buffer: NZUsize!(1024 * 1024),
-                buffer_pool: PoolRef::new(PAGE_SIZE, PAGE_CACHE_SIZE),
-            };
-            let (voter, _mailbox) = Actor::new(context.clone(), voter_cfg);
-
-            // Resolver and batcher mailboxes
-            let (resolver_sender, mut resolver_receiver) = mpsc::channel(8);
-            let resolver_mailbox = resolver::Mailbox::new(resolver_sender);
-            let (batcher_sender, mut batcher_receiver) = mpsc::channel(8);
-            let batcher_mailbox = batcher::Mailbox::new(batcher_sender);
-
-            // Register new network channels for the validator (we don't use p2p, so this doesn't matter)
-            let me = participants[0].clone();
-            let (pending_sender, _pending_receiver) =
-                oracle.control(me.clone()).register(2).await.unwrap();
-            let (recovered_sender, recovered_receiver) =
-                oracle.control(me.clone()).register(3).await.unwrap();
-
-            // Start the actor
-            voter.start(
-                batcher_mailbox,
-                resolver_mailbox,
-                pending_sender,
-                recovered_sender,
-                recovered_receiver,
-            );
-
-            // Wait for batcher to be notified
-            let message = batcher_receiver.next().await.unwrap();
-            match message {
-                batcher::Message::Update {
-                    current,
-                    leader: _,
-                    finalized,
-                    active,
-                } => {
-                    assert_eq!(current, View::new(3));
-                    assert_eq!(finalized, View::new(2));
-                    active.send(true).unwrap();
-                }
-                _ => panic!("unexpected batcher message"),
-            }
-
-            // Wait for finalization to be sent to resolver
-            let finalization = resolver_receiver.next().await.unwrap();
-            match finalization {
-                Voter::Finalization(finalization) => {
-                    assert_eq!(finalization, expected_finalization);
-                }
-                _ => panic!("unexpected resolver message"),
-            }
-        });
-    }
-
-    #[test_traced]
-    fn test_populate_resolver_on_restart() {
-        populate_resolver_on_restart(bls12381_threshold::<MinPk, _>);
-        populate_resolver_on_restart(bls12381_threshold::<MinSig, _>);
-        populate_resolver_on_restart(bls12381_multisig::<MinPk, _>);
-        populate_resolver_on_restart(bls12381_multisig::<MinSig, _>);
-        populate_resolver_on_restart(ed25519);
-    }
-
-    fn finalization_from_resolver<S, F>(mut fixture: F)
-    where
-        S: Scheme<PublicKey = ed25519::PublicKey>,
-        F: FnMut(&mut deterministic::Context, u32) -> Fixture<S>,
-    {
-        // This is a regression test as the resolver didn't use to send
-        // finalizations to the voter
-        let n = 5;
-        let quorum = quorum(n);
-        let namespace = b"finalization_from_resolver".to_vec();
-        let executor = deterministic::Runner::timed(Duration::from_secs(10));
-        executor.start(|mut context| async move {
-            // Create simulated network
-            let (network, oracle) = Network::new(
-                context.with_label("network"),
-                NConfig {
-                    max_size: 1024 * 1024,
-                    disconnect_on_block: true,
-                    tracked_peer_sets: None,
-                },
-            );
-            network.start();
-
-            // Get participants
-            let Fixture {
-                participants,
-                schemes,
-                ..
-            } = fixture(&mut context, n);
-
-            // Setup application mock
-            let reporter_cfg = mocks::reporter::Config {
-                namespace: namespace.clone(),
-                participants: participants.clone().into(),
-                scheme: schemes[0].clone(),
-            };
-            let reporter =
-                mocks::reporter::Reporter::new(context.with_label("reporter"), reporter_cfg);
-            let relay = Arc::new(mocks::relay::Relay::new());
-            let application_cfg = mocks::application::Config {
-                hasher: Sha256::default(),
-                relay: relay.clone(),
-                me: participants[0].clone(),
-                propose_latency: (1.0, 0.0),
-                verify_latency: (1.0, 0.0),
-            };
-            let (actor, application) =
-                mocks::application::Application::new(context.with_label("app"), application_cfg);
-            actor.start();
-
-            // Initialize voter actor
-            let voter_cfg = Config {
-                scheme: schemes[0].clone(),
-                blocker: oracle.control(participants[0].clone()),
-                automaton: application.clone(),
-                relay: application.clone(),
-                reporter: reporter.clone(),
-                partition: "finalization_from_resolver".to_string(),
-                epoch: Epoch::new(333),
-                namespace: namespace.clone(),
-                mailbox_size: 128,
-                leader_timeout: Duration::from_millis(500),
-                notarization_timeout: Duration::from_secs(1000),
-                nullify_retry: Duration::from_secs(1000),
-                activity_timeout: ViewDelta::new(10),
-                replay_buffer: NZUsize!(1024 * 1024),
-                write_buffer: NZUsize!(1024 * 1024),
-                buffer_pool: PoolRef::new(PAGE_SIZE, PAGE_CACHE_SIZE),
-            };
-            let (voter, mut mailbox) = Actor::new(context.clone(), voter_cfg);
-
-            // Resolver and batcher mailboxes
-            let (resolver_sender, _) = mpsc::channel(8);
-            let resolver_mailbox = resolver::Mailbox::new(resolver_sender);
-            let (batcher_sender, mut batcher_receiver) = mpsc::channel(8);
-            let batcher_mailbox = batcher::Mailbox::new(batcher_sender);
-
-            // Register network channels for the validator
-            let me = participants[0].clone();
-            let (pending_sender, _pending_receiver) =
-                oracle.control(me.clone()).register(0).await.unwrap();
-            let (recovered_sender, recovered_receiver) =
-                oracle.control(me.clone()).register(1).await.unwrap();
-
-            // Start the actor
-            voter.start(
-                batcher_mailbox,
-                resolver_mailbox,
-                pending_sender,
-                recovered_sender,
-                recovered_receiver,
-            );
-
-            // Wait for batcher to be notified
-            let message = batcher_receiver.next().await.unwrap();
-            match message {
-                batcher::Message::Update {
-                    current,
-                    leader: _,
-                    finalized,
-                    active,
-                } => {
-                    assert_eq!(current, View::new(1));
-                    assert_eq!(finalized, View::zero());
-                    active.send(true).unwrap();
-                }
-                _ => panic!("unexpected batcher message"),
-            }
-
-            // Send a finalization from resolver (view 2, which is current+1)
-            let view = View::new(2);
-            let proposal = Proposal::new(
-                Round::new(Epoch::new(333), view),
-                view.previous().unwrap(),
-                Sha256::hash(b"finalization_from_resolver"),
-            );
-            let (_, finalization) =
-                build_finalization(&schemes, &namespace, &proposal, quorum as usize);
-            mailbox
-                .verified(Voter::Finalization(finalization.clone()))
-                .await;
-
-            // Wait for batcher to be notified of finalization
-            loop {
-                let message = batcher_receiver.next().await.unwrap();
-                match message {
-                    batcher::Message::Update { finalized, .. } if finalized == view => break,
-                    _ => continue,
-                }
-            }
-
-            // Verify finalization was recorded by checking reporter
-            let finalizations = reporter.finalizations.lock().unwrap();
-            let recorded = finalizations
-                .get(&view)
-                .expect("finalization should be recorded");
-            assert_eq!(recorded, &finalization);
-        });
-    }
-
-    #[test_traced]
-    fn test_finalization_from_resolver() {
-        finalization_from_resolver(bls12381_threshold::<MinPk, _>);
-        finalization_from_resolver(bls12381_threshold::<MinSig, _>);
-        finalization_from_resolver(bls12381_multisig::<MinPk, _>);
-        finalization_from_resolver(bls12381_multisig::<MinSig, _>);
-        finalization_from_resolver(ed25519);
-    }
-}+// #[cfg(test)]
+// mod tests {
+//     use super::*;
+//     use crate::{
+//         simplex::{
+//             actors::{batcher, resolver},
+// <<<<<<< HEAD
+//             mocks,
+//             mocks::fixtures::{bls12381_multisig, bls12381_threshold, ed25519, Fixture},
+//             signing_scheme::SimplexScheme,
+// ||||||| fe23fd2b5
+//             mocks,
+//             mocks::fixtures::{bls12381_multisig, bls12381_threshold, ed25519, Fixture},
+// =======
+//             mocks::{
+//                 self,
+//                 fixtures::{bls12381_multisig, bls12381_threshold, ed25519, Fixture},
+//             },
+//             select_leader,
+// >>>>>>> main
+//             types::{Finalization, Finalize, Notarization, Notarize, Proposal, Voter},
+//         },
+//         types::{Round, View},
+//         Viewable,
+//     };
+//     use commonware_codec::Encode;
+//     use commonware_cryptography::{
+//         bls12381::primitives::variant::{MinPk, MinSig},
+//         ed25519,
+//         sha256::Digest as Sha256Digest,
+//         Hasher as _, Sha256,
+//     };
+//     use commonware_macros::test_traced;
+//     use commonware_p2p::{
+//         simulated::{Config as NConfig, Link, Network},
+//         Receiver, Recipients, Sender,
+//     };
+//     use commonware_runtime::{deterministic, Clock, Metrics, Runner, Spawner};
+//     use commonware_utils::{quorum, NZUsize};
+//     use futures::{channel::mpsc, StreamExt};
+//     use std::{sync::Arc, time::Duration};
+
+//     const PAGE_SIZE: NonZeroUsize = NZUsize!(1024);
+//     const PAGE_CACHE_SIZE: NonZeroUsize = NZUsize!(10);
+
+//     fn build_notarization<S: SimplexScheme<Sha256Digest>>(
+//         schemes: &[S],
+//         namespace: &[u8],
+//         proposal: &Proposal<Sha256Digest>,
+//         count: usize,
+//     ) -> (
+//         Vec<Notarize<S, Sha256Digest>>,
+//         Notarization<S, Sha256Digest>,
+//     ) {
+//         let votes: Vec<_> = schemes
+//             .iter()
+//             .take(count)
+//             .map(|scheme| Notarize::sign(scheme, namespace, proposal.clone()).unwrap())
+//             .collect();
+//         let certificate = Notarization::from_notarizes(&schemes[0], &votes)
+//             .expect("notarization requires a quorum of votes");
+//         (votes, certificate)
+//     }
+
+//     fn build_finalization<S: SimplexScheme<Sha256Digest>>(
+//         schemes: &[S],
+//         namespace: &[u8],
+//         proposal: &Proposal<Sha256Digest>,
+//         count: usize,
+//     ) -> (
+//         Vec<Finalize<S, Sha256Digest>>,
+//         Finalization<S, Sha256Digest>,
+//     ) {
+//         let votes: Vec<_> = schemes
+//             .iter()
+//             .take(count)
+//             .map(|scheme| Finalize::sign(scheme, namespace, proposal.clone()).unwrap())
+//             .collect();
+//         let certificate = Finalization::from_finalizes(&schemes[0], &votes)
+//             .expect("finalization requires a quorum of votes");
+//         (votes, certificate)
+//     }
+
+//     /// Trigger processing of an uninteresting view from the resolver after
+//     /// jumping ahead to a new finalize view:
+//     ///
+//     /// 1. Send a finalization for view 100.
+//     /// 2. Send a notarization from resolver for view 50 (should be ignored).
+//     /// 3. Send a finalization for view 300 (should be processed).
+//     fn stale_backfill<S, F>(mut fixture: F)
+//     where
+//         S: SimplexScheme<Sha256Digest, PublicKey = ed25519::PublicKey>,
+//         F: FnMut(&mut deterministic::Context, u32) -> Fixture<S>,
+//     {
+//         let n = 5;
+//         let quorum = quorum(n);
+//         let namespace = b"consensus".to_vec();
+//         let executor = deterministic::Runner::timed(Duration::from_secs(10));
+//         executor.start(|mut context| async move {
+//             // Create simulated network
+//             let (network, mut oracle) = Network::new(
+//                 context.with_label("network"),
+//                 NConfig {
+//                     max_size: 1024 * 1024,
+//                     disconnect_on_block: true,
+//                     tracked_peer_sets: None,
+//                 },
+//             );
+//             network.start();
+
+//             // Get participants
+//             let Fixture {
+//                 participants,
+//                 schemes,
+//                 ..
+//             } = fixture(&mut context, n);
+
+//             // Initialize voter actor
+//             let me = participants[0].clone();
+//             let reporter_config = mocks::reporter::Config {
+//                 namespace: namespace.clone(),
+//                 participants: participants.clone().into(),
+//                 scheme: schemes[0].clone(),
+//             };
+//             let reporter =
+//                 mocks::reporter::Reporter::new(context.with_label("reporter"), reporter_config);
+//             let relay = Arc::new(mocks::relay::Relay::new());
+//             let application_cfg = mocks::application::Config {
+//                 hasher: Sha256::default(),
+//                 relay: relay.clone(),
+//                 me: me.clone(),
+//                 propose_latency: (10.0, 5.0),
+//                 verify_latency: (10.0, 5.0),
+//             };
+//             let (actor, application) = mocks::application::Application::new(
+//                 context.with_label("application"),
+//                 application_cfg,
+//             );
+//             actor.start();
+//             let cfg = Config {
+//                 scheme: schemes[0].clone(),
+//                 blocker: oracle.control(me.clone()),
+//                 automaton: application.clone(),
+//                 relay: application.clone(),
+//                 reporter: reporter.clone(),
+//                 partition: "test".to_string(),
+//                 epoch: Epoch::new(333),
+//                 namespace: namespace.clone(),
+//                 mailbox_size: 10,
+//                 leader_timeout: Duration::from_secs(5),
+//                 notarization_timeout: Duration::from_secs(5),
+//                 nullify_retry: Duration::from_secs(5),
+//                 activity_timeout: ViewDelta::new(10),
+//                 replay_buffer: NonZeroUsize::new(1024 * 1024).unwrap(),
+//                 write_buffer: NonZeroUsize::new(1024 * 1024).unwrap(),
+//                 buffer_pool: PoolRef::new(PAGE_SIZE, PAGE_CACHE_SIZE),
+//             };
+//             let (actor, mut mailbox) = Actor::new(context.clone(), cfg);
+
+//             // Create a dummy resolver mailbox
+//             let (resolver_sender, mut resolver_receiver) = mpsc::channel(1);
+//             let resolver = resolver::Mailbox::new(resolver_sender);
+
+//             // Create a dummy batcher mailbox
+//             let (batcher_sender, mut batcher_receiver) = mpsc::channel(1024);
+//             let batcher = batcher::Mailbox::new(batcher_sender);
+
+//             // Create a dummy network mailbox
+//             let peer = participants[1].clone();
+//             let (pending_sender, _pending_receiver) =
+//                 oracle.control(me.clone()).register(0).await.unwrap();
+//             let (recovered_sender, recovered_receiver) =
+//                 oracle.control(me.clone()).register(1).await.unwrap();
+//             let (mut _peer_pending_sender, mut _peer_pending_receiver) =
+//                 oracle.control(peer.clone()).register(0).await.unwrap();
+//             let (mut peer_recovered_sender, mut peer_recovered_receiver) =
+//                 oracle.control(peer.clone()).register(1).await.unwrap();
+//             oracle
+//                 .add_link(
+//                     me.clone(),
+//                     peer.clone(),
+//                     Link {
+//                         latency: Duration::from_millis(0),
+//                         jitter: Duration::from_millis(0),
+//                         success_rate: 1.0,
+//                     },
+//                 )
+//                 .await
+//                 .unwrap();
+//             oracle
+//                 .add_link(
+//                     peer,
+//                     me,
+//                     Link {
+//                         latency: Duration::from_millis(0),
+//                         jitter: Duration::from_millis(0),
+//                         success_rate: 1.0,
+//                     },
+//                 )
+//                 .await
+//                 .unwrap();
+
+//             // Run the actor
+//             actor.start(
+//                 batcher,
+//                 resolver,
+//                 pending_sender,
+//                 recovered_sender,
+//                 recovered_receiver,
+//             );
+
+//             // Wait for batcher to be notified
+//             let message = batcher_receiver.next().await.unwrap();
+//             match message {
+//                 batcher::Message::Update {
+//                     current,
+//                     leader: _,
+//                     finalized,
+//                     active,
+//                 } => {
+//                     assert_eq!(current, View::new(1));
+//                     assert_eq!(finalized, View::new(0));
+//                     active.send(true).unwrap();
+//                 }
+//                 _ => panic!("unexpected batcher message"),
+//             }
+
+//             // Drain the peer_recovered_receiver
+//             context
+//                 .with_label("peer_recovered_receiver")
+//                 .spawn(|_| async move {
+//                     loop {
+//                         peer_recovered_receiver.recv().await.unwrap();
+//                     }
+//                 });
+
+//             // Send finalization over network (view 100)
+//             let payload = Sha256::hash(b"test");
+//             let proposal = Proposal::new(
+//                 Round::new(Epoch::new(333), View::new(100)),
+//                 View::new(50),
+//                 payload,
+//             );
+//             let (_, finalization) =
+//                 build_finalization(&schemes, &namespace, &proposal, quorum as usize);
+//             let msg = Voter::Finalization(finalization).encode().into();
+//             peer_recovered_sender
+//                 .send(Recipients::All, msg, true)
+//                 .await
+//                 .expect("failed to send finalization");
+
+//             // Wait for batcher to be notified
+//             loop {
+//                 let message = batcher_receiver.next().await.unwrap();
+//                 match message {
+//                     batcher::Message::Update {
+//                         current,
+//                         leader: _,
+//                         finalized,
+//                         active,
+//                     } => {
+//                         assert_eq!(current, View::new(101));
+//                         assert_eq!(finalized, View::new(100));
+//                         active.send(true).unwrap();
+//                         break;
+//                     }
+//                     _ => {
+//                         continue;
+//                     }
+//                 }
+//             }
+
+//             // Wait for resolver to be notified
+//             let msg = resolver_receiver
+//                 .next()
+//                 .await
+//                 .expect("failed to receive resolver message");
+//             match msg {
+//                 Voter::Finalization(finalization) => {
+//                     assert_eq!(finalization.view(), View::new(100));
+//                 }
+//                 _ => panic!("unexpected resolver message"),
+//             }
+
+//             // Send old notarization from resolver that should be ignored (view 50)
+//             let payload = Sha256::hash(b"test2");
+//             let proposal = Proposal::new(
+//                 Round::new(Epoch::new(333), View::new(50)),
+//                 View::new(49),
+//                 payload,
+//             );
+//             let (_, notarization) =
+//                 build_notarization(&schemes, &namespace, &proposal, quorum as usize);
+//             mailbox.verified(Voter::Notarization(notarization)).await;
+
+//             // Send new finalization (view 300)
+//             let payload = Sha256::hash(b"test3");
+//             let proposal = Proposal::new(
+//                 Round::new(Epoch::new(333), View::new(300)),
+//                 View::new(100),
+//                 payload,
+//             );
+//             let (_, finalization) =
+//                 build_finalization(&schemes, &namespace, &proposal, quorum as usize);
+//             let msg = Voter::Finalization(finalization).encode().into();
+//             peer_recovered_sender
+//                 .send(Recipients::All, msg, true)
+//                 .await
+//                 .expect("failed to send finalization");
+
+//             // Wait for batcher to be notified
+//             loop {
+//                 let message = batcher_receiver.next().await.unwrap();
+//                 match message {
+//                     batcher::Message::Update {
+//                         current,
+//                         leader: _,
+//                         finalized,
+//                         active,
+//                     } => {
+//                         assert_eq!(current, View::new(301));
+//                         assert_eq!(finalized, View::new(300));
+//                         active.send(true).unwrap();
+//                         break;
+//                     }
+//                     _ => {
+//                         continue;
+//                     }
+//                 }
+//             }
+
+//             // Wait for resolver to be notified
+//             let msg = resolver_receiver
+//                 .next()
+//                 .await
+//                 .expect("failed to receive resolver message");
+//             match msg {
+//                 Voter::Finalization(finalization) => {
+//                     assert_eq!(finalization.view(), View::new(300));
+//                 }
+//                 _ => panic!("unexpected resolver message"),
+//             }
+//         });
+//     }
+
+//     #[test_traced]
+//     fn test_stale_backfill() {
+//         stale_backfill(bls12381_threshold::<MinPk, _>);
+//         stale_backfill(bls12381_threshold::<MinSig, _>);
+//         stale_backfill(bls12381_multisig::<MinPk, _>);
+//         stale_backfill(bls12381_multisig::<MinSig, _>);
+//         stale_backfill(ed25519);
+//     }
+
+//     /// Process an interesting view below the oldest tracked view:
+//     ///
+//     /// 1. Advance last_finalized to a view 50.
+//     /// 2. Ensure self.views contains a view V_A (45) which is interesting,
+//     ///    and becomes the 'oldest' view when prune_views runs, setting the journal floor.
+//     ///    Crucially, ensure there's a "gap" so that V_A is not LF - activity_timeout.
+//     /// 3. Let prune_views run, setting the journal floor to V_A.
+//     /// 4. Inject a message for V_B such that V_B < V_A but V_B is still "interesting"
+//     ///    relative to the current last_finalized.
+//     fn append_old_interesting_view<S, F>(mut fixture: F)
+//     where
+//         S: SimplexScheme<Sha256Digest, PublicKey = ed25519::PublicKey>,
+//         F: FnMut(&mut deterministic::Context, u32) -> Fixture<S>,
+//     {
+//         let n = 5;
+//         let quorum = quorum(n);
+//         let namespace = b"test_prune_panic".to_vec();
+//         let activity_timeout = ViewDelta::new(10);
+//         let executor = deterministic::Runner::timed(Duration::from_secs(20));
+//         executor.start(|mut context| async move {
+//             // Create simulated network
+//             let (network, mut oracle) = Network::new(
+//                 context.with_label("network"),
+//                 NConfig {
+//                     max_size: 1024 * 1024,
+//                     disconnect_on_block: true,
+//                     tracked_peer_sets: None,
+//                 },
+//             );
+//             network.start();
+
+//             // Get participants
+//             let Fixture {
+//                 participants,
+//                 schemes,
+//                 ..
+//             } = fixture(&mut context, n);
+
+//             // Setup the target Voter actor (validator 0)
+//             let signing = schemes[0].clone();
+//             let me = participants[0].clone();
+//             let reporter_config = mocks::reporter::Config {
+//                 namespace: namespace.clone(),
+//                 participants: participants.clone().into(),
+//                 scheme: signing.clone(),
+//             };
+//             let reporter =
+//                 mocks::reporter::Reporter::new(context.with_label("reporter"), reporter_config);
+//             let relay = Arc::new(mocks::relay::Relay::new());
+//             let app_config = mocks::application::Config {
+//                 hasher: Sha256::default(),
+//                 relay: relay.clone(),
+//                 me: me.clone(),
+//                 propose_latency: (1.0, 0.0),
+//                 verify_latency: (1.0, 0.0),
+//             };
+//             let (actor, application) =
+//                 mocks::application::Application::new(context.with_label("app"), app_config);
+//             actor.start();
+//             let voter_config = Config {
+//                 scheme: signing.clone(),
+//                 blocker: oracle.control(me.clone()),
+//                 automaton: application.clone(),
+//                 relay: application.clone(),
+//                 reporter: reporter.clone(),
+//                 partition: format!("voter_actor_test_{me}"),
+//                 epoch: Epoch::new(333),
+//                 namespace: namespace.clone(),
+//                 mailbox_size: 128,
+//                 leader_timeout: Duration::from_millis(500),
+//                 notarization_timeout: Duration::from_millis(1000),
+//                 nullify_retry: Duration::from_millis(1000),
+//                 activity_timeout,
+//                 replay_buffer: NZUsize!(10240),
+//                 write_buffer: NZUsize!(10240),
+//                 buffer_pool: PoolRef::new(PAGE_SIZE, PAGE_CACHE_SIZE),
+//             };
+//             let (actor, _mailbox) = Actor::new(context.clone(), voter_config);
+
+//             // Create a dummy resolver mailbox
+//             let (resolver_sender, mut resolver_receiver) = mpsc::channel(1);
+//             let resolver_mailbox = resolver::Mailbox::new(resolver_sender);
+
+//             // Create a dummy batcher mailbox
+//             let (batcher_sender, mut batcher_receiver) = mpsc::channel(10);
+//             let batcher_mailbox = batcher::Mailbox::new(batcher_sender);
+
+//             // Create a dummy network mailbox
+//             let peer = participants[1].clone();
+//             let (pending_sender, _pending_receiver) =
+//                 oracle.control(me.clone()).register(0).await.unwrap();
+//             let (recovered_sender, recovered_receiver) =
+//                 oracle.control(me.clone()).register(1).await.unwrap();
+//             let (mut _peer_pending_sender, mut _peer_pending_receiver) =
+//                 oracle.control(peer.clone()).register(0).await.unwrap();
+//             let (mut peer_recovered_sender, mut peer_recovered_receiver) =
+//                 oracle.control(peer.clone()).register(1).await.unwrap();
+//             oracle
+//                 .add_link(
+//                     me.clone(),
+//                     peer.clone(),
+//                     Link {
+//                         latency: Duration::from_millis(0),
+//                         jitter: Duration::from_millis(0),
+//                         success_rate: 1.0,
+//                     },
+//                 )
+//                 .await
+//                 .unwrap();
+//             oracle
+//                 .add_link(
+//                     peer,
+//                     me,
+//                     Link {
+//                         latency: Duration::from_millis(0),
+//                         jitter: Duration::from_millis(0),
+//                         success_rate: 1.0,
+//                     },
+//                 )
+//                 .await
+//                 .unwrap();
+
+//             // Start the actor
+//             actor.start(
+//                 batcher_mailbox,
+//                 resolver_mailbox,
+//                 pending_sender,
+//                 recovered_sender,
+//                 recovered_receiver,
+//             );
+
+//             // Wait for batcher to be notified
+//             let message = batcher_receiver.next().await.unwrap();
+//             match message {
+//                 batcher::Message::Update {
+//                     current,
+//                     leader: _,
+//                     finalized,
+//                     active,
+//                 } => {
+//                     assert_eq!(current, View::new(1));
+//                     assert_eq!(finalized, View::new(0));
+//                     active.send(true).unwrap();
+//                 }
+//                 _ => panic!("unexpected batcher message"),
+//             }
+
+//             // Drain the peer_recovered_receiver
+//             context
+//                 .with_label("peer_recovered_receiver")
+//                 .spawn(|_| async move {
+//                     loop {
+//                         peer_recovered_receiver.recv().await.unwrap();
+//                     }
+//                 });
+
+//             // Establish Prune Floor (50 - 10 + 5 = 45)
+//             //
+//             // Theoretical interesting floor is 50-10 = 40.
+//             // We want journal pruned at 45.
+//             let lf_target = View::new(50);
+//             let journal_floor_target = lf_target
+//                 .saturating_sub(activity_timeout)
+//                 .saturating_add(ViewDelta::new(5));
+
+//             // Send Finalization to advance last_finalized
+//             let proposal_lf = Proposal::new(
+//                 Round::new(Epoch::new(333), lf_target),
+//                 lf_target.previous().unwrap(),
+//                 Sha256::hash(b"test"),
+//             );
+//             let (_, finalization) =
+//                 build_finalization(&schemes, &namespace, &proposal_lf, quorum as usize);
+//             let msg = Voter::Finalization(finalization).encode().into();
+//             peer_recovered_sender
+//                 .send(Recipients::All, msg, true)
+//                 .await
+//                 .expect("failed to send finalization");
+
+//             // Wait for batcher to be notified
+//             loop {
+//                 let message = batcher_receiver.next().await.unwrap();
+//                 match message {
+//                     batcher::Message::Update {
+//                         current,
+//                         leader: _,
+//                         finalized,
+//                         active,
+//                     } => {
+//                         assert_eq!(current, View::new(51));
+//                         assert_eq!(finalized, View::new(50));
+//                         active.send(true).unwrap();
+//                         break;
+//                     }
+//                     _ => {
+//                         continue;
+//                     }
+//                 }
+//             }
+
+//             // Wait for resolver to be notified
+//             let msg = resolver_receiver
+//                 .next()
+//                 .await
+//                 .expect("failed to receive resolver message");
+//             match msg {
+//                 Voter::Finalization(finalization) => {
+//                     assert_eq!(finalization.view(), View::new(50));
+//                 }
+//                 _ => panic!("unexpected resolver message"),
+//             }
+
+//             // Send a Notarization for `journal_floor_target` to ensure it's in `actor.views`
+//             let proposal_jft = Proposal::new(
+//                 Round::new(Epoch::new(333), journal_floor_target),
+//                 journal_floor_target.previous().unwrap(),
+//                 Sha256::hash(b"test2"),
+//             );
+//             let (_, notarization_for_floor) =
+//                 build_notarization(&schemes, &namespace, &proposal_jft, quorum as usize);
+//             let msg = Voter::Notarization(notarization_for_floor).encode().into();
+//             peer_recovered_sender
+//                 .send(Recipients::All, msg, true)
+//                 .await
+//                 .expect("failed to send notarization");
+
+//             // Wait for resolver to be notified
+//             let msg = resolver_receiver
+//                 .next()
+//                 .await
+//                 .expect("failed to receive resolver message");
+//             match msg {
+//                 Voter::Notarization(notarization) => {
+//                     assert_eq!(notarization.view(), journal_floor_target);
+//                 }
+//                 _ => panic!("unexpected resolver message"),
+//             }
+
+//             // Send notarization below oldest interesting view (42)
+//             //
+//             // problematic_view (42) < journal_floor_target (45)
+//             // interesting(42, false) -> 42 + AT(10) >= LF(50) -> 52 >= 50
+//             let problematic_view = journal_floor_target.saturating_sub(ViewDelta::new(3));
+//             let proposal_bft = Proposal::new(
+//                 Round::new(Epoch::new(333), problematic_view),
+//                 problematic_view.previous().unwrap(),
+//                 Sha256::hash(b"test3"),
+//             );
+//             let (_, notarization_for_bft) =
+//                 build_notarization(&schemes, &namespace, &proposal_bft, quorum as usize);
+//             let msg = Voter::Notarization(notarization_for_bft).encode().into();
+//             peer_recovered_sender
+//                 .send(Recipients::All, msg, true)
+//                 .await
+//                 .expect("failed to send notarization");
+
+//             // Wait for resolver to be notified
+//             let msg = resolver_receiver
+//                 .next()
+//                 .await
+//                 .expect("failed to receive resolver message");
+//             match msg {
+//                 Voter::Notarization(notarization) => {
+//                     assert_eq!(notarization.view(), problematic_view);
+//                 }
+//                 _ => panic!("unexpected resolver message"),
+//             }
+
+//             // Send Finalization to new view (100)
+//             let proposal_lf = Proposal::new(
+//                 Round::new(Epoch::new(333), View::new(100)),
+//                 View::new(99),
+//                 Sha256::hash(b"test4"),
+//             );
+//             let (_, finalization) =
+//                 build_finalization(&schemes, &namespace, &proposal_lf, quorum as usize);
+//             let msg = Voter::Finalization(finalization).encode().into();
+//             peer_recovered_sender
+//                 .send(Recipients::All, msg, true)
+//                 .await
+//                 .expect("failed to send finalization");
+
+//             // Wait for batcher to be notified
+//             loop {
+//                 let message = batcher_receiver.next().await.unwrap();
+//                 match message {
+//                     batcher::Message::Update {
+//                         current,
+//                         leader: _,
+//                         finalized,
+//                         active,
+//                     } => {
+//                         assert_eq!(current, View::new(101));
+//                         assert_eq!(finalized, View::new(100));
+//                         active.send(true).unwrap();
+//                         break;
+//                     }
+//                     _ => {
+//                         continue;
+//                     }
+//                 }
+//             }
+
+//             // Wait for resolver to be notified
+//             let msg = resolver_receiver
+//                 .next()
+//                 .await
+//                 .expect("failed to receive resolver message");
+//             match msg {
+//                 Voter::Finalization(finalization) => {
+//                     assert_eq!(finalization.view(), View::new(100));
+//                 }
+//                 _ => panic!("unexpected resolver message"),
+//             }
+//         });
+//     }
+
+//     #[test_traced]
+//     fn test_append_old_interesting_view() {
+//         append_old_interesting_view(bls12381_threshold::<MinPk, _>);
+//         append_old_interesting_view(bls12381_threshold::<MinSig, _>);
+//         append_old_interesting_view(bls12381_multisig::<MinPk, _>);
+//         append_old_interesting_view(bls12381_multisig::<MinSig, _>);
+//         append_old_interesting_view(ed25519);
+//     }
+
+//     fn finalization_without_notarization_certificate<S, F>(mut fixture: F)
+//     where
+//         S: SimplexScheme<Sha256Digest, PublicKey = ed25519::PublicKey>,
+//         F: FnMut(&mut deterministic::Context, u32) -> Fixture<S>,
+//     {
+//         let n = 5;
+//         let quorum = quorum(n);
+//         let namespace = b"finalization_without_notarization".to_vec();
+//         let executor = deterministic::Runner::timed(Duration::from_secs(10));
+//         executor.start(|mut context| async move {
+//             // Create simulated network
+//             let (network, oracle) = Network::new(
+//                 context.with_label("network"),
+//                 NConfig {
+//                     max_size: 1024 * 1024,
+//                     disconnect_on_block: true,
+//                     tracked_peer_sets: None,
+//                 },
+//             );
+//             network.start();
+
+//             // Get participants
+//             let Fixture {
+//                 participants,
+//                 schemes,
+//                 ..
+//             } = fixture(&mut context, n);
+
+//             // Setup application mock
+//             let reporter_cfg = mocks::reporter::Config {
+//                 namespace: namespace.clone(),
+//                 participants: participants.clone().into(),
+//                 scheme: schemes[0].clone(),
+//             };
+//             let reporter =
+//                 mocks::reporter::Reporter::new(context.with_label("reporter"), reporter_cfg);
+//             let relay = Arc::new(mocks::relay::Relay::new());
+//             let application_cfg = mocks::application::Config {
+//                 hasher: Sha256::default(),
+//                 relay: relay.clone(),
+//                 me: participants[0].clone(),
+//                 propose_latency: (1.0, 0.0),
+//                 verify_latency: (1.0, 0.0),
+//             };
+//             let (actor, application) =
+//                 mocks::application::Application::new(context.with_label("app"), application_cfg);
+//             actor.start();
+
+//             // Initialize voter actor
+//             let voter_cfg = Config {
+//                 scheme: schemes[0].clone(),
+//                 blocker: oracle.control(participants[0].clone()),
+//                 automaton: application.clone(),
+//                 relay: application.clone(),
+//                 reporter: reporter.clone(),
+//                 partition: "voter_finalization_test".to_string(),
+//                 epoch: Epoch::new(333),
+//                 namespace: namespace.clone(),
+//                 mailbox_size: 128,
+//                 leader_timeout: Duration::from_millis(500),
+//                 notarization_timeout: Duration::from_secs(1000),
+//                 nullify_retry: Duration::from_secs(1000),
+//                 activity_timeout: ViewDelta::new(10),
+//                 replay_buffer: NZUsize!(1024 * 1024),
+//                 write_buffer: NZUsize!(1024 * 1024),
+//                 buffer_pool: PoolRef::new(PAGE_SIZE, PAGE_CACHE_SIZE),
+//             };
+//             let (voter, mut mailbox) = Actor::new(context.clone(), voter_cfg);
+
+//             // Resolver and batcher mailboxes
+//             let (resolver_sender, mut resolver_receiver) = mpsc::channel(8);
+//             let resolver_mailbox = resolver::Mailbox::new(resolver_sender);
+//             let (batcher_sender, mut batcher_receiver) = mpsc::channel(8);
+//             let batcher_mailbox = batcher::Mailbox::new(batcher_sender);
+
+//             // Register network channels for the validator
+//             let me = participants[0].clone();
+//             let (pending_sender, _pending_receiver) =
+//                 oracle.control(me.clone()).register(0).await.unwrap();
+//             let (recovered_sender, recovered_receiver) =
+//                 oracle.control(me.clone()).register(1).await.unwrap();
+
+//             // Start the actor
+//             voter.start(
+//                 batcher_mailbox,
+//                 resolver_mailbox,
+//                 pending_sender,
+//                 recovered_sender,
+//                 recovered_receiver,
+//             );
+
+//             // Wait for batcher to be notified
+//             let message = batcher_receiver.next().await.unwrap();
+//             match message {
+//                 batcher::Message::Update {
+//                     current,
+//                     leader: _,
+//                     finalized,
+//                     active,
+//                 } => {
+//                     assert_eq!(current, View::new(1));
+//                     assert_eq!(finalized, View::new(0));
+//                     active.send(true).unwrap();
+//                 }
+//                 _ => panic!("unexpected batcher message"),
+//             }
+
+//             // Provide enough finalize votes without a notarization certificate
+//             let view = View::new(2);
+//             let proposal = Proposal::new(
+//                 Round::new(Epoch::new(333), view),
+//                 view.previous().unwrap(),
+//                 Sha256::hash(b"finalize_without_notarization"),
+//             );
+//             let (finalize_votes, expected_finalization) =
+//                 build_finalization(&schemes, &namespace, &proposal, quorum as usize);
+
+//             for finalize in finalize_votes.iter().cloned() {
+//                 mailbox.verified(Voter::Finalize(finalize)).await;
+//             }
+
+//             // Wait for the actor to report the finalization
+//             let mut finalized_view = None;
+//             while let Some(message) = resolver_receiver.next().await {
+//                 match message {
+//                     Voter::Finalization(finalization) => {
+//                         finalized_view = Some(finalization.view());
+//                         break;
+//                     }
+//                     _ => continue,
+//                 }
+//             }
+//             assert_eq!(finalized_view, Some(view));
+
+//             // Wait for a finalization to be recorded
+//             loop {
+//                 {
+//                     let finalizations = reporter.finalizations.lock().unwrap();
+//                     // Finalization must match the signatures recovered from finalize votes
+//                     if matches!(
+//                         finalizations.get(&view),
+//                         Some(finalization) if finalization == &expected_finalization
+//                     ) {
+//                         break;
+//                     }
+//                 }
+//                 context.sleep(Duration::from_millis(10)).await;
+//             }
+
+//             // Verify no notarization certificate was recorded
+//             let notarizations = reporter.notarizations.lock().unwrap();
+//             assert!(notarizations.is_empty());
+//         });
+//     }
+
+//     #[test_traced]
+//     fn test_finalization_without_notarization_certificate() {
+//         finalization_without_notarization_certificate(bls12381_threshold::<MinPk, _>);
+//         finalization_without_notarization_certificate(bls12381_threshold::<MinSig, _>);
+//         finalization_without_notarization_certificate(bls12381_multisig::<MinPk, _>);
+//         finalization_without_notarization_certificate(bls12381_multisig::<MinSig, _>);
+//         finalization_without_notarization_certificate(ed25519);
+//     }
+
+//     fn replay_duplicate_votes<S, F>(mut fixture: F)
+//     where
+//         S: SimplexScheme<Sha256Digest, PublicKey = ed25519::PublicKey>,
+//         F: FnMut(&mut deterministic::Context, u32) -> Fixture<S>,
+//     {
+//         let n = 5;
+//         let quorum = quorum(n);
+//         let namespace = b"finalization_without_notarization".to_vec();
+//         let executor = deterministic::Runner::timed(Duration::from_secs(10));
+//         executor.start(|mut context| async move {
+//                 // Create simulated network
+//                 let (network, oracle) = Network::new(
+//                     context.with_label("network"),
+//                     NConfig {
+//                         max_size: 1024 * 1024,
+//                         disconnect_on_block: true,
+//                         tracked_peer_sets: None
+//                     },
+//                 );
+//                 network.start();
+
+//                 // Get participants
+//                 let Fixture {
+//                     participants,
+//                     schemes,
+//                     ..
+//                 } = fixture(&mut context, n);
+
+//                 // Setup application mock
+//                 let reporter_cfg = mocks::reporter::Config {
+//                     namespace: namespace.clone(),
+//                     participants: participants.clone().into(),
+//                     scheme: schemes[0].clone(),
+//                 };
+//                 let reporter =
+//                     mocks::reporter::Reporter::new(context.with_label("reporter"), reporter_cfg);
+//                 let relay = Arc::new(mocks::relay::Relay::new());
+//                 let application_cfg = mocks::application::Config {
+//                     hasher: Sha256::default(),
+//                     relay: relay.clone(),
+//                     me: participants[0].clone(),
+//                     propose_latency: (1.0, 0.0),
+//                     verify_latency: (1.0, 0.0),
+//                 };
+//                 let (actor, application) =
+//                     mocks::application::Application::new(context.with_label("app"), application_cfg);
+//                 actor.start();
+
+// <<<<<<< HEAD
+//                 // Initialize voter actor
+//                 let voter_cfg = Config {
+//                     scheme: schemes[0].clone(),
+//                     blocker: oracle.control(participants[0].clone()),
+//                     automaton: application.clone(),
+//                     relay: application.clone(),
+//                     reporter: reporter.clone(),
+//                     partition: "voter_finalization_test".to_string(),
+//                     epoch: 333,
+//                     namespace: namespace.clone(),
+//                     mailbox_size: 128,
+//                     leader_timeout: Duration::from_millis(500),
+//                     notarization_timeout: Duration::from_secs(1000),
+//                     nullify_retry: Duration::from_secs(1000),
+//                     activity_timeout: 10,
+//                     replay_buffer: NZUsize!(1024 * 1024),
+//                     write_buffer: NZUsize!(1024 * 1024),
+//                     buffer_pool: PoolRef::new(PAGE_SIZE, PAGE_CACHE_SIZE),
+//                 };
+//                 let (voter, mut mailbox) = Actor::new(context.clone(), voter_cfg);
+// ||||||| fe23fd2b5
+//             // Initialize voter actor
+//             let voter_cfg = Config {
+//                 scheme: schemes[0].clone(),
+//                 blocker: oracle.control(participants[0].clone()),
+//                 automaton: application.clone(),
+//                 relay: application.clone(),
+//                 reporter: reporter.clone(),
+//                 partition: "voter_finalization_test".to_string(),
+//                 epoch: 333,
+//                 namespace: namespace.clone(),
+//                 mailbox_size: 128,
+//                 leader_timeout: Duration::from_millis(500),
+//                 notarization_timeout: Duration::from_secs(1000),
+//                 nullify_retry: Duration::from_secs(1000),
+//                 activity_timeout: 10,
+//                 replay_buffer: NZUsize!(1024 * 1024),
+//                 write_buffer: NZUsize!(1024 * 1024),
+//                 buffer_pool: PoolRef::new(PAGE_SIZE, PAGE_CACHE_SIZE),
+//             };
+//             let (voter, mut mailbox) = Actor::new(context.clone(), voter_cfg);
+// =======
+//             // Initialize voter actor
+//             let voter_cfg = Config {
+//                 scheme: schemes[0].clone(),
+//                 blocker: oracle.control(participants[0].clone()),
+//                 automaton: application.clone(),
+//                 relay: application.clone(),
+//                 reporter: reporter.clone(),
+//                 partition: "voter_finalization_test".to_string(),
+//                 epoch: Epoch::new(333),
+//                 namespace: namespace.clone(),
+//                 mailbox_size: 128,
+//                 leader_timeout: Duration::from_millis(500),
+//                 notarization_timeout: Duration::from_secs(1000),
+//                 nullify_retry: Duration::from_secs(1000),
+//                 activity_timeout: ViewDelta::new(10),
+//                 replay_buffer: NZUsize!(1024 * 1024),
+//                 write_buffer: NZUsize!(1024 * 1024),
+//                 buffer_pool: PoolRef::new(PAGE_SIZE, PAGE_CACHE_SIZE),
+//             };
+//             let (voter, mut mailbox) = Actor::new(context.clone(), voter_cfg);
+// >>>>>>> main
+
+//                 // Resolver and batcher mailboxes
+//                 let (resolver_sender, _resolver_receiver) = mpsc::channel(8);
+//                 let resolver_mailbox = resolver::Mailbox::new(resolver_sender);
+//                 let (batcher_sender, mut batcher_receiver) = mpsc::channel(8);
+//                 let batcher_mailbox = batcher::Mailbox::new(batcher_sender);
+
+//                 // Register network channels for the validator
+//                 let me = participants[0].clone();
+//                 let (pending_sender, _pending_receiver) = oracle.control(me.clone()).register(0).await.unwrap();
+//                 let (recovered_sender, recovered_receiver) =
+//                     oracle.control(me.clone()).register(1).await.unwrap();
+
+//                 // Start the actor
+//                 let handle = voter.start(
+//                     batcher_mailbox,
+//                     resolver_mailbox,
+//                     pending_sender,
+//                     recovered_sender,
+//                     recovered_receiver,
+//                 );
+
+// <<<<<<< HEAD
+//                 // Wait for batcher to be notified
+//                 let message = batcher_receiver.next().await.unwrap();
+//                 match message {
+//                     batcher::Message::Update {
+//                         current,
+//                         leader: _,
+//                         finalized,
+//                         active,
+//                     } => {
+//                         assert_eq!(current, 1);
+//                         assert_eq!(finalized, 0);
+//                         active.send(true).unwrap();
+// ||||||| fe23fd2b5
+//             // Wait for batcher to be notified
+//             let message = batcher_receiver.next().await.unwrap();
+//             match message {
+//                 batcher::Message::Update {
+//                     current,
+//                     leader: _,
+//                     finalized,
+//                     active,
+//                 } => {
+//                     assert_eq!(current, 1);
+//                     assert_eq!(finalized, 0);
+//                     active.send(true).unwrap();
+//                 }
+//                 _ => panic!("unexpected batcher message"),
+//             }
+
+//             // Provide almost enough finalize votes
+//             let view = 2;
+//             let proposal = Proposal::new(
+//                 Round::new(333, view),
+//                 view - 1,
+//                 Sha256::hash(b"finalize_without_notarization"),
+//             );
+//             let (notarize_votes, expected_notarization) =
+//                 build_notarization(&schemes, &namespace, &proposal, quorum as usize);
+//             let (finalize_votes, expected_finalization) =
+//                 build_finalization(&schemes, &namespace, &proposal, quorum as usize);
+
+//             // Submit just short of enough finalize votes
+//             for finalize in finalize_votes.iter().take(quorum as usize - 1).cloned() {
+//                 mailbox.verified(vec![Voter::Finalize(finalize)]).await;
+//             }
+
+//             // Submit enough notarize votes to broadcast and force a sync
+//             for notarize in notarize_votes.iter().take(quorum as usize).cloned() {
+//                 mailbox.verified(vec![Voter::Notarize(notarize)]).await;
+//             }
+
+//             // Wait for a notarization to be recorded
+//             loop {
+//                 {
+//                     let notarizations = reporter.notarizations.lock().unwrap();
+//                     if matches!(notarizations.get(&view), Some(expected) if expected == &expected_notarization) {
+//                         break;
+// =======
+//             // Wait for batcher to be notified
+//             let message = batcher_receiver.next().await.unwrap();
+//             match message {
+//                 batcher::Message::Update {
+//                     current,
+//                     leader: _,
+//                     finalized,
+//                     active,
+//                 } => {
+//                     assert_eq!(current, View::new(1));
+//                     assert_eq!(finalized, View::new(0));
+//                     active.send(true).unwrap();
+//                 }
+//                 _ => panic!("unexpected batcher message"),
+//             }
+
+//             // Provide almost enough finalize votes
+//             let view = View::new(2);
+//             let proposal = Proposal::new(
+//                 Round::new(Epoch::new(333), view),
+//                 view.previous().unwrap(),
+//                 Sha256::hash(b"finalize_without_notarization"),
+//             );
+//             let (notarize_votes, expected_notarization) =
+//                 build_notarization(&schemes, &namespace, &proposal, quorum as usize);
+//             let (finalize_votes, expected_finalization) =
+//                 build_finalization(&schemes, &namespace, &proposal, quorum as usize);
+
+//             // Submit just short of enough finalize votes
+//             for finalize in finalize_votes.iter().take(quorum as usize - 1).cloned() {
+//                 mailbox.verified(Voter::Finalize(finalize)).await;
+//             }
+
+//             // Submit enough notarize votes to broadcast and force a sync
+//             for notarize in notarize_votes.iter().take(quorum as usize).cloned() {
+//                 mailbox.verified(Voter::Notarize(notarize)).await;
+//             }
+
+//             // Wait for a notarization to be recorded
+//             loop {
+//                 {
+//                     let notarizations = reporter.notarizations.lock().unwrap();
+//                     if matches!(notarizations.get(&view), Some(expected) if expected == &expected_notarization) {
+//                         break;
+// >>>>>>> main
+//                     }
+//                     _ => panic!("unexpected batcher message"),
+//                 }
+
+//                 // Provide almost enough finalize votes
+//                 let view = 2;
+//                 let proposal = Proposal::new(
+//                     Round::new(333, view),
+//                     view - 1,
+//                     Sha256::hash(b"finalize_without_notarization"),
+//                 );
+//                 let (notarize_votes, expected_notarization) =
+//                     build_notarization(&schemes, &namespace, &proposal, quorum as usize);
+//                 let (finalize_votes, expected_finalization) =
+//                     build_finalization(&schemes, &namespace, &proposal, quorum as usize);
+
+// <<<<<<< HEAD
+//                 // Submit just short of enough finalize votes
+//                 for finalize in finalize_votes.iter().take(quorum as usize - 1).cloned() {
+//                     mailbox.verified(vec![Voter::Finalize(finalize)]).await;
+// ||||||| fe23fd2b5
+//             // Initialize voter actor
+//             let voter_cfg = Config {
+//                 scheme: schemes[0].clone(),
+//                 blocker: oracle.control(participants[0].clone()),
+//                 automaton: application.clone(),
+//                 relay: application.clone(),
+//                 reporter: reporter.clone(),
+//                 partition: "voter_finalization_test".to_string(),
+//                 epoch: 333,
+//                 namespace: namespace.clone(),
+//                 mailbox_size: 128,
+//                 leader_timeout: Duration::from_millis(500),
+//                 notarization_timeout: Duration::from_secs(1000),
+//                 nullify_retry: Duration::from_secs(1000),
+//                 activity_timeout: 10,
+//                 replay_buffer: NZUsize!(1024 * 1024),
+//                 write_buffer: NZUsize!(1024 * 1024),
+//                 buffer_pool: PoolRef::new(PAGE_SIZE, PAGE_CACHE_SIZE),
+//             };
+//             let (voter, mut mailbox) = Actor::new(context.clone(), voter_cfg);
+
+//             // Resolver and batcher mailboxes
+//             let (resolver_sender, _resolver_receiver) = mpsc::channel(8);
+//             let resolver_mailbox = resolver::Mailbox::new(resolver_sender);
+//             let (batcher_sender, mut batcher_receiver) = mpsc::channel(8);
+//             let batcher_mailbox = batcher::Mailbox::new(batcher_sender);
+
+//             // Register new network channels for the validator (we don't use p2p, so this doesn't matter)
+//             let me = participants[0].clone();
+//             let (pending_sender, _pending_receiver) = oracle.control(me.clone()).register(2).await.unwrap();
+//             let (recovered_sender, recovered_receiver) =
+//                 oracle.control(me.clone()).register(3).await.unwrap();
+
+//             // Start the actor
+//             voter.start(
+//                 batcher_mailbox,
+//                 resolver_mailbox,
+//                 pending_sender,
+//                 recovered_sender,
+//                 recovered_receiver,
+//             );
+
+//             // Wait for batcher to be notified
+//             let message = batcher_receiver.next().await.unwrap();
+//             match message {
+//                 batcher::Message::Update {
+//                     current,
+//                     leader: _,
+//                     finalized,
+//                     active,
+//                 } => {
+//                     assert_eq!(current, 3);
+//                     assert_eq!(finalized, 0);
+//                     active.send(true).unwrap();
+// =======
+//             // Initialize voter actor
+//             let voter_cfg = Config {
+//                 scheme: schemes[0].clone(),
+//                 blocker: oracle.control(participants[0].clone()),
+//                 automaton: application.clone(),
+//                 relay: application.clone(),
+//                 reporter: reporter.clone(),
+//                 partition: "voter_finalization_test".to_string(),
+//                 epoch: Epoch::new(333),
+//                 namespace: namespace.clone(),
+//                 mailbox_size: 128,
+//                 leader_timeout: Duration::from_millis(500),
+//                 notarization_timeout: Duration::from_secs(1000),
+//                 nullify_retry: Duration::from_secs(1000),
+//                 activity_timeout: ViewDelta::new(10),
+//                 replay_buffer: NZUsize!(1024 * 1024),
+//                 write_buffer: NZUsize!(1024 * 1024),
+//                 buffer_pool: PoolRef::new(PAGE_SIZE, PAGE_CACHE_SIZE),
+//             };
+//             let (voter, mut mailbox) = Actor::new(context.clone(), voter_cfg);
+
+//             // Resolver and batcher mailboxes
+//             let (resolver_sender, _resolver_receiver) = mpsc::channel(8);
+//             let resolver_mailbox = resolver::Mailbox::new(resolver_sender);
+//             let (batcher_sender, mut batcher_receiver) = mpsc::channel(8);
+//             let batcher_mailbox = batcher::Mailbox::new(batcher_sender);
+
+//             // Register new network channels for the validator (we don't use p2p, so this doesn't matter)
+//             let me = participants[0].clone();
+//             let (pending_sender, _pending_receiver) = oracle.control(me.clone()).register(2).await.unwrap();
+//             let (recovered_sender, recovered_receiver) =
+//                 oracle.control(me.clone()).register(3).await.unwrap();
+
+//             // Start the actor
+//             voter.start(
+//                 batcher_mailbox,
+//                 resolver_mailbox,
+//                 pending_sender,
+//                 recovered_sender,
+//                 recovered_receiver,
+//             );
+
+//             // Wait for batcher to be notified
+//             let message = batcher_receiver.next().await.unwrap();
+//             match message {
+//                 batcher::Message::Update {
+//                     current,
+//                     leader: _,
+//                     finalized,
+//                     active,
+//                 } => {
+//                     assert_eq!(current, View::new(3));
+//                     assert_eq!(finalized, View::new(0));
+//                     active.send(true).unwrap();
+// >>>>>>> main
+//                 }
+
+// <<<<<<< HEAD
+//                 // Submit enough notarize votes to broadcast and force a sync
+//                 for notarize in notarize_votes.iter().take(quorum as usize).cloned() {
+//                     mailbox.verified(vec![Voter::Notarize(notarize)]).await;
+//                 }
+// ||||||| fe23fd2b5
+//             // Provide duplicate finalize votes (should be ignored)
+//             for finalize in finalize_votes.iter().take(quorum as usize - 1).cloned() {
+//                 mailbox.verified(vec![Voter::Finalize(finalize)]).await;
+//             }
+// =======
+//             // Provide duplicate finalize votes (should be ignored)
+//             for finalize in finalize_votes.iter().take(quorum as usize - 1).cloned() {
+//                 mailbox.verified(Voter::Finalize(finalize)).await;
+//             }
+// >>>>>>> main
+
+//                 // Wait for a notarization to be recorded
+//                 loop {
+//                     {
+//                         let notarizations = reporter.notarizations.lock().unwrap();
+//                         if matches!(notarizations.get(&view), Some(expected) if expected == &expected_notarization) {
+//                             break;
+//                         }
+//                     }
+//                     context.sleep(Duration::from_millis(10)).await;
+//                 }
+
+// <<<<<<< HEAD
+//                 // Restart voter
+//                 handle.abort();
+// ||||||| fe23fd2b5
+//             // Provide the final finalize vote
+//             mailbox
+//                 .verified(vec![Voter::Finalize(
+//                     finalize_votes.last().unwrap().clone(),
+//                 )])
+//                 .await;
+// =======
+//             // Provide the final finalize vote
+//             mailbox
+//                 .verified(Voter::Finalize(
+//                     finalize_votes.last().unwrap().clone(),
+//                 ))
+//                 .await;
+// >>>>>>> main
+
+//                 // Initialize voter actor
+//                 let voter_cfg = Config {
+//                     scheme: schemes[0].clone(),
+//                     blocker: oracle.control(participants[0].clone()),
+//                     automaton: application.clone(),
+//                     relay: application.clone(),
+//                     reporter: reporter.clone(),
+//                     partition: "voter_finalization_test".to_string(),
+//                     epoch: 333,
+//                     namespace: namespace.clone(),
+//                     mailbox_size: 128,
+//                     leader_timeout: Duration::from_millis(500),
+//                     notarization_timeout: Duration::from_secs(1000),
+//                     nullify_retry: Duration::from_secs(1000),
+//                     activity_timeout: 10,
+//                     replay_buffer: NZUsize!(1024 * 1024),
+//                     write_buffer: NZUsize!(1024 * 1024),
+//                     buffer_pool: PoolRef::new(PAGE_SIZE, PAGE_CACHE_SIZE),
+//                 };
+//                 let (voter, mut mailbox) = Actor::new(context.clone(), voter_cfg);
+
+//                 // Resolver and batcher mailboxes
+//                 let (resolver_sender, _resolver_receiver) = mpsc::channel(8);
+//                 let resolver_mailbox = resolver::Mailbox::new(resolver_sender);
+//                 let (batcher_sender, mut batcher_receiver) = mpsc::channel(8);
+//                 let batcher_mailbox = batcher::Mailbox::new(batcher_sender);
+
+//                 // Register new network channels for the validator (we don't use p2p, so this doesn't matter)
+//                 let me = participants[0].clone();
+//                 let (pending_sender, _pending_receiver) = oracle.control(me.clone()).register(2).await.unwrap();
+//                 let (recovered_sender, recovered_receiver) =
+//                     oracle.control(me.clone()).register(3).await.unwrap();
+
+//                 // Start the actor
+//                 voter.start(
+//                     batcher_mailbox,
+//                     resolver_mailbox,
+//                     pending_sender,
+//                     recovered_sender,
+//                     recovered_receiver,
+//                 );
+
+//                 // Wait for batcher to be notified
+//                 let message = batcher_receiver.next().await.unwrap();
+//                 match message {
+//                     batcher::Message::Update {
+//                         current,
+//                         leader: _,
+//                         finalized,
+//                         active,
+//                     } => {
+//                         assert_eq!(current, 3);
+//                         assert_eq!(finalized, 0);
+//                         active.send(true).unwrap();
+//                     }
+//                     _ => panic!("unexpected batcher message"),
+//                 }
+
+//                 // Provide duplicate finalize votes (should be ignored)
+//                 for finalize in finalize_votes.iter().take(quorum as usize - 1).cloned() {
+//                     mailbox.verified(vec![Voter::Finalize(finalize)]).await;
+//                 }
+
+//                 // Verify no finalization was recorded
+//                 context.sleep(Duration::from_secs(1)).await;
+//                 {
+//                     let finalizations = reporter.finalizations.lock().unwrap();
+//                     assert!(finalizations.is_empty());
+//                 }
+
+//                 // Provide the final finalize vote
+//                 mailbox
+//                     .verified(vec![Voter::Finalize(
+//                         finalize_votes.last().unwrap().clone(),
+//                     )])
+//                     .await;
+
+//                 // Verify the finalization was recorded
+//                 loop {
+//                     {
+//                         let finalizations = reporter.finalizations.lock().unwrap();
+//                         if matches!(finalizations.get(&view), Some(expected) if expected == &expected_finalization) {
+//                             // The reporter already checks the certificate for signature validity, so we don't need to do it here.
+//                             break;
+//                         }
+//                     }
+//                     context.sleep(Duration::from_millis(10)).await;
+//                 }
+//             });
+//     }
+
+//     #[test_traced]
+//     fn test_replay_duplicate_votes() {
+//         replay_duplicate_votes(bls12381_threshold::<MinPk, _>);
+//         replay_duplicate_votes(bls12381_threshold::<MinSig, _>);
+//         replay_duplicate_votes(bls12381_multisig::<MinPk, _>);
+//         replay_duplicate_votes(bls12381_multisig::<MinSig, _>);
+//         replay_duplicate_votes(ed25519);
+//     }
+
+//     /// Test that certificate overrides existing conflicting proposal.
+//     ///
+//     /// This is a regression test for a scenario where:
+//     /// 1. A node receives individual votes for proposal A and locks onto it
+//     /// 2. A network certificate arrives for proposal B
+//     /// 3. The certificate (2f+1 proof) should override the local lock
+//     fn certificate_overrides_existing_proposal<S, F>(mut fixture: F)
+//     where
+//         S: Scheme<PublicKey = ed25519::PublicKey>,
+//         F: FnMut(&mut deterministic::Context, u32) -> Fixture<S>,
+//     {
+//         let n = 5;
+//         let quorum = quorum(n);
+//         let namespace = b"certificate_override_test".to_vec();
+//         let executor = deterministic::Runner::timed(Duration::from_secs(10));
+//         executor.start(|mut context| async move {
+//             // Create simulated network
+//             let (network, mut oracle) = Network::new(
+//                 context.with_label("network"),
+//                 NConfig {
+//                     max_size: 1024 * 1024,
+//                     disconnect_on_block: true,
+//                     tracked_peer_sets: None,
+//                 },
+//             );
+//             network.start();
+
+//             // Get participants
+//             let Fixture {
+//                 participants,
+//                 schemes,
+//                 ..
+//             } = fixture(&mut context, n);
+
+//             // Setup application mock
+//             let reporter_cfg = mocks::reporter::Config {
+//                 namespace: namespace.clone(),
+//                 participants: participants.clone().into(),
+//                 scheme: schemes[0].clone(),
+//             };
+//             let reporter =
+//                 mocks::reporter::Reporter::new(context.with_label("reporter"), reporter_cfg);
+//             let relay = Arc::new(mocks::relay::Relay::new());
+//             let application_cfg = mocks::application::Config {
+//                 hasher: Sha256::default(),
+//                 relay: relay.clone(),
+//                 me: participants[0].clone(),
+//                 propose_latency: (1.0, 0.0),
+//                 verify_latency: (1.0, 0.0),
+//             };
+//             let (actor, application) =
+//                 mocks::application::Application::new(context.with_label("app"), application_cfg);
+//             actor.start();
+
+//             // Initialize voter actor
+//             let voter_cfg = Config {
+//                 scheme: schemes[0].clone(),
+//                 blocker: oracle.control(participants[0].clone()),
+//                 automaton: application.clone(),
+//                 relay: application.clone(),
+//                 reporter: reporter.clone(),
+//                 partition: "voter_certificate_override_test".to_string(),
+//                 epoch: Epoch::new(333),
+//                 namespace: namespace.clone(),
+//                 mailbox_size: 128,
+//                 leader_timeout: Duration::from_millis(500),
+//                 notarization_timeout: Duration::from_secs(1000),
+//                 nullify_retry: Duration::from_secs(1000),
+//                 activity_timeout: ViewDelta::new(10),
+//                 replay_buffer: NZUsize!(1024 * 1024),
+//                 write_buffer: NZUsize!(1024 * 1024),
+//                 buffer_pool: PoolRef::new(PAGE_SIZE, PAGE_CACHE_SIZE),
+//             };
+//             let (voter, mut mailbox) = Actor::new(context.clone(), voter_cfg);
+
+//             // Resolver and batcher mailboxes
+//             let (resolver_sender, mut resolver_receiver) = mpsc::channel(8);
+//             let resolver_mailbox = resolver::Mailbox::new(resolver_sender);
+//             let (batcher_sender, mut batcher_receiver) = mpsc::channel(8);
+//             let batcher_mailbox = batcher::Mailbox::new(batcher_sender);
+
+//             // Register network channels
+//             let me = participants[0].clone();
+//             let peer = participants[1].clone();
+//             let (pending_sender, _) = oracle.control(me.clone()).register(0).await.unwrap();
+//             let (recovered_sender, recovered_receiver) =
+//                 oracle.control(me.clone()).register(1).await.unwrap();
+//             let (mut peer_recovered_sender, mut peer_recovered_receiver) =
+//                 oracle.control(peer.clone()).register(1).await.unwrap();
+
+//             // Link nodes
+//             oracle
+//                 .add_link(
+//                     me.clone(),
+//                     peer.clone(),
+//                     Link {
+//                         latency: Duration::from_millis(0),
+//                         jitter: Duration::from_millis(0),
+//                         success_rate: 1.0,
+//                     },
+//                 )
+//                 .await
+//                 .unwrap();
+//             oracle
+//                 .add_link(
+//                     peer,
+//                     me,
+//                     Link {
+//                         latency: Duration::from_millis(0),
+//                         jitter: Duration::from_millis(0),
+//                         success_rate: 1.0,
+//                     },
+//                 )
+//                 .await
+//                 .unwrap();
+
+//             // Start the voter
+//             voter.start(
+//                 batcher_mailbox,
+//                 resolver_mailbox,
+//                 pending_sender,
+//                 recovered_sender,
+//                 recovered_receiver,
+//             );
+
+//             // Wait for initial batcher notification
+//             let message = batcher_receiver.next().await.unwrap();
+//             match message {
+//                 batcher::Message::Update {
+//                     current,
+//                     leader: _,
+//                     finalized,
+//                     active,
+//                 } => {
+//                     assert_eq!(current, View::new(1));
+//                     assert_eq!(finalized, View::zero());
+//                     active.send(true).unwrap();
+//                 }
+//                 _ => panic!("unexpected batcher message"),
+//             }
+
+//             // Drain peer receiver
+//             context
+//                 .with_label("peer_recovered_receiver")
+//                 .spawn(|_| async move {
+//                     loop {
+//                         peer_recovered_receiver.recv().await.unwrap();
+//                     }
+//                 });
+
+//             // Send individual votes for proposal A (simulate local lock with < quorum)
+//             let view = View::new(2);
+//             let proposal_a = Proposal::new(
+//                 Round::new(Epoch::new(333), view),
+//                 view.previous().unwrap(),
+//                 Sha256::hash(b"proposal_a"),
+//             );
+
+//             // Send 2 votes (less than quorum of 4) to simulate partial progress
+//             let notarize_votes_a: Vec<_> = schemes
+//                 .iter()
+//                 .take(2)
+//                 .map(|scheme| Notarize::sign(scheme, &namespace, proposal_a.clone()).unwrap())
+//                 .collect();
+
+//             for notarize in notarize_votes_a.iter().cloned() {
+//                 mailbox.verified(Voter::Notarize(notarize)).await;
+//             }
+
+//             // Give it time to process
+//             context.sleep(Duration::from_millis(50)).await;
+
+//             // Send network certificate for proposal B (different proposal)
+//             let proposal_b = Proposal::new(
+//                 Round::new(Epoch::new(333), view),
+//                 view.previous().unwrap(),
+//                 Sha256::hash(b"proposal_b"),
+//             );
+//             let (_, notarization_b) =
+//                 build_notarization(&schemes, &namespace, &proposal_b, quorum as usize);
+
+//             let msg = Voter::Notarization(notarization_b.clone()).encode().into();
+//             peer_recovered_sender
+//                 .send(Recipients::All, msg, true)
+//                 .await
+//                 .expect("failed to send certificate");
+
+//             // Verify the certificate was accepted (proposal B should override A)
+//             let msg = resolver_receiver
+//                 .next()
+//                 .await
+//                 .expect("failed to receive resolver message");
+//             match msg {
+//                 Voter::Notarization(notarization) => {
+//                     assert_eq!(notarization.proposal, proposal_b);
+//                     assert_eq!(notarization, notarization_b);
+//                 }
+//                 _ => panic!("unexpected resolver message"),
+//             }
+
+//             // Wait for a notarization to be recorded
+//             loop {
+//                 {
+//                     let notarizations = reporter.notarizations.lock().unwrap();
+//                     if matches!(
+//                         notarizations.get(&view),
+//                         Some(notarization) if notarization == &notarization_b
+//                     ) {
+//                         break;
+//                     }
+//                 }
+//                 context.sleep(Duration::from_millis(10)).await;
+//             }
+//         });
+//     }
+
+//     #[test_traced]
+//     fn test_certificate_overrides_existing_proposal() {
+//         certificate_overrides_existing_proposal(bls12381_threshold::<MinPk, _>);
+//         certificate_overrides_existing_proposal(bls12381_threshold::<MinSig, _>);
+//         certificate_overrides_existing_proposal(bls12381_multisig::<MinPk, _>);
+//         certificate_overrides_existing_proposal(bls12381_multisig::<MinSig, _>);
+//         certificate_overrides_existing_proposal(ed25519);
+//     }
+
+//     /// Test that our proposal is dropped when it conflicts with a peer's notarize vote.
+//     ///
+//     /// This is a regression test for a byzantine scenario where multiple nodes share the
+//     /// same signing key:
+//     /// 1. A peer with our identity sends a notarize vote for proposal A
+//     /// 2. Our automaton completes with a different proposal B
+//     /// 3. Our proposal should be dropped when the conflict is detected
+//     ///
+//     /// Note: Requires a scheme with deterministic leader selection to determine
+//     /// the round leader ahead of time for test setup.
+//     fn drop_our_proposal_on_conflict<S, F>(mut fixture: F)
+//     where
+//         S: Scheme<PublicKey = ed25519::PublicKey, Seed = ()>,
+//         F: FnMut(&mut deterministic::Context, u32) -> Fixture<S>,
+//     {
+//         let n = 5;
+//         let quorum = quorum(n);
+//         let namespace = b"peer_before_our".to_vec();
+//         let epoch = Epoch::new(333);
+//         let executor = deterministic::Runner::timed(Duration::from_secs(10));
+//         executor.start(|mut context| async move {
+//             // Create simulated network
+//             let (network, mut oracle) = Network::new(
+//                 context.with_label("network"),
+//                 NConfig {
+//                     max_size: 1024 * 1024,
+//                     disconnect_on_block: false,
+//                     tracked_peer_sets: None,
+//                 },
+//             );
+//             network.start();
+
+//             // Get participants
+//             let Fixture {
+//                 participants,
+//                 schemes,
+//                 verifier: _,
+//             } = fixture(&mut context, n);
+
+//             // Figure out who the leader will be for view 2
+//             let view2_round = Round::new(epoch, View::new(2));
+//             let (leader, leader_idx) = select_leader::<S, _>(&participants, view2_round, None);
+
+//             // Create a voter with the leader's identity
+//             let leader_scheme = schemes[leader_idx as usize].clone();
+
+//             // Setup application mock with some latency so we can inject peer
+//             // message before automaton completes
+//             let relay = Arc::new(mocks::relay::Relay::new());
+//             let application_cfg = mocks::application::Config {
+//                 hasher: Sha256::default(),
+//                 relay: relay.clone(),
+//                 me: leader.clone(),
+//                 propose_latency: (50.0, 10.0),
+//                 verify_latency: (1.0, 0.0),
+//             };
+//             let (actor, application) =
+//                 mocks::application::Application::new(context.with_label("app"), application_cfg);
+//             actor.start();
+
+//             let reporter_cfg = mocks::reporter::Config {
+//                 namespace: namespace.clone(),
+//                 participants: participants.clone().into(),
+//                 scheme: leader_scheme.clone(),
+//             };
+//             let reporter =
+//                 mocks::reporter::Reporter::new(context.with_label("reporter"), reporter_cfg);
+
+//             // Initialize voter actor
+//             let voter_cfg = Config {
+//                 scheme: leader_scheme.clone(),
+//                 blocker: oracle.control(leader.clone()),
+//                 automaton: application.clone(),
+//                 relay: application.clone(),
+//                 reporter: reporter.clone(),
+//                 partition: "voter_leader".to_string(),
+//                 epoch,
+//                 namespace: namespace.clone(),
+//                 mailbox_size: 128,
+//                 leader_timeout: Duration::from_millis(500),
+//                 notarization_timeout: Duration::from_secs(1000),
+//                 nullify_retry: Duration::from_secs(1000),
+//                 activity_timeout: ViewDelta::new(10),
+//                 replay_buffer: NZUsize!(1024 * 1024),
+//                 write_buffer: NZUsize!(1024 * 1024),
+//                 buffer_pool: PoolRef::new(PAGE_SIZE, PAGE_CACHE_SIZE),
+//             };
+//             let (voter, mut mailbox) = Actor::new(context.clone(), voter_cfg);
+
+//             // Resolver and batcher mailboxes
+//             let (resolver_sender, _resolver_receiver) = mpsc::channel(8);
+//             let resolver_mailbox = resolver::Mailbox::new(resolver_sender);
+//             let (batcher_sender, mut batcher_receiver) = mpsc::channel(8);
+//             let batcher_mailbox = batcher::Mailbox::new(batcher_sender);
+
+//             // Register network channels
+//             let (pending_sender, _) = oracle.control(leader.clone()).register(0).await.unwrap();
+//             let (recovered_sender, recovered_receiver) =
+//                 oracle.control(leader.clone()).register(1).await.unwrap();
+
+//             // Set up a peer to send messages from
+//             let peer = participants[1].clone();
+//             let (mut peer_recovered_sender, _) =
+//                 oracle.control(peer.clone()).register(1).await.unwrap();
+
+//             // Link the peer to the leader
+//             oracle
+//                 .add_link(
+//                     peer.clone(),
+//                     leader.clone(),
+//                     Link {
+//                         latency: Duration::from_millis(0),
+//                         jitter: Duration::from_millis(0),
+//                         success_rate: 1.0,
+//                     },
+//                 )
+//                 .await
+//                 .unwrap();
+
+//             // Start the voter
+//             voter.start(
+//                 batcher_mailbox,
+//                 resolver_mailbox,
+//                 pending_sender,
+//                 recovered_sender,
+//                 recovered_receiver,
+//             );
+
+//             // Wait for initial batcher notification
+//             let message = batcher_receiver.next().await.unwrap();
+//             match message {
+//                 batcher::Message::Update {
+//                     current,
+//                     leader: _,
+//                     finalized,
+//                     active,
+//                 } => {
+//                     assert_eq!(current, View::new(1));
+//                     assert_eq!(finalized, View::new(0));
+//                     active.send(true).unwrap();
+//                 }
+//                 _ => panic!("unexpected batcher message"),
+//             }
+
+//             // Now create a finalization certificate for view 1 to advance to view 2
+//             let view1_round = Round::new(epoch, View::new(1));
+//             let view1_proposal =
+//                 Proposal::new(view1_round, View::new(0), Sha256::hash(b"view1_payload"));
+
+//             let (_, finalization) =
+//                 build_finalization(&schemes, &namespace, &view1_proposal, quorum as usize);
+//             let msg = Voter::Finalization(finalization).encode().into();
+//             peer_recovered_sender
+//                 .send(Recipients::All, msg, true)
+//                 .await
+//                 .expect("failed to send finalization");
+
+//             // Wait for batcher to be notified
+//             loop {
+//                 let message = batcher_receiver.next().await.unwrap();
+//                 match message {
+//                     batcher::Message::Update {
+//                         current,
+//                         leader: _,
+//                         finalized,
+//                         active,
+//                     } => {
+//                         assert_eq!(current, View::new(2));
+//                         assert_eq!(finalized, View::new(1));
+//                         active.send(true).unwrap();
+//                         break;
+//                     }
+//                     _ => {
+//                         continue;
+//                     }
+//                 }
+//             }
+
+//             // Wait a bit for the voter to request a proposal from automaton for view 2
+//             context.sleep(Duration::from_millis(5)).await;
+
+//             // Create a conflicting proposal from ourselves (equivocating) for view 2
+//             let conflicting_proposal =
+//                 Proposal::new(view2_round, View::new(1), Sha256::hash(b"leader_proposal"));
+//             let notarize = Notarize::sign(
+//                 &schemes[leader_idx as usize],
+//                 &namespace,
+//                 conflicting_proposal.clone(),
+//             )
+//             .unwrap();
+
+//             // Inject the leader's notarize vote (this will set `round.proposal` via `add_verified_notarize`)
+//             // This happens AFTER we requested a proposal but BEFORE the automaton responds
+//             mailbox.verified(Voter::Notarize(notarize)).await;
+
+//             // Now wait for our automaton to complete its proposal
+//             // This should trigger `our_proposal` which will see the conflicting proposal
+//             context.sleep(Duration::from_millis(100)).await;
+
+//             // Verify that the voter kept the original injected proposal and dropped the
+//             // automaton's conflicting proposal by checking batcher messages.
+//             while let Ok(Some(message)) = batcher_receiver.try_next() {
+//                 match message {
+//                     batcher::Message::Constructed(Voter::Notarize(notarize)) => {
+//                         assert!(notarize.proposal == conflicting_proposal);
+//                     }
+//                     _ => panic!("unexpected batcher message"),
+//                 }
+//             }
+//         });
+//     }
+
+//     #[test]
+//     fn test_drop_our_proposal_on_conflict() {
+//         drop_our_proposal_on_conflict(bls12381_multisig::<MinPk, _>);
+//         drop_our_proposal_on_conflict(bls12381_multisig::<MinSig, _>);
+//         drop_our_proposal_on_conflict(ed25519);
+//     }
+
+//     fn populate_resolver_on_restart<S, F>(mut fixture: F)
+//     where
+//         S: Scheme<PublicKey = ed25519::PublicKey>,
+//         F: FnMut(&mut deterministic::Context, u32) -> Fixture<S>,
+//     {
+//         let n = 5;
+//         let quorum = quorum(n);
+//         let namespace = b"finalization_without_notarization".to_vec();
+//         let executor = deterministic::Runner::timed(Duration::from_secs(10));
+//         executor.start(|mut context| async move {
+//             // Create simulated network
+//             let (network, oracle) = Network::new(
+//                 context.with_label("network"),
+//                 NConfig {
+//                     max_size: 1024 * 1024,
+//                     disconnect_on_block: true,
+//                     tracked_peer_sets: None,
+//                 },
+//             );
+//             network.start();
+
+//             // Get participants
+//             let Fixture {
+//                 participants,
+//                 schemes,
+//                 ..
+//             } = fixture(&mut context, n);
+
+//             // Setup application mock
+//             let reporter_cfg = mocks::reporter::Config {
+//                 namespace: namespace.clone(),
+//                 participants: participants.clone().into(),
+//                 scheme: schemes[0].clone(),
+//             };
+//             let reporter =
+//                 mocks::reporter::Reporter::new(context.with_label("reporter"), reporter_cfg);
+//             let relay = Arc::new(mocks::relay::Relay::new());
+//             let application_cfg = mocks::application::Config {
+//                 hasher: Sha256::default(),
+//                 relay: relay.clone(),
+//                 me: participants[0].clone(),
+//                 propose_latency: (1.0, 0.0),
+//                 verify_latency: (1.0, 0.0),
+//             };
+//             let (actor, application) =
+//                 mocks::application::Application::new(context.with_label("app"), application_cfg);
+//             actor.start();
+
+//             // Initialize voter actor
+//             let voter_cfg = Config {
+//                 scheme: schemes[0].clone(),
+//                 blocker: oracle.control(participants[0].clone()),
+//                 automaton: application.clone(),
+//                 relay: application.clone(),
+//                 reporter: reporter.clone(),
+//                 partition: "populate_resolver_on_restart".to_string(),
+//                 epoch: Epoch::new(333),
+//                 namespace: namespace.clone(),
+//                 mailbox_size: 128,
+//                 leader_timeout: Duration::from_millis(500),
+//                 notarization_timeout: Duration::from_secs(1000),
+//                 nullify_retry: Duration::from_secs(1000),
+//                 activity_timeout: ViewDelta::new(10),
+//                 replay_buffer: NZUsize!(1024 * 1024),
+//                 write_buffer: NZUsize!(1024 * 1024),
+//                 buffer_pool: PoolRef::new(PAGE_SIZE, PAGE_CACHE_SIZE),
+//             };
+//             let (voter, mut mailbox) = Actor::new(context.clone(), voter_cfg);
+
+//             // Resolver and batcher mailboxes
+//             let (resolver_sender, mut resolver_receiver) = mpsc::channel(8);
+//             let resolver_mailbox = resolver::Mailbox::new(resolver_sender);
+//             let (batcher_sender, mut batcher_receiver) = mpsc::channel(8);
+//             let batcher_mailbox = batcher::Mailbox::new(batcher_sender);
+
+//             // Register network channels for the validator
+//             let me = participants[0].clone();
+//             let (pending_sender, _pending_receiver) =
+//                 oracle.control(me.clone()).register(0).await.unwrap();
+//             let (recovered_sender, recovered_receiver) =
+//                 oracle.control(me.clone()).register(1).await.unwrap();
+
+//             // Start the actor
+//             let handle = voter.start(
+//                 batcher_mailbox,
+//                 resolver_mailbox,
+//                 pending_sender,
+//                 recovered_sender,
+//                 recovered_receiver,
+//             );
+
+//             // Wait for batcher to be notified
+//             let message = batcher_receiver.next().await.unwrap();
+//             match message {
+//                 batcher::Message::Update {
+//                     current,
+//                     leader: _,
+//                     finalized,
+//                     active,
+//                 } => {
+//                     assert_eq!(current, View::new(1));
+//                     assert_eq!(finalized, View::zero());
+//                     active.send(true).unwrap();
+//                 }
+//                 _ => panic!("unexpected batcher message"),
+//             }
+
+//             // Provide quorum finalize votes
+//             let view = View::new(2);
+//             let proposal = Proposal::new(
+//                 Round::new(Epoch::new(333), view),
+//                 view.previous().unwrap(),
+//                 Sha256::hash(b"finalize_without_notarization"),
+//             );
+//             let (finalize_votes, expected_finalization) =
+//                 build_finalization(&schemes, &namespace, &proposal, quorum as usize);
+//             for finalize in finalize_votes.iter().take(quorum as usize).cloned() {
+//                 mailbox.verified(Voter::Finalize(finalize)).await;
+//             }
+
+//             // Wait for finalization to be sent to resolver
+//             let finalization = resolver_receiver.next().await.unwrap();
+//             match finalization {
+//                 Voter::Finalization(finalization) => {
+//                     assert_eq!(finalization, expected_finalization);
+//                 }
+//                 _ => panic!("unexpected resolver message"),
+//             }
+
+//             // Restart voter
+//             handle.abort();
+
+//             // Initialize voter actor
+//             let voter_cfg = Config {
+//                 scheme: schemes[0].clone(),
+//                 blocker: oracle.control(participants[0].clone()),
+//                 automaton: application.clone(),
+//                 relay: application.clone(),
+//                 reporter: reporter.clone(),
+//                 partition: "populate_resolver_on_restart".to_string(),
+//                 epoch: Epoch::new(333),
+//                 namespace: namespace.clone(),
+//                 mailbox_size: 128,
+//                 leader_timeout: Duration::from_millis(500),
+//                 notarization_timeout: Duration::from_secs(1000),
+//                 nullify_retry: Duration::from_secs(1000),
+//                 activity_timeout: ViewDelta::new(10),
+//                 replay_buffer: NZUsize!(1024 * 1024),
+//                 write_buffer: NZUsize!(1024 * 1024),
+//                 buffer_pool: PoolRef::new(PAGE_SIZE, PAGE_CACHE_SIZE),
+//             };
+//             let (voter, _mailbox) = Actor::new(context.clone(), voter_cfg);
+
+//             // Resolver and batcher mailboxes
+//             let (resolver_sender, mut resolver_receiver) = mpsc::channel(8);
+//             let resolver_mailbox = resolver::Mailbox::new(resolver_sender);
+//             let (batcher_sender, mut batcher_receiver) = mpsc::channel(8);
+//             let batcher_mailbox = batcher::Mailbox::new(batcher_sender);
+
+//             // Register new network channels for the validator (we don't use p2p, so this doesn't matter)
+//             let me = participants[0].clone();
+//             let (pending_sender, _pending_receiver) =
+//                 oracle.control(me.clone()).register(2).await.unwrap();
+//             let (recovered_sender, recovered_receiver) =
+//                 oracle.control(me.clone()).register(3).await.unwrap();
+
+//             // Start the actor
+//             voter.start(
+//                 batcher_mailbox,
+//                 resolver_mailbox,
+//                 pending_sender,
+//                 recovered_sender,
+//                 recovered_receiver,
+//             );
+
+//             // Wait for batcher to be notified
+//             let message = batcher_receiver.next().await.unwrap();
+//             match message {
+//                 batcher::Message::Update {
+//                     current,
+//                     leader: _,
+//                     finalized,
+//                     active,
+//                 } => {
+//                     assert_eq!(current, View::new(3));
+//                     assert_eq!(finalized, View::new(2));
+//                     active.send(true).unwrap();
+//                 }
+//                 _ => panic!("unexpected batcher message"),
+//             }
+
+//             // Wait for finalization to be sent to resolver
+//             let finalization = resolver_receiver.next().await.unwrap();
+//             match finalization {
+//                 Voter::Finalization(finalization) => {
+//                     assert_eq!(finalization, expected_finalization);
+//                 }
+//                 _ => panic!("unexpected resolver message"),
+//             }
+//         });
+//     }
+
+//     #[test_traced]
+//     fn test_populate_resolver_on_restart() {
+//         populate_resolver_on_restart(bls12381_threshold::<MinPk, _>);
+//         populate_resolver_on_restart(bls12381_threshold::<MinSig, _>);
+//         populate_resolver_on_restart(bls12381_multisig::<MinPk, _>);
+//         populate_resolver_on_restart(bls12381_multisig::<MinSig, _>);
+//         populate_resolver_on_restart(ed25519);
+//     }
+
+//     fn finalization_from_resolver<S, F>(mut fixture: F)
+//     where
+//         S: Scheme<PublicKey = ed25519::PublicKey>,
+//         F: FnMut(&mut deterministic::Context, u32) -> Fixture<S>,
+//     {
+//         // This is a regression test as the resolver didn't use to send
+//         // finalizations to the voter
+//         let n = 5;
+//         let quorum = quorum(n);
+//         let namespace = b"finalization_from_resolver".to_vec();
+//         let executor = deterministic::Runner::timed(Duration::from_secs(10));
+//         executor.start(|mut context| async move {
+//             // Create simulated network
+//             let (network, oracle) = Network::new(
+//                 context.with_label("network"),
+//                 NConfig {
+//                     max_size: 1024 * 1024,
+//                     disconnect_on_block: true,
+//                     tracked_peer_sets: None,
+//                 },
+//             );
+//             network.start();
+
+//             // Get participants
+//             let Fixture {
+//                 participants,
+//                 schemes,
+//                 ..
+//             } = fixture(&mut context, n);
+
+//             // Setup application mock
+//             let reporter_cfg = mocks::reporter::Config {
+//                 namespace: namespace.clone(),
+//                 participants: participants.clone().into(),
+//                 scheme: schemes[0].clone(),
+//             };
+//             let reporter =
+//                 mocks::reporter::Reporter::new(context.with_label("reporter"), reporter_cfg);
+//             let relay = Arc::new(mocks::relay::Relay::new());
+//             let application_cfg = mocks::application::Config {
+//                 hasher: Sha256::default(),
+//                 relay: relay.clone(),
+//                 me: participants[0].clone(),
+//                 propose_latency: (1.0, 0.0),
+//                 verify_latency: (1.0, 0.0),
+//             };
+//             let (actor, application) =
+//                 mocks::application::Application::new(context.with_label("app"), application_cfg);
+//             actor.start();
+
+//             // Initialize voter actor
+//             let voter_cfg = Config {
+//                 scheme: schemes[0].clone(),
+//                 blocker: oracle.control(participants[0].clone()),
+//                 automaton: application.clone(),
+//                 relay: application.clone(),
+//                 reporter: reporter.clone(),
+//                 partition: "finalization_from_resolver".to_string(),
+//                 epoch: Epoch::new(333),
+//                 namespace: namespace.clone(),
+//                 mailbox_size: 128,
+//                 leader_timeout: Duration::from_millis(500),
+//                 notarization_timeout: Duration::from_secs(1000),
+//                 nullify_retry: Duration::from_secs(1000),
+//                 activity_timeout: ViewDelta::new(10),
+//                 replay_buffer: NZUsize!(1024 * 1024),
+//                 write_buffer: NZUsize!(1024 * 1024),
+//                 buffer_pool: PoolRef::new(PAGE_SIZE, PAGE_CACHE_SIZE),
+//             };
+//             let (voter, mut mailbox) = Actor::new(context.clone(), voter_cfg);
+
+//             // Resolver and batcher mailboxes
+//             let (resolver_sender, _) = mpsc::channel(8);
+//             let resolver_mailbox = resolver::Mailbox::new(resolver_sender);
+//             let (batcher_sender, mut batcher_receiver) = mpsc::channel(8);
+//             let batcher_mailbox = batcher::Mailbox::new(batcher_sender);
+
+//             // Register network channels for the validator
+//             let me = participants[0].clone();
+//             let (pending_sender, _pending_receiver) =
+//                 oracle.control(me.clone()).register(0).await.unwrap();
+//             let (recovered_sender, recovered_receiver) =
+//                 oracle.control(me.clone()).register(1).await.unwrap();
+
+//             // Start the actor
+//             voter.start(
+//                 batcher_mailbox,
+//                 resolver_mailbox,
+//                 pending_sender,
+//                 recovered_sender,
+//                 recovered_receiver,
+//             );
+
+//             // Wait for batcher to be notified
+//             let message = batcher_receiver.next().await.unwrap();
+//             match message {
+//                 batcher::Message::Update {
+//                     current,
+//                     leader: _,
+//                     finalized,
+//                     active,
+//                 } => {
+//                     assert_eq!(current, View::new(1));
+//                     assert_eq!(finalized, View::zero());
+//                     active.send(true).unwrap();
+//                 }
+//                 _ => panic!("unexpected batcher message"),
+//             }
+
+//             // Send a finalization from resolver (view 2, which is current+1)
+//             let view = View::new(2);
+//             let proposal = Proposal::new(
+//                 Round::new(Epoch::new(333), view),
+//                 view.previous().unwrap(),
+//                 Sha256::hash(b"finalization_from_resolver"),
+//             );
+//             let (_, finalization) =
+//                 build_finalization(&schemes, &namespace, &proposal, quorum as usize);
+//             mailbox
+//                 .verified(Voter::Finalization(finalization.clone()))
+//                 .await;
+
+//             // Wait for batcher to be notified of finalization
+//             loop {
+//                 let message = batcher_receiver.next().await.unwrap();
+//                 match message {
+//                     batcher::Message::Update { finalized, .. } if finalized == view => break,
+//                     _ => continue,
+//                 }
+//             }
+
+//             // Verify finalization was recorded by checking reporter
+//             let finalizations = reporter.finalizations.lock().unwrap();
+//             let recorded = finalizations
+//                 .get(&view)
+//                 .expect("finalization should be recorded");
+//             assert_eq!(recorded, &finalization);
+//         });
+//     }
+
+//     #[test_traced]
+//     fn test_finalization_from_resolver() {
+//         finalization_from_resolver(bls12381_threshold::<MinPk, _>);
+//         finalization_from_resolver(bls12381_threshold::<MinSig, _>);
+//         finalization_from_resolver(bls12381_multisig::<MinPk, _>);
+//         finalization_from_resolver(bls12381_multisig::<MinSig, _>);
+//         finalization_from_resolver(ed25519);
+//     }
+// }