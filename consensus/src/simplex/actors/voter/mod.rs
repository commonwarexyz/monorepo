mod actor;
mod ingress;
mod round;
mod slot;
mod state;

use crate::{
    signing_scheme::Scheme,
    simplex::types::Activity,
    types::{Epoch, ViewDelta},
    Automaton, Relay, Reporter,
};
pub use actor::Actor;
use commonware_cryptography::Digest;
use commonware_p2p::Blocker;
use commonware_runtime::buffer::PoolRef;
pub use ingress::Mailbox;
#[cfg(test)]
pub use ingress::Message;
use std::{num::NonZeroUsize, time::Duration};

pub struct Config<
    S: Scheme,
    B: Blocker,
    D: Digest,
    A: Automaton,
    R: Relay<Digest = D>,
    F: Reporter<Activity = Activity<S, D>>,
> {
    pub scheme: S,
    pub blocker: B,
    pub automaton: A,
    pub relay: R,
    pub reporter: F,

    pub partition: String,
    pub epoch: Epoch,
    pub namespace: Vec<u8>,
    pub mailbox_size: usize,
    pub leader_timeout: Duration,
    pub notarization_timeout: Duration,
    pub nullify_retry: Duration,
    pub activity_timeout: ViewDelta,
    pub replay_buffer: NonZeroUsize,
    pub write_buffer: NonZeroUsize,
    pub buffer_pool: PoolRef,
}

#[cfg(test)]
mod tests {
    use super::*;
    use crate::{
        simplex::{
            actors::{batcher, resolver},
            mocks::{
                self,
                fixtures::{bls12381_multisig, bls12381_threshold, ed25519, Fixture},
            },
            select_leader,
<<<<<<< HEAD
            signing_scheme::SimplexScheme,
            types::{Finalization, Finalize, Notarization, Notarize, Proposal, Voter},
=======
            types::{Certificate, Finalization, Finalize, Notarization, Notarize, Proposal, Vote},
>>>>>>> 24a318a7
        },
        types::{Round, View},
        Viewable,
    };
    use commonware_cryptography::{
        bls12381::primitives::variant::{MinPk, MinSig},
        ed25519,
        sha256::Digest as Sha256Digest,
        Hasher as _, Sha256,
    };
    use commonware_macros::test_traced;
    use commonware_p2p::simulated::{Config as NConfig, Network};
    use commonware_runtime::{deterministic, Clock, Metrics, Runner};
    use commonware_utils::{quorum, NZUsize};
    use futures::{channel::mpsc, FutureExt, StreamExt};
    use std::{sync::Arc, time::Duration};

    const PAGE_SIZE: NonZeroUsize = NZUsize!(1024);
    const PAGE_CACHE_SIZE: NonZeroUsize = NZUsize!(10);

    fn build_notarization<S: SimplexScheme<Sha256Digest>>(
        schemes: &[S],
        namespace: &[u8],
        proposal: &Proposal<Sha256Digest>,
        count: u32,
    ) -> (
        Vec<Notarize<S, Sha256Digest>>,
        Notarization<S, Sha256Digest>,
    ) {
        let votes: Vec<_> = schemes
            .iter()
            .take(count as usize)
            .map(|scheme| Notarize::sign(scheme, namespace, proposal.clone()).unwrap())
            .collect();
        let certificate = Notarization::from_notarizes(&schemes[0], &votes)
            .expect("notarization requires a quorum of votes");
        (votes, certificate)
    }

    fn build_finalization<S: SimplexScheme<Sha256Digest>>(
        schemes: &[S],
        namespace: &[u8],
        proposal: &Proposal<Sha256Digest>,
        count: u32,
    ) -> (
        Vec<Finalize<S, Sha256Digest>>,
        Finalization<S, Sha256Digest>,
    ) {
        let votes: Vec<_> = schemes
            .iter()
            .take(count as usize)
            .map(|scheme| Finalize::sign(scheme, namespace, proposal.clone()).unwrap())
            .collect();
        let certificate = Finalization::from_finalizes(&schemes[0], &votes)
            .expect("finalization requires a quorum of votes");
        (votes, certificate)
    }

    /// Trigger processing of an uninteresting view from the resolver after
    /// jumping ahead to a new finalize view:
    ///
    /// 1. Send a finalization for view 100.
    /// 2. Send a notarization from resolver for view 50 (should be ignored).
    /// 3. Send a finalization for view 300 (should be processed).
    fn stale_backfill<S, F>(mut fixture: F)
    where
        S: SimplexScheme<Sha256Digest, PublicKey = ed25519::PublicKey>,
        F: FnMut(&mut deterministic::Context, u32) -> Fixture<S>,
    {
        let n = 5;
        let quorum = quorum(n);
        let namespace = b"consensus".to_vec();
        let executor = deterministic::Runner::timed(Duration::from_secs(10));
        executor.start(|mut context| async move {
            // Create simulated network
            let (network, oracle) = Network::new(
                context.with_label("network"),
                NConfig {
                    max_size: 1024 * 1024,
                    disconnect_on_block: true,
                    tracked_peer_sets: None,
                },
            );
            network.start();

            // Get participants
            let Fixture {
                participants,
                schemes,
                ..
            } = fixture(&mut context, n);

            // Initialize voter actor
            let me = participants[0].clone();
            let reporter_config = mocks::reporter::Config {
                namespace: namespace.clone(),
                participants: participants.clone().try_into().unwrap(),
                scheme: schemes[0].clone(),
            };
            let reporter =
                mocks::reporter::Reporter::new(context.with_label("reporter"), reporter_config);
            let relay = Arc::new(mocks::relay::Relay::new());
            let application_cfg = mocks::application::Config {
                hasher: Sha256::default(),
                relay: relay.clone(),
                me: me.clone(),
                propose_latency: (10.0, 5.0),
                verify_latency: (10.0, 5.0),
            };
            let (actor, application) = mocks::application::Application::new(
                context.with_label("application"),
                application_cfg,
            );
            actor.start();
            let cfg = Config {
                scheme: schemes[0].clone(),
                blocker: oracle.control(me.clone()),
                automaton: application.clone(),
                relay: application.clone(),
                reporter: reporter.clone(),
                partition: "test".to_string(),
                epoch: Epoch::new(333),
                namespace: namespace.clone(),
                mailbox_size: 10,
                leader_timeout: Duration::from_secs(5),
                notarization_timeout: Duration::from_secs(5),
                nullify_retry: Duration::from_secs(5),
                activity_timeout: ViewDelta::new(10),
                replay_buffer: NonZeroUsize::new(1024 * 1024).unwrap(),
                write_buffer: NonZeroUsize::new(1024 * 1024).unwrap(),
                buffer_pool: PoolRef::new(PAGE_SIZE, PAGE_CACHE_SIZE),
            };
            let (actor, mut mailbox) = Actor::new(context.clone(), cfg);

            // Create a dummy resolver mailbox
            let (resolver_sender, mut resolver_receiver) = mpsc::channel(1);
            let resolver = resolver::Mailbox::new(resolver_sender);

            // Create a dummy batcher mailbox
            let (batcher_sender, mut batcher_receiver) = mpsc::channel(1024);
            let batcher = batcher::Mailbox::new(batcher_sender);

            // Create network senders for broadcasting votes and certificates
            let (vote_sender, _vote_receiver) =
                oracle.control(me.clone()).register(0).await.unwrap();
            let (certificate_sender, _certificate_receiver) =
                oracle.control(me.clone()).register(1).await.unwrap();

            // Run the actor
            actor.start(batcher, resolver, vote_sender, certificate_sender);

            // Wait for batcher to be notified
            let message = batcher_receiver.next().await.unwrap();
            match message {
                batcher::Message::Update {
                    current,
                    leader: _,
                    finalized,
                    active,
                } => {
                    assert_eq!(current, View::new(1));
                    assert_eq!(finalized, View::new(0));
                    active.send(true).unwrap();
                }
                _ => panic!("unexpected batcher message"),
            }

            // Send finalization via voter mailbox (view 100)
            let payload = Sha256::hash(b"test");
            let proposal = Proposal::new(
                Round::new(Epoch::new(333), View::new(100)),
                View::new(50),
                payload,
            );
            let (_, finalization) = build_finalization(&schemes, &namespace, &proposal, quorum);
            mailbox
                .recovered(Certificate::Finalization(finalization))
                .await;

            // Wait for batcher to be notified
            loop {
                let message = batcher_receiver.next().await.unwrap();
                match message {
                    batcher::Message::Update {
                        current,
                        leader: _,
                        finalized,
                        active,
                    } => {
                        assert_eq!(current, View::new(101));
                        assert_eq!(finalized, View::new(100));
                        active.send(true).unwrap();
                        break;
                    }
                    _ => {
                        continue;
                    }
                }
            }

            // Wait for resolver to be notified
            let msg = resolver_receiver
                .next()
                .await
                .expect("failed to receive resolver message");
            match msg {
                Certificate::Finalization(finalization) => {
                    assert_eq!(finalization.view(), View::new(100));
                }
                _ => panic!("unexpected resolver message"),
            }

            // Send old notarization from resolver that should be ignored (view 50)
            let payload = Sha256::hash(b"test2");
            let proposal = Proposal::new(
                Round::new(Epoch::new(333), View::new(50)),
                View::new(49),
                payload,
            );
            let (_, notarization) = build_notarization(&schemes, &namespace, &proposal, quorum);
            mailbox
                .recovered(Certificate::Notarization(notarization))
                .await;

            // Send new finalization via voter mailbox (view 300)
            let payload = Sha256::hash(b"test3");
            let proposal = Proposal::new(
                Round::new(Epoch::new(333), View::new(300)),
                View::new(100),
                payload,
            );
            let (_, finalization) = build_finalization(&schemes, &namespace, &proposal, quorum);
            mailbox
                .recovered(Certificate::Finalization(finalization))
                .await;

            // Wait for batcher to be notified
            loop {
                let message = batcher_receiver.next().await.unwrap();
                match message {
                    batcher::Message::Update {
                        current,
                        leader: _,
                        finalized,
                        active,
                    } => {
                        assert_eq!(current, View::new(301));
                        assert_eq!(finalized, View::new(300));
                        active.send(true).unwrap();
                        break;
                    }
                    _ => {
                        continue;
                    }
                }
            }

            // Wait for resolver to be notified
            let msg = resolver_receiver
                .next()
                .await
                .expect("failed to receive resolver message");
            match msg {
                Certificate::Finalization(finalization) => {
                    assert_eq!(finalization.view(), View::new(300));
                }
                _ => panic!("unexpected resolver message"),
            }
        });
    }

    #[test_traced]
    fn test_stale_backfill() {
        stale_backfill(bls12381_threshold::<MinPk, _>);
        stale_backfill(bls12381_threshold::<MinSig, _>);
        stale_backfill(bls12381_multisig::<MinPk, _>);
        stale_backfill(bls12381_multisig::<MinSig, _>);
        stale_backfill(ed25519);
    }

    /// Process an interesting view below the oldest tracked view:
    ///
    /// 1. Advance last_finalized to a view 50.
    /// 2. Ensure self.views contains a view V_A (45) which is interesting,
    ///    and becomes the 'oldest' view when prune_views runs, setting the journal floor.
    ///    Crucially, ensure there's a "gap" so that V_A is not LF - activity_timeout.
    /// 3. Let prune_views run, setting the journal floor to V_A.
    /// 4. Inject a message for V_B such that V_B < V_A but V_B is still "interesting"
    ///    relative to the current last_finalized.
    fn append_old_interesting_view<S, F>(mut fixture: F)
    where
        S: SimplexScheme<Sha256Digest, PublicKey = ed25519::PublicKey>,
        F: FnMut(&mut deterministic::Context, u32) -> Fixture<S>,
    {
        let n = 5;
        let quorum = quorum(n);
        let namespace = b"test_prune_panic".to_vec();
        let activity_timeout = ViewDelta::new(10);
        let executor = deterministic::Runner::timed(Duration::from_secs(20));
        executor.start(|mut context| async move {
            // Create simulated network
            let (network, oracle) = Network::new(
                context.with_label("network"),
                NConfig {
                    max_size: 1024 * 1024,
                    disconnect_on_block: true,
                    tracked_peer_sets: None,
                },
            );
            network.start();

            // Get participants
            let Fixture {
                participants,
                schemes,
                ..
            } = fixture(&mut context, n);

            // Setup the target Voter actor (validator 0)
            let signing = schemes[0].clone();
            let me = participants[0].clone();
            let reporter_config = mocks::reporter::Config {
                namespace: namespace.clone(),
                participants: participants.clone().try_into().unwrap(),
                scheme: signing.clone(),
            };
            let reporter =
                mocks::reporter::Reporter::new(context.with_label("reporter"), reporter_config);
            let relay = Arc::new(mocks::relay::Relay::new());
            let app_config = mocks::application::Config {
                hasher: Sha256::default(),
                relay: relay.clone(),
                me: me.clone(),
                propose_latency: (1.0, 0.0),
                verify_latency: (1.0, 0.0),
            };
            let (actor, application) =
                mocks::application::Application::new(context.with_label("app"), app_config);
            actor.start();
            let voter_config = Config {
                scheme: signing.clone(),
                blocker: oracle.control(me.clone()),
                automaton: application.clone(),
                relay: application.clone(),
                reporter: reporter.clone(),
                partition: format!("voter_actor_test_{me}"),
                epoch: Epoch::new(333),
                namespace: namespace.clone(),
                mailbox_size: 128,
                leader_timeout: Duration::from_millis(500),
                notarization_timeout: Duration::from_millis(1000),
                nullify_retry: Duration::from_millis(1000),
                activity_timeout,
                replay_buffer: NZUsize!(10240),
                write_buffer: NZUsize!(10240),
                buffer_pool: PoolRef::new(PAGE_SIZE, PAGE_CACHE_SIZE),
            };
            let (actor, mut mailbox) = Actor::new(context.clone(), voter_config);

            // Create a dummy resolver mailbox
            let (resolver_sender, mut resolver_receiver) = mpsc::channel(1);
            let resolver_mailbox = resolver::Mailbox::new(resolver_sender);

            // Create a dummy batcher mailbox
            let (batcher_sender, mut batcher_receiver) = mpsc::channel(10);
            let batcher_mailbox = batcher::Mailbox::new(batcher_sender);

            // Create network senders for broadcasting votes and certificates
            let (vote_sender, _vote_receiver) =
                oracle.control(me.clone()).register(0).await.unwrap();
            let (certificate_sender, _certificate_receiver) =
                oracle.control(me.clone()).register(1).await.unwrap();

            // Start the actor
            actor.start(
                batcher_mailbox,
                resolver_mailbox,
                vote_sender,
                certificate_sender,
            );

            // Wait for batcher to be notified
            let message = batcher_receiver.next().await.unwrap();
            match message {
                batcher::Message::Update {
                    current,
                    leader: _,
                    finalized,
                    active,
                } => {
                    assert_eq!(current, View::new(1));
                    assert_eq!(finalized, View::new(0));
                    active.send(true).unwrap();
                }
                _ => panic!("unexpected batcher message"),
            }

            // Establish Prune Floor (50 - 10 + 5 = 45)
            //
            // Theoretical interesting floor is 50-10 = 40.
            // We want journal pruned at 45.
            let lf_target = View::new(50);
            let journal_floor_target = lf_target
                .saturating_sub(activity_timeout)
                .saturating_add(ViewDelta::new(5));

            // Send Finalization via voter mailbox to advance last_finalized
            let proposal_lf = Proposal::new(
                Round::new(Epoch::new(333), lf_target),
                lf_target.previous().unwrap(),
                Sha256::hash(b"test"),
            );
            let (_, finalization) = build_finalization(&schemes, &namespace, &proposal_lf, quorum);
            mailbox
                .recovered(Certificate::Finalization(finalization))
                .await;

            // Wait for batcher to be notified
            loop {
                let message = batcher_receiver.next().await.unwrap();
                match message {
                    batcher::Message::Update {
                        current,
                        leader: _,
                        finalized,
                        active,
                    } => {
                        assert_eq!(current, View::new(51));
                        assert_eq!(finalized, View::new(50));
                        active.send(true).unwrap();
                        break;
                    }
                    _ => {
                        continue;
                    }
                }
            }

            // Wait for resolver to be notified
            let msg = resolver_receiver
                .next()
                .await
                .expect("failed to receive resolver message");
            match msg {
                Certificate::Finalization(finalization) => {
                    assert_eq!(finalization.view(), View::new(50));
                }
                _ => panic!("unexpected resolver message"),
            }

            // Send a Notarization for `journal_floor_target` to ensure it's in `actor.views`
            let proposal_jft = Proposal::new(
                Round::new(Epoch::new(333), journal_floor_target),
                journal_floor_target.previous().unwrap(),
                Sha256::hash(b"test2"),
            );
            let (_, notarization_for_floor) =
                build_notarization(&schemes, &namespace, &proposal_jft, quorum);
            mailbox
                .recovered(Certificate::Notarization(notarization_for_floor))
                .await;

            // Wait for resolver to be notified
            let msg = resolver_receiver
                .next()
                .await
                .expect("failed to receive resolver message");
            match msg {
                Certificate::Notarization(notarization) => {
                    assert_eq!(notarization.view(), journal_floor_target);
                }
                _ => panic!("unexpected resolver message"),
            }

            // Send notarization below oldest interesting view (42)
            //
            // problematic_view (42) < journal_floor_target (45)
            // interesting(42, false) -> 42 + AT(10) >= LF(50) -> 52 >= 50
            let problematic_view = journal_floor_target.saturating_sub(ViewDelta::new(3));
            let proposal_bft = Proposal::new(
                Round::new(Epoch::new(333), problematic_view),
                problematic_view.previous().unwrap(),
                Sha256::hash(b"test3"),
            );
            let (_, notarization_for_bft) =
                build_notarization(&schemes, &namespace, &proposal_bft, quorum);
            mailbox
                .recovered(Certificate::Notarization(notarization_for_bft))
                .await;

            // Wait for resolver to be notified
            let msg = resolver_receiver
                .next()
                .await
                .expect("failed to receive resolver message");
            match msg {
                Certificate::Notarization(notarization) => {
                    assert_eq!(notarization.view(), problematic_view);
                }
                _ => panic!("unexpected resolver message"),
            }

            // Send Finalization via voter mailbox to new view (100)
            let proposal_lf = Proposal::new(
                Round::new(Epoch::new(333), View::new(100)),
                View::new(99),
                Sha256::hash(b"test4"),
            );
            let (_, finalization) = build_finalization(&schemes, &namespace, &proposal_lf, quorum);
            mailbox
                .recovered(Certificate::Finalization(finalization))
                .await;

            // Wait for batcher to be notified
            loop {
                let message = batcher_receiver.next().await.unwrap();
                match message {
                    batcher::Message::Update {
                        current,
                        leader: _,
                        finalized,
                        active,
                    } => {
                        assert_eq!(current, View::new(101));
                        assert_eq!(finalized, View::new(100));
                        active.send(true).unwrap();
                        break;
                    }
                    _ => {
                        continue;
                    }
                }
            }

            // Wait for resolver to be notified
            let msg = resolver_receiver
                .next()
                .await
                .expect("failed to receive resolver message");
            match msg {
                Certificate::Finalization(finalization) => {
                    assert_eq!(finalization.view(), View::new(100));
                }
                _ => panic!("unexpected resolver message"),
            }
        });
    }

    #[test_traced]
    fn test_append_old_interesting_view() {
        append_old_interesting_view(bls12381_threshold::<MinPk, _>);
        append_old_interesting_view(bls12381_threshold::<MinSig, _>);
        append_old_interesting_view(bls12381_multisig::<MinPk, _>);
        append_old_interesting_view(bls12381_multisig::<MinSig, _>);
        append_old_interesting_view(ed25519);
    }

    /// Test that voter can process finalization from batcher without notarization.
    fn finalization_without_notarization_certificate<S, F>(mut fixture: F)
    where
        S: SimplexScheme<Sha256Digest, PublicKey = ed25519::PublicKey>,
        F: FnMut(&mut deterministic::Context, u32) -> Fixture<S>,
    {
        let n = 5;
        let quorum = quorum(n);
        let namespace = b"finalization_without_notarization".to_vec();
        let executor = deterministic::Runner::timed(Duration::from_secs(10));
        executor.start(|mut context| async move {
            // Create simulated network
            let (network, oracle) = Network::new(
                context.with_label("network"),
                NConfig {
                    max_size: 1024 * 1024,
                    disconnect_on_block: true,
                    tracked_peer_sets: None,
                },
            );
            network.start();

            // Get participants
            let Fixture {
                participants,
                schemes,
                ..
            } = fixture(&mut context, n);

            // Setup application mock
            let reporter_cfg = mocks::reporter::Config {
                namespace: namespace.clone(),
                participants: participants.clone().try_into().unwrap(),
                scheme: schemes[0].clone(),
            };
            let reporter =
                mocks::reporter::Reporter::new(context.with_label("reporter"), reporter_cfg);
            let relay = Arc::new(mocks::relay::Relay::new());
            let application_cfg = mocks::application::Config {
                hasher: Sha256::default(),
                relay: relay.clone(),
                me: participants[0].clone(),
                propose_latency: (1.0, 0.0),
                verify_latency: (1.0, 0.0),
            };
            let (actor, application) =
                mocks::application::Application::new(context.with_label("app"), application_cfg);
            actor.start();

            // Initialize voter actor
            let voter_cfg = Config {
                scheme: schemes[0].clone(),
                blocker: oracle.control(participants[0].clone()),
                automaton: application.clone(),
                relay: application.clone(),
                reporter: reporter.clone(),
                partition: "voter_finalization_test".to_string(),
                epoch: Epoch::new(333),
                namespace: namespace.clone(),
                mailbox_size: 128,
                leader_timeout: Duration::from_millis(500),
                notarization_timeout: Duration::from_secs(1000),
                nullify_retry: Duration::from_secs(1000),
                activity_timeout: ViewDelta::new(10),
                replay_buffer: NZUsize!(1024 * 1024),
                write_buffer: NZUsize!(1024 * 1024),
                buffer_pool: PoolRef::new(PAGE_SIZE, PAGE_CACHE_SIZE),
            };
            let (voter, mut mailbox) = Actor::new(context.clone(), voter_cfg);

            // Resolver and batcher mailboxes
            let (resolver_sender, mut resolver_receiver) = mpsc::channel(8);
            let resolver_mailbox = resolver::Mailbox::new(resolver_sender);
            let (batcher_sender, mut batcher_receiver) = mpsc::channel(8);
            let batcher_mailbox = batcher::Mailbox::new(batcher_sender);

            // Register network channels for the validator
            let me = participants[0].clone();
            let (vote_sender, _vote_receiver) =
                oracle.control(me.clone()).register(0).await.unwrap();
            let (certificate_sender, _certificate_receiver) =
                oracle.control(me.clone()).register(1).await.unwrap();

            // Start the actor
            voter.start(
                batcher_mailbox,
                resolver_mailbox,
                vote_sender,
                certificate_sender,
            );

            // Wait for batcher to be notified
            let message = batcher_receiver.next().await.unwrap();
            match message {
                batcher::Message::Update {
                    current,
                    leader: _,
                    finalized,
                    active,
                } => {
                    assert_eq!(current, View::new(1));
                    assert_eq!(finalized, View::new(0));
                    active.send(true).unwrap();
                }
                _ => panic!("unexpected batcher message"),
            }

            // Build a finalization certificate (without notarization)
            let view = View::new(2);
            let proposal = Proposal::new(
                Round::new(Epoch::new(333), view),
                view.previous().unwrap(),
                Sha256::hash(b"finalize_without_notarization"),
            );
            let (_, expected_finalization) =
                build_finalization(&schemes, &namespace, &proposal, quorum);

            // Send finalization certificate via voter mailbox
            mailbox
                .recovered(Certificate::Finalization(expected_finalization.clone()))
                .await;

            // Wait for the actor to report the finalization
            let mut finalized_view = None;
            while let Some(message) = resolver_receiver.next().await {
                match message {
                    Certificate::Finalization(finalization) => {
                        finalized_view = Some(finalization.view());
                        break;
                    }
                    _ => continue,
                }
            }
            assert_eq!(finalized_view, Some(view));

            // Wait for a finalization to be recorded
            loop {
                {
                    let finalizations = reporter.finalizations.lock().unwrap();
                    // Finalization must match the signatures recovered from finalize votes
                    if matches!(
                        finalizations.get(&view),
                        Some(finalization) if finalization == &expected_finalization
                    ) {
                        break;
                    }
                }
                context.sleep(Duration::from_millis(10)).await;
            }

            // Verify no notarization certificate was recorded
            let notarizations = reporter.notarizations.lock().unwrap();
            assert!(notarizations.is_empty());
        });
    }

    #[test_traced]
    fn test_finalization_without_notarization_certificate() {
        finalization_without_notarization_certificate(bls12381_threshold::<MinPk, _>);
        finalization_without_notarization_certificate(bls12381_threshold::<MinSig, _>);
        finalization_without_notarization_certificate(bls12381_multisig::<MinPk, _>);
        finalization_without_notarization_certificate(bls12381_multisig::<MinSig, _>);
        finalization_without_notarization_certificate(ed25519);
    }

    fn certificate_conflicts_proposal<S, F>(mut fixture: F)
    where
        S: SimplexScheme<Sha256Digest, PublicKey = ed25519::PublicKey>,
        F: FnMut(&mut deterministic::Context, u32) -> Fixture<S>,
    {
        let n = 5;
        let quorum = quorum(n);
        let namespace = b"certificate_conflicts_proposal_test".to_vec();
        let executor = deterministic::Runner::timed(Duration::from_secs(10));
        executor.start(|mut context| async move {
            // Create simulated network
            let (network, oracle) = Network::new(
                context.with_label("network"),
                NConfig {
                    max_size: 1024 * 1024,
                    disconnect_on_block: true,
                    tracked_peer_sets: None,
                },
            );
            network.start();

            // Get participants
            let Fixture {
                participants,
                schemes,
                ..
            } = fixture(&mut context, n);

            // Setup application mock
            let reporter_cfg = mocks::reporter::Config {
                namespace: namespace.clone(),
                participants: participants.clone().try_into().unwrap(),
                scheme: schemes[0].clone(),
            };
            let reporter =
                mocks::reporter::Reporter::new(context.with_label("reporter"), reporter_cfg);
            let relay = Arc::new(mocks::relay::Relay::new());
            let application_cfg = mocks::application::Config {
                hasher: Sha256::default(),
                relay: relay.clone(),
                me: participants[0].clone(),
                propose_latency: (1.0, 0.0),
                verify_latency: (1.0, 0.0),
            };
            let (actor, application) =
                mocks::application::Application::new(context.with_label("app"), application_cfg);
            actor.start();

            // Initialize voter actor
            let voter_cfg = Config {
                scheme: schemes[0].clone(),
                blocker: oracle.control(participants[0].clone()),
                automaton: application.clone(),
                relay: application.clone(),
                reporter: reporter.clone(),
                partition: "voter_certificate_conflicts_proposal_test".to_string(),
                epoch: Epoch::new(333),
                namespace: namespace.clone(),
                mailbox_size: 128,
                leader_timeout: Duration::from_millis(500),
                notarization_timeout: Duration::from_secs(1000),
                nullify_retry: Duration::from_secs(1000),
                activity_timeout: ViewDelta::new(10),
                replay_buffer: NZUsize!(1024 * 1024),
                write_buffer: NZUsize!(1024 * 1024),
                buffer_pool: PoolRef::new(PAGE_SIZE, PAGE_CACHE_SIZE),
            };
            let (voter, mut mailbox) = Actor::new(context.clone(), voter_cfg);

            // Resolver and batcher mailboxes
            let (resolver_sender, mut resolver_receiver) = mpsc::channel(8);
            let resolver_mailbox = resolver::Mailbox::new(resolver_sender);
            let (batcher_sender, mut batcher_receiver) = mpsc::channel(8);
            let batcher_mailbox = batcher::Mailbox::new(batcher_sender);

            // Register network channels
            let me = participants[0].clone();
            let (vote_sender, _) = oracle.control(me.clone()).register(0).await.unwrap();
            let (certificate_sender, _certificate_receiver) =
                oracle.control(me.clone()).register(1).await.unwrap();

            // Start the voter
            voter.start(
                batcher_mailbox,
                resolver_mailbox,
                vote_sender,
                certificate_sender,
            );

            // Wait for initial batcher notification
            let message = batcher_receiver.next().await.unwrap();
            match message {
                batcher::Message::Update {
                    current,
                    leader: _,
                    finalized,
                    active,
                } => {
                    assert_eq!(current, View::new(1));
                    assert_eq!(finalized, View::zero());
                    active.send(true).unwrap();
                }
                _ => panic!("unexpected batcher message"),
            }

            // Send proposal A from batcher (simulating leader's proposal being forwarded)
            let view = View::new(2);
            let proposal_a = Proposal::new(
                Round::new(Epoch::new(333), view),
                view.previous().unwrap(),
                Sha256::hash(b"proposal_a"),
            );
            mailbox.proposal(proposal_a.clone()).await;

            // Give it time to process the proposal
            context.sleep(Duration::from_millis(10)).await;

            // Send notarization certificate for a DIFFERENT proposal B
            let proposal_b = Proposal::new(
                Round::new(Epoch::new(333), view),
                view.previous().unwrap(),
                Sha256::hash(b"proposal_b"),
            );
            let (_, notarization_b) = build_notarization(&schemes, &namespace, &proposal_b, quorum);

            mailbox
                .recovered(Certificate::Notarization(notarization_b.clone()))
                .await;

            // Verify the certificate was accepted
            let msg = resolver_receiver
                .next()
                .await
                .expect("failed to receive resolver message");
            match msg {
                Certificate::Notarization(notarization) => {
                    assert_eq!(notarization.proposal, proposal_b);
                    assert_eq!(notarization, notarization_b);
                }
                _ => panic!("unexpected resolver message"),
            }

            // Wait for notarization B to be recorded (not A)
            loop {
                {
                    let notarizations = reporter.notarizations.lock().unwrap();
                    if matches!(
                        notarizations.get(&view),
                        Some(notarization) if notarization == &notarization_b
                    ) {
                        break;
                    }
                }
                context.sleep(Duration::from_millis(10)).await;
            }

            // Ensure no finalize vote is broadcast (don't vote on conflict)
            context.sleep(Duration::from_millis(100)).await;
            loop {
                let Some(Some(message)) = batcher_receiver.next().now_or_never() else {
                    break;
                };
                match message {
                    batcher::Message::Constructed(Vote::Finalize(_)) => {
                        panic!("finalize vote should not be broadcast");
                    }
                    batcher::Message::Update { active, .. } => {
                        active.send(true).unwrap();
                    }
                    _ => continue,
                }
            }
        });
    }

    #[test_traced]
    fn test_certificate_conflicts_proposal() {
        certificate_conflicts_proposal(bls12381_threshold::<MinPk, _>);
        certificate_conflicts_proposal(bls12381_threshold::<MinSig, _>);
        certificate_conflicts_proposal(bls12381_multisig::<MinPk, _>);
        certificate_conflicts_proposal(bls12381_multisig::<MinSig, _>);
        certificate_conflicts_proposal(ed25519);
    }

    fn proposal_conflicts_certificate<S, F>(mut fixture: F)
    where
        S: Scheme<PublicKey = ed25519::PublicKey>,
        F: FnMut(&mut deterministic::Context, u32) -> Fixture<S>,
    {
        let n = 5;
        let quorum = quorum(n);
        let namespace = b"proposal_conflicts_certificate_test".to_vec();
        let executor = deterministic::Runner::timed(Duration::from_secs(10));
        executor.start(|mut context| async move {
            let (network, oracle) = Network::new(
                context.with_label("network"),
                NConfig {
                    max_size: 1024 * 1024,
                    disconnect_on_block: true,
                    tracked_peer_sets: None,
                },
            );
            network.start();

            let Fixture {
                participants,
                schemes,
                ..
            } = fixture(&mut context, n);

            let reporter_cfg = mocks::reporter::Config {
                namespace: namespace.clone(),
                participants: participants.clone().try_into().unwrap(),
                scheme: schemes[0].clone(),
            };
            let reporter =
                mocks::reporter::Reporter::new(context.with_label("reporter"), reporter_cfg);
            let relay = Arc::new(mocks::relay::Relay::new());
            let application_cfg = mocks::application::Config {
                hasher: Sha256::default(),
                relay: relay.clone(),
                me: participants[0].clone(),
                propose_latency: (1.0, 0.0),
                verify_latency: (1.0, 0.0),
            };
            let (actor, application) =
                mocks::application::Application::new(context.with_label("app"), application_cfg);
            actor.start();

            let voter_cfg = Config {
                scheme: schemes[0].clone(),
                blocker: oracle.control(participants[0].clone()),
                automaton: application.clone(),
                relay: application.clone(),
                reporter: reporter.clone(),
                partition: "voter_proposal_conflicts_certificate_test".to_string(),
                epoch: Epoch::new(333),
                namespace: namespace.clone(),
                mailbox_size: 128,
                leader_timeout: Duration::from_millis(500),
                notarization_timeout: Duration::from_secs(1000),
                nullify_retry: Duration::from_secs(1000),
                activity_timeout: ViewDelta::new(10),
                replay_buffer: NZUsize!(1024 * 1024),
                write_buffer: NZUsize!(1024 * 1024),
                buffer_pool: PoolRef::new(PAGE_SIZE, PAGE_CACHE_SIZE),
            };
            let (voter, mut mailbox) = Actor::new(context.clone(), voter_cfg);

            let (resolver_sender, mut resolver_receiver) = mpsc::channel(8);
            let resolver_mailbox = resolver::Mailbox::new(resolver_sender);
            let (batcher_sender, mut batcher_receiver) = mpsc::channel(8);
            let batcher_mailbox = batcher::Mailbox::new(batcher_sender);

            let me = participants[0].clone();
            let (vote_sender, _) = oracle.control(me.clone()).register(0).await.unwrap();
            let (certificate_sender, _) = oracle.control(me.clone()).register(1).await.unwrap();

            voter.start(
                batcher_mailbox,
                resolver_mailbox,
                vote_sender,
                certificate_sender,
            );

            // Wait for initial batcher notification
            let message = batcher_receiver.next().await.unwrap();
            match message {
                batcher::Message::Update { active, .. } => {
                    active.send(true).unwrap();
                }
                _ => panic!("unexpected batcher message"),
            }

            let view = View::new(2);
            let proposal_a = Proposal::new(
                Round::new(Epoch::new(333), view),
                view.previous().unwrap(),
                Sha256::hash(b"proposal_a"),
            );
            let proposal_b = Proposal::new(
                Round::new(Epoch::new(333), view),
                view.previous().unwrap(),
                Sha256::hash(b"proposal_b"),
            );

            // Send certificate for proposal A FIRST
            let (_, notarization_a) = build_notarization(&schemes, &namespace, &proposal_a, quorum);
            mailbox
                .recovered(Certificate::Notarization(notarization_a.clone()))
                .await;

            // Verify the certificate was accepted
            let msg = resolver_receiver.next().await.unwrap();
            match msg {
                Certificate::Notarization(notarization) => {
                    assert_eq!(notarization.proposal, proposal_a);
                }
                _ => panic!("unexpected resolver message"),
            }

            // Wait for notarization A to be recorded
            loop {
                {
                    let notarizations = reporter.notarizations.lock().unwrap();
                    if matches!(
                        notarizations.get(&view),
                        Some(notarization) if notarization == &notarization_a
                    ) {
                        break;
                    }
                }
                context.sleep(Duration::from_millis(10)).await;
            }

            // Ensure finalize vote is sent
            loop {
                let message = batcher_receiver.next().await.unwrap();
                match message {
                    batcher::Message::Constructed(Vote::Finalize(finalize)) => {
                        assert_eq!(
                            finalize.proposal, proposal_a,
                            "finalize should be for certificate's proposal A"
                        );
                        break;
                    }
                    batcher::Message::Update { active, .. } => {
                        active.send(true).unwrap();
                    }
                    _ => context.sleep(Duration::from_millis(10)).await,
                }
            }

            // Now send proposal B from batcher
            mailbox.proposal(proposal_b.clone()).await;

            // Wait for proposal B to be recorded (no issue)
            context.sleep(Duration::from_millis(100)).await;
        });
    }

    #[test_traced]
    fn test_proposal_conflicts_certificate() {
        proposal_conflicts_certificate(bls12381_threshold::<MinPk, _>);
        proposal_conflicts_certificate(bls12381_threshold::<MinSig, _>);
        proposal_conflicts_certificate(bls12381_multisig::<MinPk, _>);
        proposal_conflicts_certificate(bls12381_multisig::<MinSig, _>);
        proposal_conflicts_certificate(ed25519);
    }

    fn certificate_verifies_proposal<S, F>(mut fixture: F)
    where
        S: SimplexScheme<Sha256Digest, PublicKey = ed25519::PublicKey>,
        F: FnMut(&mut deterministic::Context, u32) -> Fixture<S>,
    {
        let n = 5;
        let quorum = quorum(n);
        let namespace = b"certificate_conflicts_proposal_test".to_vec();
        let executor = deterministic::Runner::timed(Duration::from_secs(10));
        executor.start(|mut context| async move {
            let (network, oracle) = Network::new(
                context.with_label("network"),
                NConfig {
                    max_size: 1024 * 1024,
                    disconnect_on_block: true,
                    tracked_peer_sets: None,
                },
            );
            network.start();

            let Fixture {
                participants,
                schemes,
                ..
            } = fixture(&mut context, n);

            let reporter_cfg = mocks::reporter::Config {
                namespace: namespace.clone(),
                participants: participants.clone().try_into().unwrap(),
                scheme: schemes[0].clone(),
            };
            let reporter =
                mocks::reporter::Reporter::new(context.with_label("reporter"), reporter_cfg);
            let relay = Arc::new(mocks::relay::Relay::new());
            let application_cfg = mocks::application::Config {
                hasher: Sha256::default(),
                relay: relay.clone(),
                me: participants[0].clone(),
                propose_latency: (1.0, 0.0),
                verify_latency: (100_000.0, 0.0), // Very slow verification
            };
            let (actor, application) =
                mocks::application::Application::new(context.with_label("app"), application_cfg);
            actor.start();

            let voter_cfg = Config {
                scheme: schemes[0].clone(),
                blocker: oracle.control(participants[0].clone()),
                automaton: application.clone(),
                relay: application.clone(),
                reporter: reporter.clone(),
                partition: "voter_certificate_conflicts_proposal_test".to_string(),
                epoch: Epoch::new(333),
                namespace: namespace.clone(),
                mailbox_size: 128,
                leader_timeout: Duration::from_millis(500),
                notarization_timeout: Duration::from_secs(1000),
                nullify_retry: Duration::from_secs(1000),
                activity_timeout: ViewDelta::new(10),
                replay_buffer: NZUsize!(1024 * 1024),
                write_buffer: NZUsize!(1024 * 1024),
                buffer_pool: PoolRef::new(PAGE_SIZE, PAGE_CACHE_SIZE),
            };
            let (voter, mut mailbox) = Actor::new(context.clone(), voter_cfg);

            let (resolver_sender, mut resolver_receiver) = mpsc::channel(8);
            let resolver_mailbox = resolver::Mailbox::new(resolver_sender);
            let (batcher_sender, mut batcher_receiver) = mpsc::channel(8);
            let batcher_mailbox = batcher::Mailbox::new(batcher_sender);

            let me = participants[0].clone();
            let (vote_sender, _) = oracle.control(me.clone()).register(0).await.unwrap();
            let (certificate_sender, _) = oracle.control(me.clone()).register(1).await.unwrap();

            voter.start(
                batcher_mailbox,
                resolver_mailbox,
                vote_sender,
                certificate_sender,
            );

            // Wait for initial batcher notification
            let message = batcher_receiver.next().await.unwrap();
            match message {
                batcher::Message::Update { active, .. } => {
                    active.send(true).unwrap();
                }
                _ => panic!("unexpected batcher message"),
            }

            let view = View::new(2);
            let proposal = Proposal::new(
                Round::new(Epoch::new(333), view),
                view.previous().unwrap(),
                Sha256::hash(b"same_proposal"),
            );

            // Send proposal from batcher first
            mailbox.proposal(proposal.clone()).await;

            // Give it time to start verification (but it won't complete due to slow latency)
            context.sleep(Duration::from_millis(10)).await;

            // Send certificate for the SAME proposal
            let (_, notarization) = build_notarization(&schemes, &namespace, &proposal, quorum);
            mailbox
                .recovered(Certificate::Notarization(notarization.clone()))
                .await;

            // The certificate should verify the proposal immediately
            let msg = resolver_receiver.next().await.unwrap();
            match msg {
                Certificate::Notarization(n) => {
                    assert_eq!(n.proposal, proposal);
                }
                _ => panic!("unexpected resolver message"),
            }

            // Wait for notarization to be recorded
            loop {
                {
                    let notarizations = reporter.notarizations.lock().unwrap();
                    if matches!(
                        notarizations.get(&view),
                        Some(n) if n == &notarization
                    ) {
                        break;
                    }
                }
                context.sleep(Duration::from_millis(10)).await;
            }

            // Should be able to finalize since the proposal was verified by the certificate
            loop {
                let message = batcher_receiver.next().await.unwrap();
                match message {
                    batcher::Message::Constructed(Vote::Finalize(finalize)) => {
                        assert_eq!(finalize.proposal, proposal);
                        break;
                    }
                    batcher::Message::Update { active, .. } => {
                        active.send(true).unwrap();
                    }
                    _ => context.sleep(Duration::from_millis(10)).await,
                }
            }
        });
    }

    #[test_traced]
    fn test_certificate_verifies_proposal() {
        certificate_verifies_proposal(bls12381_threshold::<MinPk, _>);
        certificate_verifies_proposal(bls12381_threshold::<MinSig, _>);
        certificate_verifies_proposal(bls12381_multisig::<MinPk, _>);
        certificate_verifies_proposal(bls12381_multisig::<MinSig, _>);
        certificate_verifies_proposal(ed25519);
    }

    /// Test that our proposal is dropped when it conflicts with a peer's notarize vote.
    ///
    /// This is a regression test for a byzantine scenario where multiple nodes share the
    /// same signing key:
    /// 1. A peer with our identity sends a notarize vote for proposal A
    /// 2. Our automaton completes with a different proposal B
    /// 3. Our proposal should be dropped when the conflict is detected
    fn drop_our_proposal_on_conflict<S, F>(mut fixture: F)
    where
        S: SimplexScheme<Sha256Digest, PublicKey = ed25519::PublicKey, Seed = ()>,
        F: FnMut(&mut deterministic::Context, u32) -> Fixture<S>,
    {
        let n = 5;
        let quorum = quorum(n);
        let namespace = b"drop_our_proposal_on_conflict_test".to_vec();
        let epoch = Epoch::new(333);
        let executor = deterministic::Runner::timed(Duration::from_secs(10));
        executor.start(|mut context| async move {
            // Create simulated network
            let (network, oracle) = Network::new(
                context.with_label("network"),
                NConfig {
                    max_size: 1024 * 1024,
                    disconnect_on_block: false,
                    tracked_peer_sets: None,
                },
            );
            network.start();

            // Get participants
            let Fixture {
                participants,
                schemes,
                verifier: _,
            } = fixture(&mut context, n);

            // Figure out who the leader will be for view 2
            let view2_round = Round::new(epoch, View::new(2));
            let (leader, leader_idx) = select_leader::<S>(&participants, view2_round, None);

            // Create a voter with the leader's identity
            let leader_scheme = schemes[leader_idx as usize].clone();

            // Setup application mock with some latency so we can inject peer
            // message before automaton completes
            let relay = Arc::new(mocks::relay::Relay::new());
            let application_cfg = mocks::application::Config {
                hasher: Sha256::default(),
                relay: relay.clone(),
                me: leader.clone(),
                propose_latency: (50.0, 10.0),
                verify_latency: (1.0, 0.0),
            };
            let (actor, application) =
                mocks::application::Application::new(context.with_label("app"), application_cfg);
            actor.start();

            let reporter_cfg = mocks::reporter::Config {
                namespace: namespace.clone(),
                participants: participants.clone().try_into().unwrap(),
                scheme: leader_scheme.clone(),
            };
            let reporter =
                mocks::reporter::Reporter::new(context.with_label("reporter"), reporter_cfg);

            // Initialize voter actor
            let voter_cfg = Config {
                scheme: leader_scheme.clone(),
                blocker: oracle.control(leader.clone()),
                automaton: application.clone(),
                relay: application.clone(),
                reporter: reporter.clone(),
                partition: "voter_leader".to_string(),
                epoch,
                namespace: namespace.clone(),
                mailbox_size: 128,
                leader_timeout: Duration::from_millis(500),
                notarization_timeout: Duration::from_secs(1000),
                nullify_retry: Duration::from_secs(1000),
                activity_timeout: ViewDelta::new(10),
                replay_buffer: NZUsize!(1024 * 1024),
                write_buffer: NZUsize!(1024 * 1024),
                buffer_pool: PoolRef::new(PAGE_SIZE, PAGE_CACHE_SIZE),
            };
            let (voter, mut mailbox) = Actor::new(context.clone(), voter_cfg);

            // Resolver and batcher mailboxes
            let (resolver_sender, _resolver_receiver) = mpsc::channel(8);
            let resolver_mailbox = resolver::Mailbox::new(resolver_sender);
            let (batcher_sender, mut batcher_receiver) = mpsc::channel(8);
            let batcher_mailbox = batcher::Mailbox::new(batcher_sender);

            // Register network channels
            let (vote_sender, _) = oracle.control(leader.clone()).register(0).await.unwrap();
            let (certificate_sender, _certificate_receiver) =
                oracle.control(leader.clone()).register(1).await.unwrap();

            // Start the voter
            voter.start(
                batcher_mailbox,
                resolver_mailbox,
                vote_sender,
                certificate_sender,
            );

            // Wait for initial batcher notification
            let message = batcher_receiver.next().await.unwrap();
            match message {
                batcher::Message::Update {
                    current,
                    leader: _,
                    finalized,
                    active,
                } => {
                    assert_eq!(current, View::new(1));
                    assert_eq!(finalized, View::new(0));
                    active.send(true).unwrap();
                }
                _ => panic!("unexpected batcher message"),
            }

            // Now create a finalization certificate for view 1 to advance to view 2
            let view1_round = Round::new(epoch, View::new(1));
            let view1_proposal =
                Proposal::new(view1_round, View::new(0), Sha256::hash(b"view1_payload"));

            let (_, finalization) =
                build_finalization(&schemes, &namespace, &view1_proposal, quorum);
            mailbox
                .recovered(Certificate::Finalization(finalization))
                .await;

            // Wait for batcher to be notified
            loop {
                let message = batcher_receiver.next().await.unwrap();
                match message {
                    batcher::Message::Update {
                        current,
                        leader: _,
                        finalized,
                        active,
                    } => {
                        assert_eq!(current, View::new(2));
                        assert_eq!(finalized, View::new(1));
                        active.send(true).unwrap();
                        break;
                    }
                    _ => {
                        continue;
                    }
                }
            }

            // Wait a bit for the voter to request a proposal from automaton for view 2
            context.sleep(Duration::from_millis(5)).await;

            // Create a conflicting proposal from ourselves (equivocating) for view 2
            let conflicting_proposal =
                Proposal::new(view2_round, View::new(1), Sha256::hash(b"leader_proposal"));

            // Send the proposal via mailbox (simulating batcher receiving leader's notarize)
            // This happens AFTER we requested a proposal but BEFORE the automaton responds
            mailbox.proposal(conflicting_proposal.clone()).await;

            // Ensure we construct a notarize for our proposal
            while let Ok(Some(message)) = batcher_receiver.try_next() {
                match message {
                    batcher::Message::Constructed(Vote::Notarize(notarize)) => {
                        assert!(notarize.proposal == conflicting_proposal);
                    }
                    _ => panic!("unexpected batcher message"),
                }
            }

            // Now wait for our automaton to complete its proposal
            // This should trigger `our_proposal` which will see the conflicting proposal
            context.sleep(Duration::from_millis(100)).await;

            // Add a notarization certificate for conflicting proposal
            let (_, conflicting_notarization) =
                build_notarization(&schemes, &namespace, &conflicting_proposal, quorum);
            mailbox
                .recovered(Certificate::Notarization(conflicting_notarization.clone()))
                .await;

            // Wait for a finalize vote to be broadcast (we drop our own conflicting proposal rather than marking as replaced)
            loop {
                let message = batcher_receiver.next().await.unwrap();
                match message {
                    batcher::Message::Constructed(Vote::Finalize(f)) => {
                        assert_eq!(f.proposal, conflicting_proposal);
                        break;
                    }
                    batcher::Message::Update { active, .. } => {
                        active.send(true).unwrap();
                    }
                    _ => context.sleep(Duration::from_millis(10)).await,
                }
            }
        });
    }

    #[test]
    fn test_drop_our_proposal_on_conflict() {
        drop_our_proposal_on_conflict(bls12381_multisig::<MinPk, _>);
        drop_our_proposal_on_conflict(bls12381_multisig::<MinSig, _>);
        drop_our_proposal_on_conflict(ed25519);
    }

    fn populate_resolver_on_restart<S, F>(mut fixture: F)
    where
        S: SimplexScheme<Sha256Digest, PublicKey = ed25519::PublicKey>,
        F: FnMut(&mut deterministic::Context, u32) -> Fixture<S>,
    {
        let n = 5;
        let quorum = quorum(n);
        let namespace = b"populate_resolver_on_restart_test".to_vec();
        let executor = deterministic::Runner::timed(Duration::from_secs(10));
        executor.start(|mut context| async move {
            // Create simulated network
            let (network, oracle) = Network::new(
                context.with_label("network"),
                NConfig {
                    max_size: 1024 * 1024,
                    disconnect_on_block: true,
                    tracked_peer_sets: None,
                },
            );
            network.start();

            // Get participants
            let Fixture {
                participants,
                schemes,
                ..
            } = fixture(&mut context, n);

            // Setup application mock
            let reporter_cfg = mocks::reporter::Config {
                namespace: namespace.clone(),
                participants: participants.clone().try_into().unwrap(),
                scheme: schemes[0].clone(),
            };
            let reporter =
                mocks::reporter::Reporter::new(context.with_label("reporter"), reporter_cfg);
            let relay = Arc::new(mocks::relay::Relay::new());
            let application_cfg = mocks::application::Config {
                hasher: Sha256::default(),
                relay: relay.clone(),
                me: participants[0].clone(),
                propose_latency: (1.0, 0.0),
                verify_latency: (1.0, 0.0),
            };
            let (actor, application) =
                mocks::application::Application::new(context.with_label("app"), application_cfg);
            actor.start();

            // Initialize voter actor
            let voter_cfg = Config {
                scheme: schemes[0].clone(),
                blocker: oracle.control(participants[0].clone()),
                automaton: application.clone(),
                relay: application.clone(),
                reporter: reporter.clone(),
                partition: "voter_populate_resolver_on_restart_test".to_string(),
                epoch: Epoch::new(333),
                namespace: namespace.clone(),
                mailbox_size: 128,
                leader_timeout: Duration::from_millis(500),
                notarization_timeout: Duration::from_secs(1000),
                nullify_retry: Duration::from_secs(1000),
                activity_timeout: ViewDelta::new(10),
                replay_buffer: NZUsize!(1024 * 1024),
                write_buffer: NZUsize!(1024 * 1024),
                buffer_pool: PoolRef::new(PAGE_SIZE, PAGE_CACHE_SIZE),
            };
            let (voter, mut mailbox) = Actor::new(context.clone(), voter_cfg);

            // Resolver and batcher mailboxes
            let (resolver_sender, mut resolver_receiver) = mpsc::channel(8);
            let resolver_mailbox = resolver::Mailbox::new(resolver_sender);
            let (batcher_sender, mut batcher_receiver) = mpsc::channel(8);
            let batcher_mailbox = batcher::Mailbox::new(batcher_sender);

            // Register network channels for the validator
            let me = participants[0].clone();
            let (vote_sender, _vote_receiver) =
                oracle.control(me.clone()).register(0).await.unwrap();
            let (certificate_sender, _certificate_receiver) =
                oracle.control(me.clone()).register(1).await.unwrap();

            // Start the actor
            let handle = voter.start(
                batcher_mailbox,
                resolver_mailbox,
                vote_sender,
                certificate_sender,
            );

            // Wait for batcher to be notified
            let message = batcher_receiver.next().await.unwrap();
            match message {
                batcher::Message::Update {
                    current,
                    leader: _,
                    finalized,
                    active,
                } => {
                    assert_eq!(current, View::new(1));
                    assert_eq!(finalized, View::zero());
                    active.send(true).unwrap();
                }
                _ => panic!("unexpected batcher message"),
            }

            // Build finalization certificate for view 2
            let view = View::new(2);
            let proposal = Proposal::new(
                Round::new(Epoch::new(333), view),
                view.previous().unwrap(),
                Sha256::hash(b"finalize_without_notarization"),
            );
            let (_, expected_finalization) =
                build_finalization(&schemes, &namespace, &proposal, quorum);

            // Send finalization certificate via voter mailbox
            mailbox
                .recovered(Certificate::Finalization(expected_finalization.clone()))
                .await;

            // Wait for finalization to be sent to resolver
            let finalization = resolver_receiver.next().await.unwrap();
            match finalization {
                Certificate::Finalization(finalization) => {
                    assert_eq!(finalization, expected_finalization);
                }
                _ => panic!("unexpected resolver message"),
            }

            // Restart voter
            handle.abort();

            // Initialize voter actor
            let voter_cfg = Config {
                scheme: schemes[0].clone(),
                blocker: oracle.control(participants[0].clone()),
                automaton: application.clone(),
                relay: application.clone(),
                reporter: reporter.clone(),
                partition: "voter_populate_resolver_on_restart_test".to_string(),
                epoch: Epoch::new(333),
                namespace: namespace.clone(),
                mailbox_size: 128,
                leader_timeout: Duration::from_millis(500),
                notarization_timeout: Duration::from_secs(1000),
                nullify_retry: Duration::from_secs(1000),
                activity_timeout: ViewDelta::new(10),
                replay_buffer: NZUsize!(1024 * 1024),
                write_buffer: NZUsize!(1024 * 1024),
                buffer_pool: PoolRef::new(PAGE_SIZE, PAGE_CACHE_SIZE),
            };
            let (voter, _mailbox) = Actor::new(context.clone(), voter_cfg);

            // Resolver and batcher mailboxes
            let (resolver_sender, mut resolver_receiver) = mpsc::channel(8);
            let resolver_mailbox = resolver::Mailbox::new(resolver_sender);
            let (batcher_sender, mut batcher_receiver) = mpsc::channel(8);
            let batcher_mailbox = batcher::Mailbox::new(batcher_sender);

            // Register new network channels for the validator (we don't use p2p, so this doesn't matter)
            let me = participants[0].clone();
            let (vote_sender, _vote_receiver) =
                oracle.control(me.clone()).register(2).await.unwrap();
            let (certificate_sender, _certificate_receiver) =
                oracle.control(me.clone()).register(3).await.unwrap();

            // Start the actor
            voter.start(
                batcher_mailbox,
                resolver_mailbox,
                vote_sender,
                certificate_sender,
            );

            // Wait for batcher to be notified
            let message = batcher_receiver.next().await.unwrap();
            match message {
                batcher::Message::Update {
                    current,
                    leader: _,
                    finalized,
                    active,
                } => {
                    assert_eq!(current, View::new(3));
                    assert_eq!(finalized, View::new(2));
                    active.send(true).unwrap();
                }
                _ => panic!("unexpected batcher message"),
            }

            // Wait for finalization to be sent to resolver
            let finalization = resolver_receiver.next().await.unwrap();
            match finalization {
                Certificate::Finalization(finalization) => {
                    assert_eq!(finalization, expected_finalization);
                }
                _ => panic!("unexpected resolver message"),
            }
        });
    }

    #[test_traced]
    fn test_populate_resolver_on_restart() {
        populate_resolver_on_restart(bls12381_threshold::<MinPk, _>);
        populate_resolver_on_restart(bls12381_threshold::<MinSig, _>);
        populate_resolver_on_restart(bls12381_multisig::<MinPk, _>);
        populate_resolver_on_restart(bls12381_multisig::<MinSig, _>);
        populate_resolver_on_restart(ed25519);
    }

    fn finalization_from_resolver<S, F>(mut fixture: F)
    where
        S: SimplexScheme<Sha256Digest, PublicKey = ed25519::PublicKey>,
        F: FnMut(&mut deterministic::Context, u32) -> Fixture<S>,
    {
        // This is a regression test as the resolver didn't use to send
        // finalizations to the voter
        let n = 5;
        let quorum = quorum(n);
        let namespace = b"finalization_from_resolver".to_vec();
        let executor = deterministic::Runner::timed(Duration::from_secs(10));
        executor.start(|mut context| async move {
            // Create simulated network
            let (network, oracle) = Network::new(
                context.with_label("network"),
                NConfig {
                    max_size: 1024 * 1024,
                    disconnect_on_block: true,
                    tracked_peer_sets: None,
                },
            );
            network.start();

            // Get participants
            let Fixture {
                participants,
                schemes,
                ..
            } = fixture(&mut context, n);

            // Setup application mock
            let reporter_cfg = mocks::reporter::Config {
                namespace: namespace.clone(),
                participants: participants.clone().try_into().unwrap(),
                scheme: schemes[0].clone(),
            };
            let reporter =
                mocks::reporter::Reporter::new(context.with_label("reporter"), reporter_cfg);
            let relay = Arc::new(mocks::relay::Relay::new());
            let application_cfg = mocks::application::Config {
                hasher: Sha256::default(),
                relay: relay.clone(),
                me: participants[0].clone(),
                propose_latency: (1.0, 0.0),
                verify_latency: (1.0, 0.0),
            };
            let (actor, application) =
                mocks::application::Application::new(context.with_label("app"), application_cfg);
            actor.start();

            // Initialize voter actor
            let voter_cfg = Config {
                scheme: schemes[0].clone(),
                blocker: oracle.control(participants[0].clone()),
                automaton: application.clone(),
                relay: application.clone(),
                reporter: reporter.clone(),
                partition: "finalization_from_resolver".to_string(),
                epoch: Epoch::new(333),
                namespace: namespace.clone(),
                mailbox_size: 128,
                leader_timeout: Duration::from_millis(500),
                notarization_timeout: Duration::from_secs(1000),
                nullify_retry: Duration::from_secs(1000),
                activity_timeout: ViewDelta::new(10),
                replay_buffer: NZUsize!(1024 * 1024),
                write_buffer: NZUsize!(1024 * 1024),
                buffer_pool: PoolRef::new(PAGE_SIZE, PAGE_CACHE_SIZE),
            };
            let (voter, mut mailbox) = Actor::new(context.clone(), voter_cfg);

            // Resolver and batcher mailboxes
            let (resolver_sender, _) = mpsc::channel(8);
            let resolver_mailbox = resolver::Mailbox::new(resolver_sender);
            let (batcher_sender, mut batcher_receiver) = mpsc::channel(8);
            let batcher_mailbox = batcher::Mailbox::new(batcher_sender);

            // Register network channels for the validator
            let me = participants[0].clone();
            let (vote_sender, _vote_receiver) =
                oracle.control(me.clone()).register(0).await.unwrap();
            let (certificate_sender, _certificate_receiver) =
                oracle.control(me.clone()).register(1).await.unwrap();

            // Start the actor
            voter.start(
                batcher_mailbox,
                resolver_mailbox,
                vote_sender,
                certificate_sender,
            );

            // Wait for batcher to be notified
            let message = batcher_receiver.next().await.unwrap();
            match message {
                batcher::Message::Update {
                    current,
                    leader: _,
                    finalized,
                    active,
                } => {
                    assert_eq!(current, View::new(1));
                    assert_eq!(finalized, View::zero());
                    active.send(true).unwrap();
                }
                _ => panic!("unexpected batcher message"),
            }

            // Send a finalization from resolver (view 2, which is current+1)
            let view = View::new(2);
            let proposal = Proposal::new(
                Round::new(Epoch::new(333), view),
                view.previous().unwrap(),
                Sha256::hash(b"finalization_from_resolver"),
            );
            let (_, finalization) = build_finalization(&schemes, &namespace, &proposal, quorum);
            mailbox
                .recovered(Certificate::Finalization(finalization.clone()))
                .await;

            // Wait for batcher to be notified of finalization
            loop {
                let message = batcher_receiver.next().await.unwrap();
                match message {
                    batcher::Message::Update { finalized, .. } if finalized == view => break,
                    _ => continue,
                }
            }

            // Verify finalization was recorded by checking reporter
            let finalizations = reporter.finalizations.lock().unwrap();
            let recorded = finalizations
                .get(&view)
                .expect("finalization should be recorded");
            assert_eq!(recorded, &finalization);
        });
    }

    #[test_traced]
    fn test_finalization_from_resolver() {
        finalization_from_resolver(bls12381_threshold::<MinPk, _>);
        finalization_from_resolver(bls12381_threshold::<MinSig, _>);
        finalization_from_resolver(bls12381_multisig::<MinPk, _>);
        finalization_from_resolver(bls12381_multisig::<MinSig, _>);
        finalization_from_resolver(ed25519);
    }

    /// Test that certificates received from the resolver are not sent back to it.
    ///
    /// This is a regression test for the "boomerang" bug where:
    /// 1. Resolver sends a certificate to the voter
    /// 2. Voter processes it and constructs the same certificate
    /// 3. Voter sends it back to resolver (unnecessary)
    fn no_resolver_boomerang<S, F>(mut fixture: F)
    where
        S: Scheme<PublicKey = ed25519::PublicKey>,
        F: FnMut(&mut deterministic::Context, u32) -> Fixture<S>,
    {
        let n = 5;
        let quorum = quorum(n);
        let namespace = b"no_resolver_boomerang".to_vec();
        let executor = deterministic::Runner::timed(Duration::from_secs(10));
        executor.start(|mut context| async move {
            // Create simulated network
            let (network, oracle) = Network::new(
                context.with_label("network"),
                NConfig {
                    max_size: 1024 * 1024,
                    disconnect_on_block: true,
                    tracked_peer_sets: None,
                },
            );
            network.start();

            // Get participants
            let Fixture {
                participants,
                schemes,
                ..
            } = fixture(&mut context, n);

            // Setup application mock
            let reporter_cfg = mocks::reporter::Config {
                namespace: namespace.clone(),
                participants: participants.clone().try_into().unwrap(),
                scheme: schemes[0].clone(),
            };
            let reporter =
                mocks::reporter::Reporter::new(context.with_label("reporter"), reporter_cfg);
            let relay = Arc::new(mocks::relay::Relay::new());
            let application_cfg = mocks::application::Config {
                hasher: Sha256::default(),
                relay: relay.clone(),
                me: participants[0].clone(),
                propose_latency: (1.0, 0.0),
                verify_latency: (1.0, 0.0),
            };
            let (actor, application) =
                mocks::application::Application::new(context.with_label("app"), application_cfg);
            actor.start();

            // Initialize voter actor
            let voter_cfg = Config {
                scheme: schemes[0].clone(),
                blocker: oracle.control(participants[0].clone()),
                automaton: application.clone(),
                relay: application.clone(),
                reporter: reporter.clone(),
                partition: "no_resolver_boomerang".to_string(),
                epoch: Epoch::new(333),
                namespace: namespace.clone(),
                mailbox_size: 128,
                leader_timeout: Duration::from_millis(500),
                notarization_timeout: Duration::from_secs(1000),
                nullify_retry: Duration::from_secs(1000),
                activity_timeout: ViewDelta::new(10),
                replay_buffer: NZUsize!(1024 * 1024),
                write_buffer: NZUsize!(1024 * 1024),
                buffer_pool: PoolRef::new(PAGE_SIZE, PAGE_CACHE_SIZE),
            };
            let (voter, mut mailbox) = Actor::new(context.clone(), voter_cfg);

            // Resolver and batcher mailboxes
            let (resolver_sender, mut resolver_receiver) = mpsc::channel(8);
            let resolver_mailbox = resolver::Mailbox::new(resolver_sender);
            let (batcher_sender, mut batcher_receiver) = mpsc::channel(8);
            let batcher_mailbox = batcher::Mailbox::new(batcher_sender);

            // Register network channels for the validator
            let me = participants[0].clone();
            let (vote_sender, _vote_receiver) =
                oracle.control(me.clone()).register(0).await.unwrap();
            let (certificate_sender, _certificate_receiver) =
                oracle.control(me.clone()).register(1).await.unwrap();

            // Start the actor
            voter.start(
                batcher_mailbox,
                resolver_mailbox,
                vote_sender,
                certificate_sender,
            );

            // Wait for batcher to be notified
            let message = batcher_receiver.next().await.unwrap();
            match message {
                batcher::Message::Update {
                    current,
                    leader: _,
                    finalized,
                    active,
                } => {
                    assert_eq!(current, View::new(1));
                    assert_eq!(finalized, View::zero());
                    active.send(true).unwrap();
                }
                _ => panic!("unexpected batcher message"),
            }

            // Send a finalization from resolver (simulating resolver sending us a certificate)
            let view = View::new(2);
            let proposal = Proposal::new(
                Round::new(Epoch::new(333), view),
                view.previous().unwrap(),
                Sha256::hash(b"no_resolver_boomerang"),
            );
            let (_, finalization) = build_finalization(&schemes, &namespace, &proposal, quorum);
            mailbox
                .resolved(Certificate::Finalization(finalization.clone()))
                .await;

            // Wait for batcher to be notified of finalization
            loop {
                let message = batcher_receiver.next().await.unwrap();
                match message {
                    batcher::Message::Update {
                        finalized, active, ..
                    } if finalized == view => {
                        active.send(true).unwrap();
                        break;
                    }
                    batcher::Message::Update { active, .. } => {
                        active.send(true).unwrap();
                    }
                    _ => continue,
                }
            }

            // Verify finalization was recorded
            let finalizations = reporter.finalizations.lock().unwrap();
            let recorded = finalizations
                .get(&view)
                .expect("finalization should be recorded");
            assert_eq!(recorded, &finalization);
            drop(finalizations);

            // Ensure resolver hasn't been sent any messages (no boomerang)
            assert!(
                resolver_receiver.next().now_or_never().is_none(),
                "resolver should not receive the certificate back"
            );
        });
    }

    #[test_traced]
    fn test_no_resolver_boomerang() {
        no_resolver_boomerang(bls12381_threshold::<MinPk, _>);
        no_resolver_boomerang(bls12381_threshold::<MinSig, _>);
        no_resolver_boomerang(bls12381_multisig::<MinPk, _>);
        no_resolver_boomerang(bls12381_multisig::<MinSig, _>);
        no_resolver_boomerang(ed25519);
    }
}<|MERGE_RESOLUTION|>--- conflicted
+++ resolved
@@ -57,12 +57,8 @@
                 fixtures::{bls12381_multisig, bls12381_threshold, ed25519, Fixture},
             },
             select_leader,
-<<<<<<< HEAD
             signing_scheme::SimplexScheme,
-            types::{Finalization, Finalize, Notarization, Notarize, Proposal, Voter},
-=======
             types::{Certificate, Finalization, Finalize, Notarization, Notarize, Proposal, Vote},
->>>>>>> 24a318a7
         },
         types::{Round, View},
         Viewable,
@@ -1137,7 +1133,7 @@
 
     fn certificate_verifies_proposal<S, F>(mut fixture: F)
     where
-        S: SimplexScheme<Sha256Digest, PublicKey = ed25519::PublicKey>,
+        S: Scheme<PublicKey = ed25519::PublicKey>,
         F: FnMut(&mut deterministic::Context, u32) -> Fixture<S>,
     {
         let n = 5;
