mod actor;
mod ingress;
mod round;
mod slot;
mod state;

use crate::{
    simplex::{signing_scheme::Scheme, types::Activity},
    types::{Epoch, ViewDelta},
    Automaton, Relay, Reporter,
};
pub use actor::Actor;
use commonware_cryptography::Digest;
use commonware_p2p::Blocker;
use commonware_runtime::buffer::PoolRef;
pub use ingress::Mailbox;
use std::{num::NonZeroUsize, time::Duration};

pub struct Config<
    S: Scheme,
    B: Blocker,
    D: Digest,
    A: Automaton,
    R: Relay<Digest = D>,
    F: Reporter<Activity = Activity<S, D>>,
> {
    pub scheme: S,
    pub blocker: B,
    pub automaton: A,
    pub relay: R,
    pub reporter: F,

    pub partition: String,
    pub epoch: Epoch,
    pub namespace: Vec<u8>,
    pub mailbox_size: usize,
    pub leader_timeout: Duration,
    pub notarization_timeout: Duration,
    pub nullify_retry: Duration,
    pub activity_timeout: ViewDelta,
    pub replay_buffer: NonZeroUsize,
    pub write_buffer: NonZeroUsize,
    pub buffer_pool: PoolRef,
}

#[cfg(test)]
mod tests {
    use super::*;
    use crate::{
        simplex::{
            actors::{batcher, resolver},
            mocks::{
                self,
                fixtures::{bls12381_multisig, bls12381_threshold, ed25519, Fixture},
            },
            select_leader,
            types::{Finalization, Finalize, Notarization, Notarize, Proposal, Voter},
        },
        types::{Round, View},
        Viewable,
    };
    use commonware_codec::Encode;
    use commonware_cryptography::{
        bls12381::primitives::variant::{MinPk, MinSig},
        ed25519,
        sha256::Digest as Sha256Digest,
        Hasher as _, Sha256,
    };
    use commonware_macros::test_traced;
    use commonware_p2p::{
        simulated::{Config as NConfig, Link, Network},
        Receiver, Recipients, Sender,
    };
    use commonware_runtime::{deterministic, Clock, Metrics, Runner, Spawner};
    use commonware_utils::{quorum, NZUsize};
    use futures::{channel::mpsc, StreamExt};
    use std::{sync::Arc, time::Duration};

    const PAGE_SIZE: NonZeroUsize = NZUsize!(1024);
    const PAGE_CACHE_SIZE: NonZeroUsize = NZUsize!(10);

    fn build_notarization<S: Scheme>(
        schemes: &[S],
        namespace: &[u8],
        proposal: &Proposal<Sha256Digest>,
        count: usize,
    ) -> (
        Vec<Notarize<S, Sha256Digest>>,
        Notarization<S, Sha256Digest>,
    ) {
        let votes: Vec<_> = schemes
            .iter()
            .take(count)
            .map(|scheme| Notarize::sign(scheme, namespace, proposal.clone()).unwrap())
            .collect();
        let certificate = Notarization::from_notarizes(&schemes[0], &votes)
            .expect("notarization requires a quorum of votes");
        (votes, certificate)
    }

    fn build_finalization<S: Scheme>(
        schemes: &[S],
        namespace: &[u8],
        proposal: &Proposal<Sha256Digest>,
        count: usize,
    ) -> (
        Vec<Finalize<S, Sha256Digest>>,
        Finalization<S, Sha256Digest>,
    ) {
        let votes: Vec<_> = schemes
            .iter()
            .take(count)
            .map(|scheme| Finalize::sign(scheme, namespace, proposal.clone()).unwrap())
            .collect();
        let certificate = Finalization::from_finalizes(&schemes[0], &votes)
            .expect("finalization requires a quorum of votes");
        (votes, certificate)
    }

    /// Trigger processing of an uninteresting view from the resolver after
    /// jumping ahead to a new finalize view:
    ///
    /// 1. Send a finalization for view 100.
    /// 2. Send a notarization from resolver for view 50 (should be ignored).
    /// 3. Send a finalization for view 300 (should be processed).
    fn stale_backfill<S, F>(mut fixture: F)
    where
        S: Scheme<PublicKey = ed25519::PublicKey>,
        F: FnMut(&mut deterministic::Context, u32) -> Fixture<S>,
    {
        let n = 5;
        let quorum = quorum(n);
        let namespace = b"consensus".to_vec();
        let executor = deterministic::Runner::timed(Duration::from_secs(10));
        executor.start(|mut context| async move {
            // Create simulated network
            let (network, mut oracle) = Network::new(
                context.with_label("network"),
                NConfig {
                    max_size: 1024 * 1024,
                    disconnect_on_block: true,
                    tracked_peer_sets: None,
                },
            );
            network.start();

            // Get participants
            let Fixture {
                participants,
                schemes,
                ..
            } = fixture(&mut context, n);

            // Initialize voter actor
            let me = participants[0].clone();
            let reporter_config = mocks::reporter::Config {
                namespace: namespace.clone(),
                participants: participants.clone().into(),
                scheme: schemes[0].clone(),
            };
            let reporter =
                mocks::reporter::Reporter::new(context.with_label("reporter"), reporter_config);
            let relay = Arc::new(mocks::relay::Relay::new());
            let application_cfg = mocks::application::Config {
                hasher: Sha256::default(),
                relay: relay.clone(),
                me: me.clone(),
                propose_latency: (10.0, 5.0),
                verify_latency: (10.0, 5.0),
            };
            let (actor, application) = mocks::application::Application::new(
                context.with_label("application"),
                application_cfg,
            );
            actor.start();
            let cfg = Config {
                scheme: schemes[0].clone(),
                blocker: oracle.control(me.clone()),
                automaton: application.clone(),
                relay: application.clone(),
                reporter: reporter.clone(),
                partition: "test".to_string(),
                epoch: Epoch::new(333),
                namespace: namespace.clone(),
                mailbox_size: 10,
                leader_timeout: Duration::from_secs(5),
                notarization_timeout: Duration::from_secs(5),
                nullify_retry: Duration::from_secs(5),
                activity_timeout: ViewDelta::new(10),
                replay_buffer: NonZeroUsize::new(1024 * 1024).unwrap(),
                write_buffer: NonZeroUsize::new(1024 * 1024).unwrap(),
                buffer_pool: PoolRef::new(PAGE_SIZE, PAGE_CACHE_SIZE),
            };
            let (actor, mut mailbox) = Actor::new(context.clone(), cfg);

            // Create a dummy resolver mailbox
            let (resolver_sender, mut resolver_receiver) = mpsc::channel(1);
            let resolver = resolver::Mailbox::new(resolver_sender);

            // Create a dummy batcher mailbox
            let (batcher_sender, mut batcher_receiver) = mpsc::channel(1024);
            let batcher = batcher::Mailbox::new(batcher_sender);

            // Create a dummy network mailbox
            let peer = participants[1].clone();
            let (pending_sender, _pending_receiver) =
                oracle.control(me.clone()).register(0).await.unwrap();
            let (recovered_sender, recovered_receiver) =
                oracle.control(me.clone()).register(1).await.unwrap();
            let (mut _peer_pending_sender, mut _peer_pending_receiver) =
                oracle.control(peer.clone()).register(0).await.unwrap();
            let (mut peer_recovered_sender, mut peer_recovered_receiver) =
                oracle.control(peer.clone()).register(1).await.unwrap();
            oracle
                .add_link(
                    me.clone(),
                    peer.clone(),
                    Link {
                        latency: Duration::from_millis(0),
                        jitter: Duration::from_millis(0),
                        success_rate: 1.0,
                    },
                )
                .await
                .unwrap();
            oracle
                .add_link(
                    peer,
                    me,
                    Link {
                        latency: Duration::from_millis(0),
                        jitter: Duration::from_millis(0),
                        success_rate: 1.0,
                    },
                )
                .await
                .unwrap();

            // Run the actor
            actor.start(
                batcher,
                resolver,
                pending_sender,
                recovered_sender,
                recovered_receiver,
            );

            // Wait for batcher to be notified
            let message = batcher_receiver.next().await.unwrap();
            match message {
                batcher::Message::Update {
                    current,
                    leader: _,
                    finalized,
                    active,
                } => {
                    assert_eq!(current, View::new(1));
                    assert_eq!(finalized, View::new(0));
                    active.send(true).unwrap();
                }
                _ => panic!("unexpected batcher message"),
            }

            // Drain the peer_recovered_receiver
            context
                .with_label("peer_recovered_receiver")
                .spawn(|_| async move {
                    loop {
                        peer_recovered_receiver.recv().await.unwrap();
                    }
                });

            // Send finalization over network (view 100)
            let payload = Sha256::hash(b"test");
            let proposal = Proposal::new(
                Round::new(Epoch::new(333), View::new(100)),
                View::new(50),
                payload,
            );
            let (_, finalization) =
                build_finalization(&schemes, &namespace, &proposal, quorum as usize);
            let msg = Voter::Finalization(finalization).encode().into();
            peer_recovered_sender
                .send(Recipients::All, msg, true)
                .await
                .expect("failed to send finalization");

            // Wait for batcher to be notified
            loop {
                let message = batcher_receiver.next().await.unwrap();
                match message {
                    batcher::Message::Update {
                        current,
                        leader: _,
                        finalized,
                        active,
                    } => {
                        assert_eq!(current, View::new(101));
                        assert_eq!(finalized, View::new(100));
                        active.send(true).unwrap();
                        break;
                    }
                    _ => {
                        continue;
                    }
                }
            }

            // Wait for resolver to be notified
            let msg = resolver_receiver
                .next()
                .await
                .expect("failed to receive resolver message");
            match msg {
<<<<<<< HEAD
                resolver::Message::Finalized { view } => {
                    assert_eq!(view, View::new(100));
=======
                Voter::Finalization(finalization) => {
                    assert_eq!(finalization.view(), 100);
>>>>>>> 19f19d32
                }
                _ => panic!("unexpected resolver message"),
            }

            // Send old notarization from resolver that should be ignored (view 50)
            let payload = Sha256::hash(b"test2");
            let proposal = Proposal::new(
                Round::new(Epoch::new(333), View::new(50)),
                View::new(49),
                payload,
            );
            let (_, notarization) =
                build_notarization(&schemes, &namespace, &proposal, quorum as usize);
            mailbox.verified(Voter::Notarization(notarization)).await;

            // Send new finalization (view 300)
            let payload = Sha256::hash(b"test3");
            let proposal = Proposal::new(
                Round::new(Epoch::new(333), View::new(300)),
                View::new(100),
                payload,
            );
            let (_, finalization) =
                build_finalization(&schemes, &namespace, &proposal, quorum as usize);
            let msg = Voter::Finalization(finalization).encode().into();
            peer_recovered_sender
                .send(Recipients::All, msg, true)
                .await
                .expect("failed to send finalization");

            // Wait for batcher to be notified
            loop {
                let message = batcher_receiver.next().await.unwrap();
                match message {
                    batcher::Message::Update {
                        current,
                        leader: _,
                        finalized,
                        active,
                    } => {
                        assert_eq!(current, View::new(301));
                        assert_eq!(finalized, View::new(300));
                        active.send(true).unwrap();
                        break;
                    }
                    _ => {
                        continue;
                    }
                }
            }

            // Wait for resolver to be notified
            let msg = resolver_receiver
                .next()
                .await
                .expect("failed to receive resolver message");
            match msg {
<<<<<<< HEAD
                resolver::Message::Finalized { view } => {
                    assert_eq!(view, View::new(300));
=======
                Voter::Finalization(finalization) => {
                    assert_eq!(finalization.view(), 300);
>>>>>>> 19f19d32
                }
                _ => panic!("unexpected resolver message"),
            }
        });
    }

    #[test_traced]
    fn test_stale_backfill() {
        stale_backfill(bls12381_threshold::<MinPk, _>);
        stale_backfill(bls12381_threshold::<MinSig, _>);
        stale_backfill(bls12381_multisig::<MinPk, _>);
        stale_backfill(bls12381_multisig::<MinSig, _>);
        stale_backfill(ed25519);
    }

    /// Process an interesting view below the oldest tracked view:
    ///
    /// 1. Advance last_finalized to a view 50.
    /// 2. Ensure self.views contains a view V_A (45) which is interesting,
    ///    and becomes the 'oldest' view when prune_views runs, setting the journal floor.
    ///    Crucially, ensure there's a "gap" so that V_A is not LF - activity_timeout.
    /// 3. Let prune_views run, setting the journal floor to V_A.
    /// 4. Inject a message for V_B such that V_B < V_A but V_B is still "interesting"
    ///    relative to the current last_finalized.
    fn append_old_interesting_view<S, F>(mut fixture: F)
    where
        S: Scheme<PublicKey = ed25519::PublicKey>,
        F: FnMut(&mut deterministic::Context, u32) -> Fixture<S>,
    {
        let n = 5;
        let quorum = quorum(n);
        let namespace = b"test_prune_panic".to_vec();
        let activity_timeout = ViewDelta::new(10);
        let executor = deterministic::Runner::timed(Duration::from_secs(20));
        executor.start(|mut context| async move {
            // Create simulated network
            let (network, mut oracle) = Network::new(
                context.with_label("network"),
                NConfig {
                    max_size: 1024 * 1024,
                    disconnect_on_block: true,
                    tracked_peer_sets: None,
                },
            );
            network.start();

            // Get participants
            let Fixture {
                participants,
                schemes,
                ..
            } = fixture(&mut context, n);

            // Setup the target Voter actor (validator 0)
            let signing = schemes[0].clone();
            let me = participants[0].clone();
            let reporter_config = mocks::reporter::Config {
                namespace: namespace.clone(),
                participants: participants.clone().into(),
                scheme: signing.clone(),
            };
            let reporter =
                mocks::reporter::Reporter::new(context.with_label("reporter"), reporter_config);
            let relay = Arc::new(mocks::relay::Relay::new());
            let app_config = mocks::application::Config {
                hasher: Sha256::default(),
                relay: relay.clone(),
                me: me.clone(),
                propose_latency: (1.0, 0.0),
                verify_latency: (1.0, 0.0),
            };
            let (actor, application) =
                mocks::application::Application::new(context.with_label("app"), app_config);
            actor.start();
            let voter_config = Config {
                scheme: signing.clone(),
                blocker: oracle.control(me.clone()),
                automaton: application.clone(),
                relay: application.clone(),
                reporter: reporter.clone(),
                partition: format!("voter_actor_test_{me}"),
                epoch: Epoch::new(333),
                namespace: namespace.clone(),
                mailbox_size: 128,
                leader_timeout: Duration::from_millis(500),
                notarization_timeout: Duration::from_millis(1000),
                nullify_retry: Duration::from_millis(1000),
                activity_timeout,
                replay_buffer: NZUsize!(10240),
                write_buffer: NZUsize!(10240),
                buffer_pool: PoolRef::new(PAGE_SIZE, PAGE_CACHE_SIZE),
            };
            let (actor, _mailbox) = Actor::new(context.clone(), voter_config);

            // Create a dummy resolver mailbox
            let (resolver_sender, mut resolver_receiver) = mpsc::channel(1);
            let resolver_mailbox = resolver::Mailbox::new(resolver_sender);

            // Create a dummy batcher mailbox
            let (batcher_sender, mut batcher_receiver) = mpsc::channel(10);
            let batcher_mailbox = batcher::Mailbox::new(batcher_sender);

            // Create a dummy network mailbox
            let peer = participants[1].clone();
            let (pending_sender, _pending_receiver) =
                oracle.control(me.clone()).register(0).await.unwrap();
            let (recovered_sender, recovered_receiver) =
                oracle.control(me.clone()).register(1).await.unwrap();
            let (mut _peer_pending_sender, mut _peer_pending_receiver) =
                oracle.control(peer.clone()).register(0).await.unwrap();
            let (mut peer_recovered_sender, mut peer_recovered_receiver) =
                oracle.control(peer.clone()).register(1).await.unwrap();
            oracle
                .add_link(
                    me.clone(),
                    peer.clone(),
                    Link {
                        latency: Duration::from_millis(0),
                        jitter: Duration::from_millis(0),
                        success_rate: 1.0,
                    },
                )
                .await
                .unwrap();
            oracle
                .add_link(
                    peer,
                    me,
                    Link {
                        latency: Duration::from_millis(0),
                        jitter: Duration::from_millis(0),
                        success_rate: 1.0,
                    },
                )
                .await
                .unwrap();

            // Start the actor
            actor.start(
                batcher_mailbox,
                resolver_mailbox,
                pending_sender,
                recovered_sender,
                recovered_receiver,
            );

            // Wait for batcher to be notified
            let message = batcher_receiver.next().await.unwrap();
            match message {
                batcher::Message::Update {
                    current,
                    leader: _,
                    finalized,
                    active,
                } => {
                    assert_eq!(current, View::new(1));
                    assert_eq!(finalized, View::new(0));
                    active.send(true).unwrap();
                }
                _ => panic!("unexpected batcher message"),
            }

            // Drain the peer_recovered_receiver
            context
                .with_label("peer_recovered_receiver")
                .spawn(|_| async move {
                    loop {
                        peer_recovered_receiver.recv().await.unwrap();
                    }
                });

            // Establish Prune Floor (50 - 10 + 5 = 45)
            //
            // Theoretical interesting floor is 50-10 = 40.
            // We want journal pruned at 45.
            let lf_target = View::new(50);
            let journal_floor_target = lf_target
                .saturating_sub(activity_timeout)
                .saturating_add(ViewDelta::new(5));

            // Send Finalization to advance last_finalized
            let proposal_lf = Proposal::new(
                Round::new(Epoch::new(333), lf_target),
                lf_target.previous().unwrap(),
                Sha256::hash(b"test"),
            );
            let (_, finalization) =
                build_finalization(&schemes, &namespace, &proposal_lf, quorum as usize);
            let msg = Voter::Finalization(finalization).encode().into();
            peer_recovered_sender
                .send(Recipients::All, msg, true)
                .await
                .expect("failed to send finalization");

            // Wait for batcher to be notified
            loop {
                let message = batcher_receiver.next().await.unwrap();
                match message {
                    batcher::Message::Update {
                        current,
                        leader: _,
                        finalized,
                        active,
                    } => {
                        assert_eq!(current, View::new(51));
                        assert_eq!(finalized, View::new(50));
                        active.send(true).unwrap();
                        break;
                    }
                    _ => {
                        continue;
                    }
                }
            }

            // Wait for resolver to be notified
            let msg = resolver_receiver
                .next()
                .await
                .expect("failed to receive resolver message");
            match msg {
<<<<<<< HEAD
                resolver::Message::Finalized { view } => {
                    assert_eq!(view, View::new(50));
=======
                Voter::Finalization(finalization) => {
                    assert_eq!(finalization.view(), 50);
>>>>>>> 19f19d32
                }
                _ => panic!("unexpected resolver message"),
            }

            // Send a Notarization for `journal_floor_target` to ensure it's in `actor.views`
            let proposal_jft = Proposal::new(
                Round::new(Epoch::new(333), journal_floor_target),
                journal_floor_target.previous().unwrap(),
                Sha256::hash(b"test2"),
            );
            let (_, notarization_for_floor) =
                build_notarization(&schemes, &namespace, &proposal_jft, quorum as usize);
            let msg = Voter::Notarization(notarization_for_floor).encode().into();
            peer_recovered_sender
                .send(Recipients::All, msg, true)
                .await
                .expect("failed to send notarization");

            // Wait for resolver to be notified
            let msg = resolver_receiver
                .next()
                .await
                .expect("failed to receive resolver message");
            match msg {
                Voter::Notarization(notarization) => {
                    assert_eq!(notarization.view(), journal_floor_target);
                }
                _ => panic!("unexpected resolver message"),
            }

            // Send notarization below oldest interesting view (42)
            //
            // problematic_view (42) < journal_floor_target (45)
            // interesting(42, false) -> 42 + AT(10) >= LF(50) -> 52 >= 50
            let problematic_view = journal_floor_target.saturating_sub(ViewDelta::new(3));
            let proposal_bft = Proposal::new(
                Round::new(Epoch::new(333), problematic_view),
                problematic_view.previous().unwrap(),
                Sha256::hash(b"test3"),
            );
            let (_, notarization_for_bft) =
                build_notarization(&schemes, &namespace, &proposal_bft, quorum as usize);
            let msg = Voter::Notarization(notarization_for_bft).encode().into();
            peer_recovered_sender
                .send(Recipients::All, msg, true)
                .await
                .expect("failed to send notarization");

            // Wait for resolver to be notified
            let msg = resolver_receiver
                .next()
                .await
                .expect("failed to receive resolver message");
            match msg {
                Voter::Notarization(notarization) => {
                    assert_eq!(notarization.view(), problematic_view);
                }
                _ => panic!("unexpected resolver message"),
            }

            // Send Finalization to new view (100)
            let proposal_lf = Proposal::new(
                Round::new(Epoch::new(333), View::new(100)),
                View::new(99),
                Sha256::hash(b"test4"),
            );
            let (_, finalization) =
                build_finalization(&schemes, &namespace, &proposal_lf, quorum as usize);
            let msg = Voter::Finalization(finalization).encode().into();
            peer_recovered_sender
                .send(Recipients::All, msg, true)
                .await
                .expect("failed to send finalization");

            // Wait for batcher to be notified
            loop {
                let message = batcher_receiver.next().await.unwrap();
                match message {
                    batcher::Message::Update {
                        current,
                        leader: _,
                        finalized,
                        active,
                    } => {
                        assert_eq!(current, View::new(101));
                        assert_eq!(finalized, View::new(100));
                        active.send(true).unwrap();
                        break;
                    }
                    _ => {
                        continue;
                    }
                }
            }

            // Wait for resolver to be notified
            let msg = resolver_receiver
                .next()
                .await
                .expect("failed to receive resolver message");
            match msg {
<<<<<<< HEAD
                resolver::Message::Finalized { view } => {
                    assert_eq!(view, View::new(100));
=======
                Voter::Finalization(finalization) => {
                    assert_eq!(finalization.view(), 100);
>>>>>>> 19f19d32
                }
                _ => panic!("unexpected resolver message"),
            }
        });
    }

    #[test_traced]
    fn test_append_old_interesting_view() {
        append_old_interesting_view(bls12381_threshold::<MinPk, _>);
        append_old_interesting_view(bls12381_threshold::<MinSig, _>);
        append_old_interesting_view(bls12381_multisig::<MinPk, _>);
        append_old_interesting_view(bls12381_multisig::<MinSig, _>);
        append_old_interesting_view(ed25519);
    }

    fn finalization_without_notarization_certificate<S, F>(mut fixture: F)
    where
        S: Scheme<PublicKey = ed25519::PublicKey>,
        F: FnMut(&mut deterministic::Context, u32) -> Fixture<S>,
    {
        let n = 5;
        let quorum = quorum(n);
        let namespace = b"finalization_without_notarization".to_vec();
        let executor = deterministic::Runner::timed(Duration::from_secs(10));
        executor.start(|mut context| async move {
            // Create simulated network
            let (network, oracle) = Network::new(
                context.with_label("network"),
                NConfig {
                    max_size: 1024 * 1024,
                    disconnect_on_block: true,
                    tracked_peer_sets: None,
                },
            );
            network.start();

            // Get participants
            let Fixture {
                participants,
                schemes,
                ..
            } = fixture(&mut context, n);

            // Setup application mock
            let reporter_cfg = mocks::reporter::Config {
                namespace: namespace.clone(),
                participants: participants.clone().into(),
                scheme: schemes[0].clone(),
            };
            let reporter =
                mocks::reporter::Reporter::new(context.with_label("reporter"), reporter_cfg);
            let relay = Arc::new(mocks::relay::Relay::new());
            let application_cfg = mocks::application::Config {
                hasher: Sha256::default(),
                relay: relay.clone(),
                me: participants[0].clone(),
                propose_latency: (1.0, 0.0),
                verify_latency: (1.0, 0.0),
            };
            let (actor, application) =
                mocks::application::Application::new(context.with_label("app"), application_cfg);
            actor.start();

            // Initialize voter actor
            let voter_cfg = Config {
                scheme: schemes[0].clone(),
                blocker: oracle.control(participants[0].clone()),
                automaton: application.clone(),
                relay: application.clone(),
                reporter: reporter.clone(),
                partition: "voter_finalization_test".to_string(),
                epoch: Epoch::new(333),
                namespace: namespace.clone(),
                mailbox_size: 128,
                leader_timeout: Duration::from_millis(500),
                notarization_timeout: Duration::from_secs(1000),
                nullify_retry: Duration::from_secs(1000),
                activity_timeout: ViewDelta::new(10),
                replay_buffer: NZUsize!(1024 * 1024),
                write_buffer: NZUsize!(1024 * 1024),
                buffer_pool: PoolRef::new(PAGE_SIZE, PAGE_CACHE_SIZE),
            };
            let (voter, mut mailbox) = Actor::new(context.clone(), voter_cfg);

            // Resolver and batcher mailboxes
            let (resolver_sender, mut resolver_receiver) = mpsc::channel(8);
            let resolver_mailbox = resolver::Mailbox::new(resolver_sender);
            let (batcher_sender, mut batcher_receiver) = mpsc::channel(8);
            let batcher_mailbox = batcher::Mailbox::new(batcher_sender);

            // Register network channels for the validator
            let me = participants[0].clone();
            let (pending_sender, _pending_receiver) =
                oracle.control(me.clone()).register(0).await.unwrap();
            let (recovered_sender, recovered_receiver) =
                oracle.control(me.clone()).register(1).await.unwrap();

            // Start the actor
            voter.start(
                batcher_mailbox,
                resolver_mailbox,
                pending_sender,
                recovered_sender,
                recovered_receiver,
            );

            // Wait for batcher to be notified
            let message = batcher_receiver.next().await.unwrap();
            match message {
                batcher::Message::Update {
                    current,
                    leader: _,
                    finalized,
                    active,
                } => {
                    assert_eq!(current, View::new(1));
                    assert_eq!(finalized, View::new(0));
                    active.send(true).unwrap();
                }
                _ => panic!("unexpected batcher message"),
            }

            // Provide enough finalize votes without a notarization certificate
            let view = View::new(2);
            let proposal = Proposal::new(
                Round::new(Epoch::new(333), view),
                view.previous().unwrap(),
                Sha256::hash(b"finalize_without_notarization"),
            );
            let (finalize_votes, expected_finalization) =
                build_finalization(&schemes, &namespace, &proposal, quorum as usize);

            for finalize in finalize_votes.iter().cloned() {
                mailbox.verified(Voter::Finalize(finalize)).await;
            }

            // Wait for the actor to report the finalization
            let mut finalized_view = None;
            while let Some(message) = resolver_receiver.next().await {
                match message {
                    Voter::Finalization(finalization) => {
                        finalized_view = Some(finalization.view());
                        break;
                    }
                    _ => continue,
                }
            }
            assert_eq!(finalized_view, Some(view));

            // Verify no notarization certificate was recorded
            let notarizations = reporter.notarizations.lock().unwrap();
            assert!(notarizations.is_empty());

            // Finalization must match the signatures recovered from finalize votes
            let finalizations = reporter.finalizations.lock().unwrap();
            let recorded = finalizations
                .get(&view)
                .expect("missing recorded finalization");
            assert_eq!(recorded, &expected_finalization);
        });
    }

    #[test_traced]
    fn test_finalization_without_notarization_certificate() {
        finalization_without_notarization_certificate(bls12381_threshold::<MinPk, _>);
        finalization_without_notarization_certificate(bls12381_threshold::<MinSig, _>);
        finalization_without_notarization_certificate(bls12381_multisig::<MinPk, _>);
        finalization_without_notarization_certificate(bls12381_multisig::<MinSig, _>);
        finalization_without_notarization_certificate(ed25519);
    }

    fn replay_duplicate_votes<S, F>(mut fixture: F)
    where
        S: Scheme<PublicKey = ed25519::PublicKey>,
        F: FnMut(&mut deterministic::Context, u32) -> Fixture<S>,
    {
        let n = 5;
        let quorum = quorum(n);
        let namespace = b"finalization_without_notarization".to_vec();
        let executor = deterministic::Runner::timed(Duration::from_secs(10));
        executor.start(|mut context| async move {
            // Create simulated network
            let (network, oracle) = Network::new(
                context.with_label("network"),
                NConfig {
                    max_size: 1024 * 1024,
                    disconnect_on_block: true,
                    tracked_peer_sets: None
                },
            );
            network.start();

            // Get participants
            let Fixture {
                participants,
                schemes,
                ..
            } = fixture(&mut context, n);

            // Setup application mock
            let reporter_cfg = mocks::reporter::Config {
                namespace: namespace.clone(),
                participants: participants.clone().into(),
                scheme: schemes[0].clone(),
            };
            let reporter =
                mocks::reporter::Reporter::new(context.with_label("reporter"), reporter_cfg);
            let relay = Arc::new(mocks::relay::Relay::new());
            let application_cfg = mocks::application::Config {
                hasher: Sha256::default(),
                relay: relay.clone(),
                me: participants[0].clone(),
                propose_latency: (1.0, 0.0),
                verify_latency: (1.0, 0.0),
            };
            let (actor, application) =
                mocks::application::Application::new(context.with_label("app"), application_cfg);
            actor.start();

            // Initialize voter actor
            let voter_cfg = Config {
                scheme: schemes[0].clone(),
                blocker: oracle.control(participants[0].clone()),
                automaton: application.clone(),
                relay: application.clone(),
                reporter: reporter.clone(),
                partition: "voter_finalization_test".to_string(),
                epoch: Epoch::new(333),
                namespace: namespace.clone(),
                mailbox_size: 128,
                leader_timeout: Duration::from_millis(500),
                notarization_timeout: Duration::from_secs(1000),
                nullify_retry: Duration::from_secs(1000),
                activity_timeout: ViewDelta::new(10),
                replay_buffer: NZUsize!(1024 * 1024),
                write_buffer: NZUsize!(1024 * 1024),
                buffer_pool: PoolRef::new(PAGE_SIZE, PAGE_CACHE_SIZE),
            };
            let (voter, mut mailbox) = Actor::new(context.clone(), voter_cfg);

            // Resolver and batcher mailboxes
            let (resolver_sender, _resolver_receiver) = mpsc::channel(8);
            let resolver_mailbox = resolver::Mailbox::new(resolver_sender);
            let (batcher_sender, mut batcher_receiver) = mpsc::channel(8);
            let batcher_mailbox = batcher::Mailbox::new(batcher_sender);

            // Register network channels for the validator
            let me = participants[0].clone();
            let (pending_sender, _pending_receiver) = oracle.control(me.clone()).register(0).await.unwrap();
            let (recovered_sender, recovered_receiver) =
                oracle.control(me.clone()).register(1).await.unwrap();

            // Start the actor
            let handle = voter.start(
                batcher_mailbox,
                resolver_mailbox,
                pending_sender,
                recovered_sender,
                recovered_receiver,
            );

            // Wait for batcher to be notified
            let message = batcher_receiver.next().await.unwrap();
            match message {
                batcher::Message::Update {
                    current,
                    leader: _,
                    finalized,
                    active,
                } => {
                    assert_eq!(current, View::new(1));
                    assert_eq!(finalized, View::new(0));
                    active.send(true).unwrap();
                }
                _ => panic!("unexpected batcher message"),
            }

            // Provide almost enough finalize votes
            let view = View::new(2);
            let proposal = Proposal::new(
                Round::new(Epoch::new(333), view),
                view.previous().unwrap(),
                Sha256::hash(b"finalize_without_notarization"),
            );
            let (notarize_votes, expected_notarization) =
                build_notarization(&schemes, &namespace, &proposal, quorum as usize);
            let (finalize_votes, expected_finalization) =
                build_finalization(&schemes, &namespace, &proposal, quorum as usize);

            // Submit just short of enough finalize votes
            for finalize in finalize_votes.iter().take(quorum as usize - 1).cloned() {
                mailbox.verified(Voter::Finalize(finalize)).await;
            }

            // Submit enough notarize votes to broadcast and force a sync
            for notarize in notarize_votes.iter().take(quorum as usize).cloned() {
                mailbox.verified(Voter::Notarize(notarize)).await;
            }

            // Wait for a notarization to be recorded
            loop {
                {
                    let notarizations = reporter.notarizations.lock().unwrap();
                    if matches!(notarizations.get(&view), Some(expected) if expected == &expected_notarization) {
                        break;
                    }
                }
                context.sleep(Duration::from_millis(10)).await;
            }

            // Restart voter
            handle.abort();

            // Initialize voter actor
            let voter_cfg = Config {
                scheme: schemes[0].clone(),
                blocker: oracle.control(participants[0].clone()),
                automaton: application.clone(),
                relay: application.clone(),
                reporter: reporter.clone(),
                partition: "voter_finalization_test".to_string(),
                epoch: Epoch::new(333),
                namespace: namespace.clone(),
                mailbox_size: 128,
                leader_timeout: Duration::from_millis(500),
                notarization_timeout: Duration::from_secs(1000),
                nullify_retry: Duration::from_secs(1000),
                activity_timeout: ViewDelta::new(10),
                replay_buffer: NZUsize!(1024 * 1024),
                write_buffer: NZUsize!(1024 * 1024),
                buffer_pool: PoolRef::new(PAGE_SIZE, PAGE_CACHE_SIZE),
            };
            let (voter, mut mailbox) = Actor::new(context.clone(), voter_cfg);

            // Resolver and batcher mailboxes
            let (resolver_sender, _resolver_receiver) = mpsc::channel(8);
            let resolver_mailbox = resolver::Mailbox::new(resolver_sender);
            let (batcher_sender, mut batcher_receiver) = mpsc::channel(8);
            let batcher_mailbox = batcher::Mailbox::new(batcher_sender);

            // Register new network channels for the validator (we don't use p2p, so this doesn't matter)
            let me = participants[0].clone();
            let (pending_sender, _pending_receiver) = oracle.control(me.clone()).register(2).await.unwrap();
            let (recovered_sender, recovered_receiver) =
                oracle.control(me.clone()).register(3).await.unwrap();

            // Start the actor
            voter.start(
                batcher_mailbox,
                resolver_mailbox,
                pending_sender,
                recovered_sender,
                recovered_receiver,
            );

            // Wait for batcher to be notified
            let message = batcher_receiver.next().await.unwrap();
            match message {
                batcher::Message::Update {
                    current,
                    leader: _,
                    finalized,
                    active,
                } => {
                    assert_eq!(current, View::new(3));
                    assert_eq!(finalized, View::new(0));
                    active.send(true).unwrap();
                }
                _ => panic!("unexpected batcher message"),
            }

            // Provide duplicate finalize votes (should be ignored)
            for finalize in finalize_votes.iter().take(quorum as usize - 1).cloned() {
                mailbox.verified(Voter::Finalize(finalize)).await;
            }

            // Verify no finalization was recorded
            context.sleep(Duration::from_secs(1)).await;
            {
                let finalizations = reporter.finalizations.lock().unwrap();
                assert!(finalizations.is_empty());
            }

            // Provide the final finalize vote
            mailbox
                .verified(Voter::Finalize(
                    finalize_votes.last().unwrap().clone(),
                ))
                .await;

            // Verify the finalization was recorded
            loop {
                {
                    let finalizations = reporter.finalizations.lock().unwrap();
                    if matches!(finalizations.get(&view), Some(expected) if expected == &expected_finalization) {
                        // The reporter already checks the certificate for signature validity, so we don't need to do it here.
                        break;
                    }
                }
                context.sleep(Duration::from_millis(10)).await;
            }
        });
    }

    #[test_traced]
    fn test_replay_duplicate_votes() {
        replay_duplicate_votes(bls12381_threshold::<MinPk, _>);
        replay_duplicate_votes(bls12381_threshold::<MinSig, _>);
        replay_duplicate_votes(bls12381_multisig::<MinPk, _>);
        replay_duplicate_votes(bls12381_multisig::<MinSig, _>);
        replay_duplicate_votes(ed25519);
    }

    /// Test that certificate overrides existing conflicting proposal.
    ///
    /// This is a regression test for a scenario where:
    /// 1. A node receives individual votes for proposal A and locks onto it
    /// 2. A network certificate arrives for proposal B
    /// 3. The certificate (2f+1 proof) should override the local lock
    fn certificate_overrides_existing_proposal<S, F>(mut fixture: F)
    where
        S: Scheme<PublicKey = ed25519::PublicKey>,
        F: FnMut(&mut deterministic::Context, u32) -> Fixture<S>,
    {
        let n = 5;
        let quorum = quorum(n);
        let namespace = b"certificate_override_test".to_vec();
        let executor = deterministic::Runner::timed(Duration::from_secs(10));
        executor.start(|mut context| async move {
            // Create simulated network
            let (network, mut oracle) = Network::new(
                context.with_label("network"),
                NConfig {
                    max_size: 1024 * 1024,
                    disconnect_on_block: true,
                    tracked_peer_sets: None,
                },
            );
            network.start();

            // Get participants
            let Fixture {
                participants,
                schemes,
                ..
            } = fixture(&mut context, n);

            // Setup application mock
            let reporter_cfg = mocks::reporter::Config {
                namespace: namespace.clone(),
                participants: participants.clone().into(),
                scheme: schemes[0].clone(),
            };
            let reporter =
                mocks::reporter::Reporter::new(context.with_label("reporter"), reporter_cfg);
            let relay = Arc::new(mocks::relay::Relay::new());
            let application_cfg = mocks::application::Config {
                hasher: Sha256::default(),
                relay: relay.clone(),
                me: participants[0].clone(),
                propose_latency: (1.0, 0.0),
                verify_latency: (1.0, 0.0),
            };
            let (actor, application) =
                mocks::application::Application::new(context.with_label("app"), application_cfg);
            actor.start();

            // Initialize voter actor
            let voter_cfg = Config {
                scheme: schemes[0].clone(),
                blocker: oracle.control(participants[0].clone()),
                automaton: application.clone(),
                relay: application.clone(),
                reporter: reporter.clone(),
                partition: "voter_certificate_override_test".to_string(),
                epoch: Epoch::new(333),
                namespace: namespace.clone(),
                mailbox_size: 128,
                leader_timeout: Duration::from_millis(500),
                notarization_timeout: Duration::from_secs(1000),
                nullify_retry: Duration::from_secs(1000),
                activity_timeout: ViewDelta::new(10),
                replay_buffer: NZUsize!(1024 * 1024),
                write_buffer: NZUsize!(1024 * 1024),
                buffer_pool: PoolRef::new(PAGE_SIZE, PAGE_CACHE_SIZE),
            };
            let (voter, mut mailbox) = Actor::new(context.clone(), voter_cfg);

            // Resolver and batcher mailboxes
            let (resolver_sender, mut resolver_receiver) = mpsc::channel(8);
            let resolver_mailbox = resolver::Mailbox::new(resolver_sender);
            let (batcher_sender, mut batcher_receiver) = mpsc::channel(8);
            let batcher_mailbox = batcher::Mailbox::new(batcher_sender);

            // Register network channels
            let me = participants[0].clone();
            let peer = participants[1].clone();
            let (pending_sender, _) = oracle.control(me.clone()).register(0).await.unwrap();
            let (recovered_sender, recovered_receiver) =
                oracle.control(me.clone()).register(1).await.unwrap();
            let (mut peer_recovered_sender, mut peer_recovered_receiver) =
                oracle.control(peer.clone()).register(1).await.unwrap();

            // Link nodes
            oracle
                .add_link(
                    me.clone(),
                    peer.clone(),
                    Link {
                        latency: Duration::from_millis(0),
                        jitter: Duration::from_millis(0),
                        success_rate: 1.0,
                    },
                )
                .await
                .unwrap();
            oracle
                .add_link(
                    peer,
                    me,
                    Link {
                        latency: Duration::from_millis(0),
                        jitter: Duration::from_millis(0),
                        success_rate: 1.0,
                    },
                )
                .await
                .unwrap();

            // Start the voter
            voter.start(
                batcher_mailbox,
                resolver_mailbox,
                pending_sender,
                recovered_sender,
                recovered_receiver,
            );

            // Wait for initial batcher notification
            let message = batcher_receiver.next().await.unwrap();
            match message {
                batcher::Message::Update {
                    current,
                    leader: _,
                    finalized,
                    active,
                } => {
                    assert_eq!(current, View::new(1));
                    assert_eq!(finalized, View::zero());
                    active.send(true).unwrap();
                }
                _ => panic!("unexpected batcher message"),
            }

            // Drain peer receiver
            context
                .with_label("peer_recovered_receiver")
                .spawn(|_| async move {
                    loop {
                        peer_recovered_receiver.recv().await.unwrap();
                    }
                });

            // Send individual votes for proposal A (simulate local lock with < quorum)
            let view = View::new(2);
            let proposal_a = Proposal::new(
                Round::new(Epoch::new(333), view),
                view.previous().unwrap(),
                Sha256::hash(b"proposal_a"),
            );

            // Send 2 votes (less than quorum of 4) to simulate partial progress
            let notarize_votes_a: Vec<_> = schemes
                .iter()
                .take(2)
                .map(|scheme| Notarize::sign(scheme, &namespace, proposal_a.clone()).unwrap())
                .collect();

            for notarize in notarize_votes_a.iter().cloned() {
                mailbox.verified(Voter::Notarize(notarize)).await;
            }

            // Give it time to process
            context.sleep(Duration::from_millis(50)).await;

            // Send network certificate for proposal B (different proposal)
            let proposal_b = Proposal::new(
                Round::new(Epoch::new(333), view),
                view.previous().unwrap(),
                Sha256::hash(b"proposal_b"),
            );
            let (_, notarization_b) =
                build_notarization(&schemes, &namespace, &proposal_b, quorum as usize);

            let msg = Voter::Notarization(notarization_b.clone()).encode().into();
            peer_recovered_sender
                .send(Recipients::All, msg, true)
                .await
                .expect("failed to send certificate");

            // Verify the certificate was accepted (proposal B should override A)
            let msg = resolver_receiver
                .next()
                .await
                .expect("failed to receive resolver message");
            match msg {
                Voter::Notarization(notarization) => {
                    assert_eq!(notarization.proposal, proposal_b);
                    assert_eq!(notarization, notarization_b);
                }
                _ => panic!("unexpected resolver message"),
            }

            // Verify reporter shows the correct notarization
            {
                let notarizations = reporter.notarizations.lock().unwrap();
                assert_eq!(
                    notarizations.get(&view),
                    Some(&notarization_b),
                    "certificate for proposal B should be recorded"
                );
            }
        });
    }

    #[test_traced]
    fn test_certificate_overrides_existing_proposal() {
        certificate_overrides_existing_proposal(bls12381_threshold::<MinPk, _>);
        certificate_overrides_existing_proposal(bls12381_threshold::<MinSig, _>);
        certificate_overrides_existing_proposal(bls12381_multisig::<MinPk, _>);
        certificate_overrides_existing_proposal(bls12381_multisig::<MinSig, _>);
        certificate_overrides_existing_proposal(ed25519);
    }

    /// Test that our proposal is dropped when it conflicts with a peer's notarize vote.
    ///
    /// This is a regression test for a byzantine scenario where multiple nodes share the
    /// same signing key:
    /// 1. A peer with our identity sends a notarize vote for proposal A
    /// 2. Our automaton completes with a different proposal B
    /// 3. Our proposal should be dropped when the conflict is detected
    ///
    /// Note: Requires a scheme with deterministic leader selection to determine
    /// the round leader ahead of time for test setup.
    fn drop_our_proposal_on_conflict<S, F>(mut fixture: F)
    where
        S: Scheme<PublicKey = ed25519::PublicKey, Seed = ()>,
        F: FnMut(&mut deterministic::Context, u32) -> Fixture<S>,
    {
        let n = 5;
        let quorum = quorum(n);
        let namespace = b"peer_before_our".to_vec();
        let epoch = Epoch::new(333);
        let executor = deterministic::Runner::timed(Duration::from_secs(10));
        executor.start(|mut context| async move {
            // Create simulated network
            let (network, mut oracle) = Network::new(
                context.with_label("network"),
                NConfig {
                    max_size: 1024 * 1024,
                    disconnect_on_block: false,
                    tracked_peer_sets: None,
                },
            );
            network.start();

            // Get participants
            let Fixture {
                participants,
                schemes,
                verifier: _,
            } = fixture(&mut context, n);

            // Figure out who the leader will be for view 2
            let view2_round = Round::new(epoch, View::new(2));
            let (leader, leader_idx) = select_leader::<S, _>(&participants, view2_round, None);

            // Create a voter with the leader's identity
            let leader_scheme = schemes[leader_idx as usize].clone();

            // Setup application mock with some latency so we can inject peer
            // message before automaton completes
            let relay = Arc::new(mocks::relay::Relay::new());
            let application_cfg = mocks::application::Config {
                hasher: Sha256::default(),
                relay: relay.clone(),
                me: leader.clone(),
                propose_latency: (50.0, 10.0),
                verify_latency: (1.0, 0.0),
            };
            let (actor, application) =
                mocks::application::Application::new(context.with_label("app"), application_cfg);
            actor.start();

            let reporter_cfg = mocks::reporter::Config {
                namespace: namespace.clone(),
                participants: participants.clone().into(),
                scheme: leader_scheme.clone(),
            };
            let reporter =
                mocks::reporter::Reporter::new(context.with_label("reporter"), reporter_cfg);

            // Initialize voter actor
            let voter_cfg = Config {
                scheme: leader_scheme.clone(),
                blocker: oracle.control(leader.clone()),
                automaton: application.clone(),
                relay: application.clone(),
                reporter: reporter.clone(),
                partition: "voter_leader".to_string(),
                epoch,
                namespace: namespace.clone(),
                mailbox_size: 128,
                leader_timeout: Duration::from_millis(500),
                notarization_timeout: Duration::from_secs(1000),
                nullify_retry: Duration::from_secs(1000),
                activity_timeout: ViewDelta::new(10),
                replay_buffer: NZUsize!(1024 * 1024),
                write_buffer: NZUsize!(1024 * 1024),
                buffer_pool: PoolRef::new(PAGE_SIZE, PAGE_CACHE_SIZE),
            };
            let (voter, mut mailbox) = Actor::new(context.clone(), voter_cfg);

            // Resolver and batcher mailboxes
            let (resolver_sender, _resolver_receiver) = mpsc::channel(8);
            let resolver_mailbox = resolver::Mailbox::new(resolver_sender);
            let (batcher_sender, mut batcher_receiver) = mpsc::channel(8);
            let batcher_mailbox = batcher::Mailbox::new(batcher_sender);

            // Register network channels
            let (pending_sender, _) = oracle.control(leader.clone()).register(0).await.unwrap();
            let (recovered_sender, recovered_receiver) =
                oracle.control(leader.clone()).register(1).await.unwrap();

            // Set up a peer to send messages from
            let peer = participants[1].clone();
            let (mut peer_recovered_sender, _) =
                oracle.control(peer.clone()).register(1).await.unwrap();

            // Link the peer to the leader
            oracle
                .add_link(
                    peer.clone(),
                    leader.clone(),
                    Link {
                        latency: Duration::from_millis(0),
                        jitter: Duration::from_millis(0),
                        success_rate: 1.0,
                    },
                )
                .await
                .unwrap();

            // Start the voter
            voter.start(
                batcher_mailbox,
                resolver_mailbox,
                pending_sender,
                recovered_sender,
                recovered_receiver,
            );

            // Wait for initial batcher notification
            let message = batcher_receiver.next().await.unwrap();
            match message {
                batcher::Message::Update {
                    current,
                    leader: _,
                    finalized,
                    active,
                } => {
                    assert_eq!(current, View::new(1));
                    assert_eq!(finalized, View::new(0));
                    active.send(true).unwrap();
                }
                _ => panic!("unexpected batcher message"),
            }

            // Now create a finalization certificate for view 1 to advance to view 2
            let view1_round = Round::new(epoch, View::new(1));
            let view1_proposal =
                Proposal::new(view1_round, View::new(0), Sha256::hash(b"view1_payload"));

            let (_, finalization) =
                build_finalization(&schemes, &namespace, &view1_proposal, quorum as usize);
            let msg = Voter::Finalization(finalization).encode().into();
            peer_recovered_sender
                .send(Recipients::All, msg, true)
                .await
                .expect("failed to send finalization");

            // Wait for batcher to be notified
            loop {
                let message = batcher_receiver.next().await.unwrap();
                match message {
                    batcher::Message::Update {
                        current,
                        leader: _,
                        finalized,
                        active,
                    } => {
                        assert_eq!(current, View::new(2));
                        assert_eq!(finalized, View::new(1));
                        active.send(true).unwrap();
                        break;
                    }
                    _ => {
                        continue;
                    }
                }
            }

            // Wait a bit for the voter to request a proposal from automaton for view 2
            context.sleep(Duration::from_millis(5)).await;

            // Create a conflicting proposal from ourselves (equivocating) for view 2
            let conflicting_proposal =
                Proposal::new(view2_round, View::new(1), Sha256::hash(b"leader_proposal"));
            let notarize = Notarize::sign(
                &schemes[leader_idx as usize],
                &namespace,
                conflicting_proposal.clone(),
            )
            .unwrap();

            // Inject the leader's notarize vote (this will set `round.proposal` via `add_verified_notarize`)
            // This happens AFTER we requested a proposal but BEFORE the automaton responds
            mailbox.verified(Voter::Notarize(notarize)).await;

            // Now wait for our automaton to complete its proposal
            // This should trigger `our_proposal` which will see the conflicting proposal
            context.sleep(Duration::from_millis(100)).await;

            // Verify that the voter kept the original injected proposal and dropped the
            // automaton's conflicting proposal by checking batcher messages.
            while let Ok(Some(message)) = batcher_receiver.try_next() {
                match message {
                    batcher::Message::Constructed(Voter::Notarize(notarize)) => {
                        assert!(notarize.proposal == conflicting_proposal);
                    }
                    _ => panic!("unexpected batcher message"),
                }
            }
        });
    }

    #[test]
    fn test_drop_our_proposal_on_conflict() {
        drop_our_proposal_on_conflict(bls12381_multisig::<MinPk, _>);
        drop_our_proposal_on_conflict(bls12381_multisig::<MinSig, _>);
        drop_our_proposal_on_conflict(ed25519);
    }

    fn populate_resolver_on_restart<S, F>(mut fixture: F)
    where
        S: Scheme<PublicKey = ed25519::PublicKey>,
        F: FnMut(&mut deterministic::Context, u32) -> Fixture<S>,
    {
        let n = 5;
        let quorum = quorum(n);
        let namespace = b"finalization_without_notarization".to_vec();
        let executor = deterministic::Runner::timed(Duration::from_secs(10));
        executor.start(|mut context| async move {
            // Create simulated network
            let (network, oracle) = Network::new(
                context.with_label("network"),
                NConfig {
                    max_size: 1024 * 1024,
                    disconnect_on_block: true,
                    tracked_peer_sets: None,
                },
            );
            network.start();

            // Get participants
            let Fixture {
                participants,
                schemes,
                ..
            } = fixture(&mut context, n);

            // Setup application mock
            let reporter_cfg = mocks::reporter::Config {
                namespace: namespace.clone(),
                participants: participants.clone().into(),
                scheme: schemes[0].clone(),
            };
            let reporter =
                mocks::reporter::Reporter::new(context.with_label("reporter"), reporter_cfg);
            let relay = Arc::new(mocks::relay::Relay::new());
            let application_cfg = mocks::application::Config {
                hasher: Sha256::default(),
                relay: relay.clone(),
                me: participants[0].clone(),
                propose_latency: (1.0, 0.0),
                verify_latency: (1.0, 0.0),
            };
            let (actor, application) =
                mocks::application::Application::new(context.with_label("app"), application_cfg);
            actor.start();

            // Initialize voter actor
            let voter_cfg = Config {
                scheme: schemes[0].clone(),
                blocker: oracle.control(participants[0].clone()),
                automaton: application.clone(),
                relay: application.clone(),
                reporter: reporter.clone(),
                partition: "populate_resolver_on_restart".to_string(),
                epoch: 333,
                namespace: namespace.clone(),
                mailbox_size: 128,
                leader_timeout: Duration::from_millis(500),
                notarization_timeout: Duration::from_secs(1000),
                nullify_retry: Duration::from_secs(1000),
                activity_timeout: 10,
                replay_buffer: NZUsize!(1024 * 1024),
                write_buffer: NZUsize!(1024 * 1024),
                buffer_pool: PoolRef::new(PAGE_SIZE, PAGE_CACHE_SIZE),
            };
            let (voter, mut mailbox) = Actor::new(context.clone(), voter_cfg);

            // Resolver and batcher mailboxes
            let (resolver_sender, mut resolver_receiver) = mpsc::channel(8);
            let resolver_mailbox = resolver::Mailbox::new(resolver_sender);
            let (batcher_sender, mut batcher_receiver) = mpsc::channel(8);
            let batcher_mailbox = batcher::Mailbox::new(batcher_sender);

            // Register network channels for the validator
            let me = participants[0].clone();
            let (pending_sender, _pending_receiver) =
                oracle.control(me.clone()).register(0).await.unwrap();
            let (recovered_sender, recovered_receiver) =
                oracle.control(me.clone()).register(1).await.unwrap();

            // Start the actor
            let handle = voter.start(
                batcher_mailbox,
                resolver_mailbox,
                pending_sender,
                recovered_sender,
                recovered_receiver,
            );

            // Wait for batcher to be notified
            let message = batcher_receiver.next().await.unwrap();
            match message {
                batcher::Message::Update {
                    current,
                    leader: _,
                    finalized,
                    active,
                } => {
                    assert_eq!(current, 1);
                    assert_eq!(finalized, 0);
                    active.send(true).unwrap();
                }
                _ => panic!("unexpected batcher message"),
            }

            // Provide quorum finalize votes
            let view = 2;
            let proposal = Proposal::new(
                Round::new(333, view),
                view - 1,
                Sha256::hash(b"finalize_without_notarization"),
            );
            let (finalize_votes, expected_finalization) =
                build_finalization(&schemes, &namespace, &proposal, quorum as usize);
            for finalize in finalize_votes.iter().take(quorum as usize).cloned() {
                mailbox.verified(Voter::Finalize(finalize)).await;
            }

            // Wait for finalization to be sent to resolver
            let finalization = resolver_receiver.next().await.unwrap();
            match finalization {
                Voter::Finalization(finalization) => {
                    assert_eq!(finalization, expected_finalization);
                }
                _ => panic!("unexpected resolver message"),
            }

            // Restart voter
            handle.abort();

            // Initialize voter actor
            let voter_cfg = Config {
                scheme: schemes[0].clone(),
                blocker: oracle.control(participants[0].clone()),
                automaton: application.clone(),
                relay: application.clone(),
                reporter: reporter.clone(),
                partition: "populate_resolver_on_restart".to_string(),
                epoch: 333,
                namespace: namespace.clone(),
                mailbox_size: 128,
                leader_timeout: Duration::from_millis(500),
                notarization_timeout: Duration::from_secs(1000),
                nullify_retry: Duration::from_secs(1000),
                activity_timeout: 10,
                replay_buffer: NZUsize!(1024 * 1024),
                write_buffer: NZUsize!(1024 * 1024),
                buffer_pool: PoolRef::new(PAGE_SIZE, PAGE_CACHE_SIZE),
            };
            let (voter, _mailbox) = Actor::new(context.clone(), voter_cfg);

            // Resolver and batcher mailboxes
            let (resolver_sender, mut resolver_receiver) = mpsc::channel(8);
            let resolver_mailbox = resolver::Mailbox::new(resolver_sender);
            let (batcher_sender, mut batcher_receiver) = mpsc::channel(8);
            let batcher_mailbox = batcher::Mailbox::new(batcher_sender);

            // Register new network channels for the validator (we don't use p2p, so this doesn't matter)
            let me = participants[0].clone();
            let (pending_sender, _pending_receiver) =
                oracle.control(me.clone()).register(2).await.unwrap();
            let (recovered_sender, recovered_receiver) =
                oracle.control(me.clone()).register(3).await.unwrap();

            // Start the actor
            voter.start(
                batcher_mailbox,
                resolver_mailbox,
                pending_sender,
                recovered_sender,
                recovered_receiver,
            );

            // Wait for batcher to be notified
            let message = batcher_receiver.next().await.unwrap();
            match message {
                batcher::Message::Update {
                    current,
                    leader: _,
                    finalized,
                    active,
                } => {
                    assert_eq!(current, 3);
                    assert_eq!(finalized, 2);
                    active.send(true).unwrap();
                }
                _ => panic!("unexpected batcher message"),
            }

            // Wait for finalization to be sent to resolver
            let finalization = resolver_receiver.next().await.unwrap();
            match finalization {
                Voter::Finalization(finalization) => {
                    assert_eq!(finalization, expected_finalization);
                }
                _ => panic!("unexpected resolver message"),
            }
        });
    }

    #[test_traced]
    fn test_populate_resolver_on_restart() {
        populate_resolver_on_restart(bls12381_threshold::<MinPk, _>);
        populate_resolver_on_restart(bls12381_threshold::<MinSig, _>);
        populate_resolver_on_restart(bls12381_multisig::<MinPk, _>);
        populate_resolver_on_restart(bls12381_multisig::<MinSig, _>);
        populate_resolver_on_restart(ed25519);
    }
}<|MERGE_RESOLUTION|>--- conflicted
+++ resolved
@@ -312,13 +312,8 @@
                 .await
                 .expect("failed to receive resolver message");
             match msg {
-<<<<<<< HEAD
-                resolver::Message::Finalized { view } => {
-                    assert_eq!(view, View::new(100));
-=======
                 Voter::Finalization(finalization) => {
-                    assert_eq!(finalization.view(), 100);
->>>>>>> 19f19d32
+                    assert_eq!(finalization.view(), View::new(100));
                 }
                 _ => panic!("unexpected resolver message"),
             }
@@ -376,13 +371,8 @@
                 .await
                 .expect("failed to receive resolver message");
             match msg {
-<<<<<<< HEAD
-                resolver::Message::Finalized { view } => {
-                    assert_eq!(view, View::new(300));
-=======
                 Voter::Finalization(finalization) => {
-                    assert_eq!(finalization.view(), 300);
->>>>>>> 19f19d32
+                    assert_eq!(finalization.view(), View::new(300));
                 }
                 _ => panic!("unexpected resolver message"),
             }
@@ -604,13 +594,8 @@
                 .await
                 .expect("failed to receive resolver message");
             match msg {
-<<<<<<< HEAD
-                resolver::Message::Finalized { view } => {
-                    assert_eq!(view, View::new(50));
-=======
                 Voter::Finalization(finalization) => {
-                    assert_eq!(finalization.view(), 50);
->>>>>>> 19f19d32
+                    assert_eq!(finalization.view(), View::new(50));
                 }
                 _ => panic!("unexpected resolver message"),
             }
@@ -712,13 +697,8 @@
                 .await
                 .expect("failed to receive resolver message");
             match msg {
-<<<<<<< HEAD
-                resolver::Message::Finalized { view } => {
-                    assert_eq!(view, View::new(100));
-=======
                 Voter::Finalization(finalization) => {
-                    assert_eq!(finalization.view(), 100);
->>>>>>> 19f19d32
+                    assert_eq!(finalization.view(), View::new(100));
                 }
                 _ => panic!("unexpected resolver message"),
             }
