--- conflicted
+++ resolved
@@ -2,13 +2,8 @@
 mod ingress;
 
 use crate::{
-<<<<<<< HEAD
     signing_scheme::Scheme,
-    types::{Epoch, View},
-=======
-    simplex::signing_scheme::Scheme,
     types::{Epoch, ViewDelta},
->>>>>>> 641d61e3
     Reporter,
 };
 pub use actor::Actor;
