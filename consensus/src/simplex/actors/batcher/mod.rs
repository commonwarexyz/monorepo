mod actor;
mod ingress;
mod round;
mod verifier;

use crate::{
    types::{Epoch, ViewDelta},
    Reporter,
};
pub use actor::Actor;
use commonware_cryptography::certificate::Scheme;
use commonware_p2p::Blocker;
pub use ingress::{Mailbox, Message};
pub use round::Round;
pub use verifier::Verifier;

pub struct Config<S: Scheme, B: Blocker, R: Reporter> {
    pub scheme: S,

    pub blocker: B,
    pub reporter: R,

    pub activity_timeout: ViewDelta,
    pub skip_timeout: ViewDelta,
    pub epoch: Epoch,
    pub mailbox_size: usize,
}

#[cfg(test)]
mod tests {
    use super::*;
    use crate::{
        simplex::{
            actors::voter,
            elector::RoundRobin,
            mocks,
            scheme::{bls12381_multisig, bls12381_threshold, ed25519, Scheme},
            types::{
                Certificate, Finalization, Finalize, Notarization, Notarize, Nullification,
                Nullify, Proposal, Vote,
            },
        },
        types::{Round, View},
        Viewable,
    };
    use commonware_codec::Encode;
    use commonware_cryptography::{
        bls12381::primitives::variant::{MinPk, MinSig},
        certificate::mocks::Fixture,
        ed25519::{PrivateKey, PublicKey},
        sha256::Digest as Sha256Digest,
        Hasher as _, Sha256, Signer,
    };
    use commonware_macros::{select, test_traced};
    use commonware_p2p::{
        simulated::{Config as NConfig, Link, Network},
        Recipients, Sender as _,
    };
    use commonware_runtime::{deterministic, Clock, Metrics, Quota, Runner};
    use commonware_utils::quorum;
    use futures::{channel::mpsc, StreamExt};
    use std::{num::NonZeroU32, time::Duration};

    /// Default rate limit set high enough to not interfere with normal operation
    const TEST_QUOTA: Quota = Quota::per_second(NonZeroU32::MAX);

    fn build_notarization<S: Scheme<Sha256Digest>>(
        schemes: &[S],
        proposal: &Proposal<Sha256Digest>,
        count: usize,
    ) -> Notarization<S, Sha256Digest> {
        let votes: Vec<_> = schemes
            .iter()
            .take(count)
            .map(|scheme| Notarize::sign(scheme, proposal.clone()).unwrap())
            .collect();
        Notarization::from_notarizes(&schemes[0], &votes)
            .expect("notarization requires a quorum of votes")
    }

    fn build_nullification<S: Scheme<Sha256Digest>>(
        schemes: &[S],
        round: Round,
        count: usize,
    ) -> Nullification<S> {
        let votes: Vec<_> = schemes
            .iter()
            .take(count)
            .map(|scheme| Nullify::sign::<Sha256Digest>(scheme, round).unwrap())
            .collect();
        Nullification::from_nullifies(&schemes[0], &votes)
            .expect("nullification requires a quorum of votes")
    }

    fn build_finalization<S: Scheme<Sha256Digest>>(
        schemes: &[S],
        proposal: &Proposal<Sha256Digest>,
        count: usize,
    ) -> Finalization<S, Sha256Digest> {
        let votes: Vec<_> = schemes
            .iter()
            .take(count)
            .map(|scheme| Finalize::sign(scheme, proposal.clone()).unwrap())
            .collect();
        Finalization::from_finalizes(&schemes[0], &votes)
            .expect("finalization requires a quorum of votes")
    }

    fn certificate_forwarding_from_network<S, F>(mut fixture: F)
    where
        S: Scheme<Sha256Digest, PublicKey = PublicKey>,
        F: FnMut(&[u8], &mut deterministic::Context, u32) -> Fixture<S>,
    {
        let n = 5;
        let quorum = quorum(n) as usize;
        let namespace = b"batcher_test".to_vec();
        let epoch = Epoch::new(333);
        let executor = deterministic::Runner::timed(Duration::from_secs(10));
        executor.start(|mut context| async move {
            // Create simulated network
            let (network, mut oracle) = Network::new(
                context.with_label("network"),
                NConfig {
                    max_size: 1024 * 1024,
                    disconnect_on_block: true,
                    tracked_peer_sets: None,
                },
            );
            network.start();

            // Get participants
            let Fixture {
                participants,
                schemes,
                ..
            } = fixture(&namespace, &mut context, n);

            // Setup reporter mock
            let reporter_cfg = mocks::reporter::Config {
                participants: schemes[0].participants().clone(),
                scheme: schemes[0].clone(),
                elector: <RoundRobin>::default(),
            };
            let reporter =
                mocks::reporter::Reporter::new(context.with_label("reporter"), reporter_cfg);

            // Initialize batcher actor
            let me = participants[0].clone();
            let batcher_cfg = Config {
                scheme: schemes[0].clone(),
                blocker: oracle.control(me.clone()),
                reporter: reporter.clone(),
                activity_timeout: ViewDelta::new(10),
                skip_timeout: ViewDelta::new(5),
                epoch,
                mailbox_size: 128,
            };
            let (batcher, mut batcher_mailbox) = Actor::new(context.clone(), batcher_cfg);

            // Create voter mailbox for batcher to send to
            let (voter_sender, mut voter_receiver) =
                mpsc::channel::<voter::Message<S, Sha256Digest>>(1024);
            let voter_mailbox = voter::Mailbox::new(voter_sender);

            let (_vote_sender, vote_receiver) =
                oracle.control(me.clone()).register(0, TEST_QUOTA).await.unwrap();
            let (_certificate_sender, certificate_receiver) =
                oracle.control(me.clone()).register(1, TEST_QUOTA).await.unwrap();

            // Create a peer to inject certificates
            let injector_pk = PrivateKey::from_seed(1_000_000).public_key();
            let (mut injector_sender, _injector_receiver) = oracle
                .control(injector_pk.clone())
                .register(1, TEST_QUOTA)
                .await
                .unwrap();

            // Set up link from injector to batcher
            let link = Link {
                latency: Duration::from_millis(1),
                jitter: Duration::from_millis(0),
                success_rate: 1.0,
            };
            oracle
                .add_link(injector_pk.clone(), me.clone(), link)
                .await
                .unwrap();

            // Start the batcher
            batcher.start(voter_mailbox, vote_receiver, certificate_receiver);

            // Initialize batcher
            let view = View::new(1);
            let active = batcher_mailbox.update(view, 0, View::zero()).await;
            assert!(active);

            // Build certificates
            let round = Round::new(epoch, view);
            let proposal = Proposal::new(round, View::zero(), Sha256::hash(b"test_payload"));

            let notarization = build_notarization(&schemes, &proposal, quorum);
            let nullification = build_nullification(&schemes, round, quorum);
            let finalization = build_finalization(&schemes, &proposal, quorum);

            // Send notarization from network
            injector_sender
                .send(
                    Recipients::One(me.clone()),
                    Certificate::Notarization(notarization.clone()).encode().into(),
                    true,
                )
                .await
                .unwrap();

            // Give network time to deliver
            context.sleep(Duration::from_millis(50)).await;
            let output = voter_receiver.next().await.unwrap();
            assert!(
                matches!(output, voter::Message::Verified(Certificate::Notarization(n), _) if n.view() == view)
            );

            // Send nullification from network
            injector_sender
                .send(
                    Recipients::One(me.clone()),
                    Certificate::<S, Sha256Digest>::Nullification(nullification.clone())
                        .encode()
                        .into(),
                    true,
                )
                .await
                .unwrap();

            // Give network time to deliver
            context.sleep(Duration::from_millis(50)).await;
            let output = voter_receiver.next().await.unwrap();
            assert!(
                matches!(output, voter::Message::Verified(Certificate::Nullification(n), _) if n.view() == view)
            );

            // Send finalization from network
            injector_sender
                .send(
                    Recipients::One(me.clone()),
                    Certificate::Finalization(finalization.clone()).encode().into(),
                    true,
                )
                .await
                .unwrap();

            // Give network time to deliver
            context.sleep(Duration::from_millis(50)).await;
            let output = voter_receiver.next().await.unwrap();
            assert!(
                matches!(output, voter::Message::Verified(Certificate::Finalization(f), _) if f.view() == view)
            );
        });
    }

    #[test_traced]
    fn test_certificate_forwarding_from_network() {
        certificate_forwarding_from_network(bls12381_threshold::fixture::<MinPk, _>);
        certificate_forwarding_from_network(bls12381_threshold::fixture::<MinSig, _>);
        certificate_forwarding_from_network(bls12381_multisig::fixture::<MinPk, _>);
        certificate_forwarding_from_network(bls12381_multisig::fixture::<MinSig, _>);
        certificate_forwarding_from_network(ed25519::fixture);
    }

    fn quorum_votes_construct_certificate<S, F>(mut fixture: F)
    where
        S: Scheme<Sha256Digest, PublicKey = PublicKey>,
        F: FnMut(&[u8], &mut deterministic::Context, u32) -> Fixture<S>,
    {
        let n = 5;
        let quorum_size = quorum(n) as usize;
        let namespace = b"batcher_test".to_vec();
        let epoch = Epoch::new(333);
        let executor = deterministic::Runner::timed(Duration::from_secs(10));
        executor.start(|mut context| async move {
            // Create simulated network
            let (network, mut oracle) = Network::new(
                context.with_label("network"),
                NConfig {
                    max_size: 1024 * 1024,
                    disconnect_on_block: true,
                    tracked_peer_sets: None,
                },
            );
            network.start();

            // Get participants
            let Fixture {
                participants,
                schemes,
                ..
            } = fixture(&namespace, &mut context, n);

            // Setup reporter mock
            let reporter_cfg = mocks::reporter::Config {
                participants: schemes[0].participants().clone(),
                scheme: schemes[0].clone(),
                elector: <RoundRobin>::default(),
            };
            let reporter =
                mocks::reporter::Reporter::new(context.with_label("reporter"), reporter_cfg);

            // Initialize batcher actor (participant 0)
            let me = participants[0].clone();
            let batcher_cfg = Config {
                scheme: schemes[0].clone(),
                blocker: oracle.control(me.clone()),
                reporter: reporter.clone(),
                activity_timeout: ViewDelta::new(10),
                skip_timeout: ViewDelta::new(5),
                epoch,
                mailbox_size: 128,
            };
            let (batcher, mut batcher_mailbox) = Actor::new(context.clone(), batcher_cfg);

            // Create voter mailbox for batcher to send to
            let (voter_sender, mut voter_receiver) =
                mpsc::channel::<voter::Message<S, Sha256Digest>>(1024);
            let voter_mailbox = voter::Mailbox::new(voter_sender);

            let (_vote_sender, vote_receiver) =
                oracle.control(me.clone()).register(0, TEST_QUOTA).await.unwrap();
            let (_certificate_sender, certificate_receiver) =
                oracle.control(me.clone()).register(1, TEST_QUOTA).await.unwrap();

            // Register all participants on the network and set up links
            let link = Link {
                latency: Duration::from_millis(1),
                jitter: Duration::from_millis(0),
                success_rate: 1.0,
            };
            let mut participant_senders = Vec::new();
            for (i, pk) in participants.iter().enumerate() {
                if i == 0 {
                    // Batcher is participant 0, skip
                    participant_senders.push(None);
                    continue;
                }
                let (sender, _receiver) = oracle.control(pk.clone()).register(0, TEST_QUOTA).await.unwrap();
                oracle
                    .add_link(pk.clone(), me.clone(), link.clone())
                    .await
                    .unwrap();
                participant_senders.push(Some(sender));
            }

            // Start the batcher
            batcher.start(voter_mailbox, vote_receiver, certificate_receiver);

            // Initialize batcher with view 1, participant 1 as leader
            // (so we can test leader proposal forwarding when vote arrives from network)
            let view = View::new(1);
            let leader = 1u32;
            let active = batcher_mailbox.update(view, leader, View::zero()).await;
            assert!(active);

            // Build proposal and votes
            let round = Round::new(epoch, view);
            let proposal = Proposal::new(round, View::zero(), Sha256::hash(b"test_payload"));

            // Send notarize votes from participants 1..quorum_size (excluding participant 0)
            // Participant 0's vote will be sent via mailbox.constructed()
            // Participant 1 is the leader, so their vote triggers proposal forwarding
            for i in 1..quorum_size {
                let vote = Notarize::sign(&schemes[i], proposal.clone()).unwrap();
                if let Some(ref mut sender) = participant_senders[i] {
                    sender
                        .send(
                            Recipients::One(me.clone()),
                            Vote::Notarize(vote).encode().into(),
                            true,
                        )
                        .await
                        .unwrap();
                }
            }

            // Send our own vote via constructed message
            let our_vote = Notarize::sign(&schemes[0], proposal.clone()).unwrap();
            batcher_mailbox
                .constructed(Vote::Notarize(our_vote))
                .await;

            // Give network time to deliver and batcher time to process
            context.sleep(Duration::from_millis(100)).await;

            // Should receive the leader's proposal first (participant 1 is leader)
            let output = voter_receiver.next().await.unwrap();
            assert!(
                matches!(&output, voter::Message::Proposal(p) if p.view() == view && p.payload == Sha256::hash(b"test_payload"))
            );

            // Should receive notarization certificate from quorum of votes
            let output = voter_receiver.next().await.unwrap();
            assert!(matches!(output, voter::Message::Verified(Certificate::Notarization(n), _) if n.view() == view));
        });
    }

    #[test_traced]
    fn test_quorum_votes_construct_certificate() {
        quorum_votes_construct_certificate(bls12381_threshold::fixture::<MinPk, _>);
        quorum_votes_construct_certificate(bls12381_threshold::fixture::<MinSig, _>);
        quorum_votes_construct_certificate(bls12381_multisig::fixture::<MinPk, _>);
        quorum_votes_construct_certificate(bls12381_multisig::fixture::<MinSig, _>);
        quorum_votes_construct_certificate(ed25519::fixture);
    }

    /// Test that if both votes and a certificate arrive, only one certificate is sent to voter.
    fn votes_and_certificate_deduplication<S, F>(mut fixture: F)
    where
        S: Scheme<Sha256Digest, PublicKey = PublicKey>,
        F: FnMut(&[u8], &mut deterministic::Context, u32) -> Fixture<S>,
    {
        let n = 5;
        let quorum_size = quorum(n) as usize;
        let namespace = b"batcher_test".to_vec();
        let epoch = Epoch::new(333);
        let executor = deterministic::Runner::timed(Duration::from_secs(10));
        executor.start(|mut context| async move {
            // Create simulated network
            let (network, mut oracle) = Network::new(
                context.with_label("network"),
                NConfig {
                    max_size: 1024 * 1024,
                    disconnect_on_block: true,
                    tracked_peer_sets: None,
                },
            );
            network.start();

            // Get participants
            let Fixture {
                participants,
                schemes,
                ..
            } = fixture(&namespace, &mut context, n);

            // Setup reporter mock
            let reporter_cfg = mocks::reporter::Config {
                participants: schemes[0].participants().clone(),
                scheme: schemes[0].clone(),
                elector: <RoundRobin>::default(),
            };
            let reporter =
                mocks::reporter::Reporter::new(context.with_label("reporter"), reporter_cfg);

            // Initialize batcher actor (participant 0)
            let me = participants[0].clone();
            let batcher_cfg = Config {
                scheme: schemes[0].clone(),
                blocker: oracle.control(me.clone()),
                reporter: reporter.clone(),
                activity_timeout: ViewDelta::new(10),
                skip_timeout: ViewDelta::new(5),
                epoch,
                mailbox_size: 128,
            };
            let (batcher, mut batcher_mailbox) = Actor::new(context.clone(), batcher_cfg);

            // Create voter mailbox for batcher to send to
            let (voter_sender, mut voter_receiver) =
                mpsc::channel::<voter::Message<S, Sha256Digest>>(1024);
            let voter_mailbox = voter::Mailbox::new(voter_sender);

            let (_vote_sender, vote_receiver) =
                oracle.control(me.clone()).register(0, TEST_QUOTA).await.unwrap();
            let (_certificate_sender, certificate_receiver) =
                oracle.control(me.clone()).register(1, TEST_QUOTA).await.unwrap();

            // Register all participants on the network and set up links
            let link = Link {
                latency: Duration::from_millis(1),
                jitter: Duration::from_millis(0),
                success_rate: 1.0,
            };
            let mut participant_senders = Vec::new();
            for (i, pk) in participants.iter().enumerate() {
                if i == 0 {
                    participant_senders.push(None);
                    continue;
                }
                let (sender, _receiver) = oracle.control(pk.clone()).register(0, TEST_QUOTA).await.unwrap();
                oracle
                    .add_link(pk.clone(), me.clone(), link.clone())
                    .await
                    .unwrap();
                participant_senders.push(Some(sender));
            }

            // Create an injector peer to send certificates (on channel 1)
            let injector_pk = PrivateKey::from_seed(1_000_000).public_key();
            let (mut injector_sender, _injector_receiver) = oracle
                .control(injector_pk.clone())
                .register(1, TEST_QUOTA)
                .await
                .unwrap();
            oracle
                .add_link(injector_pk.clone(), me.clone(), link.clone())
                .await
                .unwrap();

            // Start the batcher
            batcher.start(voter_mailbox, vote_receiver, certificate_receiver);

            // Initialize batcher with view 1, participant 1 as leader
            let view = View::new(1);
            let leader = 1u32;
            let active = batcher_mailbox.update(view, leader, View::zero()).await;
            assert!(active);

            // Build proposal, votes, and certificate
            let round = Round::new(epoch, view);
            let proposal = Proposal::new(round, View::zero(), Sha256::hash(b"test_payload"));
            let notarization = build_notarization(&schemes, &proposal, quorum_size);

            // Send some votes (but not enough for quorum), starting with leader (participant 1)
            // This triggers proposal forwarding
            for i in 1..quorum_size - 1 {
                let vote = Notarize::sign(&schemes[i], proposal.clone()).unwrap();
                if let Some(ref mut sender) = participant_senders[i] {
                    sender
                        .send(
                            Recipients::One(me.clone()),
                            Vote::Notarize(vote).encode().into(),
                            true,
                        )
                        .await
                        .unwrap();
                }
            }

            // Send our own vote
            let our_vote = Notarize::sign(&schemes[0], proposal.clone()).unwrap();
            batcher_mailbox.constructed(Vote::Notarize(our_vote)).await;

            // Give network time to deliver votes
            context.sleep(Duration::from_millis(50)).await;

            // Should receive the leader's proposal (participant 1)
            let output = voter_receiver.next().await.unwrap();
            assert!(matches!(&output, voter::Message::Proposal(p) if p.view() == view));

            // Now send the certificate from network
            injector_sender
                .send(
                    Recipients::One(me.clone()),
                    Certificate::Notarization(notarization.clone()).encode().into(),
                    true,
                )
                .await
                .unwrap();

            // Give network time to deliver
            context.sleep(Duration::from_millis(50)).await;

            // Should receive exactly one notarization
            let output = voter_receiver.next().await.unwrap();
            assert!(
                matches!(output, voter::Message::Verified(Certificate::Notarization(n), _) if n.view() == view)
            );

            // Now send enough votes to reach quorum (this vote would complete quorum)
            let last_vote =
                Notarize::sign(&schemes[quorum_size - 1], proposal.clone()).unwrap();
            if let Some(ref mut sender) = participant_senders[quorum_size - 1] {
                sender
                    .send(
                        Recipients::One(me.clone()),
                        Vote::Notarize(last_vote).encode().into(),
                        true,
                    )
                    .await
                    .unwrap();
            }

            // Give network time to deliver
            context.sleep(Duration::from_millis(50)).await;

            // Try to receive another message (with timeout)
            let got_duplicate = select! {
                _ = voter_receiver.next() => { true },
                _ = context.sleep(Duration::from_millis(100)) => { false },
            };

            // Should not receive another notarization since we already have one
            assert!(!got_duplicate, "Should not receive duplicate certificate");
        });
    }

    #[test_traced]
    fn test_votes_and_certificate_deduplication() {
        votes_and_certificate_deduplication(bls12381_threshold::fixture::<MinPk, _>);
        votes_and_certificate_deduplication(bls12381_threshold::fixture::<MinSig, _>);
        votes_and_certificate_deduplication(bls12381_multisig::fixture::<MinPk, _>);
        votes_and_certificate_deduplication(bls12381_multisig::fixture::<MinSig, _>);
        votes_and_certificate_deduplication(ed25519::fixture);
    }

    fn conflicting_votes_dont_produce_invalid_certificate<S, F>(mut fixture: F)
    where
        S: Scheme<Sha256Digest, PublicKey = PublicKey>,
        F: FnMut(&[u8], &mut deterministic::Context, u32) -> Fixture<S>,
    {
        let n = 7;
        let namespace = b"batcher_test".to_vec();
        let epoch = Epoch::new(333);
        let executor = deterministic::Runner::timed(Duration::from_secs(30));
        executor.start(|mut context| async move {
            // Create simulated network
            let (network, mut oracle) = Network::new(
                context.with_label("network"),
                NConfig {
                    max_size: 1024 * 1024,
                    disconnect_on_block: true,
                    tracked_peer_sets: None,
                },
            );
            network.start();

            // Get participants
            let Fixture {
                participants,
                schemes,
                ..
            } = fixture(&namespace, &mut context, n);

            // Setup reporter mock
            let reporter_cfg = mocks::reporter::Config {
                participants: schemes[0].participants().clone(),
                scheme: schemes[0].clone(),
                elector: <RoundRobin>::default(),
            };
            let reporter =
                mocks::reporter::Reporter::new(context.with_label("reporter"), reporter_cfg);

            // Set up batcher as participant 0
            let me = participants[0].clone();
            let batcher_cfg = Config {
                scheme: schemes[0].clone(),
                blocker: oracle.control(me.clone()),
                reporter: reporter.clone(),
                activity_timeout: ViewDelta::new(10),
                skip_timeout: ViewDelta::new(5),
                epoch,
                mailbox_size: 128,
            };
            let (batcher, mut batcher_mailbox) = Actor::new(context.clone(), batcher_cfg);

            // Create voter mailbox for batcher to send to
            let (voter_sender, mut voter_receiver) =
                mpsc::channel::<voter::Message<S, Sha256Digest>>(1024);
            let voter_mailbox = voter::Mailbox::new(voter_sender);

            let (_vote_sender, vote_receiver) =
                oracle.control(me.clone()).register(0, TEST_QUOTA).await.unwrap();
            let (_certificate_sender, certificate_receiver) =
                oracle.control(me.clone()).register(1, TEST_QUOTA).await.unwrap();

            // Register all participants on the network and set up links
            let link = Link {
                latency: Duration::from_millis(1),
                jitter: Duration::from_millis(0),
                success_rate: 1.0,
            };
            let mut participant_senders = Vec::new();
            for (i, pk) in participants.iter().enumerate() {
                if i == 0 {
                    // Batcher is participant 0, skip
                    participant_senders.push(None);
                    continue;
                }
                let (sender, _receiver) = oracle.control(pk.clone()).register(0, TEST_QUOTA).await.unwrap();
                oracle
                    .add_link(pk.clone(), me.clone(), link.clone())
                    .await
                    .unwrap();
                participant_senders.push(Some(sender));
            }

            // Start the batcher
            batcher.start(voter_mailbox, vote_receiver, certificate_receiver);

            // Initialize batcher with view 1, participant 1 as leader
            let view = View::new(1);
            let leader = 1u32;
            let active = batcher_mailbox.update(view, leader, View::zero()).await;
            assert!(active);

            // Build TWO different proposals for the same view
            let round = Round::new(epoch, view);
            let proposal_a = Proposal::new(round, View::zero(), Sha256::hash(b"payload_a"));
            let proposal_b = Proposal::new(round, View::zero(), Sha256::hash(b"payload_b"));

            // Send vote for proposal_a from participant 1 (the leader)
            // This establishes proposal_a as the leader's proposal
            let leader_vote =
                Notarize::sign(&schemes[1], proposal_a.clone()).unwrap();
            if let Some(ref mut sender) = participant_senders[1] {
                sender
                    .send(
                        Recipients::One(me.clone()),
                        Vote::Notarize(leader_vote).encode().into(),
                        true,
                    )
                    .await
                    .unwrap();
            }

            // Give time for leader's vote to arrive and set leader_proposal
            context.sleep(Duration::from_millis(50)).await;

            // The batcher should receive the leader's proposal
            let output = voter_receiver.next().await.unwrap();
            assert!(matches!(
                &output,
                voter::Message::Proposal(p) if p.view() == view && p.payload == Sha256::hash(b"payload_a")
            ));

            // Now send votes for proposal_b from participants 2, 3, 4, 5 (4 votes)
            // These are for a DIFFERENT proposal and should be filtered out by BatchVerifier
            for i in 2..=5 {
                let vote = Notarize::sign(&schemes[i], proposal_b.clone()).unwrap();
                if let Some(ref mut sender) = participant_senders[i] {
                    sender
                        .send(
                            Recipients::One(me.clone()),
                            Vote::Notarize(vote).encode().into(),
                            true,
                        )
                        .await
                        .unwrap();
                }
            }

            // Give time for votes to be processed
            context.sleep(Duration::from_millis(100)).await;

            // At this point we have:
            // - 1 vote for proposal_a (from leader, participant 1)
            // - 4 votes for proposal_b (from participants 2,3,4,5) - should be filtered
            // Total verified votes for proposal_a: only 1

            // Should NOT have a certificate yet
            let got_certificate = select! {
                _output = voter_receiver.next() => { true },
                _ = context.sleep(Duration::from_millis(100)) => { false },
            };
            assert!(
                !got_certificate,
                "Should not have certificate - only 1 vote for leader's proposal"
            );

            // Now send 4 more votes for proposal_a (from participants 0,2,3,4)
            // Participant 0 is us, use constructed
            let our_vote = Notarize::sign(&schemes[0], proposal_a.clone()).unwrap();
            batcher_mailbox
                .constructed(Vote::Notarize(our_vote))
                .await;

            // Participants 6 hasn't voted yet - use them for proposal_a
            let vote6 = Notarize::sign(&schemes[6], proposal_a.clone()).unwrap();
            if let Some(ref mut sender) = participant_senders[6] {
                sender
                    .send(
                        Recipients::One(me.clone()),
                        Vote::Notarize(vote6).encode().into(),
                        true,
                    )
                    .await
                    .unwrap();
            }

            // Give time for processing
            context.sleep(Duration::from_millis(100)).await;

            // Still should not have certificate (only 3 votes for proposal_a: 0, 1, 6)
            let got_certificate = select! {
                _output = voter_receiver.next() => { true },
                _ = context.sleep(Duration::from_millis(100)) => { false },
            };
            assert!(
                !got_certificate,
                "Should not have certificate - only 3 votes for leader's proposal"
            );
        });
    }

    #[test_traced]
    fn test_conflicting_votes_dont_produce_invalid_certificate() {
        conflicting_votes_dont_produce_invalid_certificate(bls12381_threshold::fixture::<MinPk, _>);
        conflicting_votes_dont_produce_invalid_certificate(
            bls12381_threshold::fixture::<MinSig, _>,
        );
        conflicting_votes_dont_produce_invalid_certificate(bls12381_multisig::fixture::<MinPk, _>);
        conflicting_votes_dont_produce_invalid_certificate(bls12381_multisig::fixture::<MinSig, _>);
        conflicting_votes_dont_produce_invalid_certificate(ed25519::fixture);
    }

    /// Test that when we receive a leader's notarize vote AFTER setting the leader,
    /// the proposal is forwarded to the voter (when we are not the leader).
    fn proposal_forwarded_after_leader_set<S, F>(mut fixture: F)
    where
        S: Scheme<Sha256Digest, PublicKey = PublicKey>,
        F: FnMut(&[u8], &mut deterministic::Context, u32) -> Fixture<S>,
    {
        let n = 5;
        let namespace = b"batcher_test".to_vec();
        let epoch = Epoch::new(333);
        let executor = deterministic::Runner::timed(Duration::from_secs(10));
        executor.start(|mut context| async move {
            // Create simulated network
            let (network, mut oracle) = Network::new(
                context.with_label("network"),
                NConfig {
                    max_size: 1024 * 1024,
                    disconnect_on_block: true,
                    tracked_peer_sets: None,
                },
            );
            network.start();

            // Get participants
            let Fixture {
                participants,
                schemes,
                ..
            } = fixture(&namespace, &mut context, n);

            // Setup reporter mock
            let reporter_cfg = mocks::reporter::Config {
                participants: schemes[0].participants().clone(),
                scheme: schemes[0].clone(),
                elector: <RoundRobin>::default(),
            };
            let reporter =
                mocks::reporter::Reporter::new(context.with_label("reporter"), reporter_cfg);

            // Initialize batcher actor as participant 0
            let me = participants[0].clone();
            let batcher_cfg = Config {
                scheme: schemes[0].clone(),
                blocker: oracle.control(me.clone()),
                reporter: reporter.clone(),
                activity_timeout: ViewDelta::new(10),
                skip_timeout: ViewDelta::new(5),
                epoch,
                mailbox_size: 128,
            };
            let (batcher, mut batcher_mailbox) = Actor::new(context.clone(), batcher_cfg);

            // Create voter mailbox for batcher to send to
            let (voter_sender, mut voter_receiver) =
                mpsc::channel::<voter::Message<S, Sha256Digest>>(1024);
            let voter_mailbox = voter::Mailbox::new(voter_sender);

            let (_vote_sender, vote_receiver) =
                oracle.control(me.clone()).register(0, TEST_QUOTA).await.unwrap();
            let (_certificate_sender, certificate_receiver) =
                oracle.control(me.clone()).register(1, TEST_QUOTA).await.unwrap();

            // Register leader (participant 1) on the network
            let link = Link {
                latency: Duration::from_millis(1),
                jitter: Duration::from_millis(0),
                success_rate: 1.0,
            };
            let leader_pk = participants[1].clone();
            let (mut leader_sender, _leader_receiver) =
                oracle.control(leader_pk.clone()).register(0, TEST_QUOTA).await.unwrap();
            oracle
                .add_link(leader_pk.clone(), me.clone(), link.clone())
                .await
                .unwrap();

            // Start the batcher
            batcher.start(voter_mailbox, vote_receiver, certificate_receiver);

            // Initialize batcher with view 1, participant 1 as leader
            // We (participant 0) are NOT the leader
            let view = View::new(1);
            let leader = 1u32;
            let active = batcher_mailbox.update(view, leader, View::zero()).await;
            assert!(active);

            // Give time for update to process
            context.sleep(Duration::from_millis(10)).await;

            // Build proposal and leader's vote
            let round = Round::new(epoch, view);
            let proposal = Proposal::new(round, View::zero(), Sha256::hash(b"test_payload"));
            let leader_vote = Notarize::sign(&schemes[1], proposal.clone()).unwrap();

            // Now send the leader's vote - this should trigger proposal forwarding
            leader_sender
                .send(
                    Recipients::One(me.clone()),
                    Vote::Notarize(leader_vote).encode().into(),
                    true,
                )
                .await
                .unwrap();

            // Give network time to deliver and batcher time to process
            context.sleep(Duration::from_millis(50)).await;

            // Should receive the leader's proposal forwarded to voter
            let output = voter_receiver.next().await.unwrap();
            assert!(
                matches!(&output, voter::Message::Proposal(p) if p.view() == view && p.payload == Sha256::hash(b"test_payload")),
                "Expected proposal to be forwarded after leader set"
            );
        });
    }

    #[test_traced]
    fn test_proposal_forwarded_after_leader_set() {
        proposal_forwarded_after_leader_set(bls12381_threshold::fixture::<MinPk, _>);
        proposal_forwarded_after_leader_set(bls12381_threshold::fixture::<MinSig, _>);
        proposal_forwarded_after_leader_set(bls12381_multisig::fixture::<MinPk, _>);
        proposal_forwarded_after_leader_set(bls12381_multisig::fixture::<MinSig, _>);
        proposal_forwarded_after_leader_set(ed25519::fixture);
    }

    /// Test that when we receive a leader's notarize vote BEFORE setting the leader,
    /// the proposal is forwarded to the voter once the leader is set (when we are not the leader).
    fn proposal_forwarded_before_leader_set<S, F>(mut fixture: F)
    where
        S: Scheme<Sha256Digest, PublicKey = PublicKey>,
        F: FnMut(&[u8], &mut deterministic::Context, u32) -> Fixture<S>,
    {
        let n = 5;
        let namespace = b"batcher_test".to_vec();
        let epoch = Epoch::new(333);
        let executor = deterministic::Runner::timed(Duration::from_secs(10));
        executor.start(|mut context| async move {
            // Create simulated network
            let (network, mut oracle) = Network::new(
                context.with_label("network"),
                NConfig {
                    max_size: 1024 * 1024,
                    disconnect_on_block: true,
                    tracked_peer_sets: None,
                },
            );
            network.start();

            // Get participants
            let Fixture {
                participants,
                schemes,
                ..
            } = fixture(&namespace, &mut context, n);

            // Setup reporter mock
            let reporter_cfg = mocks::reporter::Config {
                participants: schemes[0].participants().clone(),
                scheme: schemes[0].clone(),
                elector: <RoundRobin>::default(),
            };
            let reporter =
                mocks::reporter::Reporter::new(context.with_label("reporter"), reporter_cfg);

            // Initialize batcher actor as participant 0
            let me = participants[0].clone();
            let batcher_cfg = Config {
                scheme: schemes[0].clone(),
                blocker: oracle.control(me.clone()),
                reporter: reporter.clone(),
                activity_timeout: ViewDelta::new(10),
                skip_timeout: ViewDelta::new(5),
                epoch,
                mailbox_size: 128,
            };
            let (batcher, mut batcher_mailbox) = Actor::new(context.clone(), batcher_cfg);

            // Create voter mailbox for batcher to send to
            let (voter_sender, mut voter_receiver) =
                mpsc::channel::<voter::Message<S, Sha256Digest>>(1024);
            let voter_mailbox = voter::Mailbox::new(voter_sender);

            let (_vote_sender, vote_receiver) =
                oracle.control(me.clone()).register(0, TEST_QUOTA).await.unwrap();
            let (_certificate_sender, certificate_receiver) =
                oracle.control(me.clone()).register(1, TEST_QUOTA).await.unwrap();

            // Register leader (participant 1) on the network
            let link = Link {
                latency: Duration::from_millis(1),
                jitter: Duration::from_millis(0),
                success_rate: 1.0,
            };
            let leader_pk = participants[1].clone();
            let (mut leader_sender, _leader_receiver) =
                oracle.control(leader_pk.clone()).register(0, TEST_QUOTA).await.unwrap();
            oracle
                .add_link(leader_pk.clone(), me.clone(), link.clone())
                .await
                .unwrap();

            // Start the batcher - but don't set leader yet
            batcher.start(voter_mailbox, vote_receiver, certificate_receiver);

            // Build proposal and leader's vote for view 1 with participant 1 as leader
            let view = View::new(1);
            let round = Round::new(epoch, view);
            let proposal = Proposal::new(round, View::zero(), Sha256::hash(b"test_payload"));
            let leader_vote = Notarize::sign(&schemes[1], proposal.clone()).unwrap();

            // Send the leader's vote BEFORE setting the leader
            leader_sender
                .send(
                    Recipients::One(me.clone()),
                    Vote::Notarize(leader_vote).encode().into(),
                    true,
                )
                .await
                .unwrap();

            // Give network time to deliver
            context.sleep(Duration::from_millis(50)).await;

            // Now set the leader - this should cause the proposal to be forwarded
            let leader = 1u32;
            let active = batcher_mailbox.update(view, leader, View::zero()).await;
            assert!(active);

            // Give time for batcher to process
            context.sleep(Duration::from_millis(50)).await;

            // Should receive the leader's proposal forwarded to voter
            let output = voter_receiver.next().await.unwrap();
            assert!(
                matches!(&output, voter::Message::Proposal(p) if p.view() == view && p.payload == Sha256::hash(b"test_payload")),
                "Expected proposal to be forwarded after leader set (vote arrived before leader was known)"
            );
        });
    }

    #[test_traced]
    fn test_proposal_forwarded_before_leader_set() {
        proposal_forwarded_before_leader_set(bls12381_threshold::fixture::<MinPk, _>);
        proposal_forwarded_before_leader_set(bls12381_threshold::fixture::<MinSig, _>);
        proposal_forwarded_before_leader_set(bls12381_multisig::fixture::<MinPk, _>);
        proposal_forwarded_before_leader_set(bls12381_multisig::fixture::<MinSig, _>);
        proposal_forwarded_before_leader_set(ed25519::fixture);
    }

    /// Test that leader activity detection works correctly:
    /// 1. Early views (before skip_timeout) always return active
    /// 2. With enough recent views, activity is determined by leader's votes
    /// 3. With gaps in recent views (with sufficient data), returns inactive
    fn leader_activity_detection<S, F>(mut fixture: F)
    where
        S: Scheme<Sha256Digest, PublicKey = PublicKey>,
        F: FnMut(&[u8], &mut deterministic::Context, u32) -> Fixture<S>,
    {
        let n = 5;
        let namespace = b"batcher_test".to_vec();
        let epoch = Epoch::new(333);
        let skip_timeout = 5u64;
        let executor = deterministic::Runner::timed(Duration::from_secs(10));
        executor.start(|mut context| async move {
            // Create simulated network
            let (network, mut oracle) = Network::new(
                context.with_label("network"),
                NConfig {
                    max_size: 1024 * 1024,
                    disconnect_on_block: true,
                    tracked_peer_sets: None,
                },
            );
            network.start();

            // Get participants
            let Fixture {
                participants,
                schemes,
                ..
            } = fixture(&namespace, &mut context, n);

            // Setup reporter mock
            let reporter_cfg = mocks::reporter::Config {
                participants: schemes[0].participants().clone(),
                scheme: schemes[0].clone(),
                elector: <RoundRobin>::default(),
            };
            let reporter =
                mocks::reporter::Reporter::new(context.with_label("reporter"), reporter_cfg);

            // Initialize batcher actor
            let me = participants[0].clone();
            let batcher_cfg = Config {
                scheme: schemes[0].clone(),
                blocker: oracle.control(me.clone()),
                reporter: reporter.clone(),
                activity_timeout: ViewDelta::new(10),
                skip_timeout: ViewDelta::new(skip_timeout),
                epoch,
                mailbox_size: 128,
            };
            let (batcher, mut batcher_mailbox) = Actor::new(context.clone(), batcher_cfg);

            // Create voter mailbox for batcher to send to
            let (voter_sender, _voter_receiver) =
                mpsc::channel::<voter::Message<S, Sha256Digest>>(1024);
            let voter_mailbox = voter::Mailbox::new(voter_sender);

            let (_vote_sender, vote_receiver) =
                oracle.control(me.clone()).register(0, TEST_QUOTA).await.unwrap();
            let (_certificate_sender, certificate_receiver) =
                oracle.control(me.clone()).register(1, TEST_QUOTA).await.unwrap();

            // Register leader (participant 1) on the network
            let link = Link {
                latency: Duration::from_millis(1),
                jitter: Duration::from_millis(0),
                success_rate: 1.0,
            };
            let leader_pk = participants[1].clone();
            let (mut leader_sender, _leader_receiver) =
                oracle.control(leader_pk.clone()).register(0, TEST_QUOTA).await.unwrap();
            oracle
                .add_link(leader_pk.clone(), me.clone(), link.clone())
                .await
                .unwrap();

            // Start the batcher
            batcher.start(voter_mailbox, vote_receiver, certificate_receiver);

            // Test 1: Early views (before skip_timeout) should always return active
            // Views 1 through skip_timeout-1 are before the threshold
            let leader = 1u32;
            for v in 1..skip_timeout {
                let view = View::new(v);
                let active = batcher_mailbox.update(view, leader, View::zero()).await;
                assert!(active, "view {v} should be active (before skip_timeout)");
            }

            // Test 2: At view skip_timeout, we now have skip_timeout entries (views 1-5)
            // and the leader hasn't voted, so they should be marked inactive
            let view = View::new(skip_timeout);
            let active = batcher_mailbox.update(view, leader, View::zero()).await;
            assert!(
                !active,
                "view {skip_timeout} should be inactive (leader hasn't voted in {skip_timeout} views)"
            );

            // Test 3: Send a vote from the leader for the current view (view 5)
            let round = Round::new(epoch, view);
            let proposal = Proposal::new(round, View::zero(), Sha256::hash(b"test_payload"));
            let leader_vote = Notarize::sign(&schemes[1], proposal).unwrap();
            leader_sender
                .send(
                    Recipients::One(me.clone()),
                    Vote::Notarize(leader_vote).encode().into(),
                    true,
                )
                .await
                .unwrap();

            // Give network time to deliver
            context.sleep(Duration::from_millis(50)).await;

            // Test 4: Advance to view skip_timeout + 1 (view 6)
            // Leader voted in view 5, which is in the recent window, so should be active
            let view = View::new(skip_timeout + 1);
            let active = batcher_mailbox.update(view, leader, View::zero()).await;
            assert!(
                active,
                "view {} should be active (leader voted in view {})",
                skip_timeout + 1,
                skip_timeout
            );

            // Test 5: Jump far ahead to create a gap in recent views
            // Skip from view 6 to view 100 (this creates a gap where we don't have
            // data for views 7-99). The activity check looks at the last skip_timeout
            // rounds we have data for, so the leader's vote in view 5 is still visible.
            let view = View::new(100);
            let active = batcher_mailbox.update(view, leader, View::zero()).await;
            assert!(
                active,
                "view 100 should be active (leader voted in view 5, still in last {skip_timeout} rounds)"
            );
        });
    }

    #[test_traced]
    fn test_leader_activity_detection() {
        leader_activity_detection(bls12381_threshold::fixture::<MinPk, _>);
        leader_activity_detection(bls12381_threshold::fixture::<MinSig, _>);
        leader_activity_detection(bls12381_multisig::fixture::<MinPk, _>);
        leader_activity_detection(bls12381_multisig::fixture::<MinSig, _>);
        leader_activity_detection(ed25519::fixture);
    }

    /// Test that votes above finalized trigger verification/construction,
    /// but votes at or below finalized do not.
    fn votes_skipped_for_finalized_views<S, F>(mut fixture: F)
    where
        S: Scheme<Sha256Digest, PublicKey = PublicKey>,
        F: FnMut(&[u8], &mut deterministic::Context, u32) -> Fixture<S>,
    {
        let n = 5;
        let quorum_size = quorum(n) as usize;
        let namespace = b"batcher_test".to_vec();
        let epoch = Epoch::new(333);
        let executor = deterministic::Runner::timed(Duration::from_secs(10));
        executor.start(|mut context| async move {
            // Create simulated network
            let (network, mut oracle) = Network::new(
                context.with_label("network"),
                NConfig {
                    max_size: 1024 * 1024,
                    disconnect_on_block: true,
                    tracked_peer_sets: None,
                },
            );
            network.start();

            // Get participants
            let Fixture {
                participants,
                schemes,
                ..
            } = fixture(&namespace, &mut context, n);

            // Setup reporter mock
            let reporter_cfg = mocks::reporter::Config {
                participants: schemes[0].participants().clone(),
                scheme: schemes[0].clone(),
                elector: <RoundRobin>::default(),
            };
            let reporter =
                mocks::reporter::Reporter::new(context.with_label("reporter"), reporter_cfg);

            // Initialize batcher actor (participant 0)
            let me = participants[0].clone();
            let batcher_cfg = Config {
                scheme: schemes[0].clone(),
                blocker: oracle.control(me.clone()),
                reporter: reporter.clone(),
                activity_timeout: ViewDelta::new(10),
                skip_timeout: ViewDelta::new(5),
                epoch,
                mailbox_size: 128,
            };
            let (batcher, mut batcher_mailbox) = Actor::new(context.clone(), batcher_cfg);

            // Create voter mailbox for batcher to send to
            let (voter_sender, mut voter_receiver) =
                mpsc::channel::<voter::Message<S, Sha256Digest>>(1024);
            let voter_mailbox = voter::Mailbox::new(voter_sender);

            let (_vote_sender, vote_receiver) = oracle
                .control(me.clone())
                .register(0, TEST_QUOTA)
                .await
                .unwrap();
            let (_certificate_sender, certificate_receiver) = oracle
                .control(me.clone())
                .register(1, TEST_QUOTA)
                .await
                .unwrap();

            // Register all participants on the network and set up links
            let link = Link {
                latency: Duration::from_millis(1),
                jitter: Duration::from_millis(0),
                success_rate: 1.0,
            };
            let mut participant_senders = Vec::new();
            for (i, pk) in participants.iter().enumerate() {
                if i == 0 {
                    participant_senders.push(None);
                    continue;
                }
                let (sender, _receiver) = oracle
                    .control(pk.clone())
                    .register(0, TEST_QUOTA)
                    .await
                    .unwrap();
                oracle
                    .add_link(pk.clone(), me.clone(), link.clone())
                    .await
                    .unwrap();
                participant_senders.push(Some(sender));
            }

            // Start the batcher
            batcher.start(voter_mailbox, vote_receiver, certificate_receiver);

            // Start with finalized=0, current=1 (view 1 is above finalized)
            let view1 = View::new(1);
            let view2 = View::new(2);
            let leader = 1u32;

            let active = batcher_mailbox.update(view1, leader, View::zero()).await;
            assert!(active);

            // Part 1: Send NOTARIZE votes for view 1 (above finalized=0, should succeed)
            let round1 = Round::new(epoch, view1);
            let proposal1 = Proposal::new(round1, View::zero(), Sha256::hash(b"payload1"));
            for i in 1..quorum_size {
                let vote = Notarize::sign(&schemes[i], proposal1.clone()).unwrap();
                if let Some(ref mut sender) = participant_senders[i] {
                    sender
                        .send(
                            Recipients::One(me.clone()),
                            Vote::Notarize(vote).encode().into(),
                            true,
                        )
                        .await
                        .unwrap();
                }
            }

            // Send our own notarize vote for view 1 via constructed
            let our_notarize = Notarize::sign(&schemes[0], proposal1.clone()).unwrap();
            batcher_mailbox
                .constructed(Vote::Notarize(our_notarize))
                .await;

<<<<<<< HEAD
            // Note: We should NOT receive a proposal for view 1 because proposal forwarding
            // only happens for the current view (view 2). The key assertion is that we
            // should NOT receive a notarization certificate for the old view.
            select! {
                _ = voter_receiver.next() => { panic!("should not receive a notarization certificate for the old view") },
                _ = context.sleep(Duration::from_millis(200)) => { },
            };

            // Now test that FINALIZE votes in old views DO produce certificates
            // First, we need to inject a notarization for view 1 so finalize can proceed
            let notarization = build_notarization(&schemes, &proposal1, quorum_size);

            // Create an injector peer to send certificates (on channel 1)
            let injector_pk = PrivateKey::from_seed(1_000_000).public_key();
            let (mut injector_sender, _injector_receiver) = oracle
                .control(injector_pk.clone())
                .register(1, TEST_QUOTA)
                .await
                .unwrap();
            oracle
                .add_link(injector_pk.clone(), me.clone(), link.clone())
                .await
                .unwrap();

            // Send the notarization so finalize votes can be processed
            injector_sender
                .send(
                    Recipients::One(me.clone()),
                    Certificate::Notarization(notarization).encode().into(),
                    true,
                )
                .await
                .unwrap();
=======
            // Should receive a notarization certificate (view 1 is above finalized=0)
            loop {
                let output = voter_receiver.next().await.unwrap();
                match output {
                    voter::Message::Proposal(_) => continue,
                    voter::Message::Verified(Certificate::Notarization(n), _) => {
                        assert_eq!(
                            n.view(),
                            view1,
                            "Should construct notarization for view above finalized"
                        );
                        break;
                    }
                    _ => panic!("Unexpected message type"),
                }
            }
>>>>>>> 13764774

            // Part 2: Advance finalized to view 2
            // Now test NOTARIZE votes for view 2 which should NOT be processed (at finalized=2)
            let view3 = View::new(3);
            let active = batcher_mailbox.update(view3, leader, view2).await;
            assert!(active);

            // Send NOTARIZE votes for view 2 (now at finalized=2, should NOT succeed)
            let round2 = Round::new(epoch, view2);
            let proposal2 = Proposal::new(round2, view1, Sha256::hash(b"payload2"));
            for i in 1..quorum_size {
<<<<<<< HEAD
                let vote = Finalize::sign(&schemes[i], proposal1.clone()).unwrap();
=======
                let vote = Notarize::sign(&schemes[i], &namespace, proposal2.clone()).unwrap();
>>>>>>> 13764774
                if let Some(ref mut sender) = participant_senders[i] {
                    sender
                        .send(
                            Recipients::One(me.clone()),
                            Vote::Notarize(vote).encode().into(),
                            true,
                        )
                        .await
                        .unwrap();
                }
            }

<<<<<<< HEAD
            // Send our own finalize vote for view 1
            let our_finalize = Finalize::sign(&schemes[0], proposal1.clone()).unwrap();
=======
            // Send our own notarize vote for view 2 via constructed
            let our_notarize2 = Notarize::sign(&schemes[0], &namespace, proposal2.clone()).unwrap();
>>>>>>> 13764774
            batcher_mailbox
                .constructed(Vote::Notarize(our_notarize2))
                .await;

            // Should NOT receive any certificate for the finalized view
            select! {
                msg = voter_receiver.next() => {
                    match msg {
                        Some(voter::Message::Proposal(_)) => {},
                        Some(voter::Message::Verified(cert, _)) if cert.view() == view2 => {
                            panic!("should not receive any certificate for the finalized view");
                        },
                        _ => {},
                    }
                },
                _ = context.sleep(Duration::from_millis(200)) => { },
            };
        });
    }

    #[test_traced]
    fn test_votes_skipped_for_finalized_views() {
        votes_skipped_for_finalized_views(bls12381_threshold::fixture::<MinPk, _>);
        votes_skipped_for_finalized_views(bls12381_threshold::fixture::<MinSig, _>);
        votes_skipped_for_finalized_views(bls12381_multisig::fixture::<MinPk, _>);
        votes_skipped_for_finalized_views(bls12381_multisig::fixture::<MinSig, _>);
        votes_skipped_for_finalized_views(ed25519::fixture);
    }
}<|MERGE_RESOLUTION|>--- conflicted
+++ resolved
@@ -1325,41 +1325,6 @@
                 .constructed(Vote::Notarize(our_notarize))
                 .await;
 
-<<<<<<< HEAD
-            // Note: We should NOT receive a proposal for view 1 because proposal forwarding
-            // only happens for the current view (view 2). The key assertion is that we
-            // should NOT receive a notarization certificate for the old view.
-            select! {
-                _ = voter_receiver.next() => { panic!("should not receive a notarization certificate for the old view") },
-                _ = context.sleep(Duration::from_millis(200)) => { },
-            };
-
-            // Now test that FINALIZE votes in old views DO produce certificates
-            // First, we need to inject a notarization for view 1 so finalize can proceed
-            let notarization = build_notarization(&schemes, &proposal1, quorum_size);
-
-            // Create an injector peer to send certificates (on channel 1)
-            let injector_pk = PrivateKey::from_seed(1_000_000).public_key();
-            let (mut injector_sender, _injector_receiver) = oracle
-                .control(injector_pk.clone())
-                .register(1, TEST_QUOTA)
-                .await
-                .unwrap();
-            oracle
-                .add_link(injector_pk.clone(), me.clone(), link.clone())
-                .await
-                .unwrap();
-
-            // Send the notarization so finalize votes can be processed
-            injector_sender
-                .send(
-                    Recipients::One(me.clone()),
-                    Certificate::Notarization(notarization).encode().into(),
-                    true,
-                )
-                .await
-                .unwrap();
-=======
             // Should receive a notarization certificate (view 1 is above finalized=0)
             loop {
                 let output = voter_receiver.next().await.unwrap();
@@ -1376,7 +1341,6 @@
                     _ => panic!("Unexpected message type"),
                 }
             }
->>>>>>> 13764774
 
             // Part 2: Advance finalized to view 2
             // Now test NOTARIZE votes for view 2 which should NOT be processed (at finalized=2)
@@ -1388,11 +1352,7 @@
             let round2 = Round::new(epoch, view2);
             let proposal2 = Proposal::new(round2, view1, Sha256::hash(b"payload2"));
             for i in 1..quorum_size {
-<<<<<<< HEAD
-                let vote = Finalize::sign(&schemes[i], proposal1.clone()).unwrap();
-=======
-                let vote = Notarize::sign(&schemes[i], &namespace, proposal2.clone()).unwrap();
->>>>>>> 13764774
+                let vote = Notarize::sign(&schemes[i], proposal2.clone()).unwrap();
                 if let Some(ref mut sender) = participant_senders[i] {
                     sender
                         .send(
@@ -1405,13 +1365,8 @@
                 }
             }
 
-<<<<<<< HEAD
-            // Send our own finalize vote for view 1
-            let our_finalize = Finalize::sign(&schemes[0], proposal1.clone()).unwrap();
-=======
             // Send our own notarize vote for view 2 via constructed
-            let our_notarize2 = Notarize::sign(&schemes[0], &namespace, proposal2.clone()).unwrap();
->>>>>>> 13764774
+            let our_notarize2 = Notarize::sign(&schemes[0], proposal2.clone()).unwrap();
             batcher_mailbox
                 .constructed(Vote::Notarize(our_notarize2))
                 .await;
