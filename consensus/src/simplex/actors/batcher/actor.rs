use super::{Config, Mailbox, Message, Round};
use crate::{
    simplex::{
        actors::voter,
        interesting,
        metrics::Inbound,
        scheme::Scheme,
        types::{Activity, Certificate, Vote},
    },
    types::{Epoch, View, ViewDelta},
    Epochable, Reporter, Viewable,
};
use commonware_cryptography::Digest;
use commonware_macros::select;
use commonware_p2p::{utils::codec::WrappedReceiver, Blocker, Receiver};
use commonware_runtime::{
    spawn_cell,
    telemetry::metrics::histogram::{self, Buckets},
    Clock, ContextCell, Handle, Metrics, Spawner,
};
use commonware_utils::ordered::{Quorum, Set};
use futures::{channel::mpsc, StreamExt};
use prometheus_client::metrics::{counter::Counter, family::Family, histogram::Histogram};
use rand::{CryptoRng, Rng};
use std::{collections::BTreeMap, sync::Arc};
use tracing::{debug, trace, warn};

pub struct Actor<
    E: Spawner + Metrics + Clock + Rng + CryptoRng,
    S: Scheme<D>,
    B: Blocker<PublicKey = S::PublicKey>,
    D: Digest,
    R: Reporter<Activity = Activity<S, D>>,
> {
    context: ContextCell<E>,

    participants: Set<S::PublicKey>,
    scheme: S,

    blocker: B,
    reporter: R,

    activity_timeout: ViewDelta,
    skip_timeout: ViewDelta,
    epoch: Epoch,

    mailbox_receiver: mpsc::Receiver<Message<S, D>>,

    added: Counter,
    verified: Counter,
    inbound_messages: Family<Inbound, Counter>,
    batch_size: Histogram,
    verify_latency: histogram::Timed<E>,
    recover_latency: histogram::Timed<E>,
}

impl<
        E: Spawner + Metrics + Clock + Rng + CryptoRng,
        S: Scheme<D>,
        B: Blocker<PublicKey = S::PublicKey>,
        D: Digest,
        R: Reporter<Activity = Activity<S, D>>,
    > Actor<E, S, B, D, R>
{
    pub fn new(context: E, cfg: Config<S, B, R>) -> (Self, Mailbox<S, D>) {
        let added = Counter::default();
        let verified = Counter::default();
        let inbound_messages = Family::<Inbound, Counter>::default();
        let batch_size =
            Histogram::new([1.0, 2.0, 4.0, 8.0, 16.0, 32.0, 64.0, 128.0, 256.0, 512.0]);
        context.register(
            "added",
            "number of messages added to the verifier",
            added.clone(),
        );
        context.register("verified", "number of messages verified", verified.clone());
        context.register(
            "inbound_messages",
            "number of inbound messages",
            inbound_messages.clone(),
        );
        context.register(
            "batch_size",
            "number of messages in a signature verification batch",
            batch_size.clone(),
        );
        let verify_latency = Histogram::new(Buckets::CRYPTOGRAPHY);
        context.register(
            "verify_latency",
            "latency of signature verification",
            verify_latency.clone(),
        );
        let recover_latency = Histogram::new(Buckets::CRYPTOGRAPHY);
        context.register(
            "recover_latency",
            "certificate recover latency",
            recover_latency.clone(),
        );
        // TODO(#1833): Metrics should use the post-start context
        let clock = Arc::new(context.clone());
        let (sender, receiver) = mpsc::channel(cfg.mailbox_size);
        let participants = cfg.scheme.participants().clone();
        (
            Self {
                context: ContextCell::new(context),

                participants,
                scheme: cfg.scheme,

                blocker: cfg.blocker,
                reporter: cfg.reporter,

                activity_timeout: cfg.activity_timeout,
                skip_timeout: cfg.skip_timeout,
                epoch: cfg.epoch,

                mailbox_receiver: receiver,

                added,
                verified,
                inbound_messages,
                batch_size,
                verify_latency: histogram::Timed::new(verify_latency, clock.clone()),
                recover_latency: histogram::Timed::new(recover_latency, clock),
            },
            Mailbox::new(sender),
        )
    }

    fn new_round(&self) -> Round<S, B, D, R> {
        Round::new(
            self.participants.clone(),
            self.scheme.clone(),
            self.blocker.clone(),
            self.reporter.clone(),
        )
    }

    pub fn start(
        mut self,
        voter: voter::Mailbox<S, D>,
        vote_receiver: impl Receiver<PublicKey = S::PublicKey>,
        certificate_receiver: impl Receiver<PublicKey = S::PublicKey>,
    ) -> Handle<()> {
        spawn_cell!(
            self.context,
            self.run(voter, vote_receiver, certificate_receiver).await
        )
    }

    pub async fn run(
        mut self,
        mut voter: voter::Mailbox<S, D>,
        vote_receiver: impl Receiver<PublicKey = S::PublicKey>,
        certificate_receiver: impl Receiver<PublicKey = S::PublicKey>,
    ) {
        // Wrap channels
        let mut vote_receiver: WrappedReceiver<_, Vote<S, D>> =
            WrappedReceiver::new((), vote_receiver);
        let mut certificate_receiver: WrappedReceiver<_, Certificate<S, D>> =
            WrappedReceiver::new(self.scheme.certificate_codec_config(), certificate_receiver);

        // Initialize view data structures
        let mut current = View::zero();
        let mut finalized = View::zero();
        let mut work = BTreeMap::new();
        let mut shutdown = self.context.stopped();
        loop {
            // Track which view was modified (if any) for certificate construction
            let updated_view;

            // Handle next message
            select! {
                _ = &mut shutdown => {
                    debug!("context shutdown, stopping batcher");
                    break;
                },
                message = self.mailbox_receiver.next() => {
                    match message {
                        Some(Message::Update {
                            current: new_current,
                            leader,
                            finalized: new_finalized,
                            active,
                        }) => {
                            current = new_current;
                            finalized = new_finalized;
                            work
                                .entry(current)
                                .or_insert_with(|| self.new_round())
                                .set_leader(leader);

                            // Check if the leader has been active recently
                            let skip_timeout = self.skip_timeout.get() as usize;
                            let is_active =
                                // Ensure we have enough data to judge activity (none of this
                                // data may be in the last skip_timeout views if we jumped ahead
                                // to a new view)
                                work.len() < skip_timeout
                                // Leader active in at least one recent round
                                || work.iter().rev().take(skip_timeout).any(|(_, round)| round.is_active(leader));
                            active.send(is_active).unwrap();

                            // Setting leader may enable batch verification
                            updated_view = current;
                        }
                        Some(Message::Constructed(message)) => {
                            // If the view isn't interesting, we can skip
                            let view = message.view();
                            if !interesting(
                                self.activity_timeout,
                                finalized,
                                current,
                                view,
                                false,
                            ) {
                                continue;
                            }

                            // Add the message to the verifier
                            work.entry(view)
                                .or_insert_with(|| self.new_round())
                                .add_constructed(message)
                                .await;
                            self.added.inc();
                            updated_view = view;
                        }
                        None => {
                            break;
                        }
                    }
                },
                // Handle certificates from the network
                message = certificate_receiver.recv() => {
                    // If the channel is closed, we should exit
                    let Ok((sender, message)) = message else {
                        break;
                    };

                    // If there is a decoding error, block
                    let Ok(message) = message else {
                        warn!(?sender, "blocking peer for decoding error");
                        self.blocker.block(sender).await;
                        continue;
                    };

                    // Update metrics
                    let label = match &message {
                        Certificate::Notarization(_) => Inbound::notarization(&sender),
                        Certificate::Nullification(_) => Inbound::nullification(&sender),
                        Certificate::Finalization(_) => Inbound::finalization(&sender),
                    };
                    self.inbound_messages.get_or_create(&label).inc();

                    // If the epoch is not the current epoch, block
                    if message.epoch() != self.epoch {
                        warn!(?sender, "blocking peer for epoch mismatch");
                        self.blocker.block(sender).await;
                        continue;
                    }

                    // Allow future certificates (they advance our view)
                    let view = message.view();
                    if !interesting(
                        self.activity_timeout,
                        finalized,
                        current,
                        view,
                        true, // allow future
                    ) {
                        continue;
                    }

                    match message {
                        Certificate::Notarization(notarization) => {
                            // Skip if we already have a notarization for this view
                            if work.get(&view).is_some_and(|r| r.has_notarization()) {
                                trace!(%view, "skipping duplicate notarization");
                                continue;
                            }

                            // Verify the certificate
                            if !notarization.verify(
                                &mut self.context,
                                &self.scheme,
                            ) {
                                warn!(?sender, %view, "blocking peer for invalid notarization");
                                self.blocker.block(sender).await;
                                continue;
                            }

                            // Store and forward to voter
                            work
                                .entry(view)
                                .or_insert_with(|| self.new_round())
                                .set_notarization(notarization.clone());
                            voter
                                .recovered(Certificate::Notarization(notarization))
                                .await;
                        }
                        Certificate::Nullification(nullification) => {
                            // Skip if we already have a nullification for this view
                            if work.get(&view).is_some_and(|r| r.has_nullification()) {
                                trace!(%view, "skipping duplicate nullification");
                                continue;
                            }

                            // Verify the certificate
                            if !nullification.verify::<_, D>(
                                &mut self.context,
                                &self.scheme,
                            ) {
                                warn!(?sender, %view, "blocking peer for invalid nullification");
                                self.blocker.block(sender).await;
                                continue;
                            }

                            // Store and forward to voter
                            work
                                .entry(view)
                                .or_insert_with(|| self.new_round())
                                .set_nullification(nullification.clone());
                            voter
                                .recovered(Certificate::Nullification(nullification))
                                .await;
                        }
                        Certificate::Finalization(finalization) => {
                            // Skip if we already have a finalization for this view
                            if work.get(&view).is_some_and(|r| r.has_finalization()) {
                                trace!(%view, "skipping duplicate finalization");
                                continue;
                            }

                            // Verify the certificate
                            if !finalization.verify(
                                &mut self.context,
                                &self.scheme,
                            ) {
                                warn!(?sender, %view, "blocking peer for invalid finalization");
                                self.blocker.block(sender).await;
                                continue;
                            }

                            // Store and forward to voter
                            work
                                .entry(view)
                                .or_insert_with(|| self.new_round())
                                .set_finalization(finalization.clone());
                            voter
                                .recovered(Certificate::Finalization(finalization))
                                .await;
                        }
                    }

                    // Certificates are already forwarded to voter, no need for construction
                    continue;
                },
                // Handle votes from the network
                message = vote_receiver.recv() => {
                    // If the channel is closed, we should exit
                    let Ok((sender, message)) = message else {
                        break;
                    };

                    // If there is a decoding error, block
                    let Ok(message) = message else {
                        warn!(?sender, "blocking peer for decoding error");
                        self.blocker.block(sender).await;
                        continue;
                    };

                    // Update metrics
                    let label = match &message {
                        Vote::Notarize(_) => Inbound::notarize(&sender),
                        Vote::Nullify(_) => Inbound::nullify(&sender),
                        Vote::Finalize(_) => Inbound::finalize(&sender),
                    };
                    self.inbound_messages.get_or_create(&label).inc();

                    // If the epoch is not the current epoch, block
                    if message.epoch() != self.epoch {
                        warn!(?sender, "blocking peer for epoch mismatch");
                        self.blocker.block(sender).await;
                        continue;
                    }

                    // If the view isn't interesting, we can skip
                    let view = message.view();
                    if !interesting(
                        self.activity_timeout,
                        finalized,
                        current,
                        view,
                        false,
                    ) {
                        continue;
                    }

                    // Add the vote to the verifier
                    if work
                        .entry(view)
                        .or_insert_with(|| self.new_round())
                        .add_network(sender, message)
                        .await {
                            self.added.inc();
                        }
                    updated_view = view;
                },
            }
            assert!(
                updated_view != View::zero(),
                "updated view must be greater than zero"
            );

            // Forward leader's proposal to voter (if we're not the leader and haven't already)
            if let Some(round) = work.get_mut(&current) {
                if let Some(me) = self.scheme.me() {
                    if let Some(proposal) = round.forward_proposal(me) {
                        voter.proposal(proposal).await;
                    }
                }
            }

            // Skip verification and construction for views at or below finalized.
            //
            // We still use interesting() for filtering votes because we want to
            // notify the reporter of all votes within the activity timeout (even
            // if we don't need them in the voter).
            if updated_view <= finalized {
                continue;
            }

            // Process the updated view (if any)
            let Some(round) = work.get_mut(&updated_view) else {
                continue;
            };

            // Batch verify votes if ready
            let mut timer = self.verify_latency.timer();
<<<<<<< HEAD
            let verified = if is_current_view && round.ready_notarizes() {
                Some(round.verify_notarizes(&mut self.context))
            } else if is_current_view && round.ready_nullifies() {
                Some(round.verify_nullifies(&mut self.context))
=======
            let verified = if round.ready_notarizes() {
                Some(round.verify_notarizes(&mut self.context, &self.namespace))
            } else if round.ready_nullifies() {
                Some(round.verify_nullifies(&mut self.context, &self.namespace))
>>>>>>> 13764774
            } else if round.ready_finalizes() {
                Some(round.verify_finalizes(&mut self.context))
            } else {
                None
            };

            // Process batch verification results
            if let Some((voters, failed)) = verified {
                timer.observe();

                // Process verified votes
                let batch = voters.len() + failed.len();
                trace!(view = %updated_view, batch, "batch verified votes");
                self.verified.inc_by(batch as u64);
                self.batch_size.observe(batch as f64);

                // Block invalid signers
                for invalid in failed {
                    if let Some(signer) = self.participants.key(invalid) {
                        warn!(?signer, "blocking peer for invalid signature");
                        self.blocker.block(signer.clone()).await;
                    }
                }

                // Store verified votes for certificate construction
                for valid in voters {
                    round.add_verified(valid);
                }
            } else {
                timer.cancel();
                trace!(
                    %current,
                    %finalized,
                    "no verifier ready"
                );
            }

            // Try to construct and forward certificates
            if let Some(notarization) = self
                .recover_latency
                .time_some(|| round.try_construct_notarization(&self.scheme))
            {
                debug!(view = %updated_view, "constructed notarization, forwarding to voter");
                voter
                    .recovered(Certificate::Notarization(notarization))
                    .await;
            }
            if let Some(nullification) = self
                .recover_latency
                .time_some(|| round.try_construct_nullification(&self.scheme))
            {
                debug!(view = %updated_view, "constructed nullification, forwarding to voter");
                voter
                    .recovered(Certificate::Nullification(nullification))
                    .await;
            }
            if let Some(finalization) = self
                .recover_latency
                .time_some(|| round.try_construct_finalization(&self.scheme))
            {
                debug!(view = %updated_view, "constructed finalization, forwarding to voter");
                voter
                    .recovered(Certificate::Finalization(finalization))
                    .await;
            }

            // Drop any rounds that are no longer interesting
            while work.first_key_value().is_some_and(|(&view, _)| {
                !interesting(self.activity_timeout, finalized, current, view, false)
            }) {
                work.pop_first();
            }
        }
    }
}<|MERGE_RESOLUTION|>--- conflicted
+++ resolved
@@ -437,17 +437,10 @@
 
             // Batch verify votes if ready
             let mut timer = self.verify_latency.timer();
-<<<<<<< HEAD
-            let verified = if is_current_view && round.ready_notarizes() {
+            let verified = if round.ready_notarizes() {
                 Some(round.verify_notarizes(&mut self.context))
-            } else if is_current_view && round.ready_nullifies() {
+            } else if round.ready_nullifies() {
                 Some(round.verify_nullifies(&mut self.context))
-=======
-            let verified = if round.ready_notarizes() {
-                Some(round.verify_notarizes(&mut self.context, &self.namespace))
-            } else if round.ready_nullifies() {
-                Some(round.verify_nullifies(&mut self.context, &self.namespace))
->>>>>>> 13764774
             } else if round.ready_finalizes() {
                 Some(round.verify_finalizes(&mut self.context))
             } else {
