use super::{Config, Mailbox, Message, Round};
use crate::{
    simplex::{
        actors::voter,
        interesting,
        metrics::Inbound,
<<<<<<< HEAD
        signing_scheme::SimplexScheme,
        types::{
            Activity, Attributable, BatchVerifier, ConflictingFinalize, ConflictingNotarize,
            NullifyFinalize, VoteTracker, Voter,
        },
=======
        signing_scheme::Scheme,
        types::{Activity, Certificate, Vote},
>>>>>>> 24a318a7
    },
    types::{Epoch, View, ViewDelta},
    Epochable, Reporter, Viewable,
};
use commonware_cryptography::Digest;
use commonware_macros::select;
use commonware_p2p::{utils::codec::WrappedReceiver, Blocker, Receiver};
use commonware_runtime::{
    spawn_cell,
    telemetry::metrics::histogram::{self, Buckets},
    Clock, ContextCell, Handle, Metrics, Spawner,
};
use commonware_utils::ordered::{Quorum, Set};
use futures::{channel::mpsc, StreamExt};
use prometheus_client::metrics::{counter::Counter, family::Family, histogram::Histogram};
use rand::{CryptoRng, Rng};
use std::{collections::BTreeMap, sync::Arc};
<<<<<<< HEAD
use tracing::{trace, warn};

struct Round<
    S: SimplexScheme<D>,
    B: Blocker<PublicKey = S::PublicKey>,
    D: Digest,
    R: Reporter<Activity = Activity<S, D>>,
> {
    participants: Ordered<S::PublicKey>,

    blocker: B,
    reporter: R,
    verifier: BatchVerifier<S, D>,
    votes: VoteTracker<S, D>,

    inbound_messages: Family<Inbound, Counter>,
}

impl<
        S: SimplexScheme<D>,
        B: Blocker<PublicKey = S::PublicKey>,
        D: Digest,
        R: Reporter<Activity = Activity<S, D>>,
    > Round<S, B, D, R>
{
    fn new(
        participants: Ordered<S::PublicKey>,
        scheme: S,
        blocker: B,
        reporter: R,
        inbound_messages: Family<Inbound, Counter>,
        batch: bool,
    ) -> Self {
        // Configure quorum params
        let quorum = if batch {
            Some(participants.quorum())
        } else {
            None
        };

        let len = participants.len();
        // Initialize data structures
        Self {
            participants,

            blocker,
            reporter,
            verifier: BatchVerifier::new(scheme, quorum),

            votes: VoteTracker::new(len),

            inbound_messages,
        }
    }

    async fn add(&mut self, sender: S::PublicKey, message: Voter<S, D>) -> bool {
        // Check if sender is a participant
        let Some(index) = self.participants.index(&sender) else {
            warn!(?sender, "blocking peer");
            self.blocker.block(sender).await;
            return false;
        };

        // Attempt to reserve
        match message {
            Voter::Notarize(notarize) => {
                // Update metrics
                self.inbound_messages
                    .get_or_create(&Inbound::notarize(&sender))
                    .inc();

                // Verify sender is signer
                if index != notarize.signer() {
                    warn!(?sender, "blocking peer");
                    self.blocker.block(sender).await;
                    return false;
                }

                // Try to reserve
                match self.votes.notarize(index) {
                    Some(previous) => {
                        if previous != &notarize {
                            let activity = ConflictingNotarize::new(previous.clone(), notarize);
                            self.reporter
                                .report(Activity::ConflictingNotarize(activity))
                                .await;
                            warn!(?sender, "blocking peer");
                            self.blocker.block(sender).await;
                        }
                        false
                    }
                    None => {
                        self.reporter
                            .report(Activity::Notarize(notarize.clone()))
                            .await;
                        self.votes.insert_notarize(notarize.clone());
                        self.verifier.add(Voter::Notarize(notarize), false);
                        true
                    }
                }
            }
            Voter::Nullify(nullify) => {
                // Update metrics
                self.inbound_messages
                    .get_or_create(&Inbound::nullify(&sender))
                    .inc();

                // Verify sender is signer
                if index != nullify.signer() {
                    warn!(?sender, "blocking peer");
                    self.blocker.block(sender).await;
                    return false;
                }

                // Check if finalized
                if let Some(previous) = self.votes.finalize(index) {
                    let activity = NullifyFinalize::new(nullify, previous.clone());
                    self.reporter
                        .report(Activity::NullifyFinalize(activity))
                        .await;
                    warn!(?sender, "blocking peer");
                    self.blocker.block(sender).await;
                    return false;
                }

                // Try to reserve
                match self.votes.nullify(index) {
                    Some(previous) => {
                        if previous != &nullify {
                            warn!(?sender, "blocking peer");
                            self.blocker.block(sender).await;
                        }
                        false
                    }
                    None => {
                        self.reporter
                            .report(Activity::Nullify(nullify.clone()))
                            .await;
                        self.votes.insert_nullify(nullify.clone());
                        self.verifier.add(Voter::Nullify(nullify), false);
                        true
                    }
                }
            }
            Voter::Finalize(finalize) => {
                // Update metrics
                self.inbound_messages
                    .get_or_create(&Inbound::finalize(&sender))
                    .inc();

                // Verify sender is signer
                if index != finalize.signer() {
                    warn!(?sender, "blocking peer");
                    self.blocker.block(sender).await;
                    return false;
                }

                // Check if nullified
                if let Some(previous) = self.votes.nullify(index) {
                    let activity = NullifyFinalize::new(previous.clone(), finalize);
                    self.reporter
                        .report(Activity::NullifyFinalize(activity))
                        .await;
                    warn!(?sender, "blocking peer");
                    self.blocker.block(sender).await;
                    return false;
                }

                // Try to reserve
                match self.votes.finalize(index) {
                    Some(previous) => {
                        if previous != &finalize {
                            let activity = ConflictingFinalize::new(previous.clone(), finalize);
                            self.reporter
                                .report(Activity::ConflictingFinalize(activity))
                                .await;
                            warn!(?sender, "blocking peer");
                            self.blocker.block(sender).await;
                        }
                        false
                    }
                    None => {
                        self.reporter
                            .report(Activity::Finalize(finalize.clone()))
                            .await;
                        self.votes.insert_finalize(finalize.clone());
                        self.verifier.add(Voter::Finalize(finalize), false);
                        true
                    }
                }
            }
            Voter::Notarization(_) | Voter::Finalization(_) | Voter::Nullification(_) => {
                warn!(?sender, "blocking peer");
                self.blocker.block(sender).await;
                false
            }
        }
    }

    async fn add_constructed(&mut self, message: Voter<S, D>) {
        match &message {
            Voter::Notarize(notarize) => {
                self.reporter
                    .report(Activity::Notarize(notarize.clone()))
                    .await;
                self.votes.insert_notarize(notarize.clone());
            }
            Voter::Nullify(nullify) => {
                self.reporter
                    .report(Activity::Nullify(nullify.clone()))
                    .await;
                self.votes.insert_nullify(nullify.clone());
            }
            Voter::Finalize(finalize) => {
                self.reporter
                    .report(Activity::Finalize(finalize.clone()))
                    .await;
                self.votes.insert_finalize(finalize.clone());
            }
            Voter::Notarization(_) | Voter::Finalization(_) | Voter::Nullification(_) => {
                unreachable!("recovered messages should be sent to batcher");
            }
        }
        self.verifier.add(message, true);
    }

    fn set_leader(&mut self, leader: u32) {
        self.verifier.set_leader(leader);
    }

    fn ready_notarizes(&self) -> bool {
        self.verifier.ready_notarizes()
    }

    fn verify_notarizes<E: Rng + CryptoRng>(
        &mut self,
        rng: &mut E,
        namespace: &[u8],
    ) -> (Vec<Voter<S, D>>, Vec<u32>) {
        self.verifier.verify_notarizes(rng, namespace)
    }

    fn ready_nullifies(&self) -> bool {
        self.verifier.ready_nullifies()
    }

    fn verify_nullifies<E: Rng + CryptoRng>(
        &mut self,
        rng: &mut E,
        namespace: &[u8],
    ) -> (Vec<Voter<S, D>>, Vec<u32>) {
        self.verifier.verify_nullifies(rng, namespace)
    }

    fn ready_finalizes(&self) -> bool {
        self.verifier.ready_finalizes()
    }

    fn verify_finalizes<E: Rng + CryptoRng>(
        &mut self,
        rng: &mut E,
        namespace: &[u8],
    ) -> (Vec<Voter<S, D>>, Vec<u32>) {
        self.verifier.verify_finalizes(rng, namespace)
    }

    fn is_active(&self, leader: u32) -> Option<bool> {
        Some(self.votes.has_notarize(leader) || self.votes.has_nullify(leader))
    }
}
=======
use tracing::{debug, trace, warn};
>>>>>>> 24a318a7

pub struct Actor<
    E: Spawner + Metrics + Clock + Rng + CryptoRng,
    S: SimplexScheme<D>,
    B: Blocker<PublicKey = S::PublicKey>,
    D: Digest,
    R: Reporter<Activity = Activity<S, D>>,
> {
    context: ContextCell<E>,

<<<<<<< HEAD
    participants: Ordered<S::PublicKey>,
=======
    participants: Set<P>,
>>>>>>> 24a318a7
    scheme: S,

    blocker: B,
    reporter: R,

    activity_timeout: ViewDelta,
    skip_timeout: ViewDelta,
    epoch: Epoch,
    namespace: Vec<u8>,

    mailbox_receiver: mpsc::Receiver<Message<S, D>>,

    added: Counter,
    verified: Counter,
    inbound_messages: Family<Inbound, Counter>,
    batch_size: Histogram,
    verify_latency: histogram::Timed<E>,
    recover_latency: histogram::Timed<E>,
}

impl<
        E: Spawner + Metrics + Clock + Rng + CryptoRng,
        S: SimplexScheme<D>,
        B: Blocker<PublicKey = S::PublicKey>,
        D: Digest,
        R: Reporter<Activity = Activity<S, D>>,
    > Actor<E, S, B, D, R>
{
    pub fn new(context: E, cfg: Config<S, B, R>) -> (Self, Mailbox<S, D>) {
        let added = Counter::default();
        let verified = Counter::default();
        let inbound_messages = Family::<Inbound, Counter>::default();
        let batch_size =
            Histogram::new([1.0, 2.0, 4.0, 8.0, 16.0, 32.0, 64.0, 128.0, 256.0, 512.0]);
        context.register(
            "added",
            "number of messages added to the verifier",
            added.clone(),
        );
        context.register("verified", "number of messages verified", verified.clone());
        context.register(
            "inbound_messages",
            "number of inbound messages",
            inbound_messages.clone(),
        );
        context.register(
            "batch_size",
            "number of messages in a signature verification batch",
            batch_size.clone(),
        );
        let verify_latency = Histogram::new(Buckets::CRYPTOGRAPHY);
        context.register(
            "verify_latency",
            "latency of signature verification",
            verify_latency.clone(),
        );
        let recover_latency = Histogram::new(Buckets::CRYPTOGRAPHY);
        context.register(
            "recover_latency",
            "certificate recover latency",
            recover_latency.clone(),
        );
        // TODO(#1833): Metrics should use the post-start context
        let clock = Arc::new(context.clone());
        let (sender, receiver) = mpsc::channel(cfg.mailbox_size);
        let participants = cfg.scheme.participants().clone();
        (
            Self {
                context: ContextCell::new(context),

                participants,
                scheme: cfg.scheme,

                blocker: cfg.blocker,
                reporter: cfg.reporter,

                activity_timeout: cfg.activity_timeout,
                skip_timeout: cfg.skip_timeout,
                epoch: cfg.epoch,
                namespace: cfg.namespace,

                mailbox_receiver: receiver,

                added,
                verified,
                inbound_messages,
                batch_size,
                verify_latency: histogram::Timed::new(verify_latency, clock.clone()),
                recover_latency: histogram::Timed::new(recover_latency, clock),
            },
            Mailbox::new(sender),
        )
    }

<<<<<<< HEAD
    fn new_round(&self, batch: bool) -> Round<S, B, D, R> {
=======
    fn new_round(&self) -> Round<P, S, B, D, R> {
>>>>>>> 24a318a7
        Round::new(
            self.participants.clone(),
            self.scheme.clone(),
            self.blocker.clone(),
            self.reporter.clone(),
        )
    }

    pub fn start(
        mut self,
<<<<<<< HEAD
        consensus: voter::Mailbox<S, D>,
        receiver: impl Receiver<PublicKey = S::PublicKey>,
=======
        voter: voter::Mailbox<S, D>,
        vote_receiver: impl Receiver<PublicKey = P>,
        certificate_receiver: impl Receiver<PublicKey = P>,
>>>>>>> 24a318a7
    ) -> Handle<()> {
        spawn_cell!(
            self.context,
            self.run(voter, vote_receiver, certificate_receiver).await
        )
    }

    pub async fn run(
        mut self,
<<<<<<< HEAD
        mut consensus: voter::Mailbox<S, D>,
        receiver: impl Receiver<PublicKey = S::PublicKey>,
=======
        mut voter: voter::Mailbox<S, D>,
        vote_receiver: impl Receiver<PublicKey = P>,
        certificate_receiver: impl Receiver<PublicKey = P>,
>>>>>>> 24a318a7
    ) {
        // Wrap channels
        let mut vote_receiver: WrappedReceiver<_, Vote<S, D>> =
            WrappedReceiver::new((), vote_receiver);
        let mut certificate_receiver: WrappedReceiver<_, Certificate<S, D>> =
            WrappedReceiver::new(self.scheme.certificate_codec_config(), certificate_receiver);

        // Initialize view data structures
        let mut current = View::zero();
        let mut finalized = View::zero();
<<<<<<< HEAD
        let mut work = BTreeMap::new();
        let mut initialized = false;

=======
        #[allow(clippy::type_complexity)]
        let mut work: BTreeMap<View, Round<P, S, B, D, R>> = BTreeMap::new();
        let mut shutdown = self.context.stopped();
>>>>>>> 24a318a7
        loop {
            // Handle next message
            select! {
                _ = &mut shutdown => {
                    debug!("context shutdown, stopping batcher");
                    break;
                },
                message = self.mailbox_receiver.next() => {
                    match message {
                        Some(Message::Update {
                            current: new_current,
                            leader,
                            finalized: new_finalized,
                            active,
                        }) => {
                            current = new_current;
                            finalized = new_finalized;
                            work
                                .entry(current)
                                .or_insert_with(|| self.new_round())
                                .set_leader(leader);

                            // Check if the leader has been active recently
                            let skip_timeout = self.skip_timeout.get() as usize;
                            let is_active =
                                // Ensure we have enough data to judge activity (none of this
                                // data may be in the last skip_timeout views if we jumped ahead
                                // to a new view)
                                work.len() < skip_timeout
                                // Leader active in at least one recent round
                                || work.iter().rev().take(skip_timeout).any(|(_, round)| round.is_active(leader));
                            active.send(is_active).unwrap();
                        }
                        Some(Message::Constructed(message)) => {
                            // If the view isn't interesting, we can skip
                            let view = message.view();
                            if !interesting(
                                self.activity_timeout,
                                finalized,
                                current,
                                view,
                                false,
                            ) {
                                continue;
                            }

                            // Add the message to the verifier
                            work.entry(view)
                                .or_insert_with(|| self.new_round())
                                .add_constructed(message)
                                .await;
                            self.added.inc();
                        }
                        None => {
                            break;
                        }
                    }
                },
                // Handle certificates from the network
                message = certificate_receiver.recv() => {
                    // If the channel is closed, we should exit
                    let Ok((sender, message)) = message else {
                        break;
                    };

                    // If there is a decoding error, block
                    let Ok(message) = message else {
                        warn!(?sender, "blocking peer for decoding error");
                        self.blocker.block(sender).await;
                        continue;
                    };

                    // Update metrics
                    let label = match &message {
                        Certificate::Notarization(_) => Inbound::notarization(&sender),
                        Certificate::Nullification(_) => Inbound::nullification(&sender),
                        Certificate::Finalization(_) => Inbound::finalization(&sender),
                    };
                    self.inbound_messages.get_or_create(&label).inc();

                    // If the epoch is not the current epoch, block
                    if message.epoch() != self.epoch {
                        warn!(?sender, "blocking peer for epoch mismatch");
                        self.blocker.block(sender).await;
                        continue;
                    }

                    // Allow future certificates (they advance our view)
                    let view = message.view();
                    if !interesting(
                        self.activity_timeout,
                        finalized,
                        current,
                        view,
                        true, // allow future
                    ) {
                        continue;
                    }

                    match message {
                        Certificate::Notarization(notarization) => {
                            // Skip if we already have a notarization for this view
                            if work.get(&view).is_some_and(|r| r.has_notarization()) {
                                trace!(%view, "skipping duplicate notarization");
                                continue;
                            }

                            // Verify the certificate
                            if !notarization.verify(
                                &mut self.context,
                                &self.scheme,
                                &self.namespace,
                            ) {
                                warn!(?sender, %view, "blocking peer for invalid notarization");
                                self.blocker.block(sender).await;
                                continue;
                            }

                            // Store and forward to voter
                            work
                                .entry(view)
                                .or_insert_with(|| self.new_round())
                                .set_notarization(notarization.clone());
                            voter
                                .recovered(Certificate::Notarization(notarization))
                                .await;
                        }
                        Certificate::Nullification(nullification) => {
                            // Skip if we already have a nullification for this view
                            if work.get(&view).is_some_and(|r| r.has_nullification()) {
                                trace!(%view, "skipping duplicate nullification");
                                continue;
                            }

                            // Verify the certificate
                            if !nullification.verify::<_, D>(
                                &mut self.context,
                                &self.scheme,
                                &self.namespace,
                            ) {
                                warn!(?sender, %view, "blocking peer for invalid nullification");
                                self.blocker.block(sender).await;
                                continue;
                            }

                            // Store and forward to voter
                            work
                                .entry(view)
                                .or_insert_with(|| self.new_round())
                                .set_nullification(nullification.clone());
                            voter
                                .recovered(Certificate::Nullification(nullification))
                                .await;
                        }
                        Certificate::Finalization(finalization) => {
                            // Skip if we already have a finalization for this view
                            if work.get(&view).is_some_and(|r| r.has_finalization()) {
                                trace!(%view, "skipping duplicate finalization");
                                continue;
                            }

                            // Verify the certificate
                            if !finalization.verify(
                                &mut self.context,
                                &self.scheme,
                                &self.namespace,
                            ) {
                                warn!(?sender, %view, "blocking peer for invalid finalization");
                                self.blocker.block(sender).await;
                                continue;
                            }

                            // Store and forward to voter
                            work
                                .entry(view)
                                .or_insert_with(|| self.new_round())
                                .set_finalization(finalization.clone());
                            voter
                                .recovered(Certificate::Finalization(finalization))
                                .await;
                        }
                    }
                },
                // Handle votes from the network
                message = vote_receiver.recv() => {
                    // If the channel is closed, we should exit
                    let Ok((sender, message)) = message else {
                        break;
                    };

                    // If there is a decoding error, block
                    let Ok(message) = message else {
                        warn!(?sender, "blocking peer for decoding error");
                        self.blocker.block(sender).await;
                        continue;
                    };

                    // Update metrics
                    let label = match &message {
                        Vote::Notarize(_) => Inbound::notarize(&sender),
                        Vote::Nullify(_) => Inbound::nullify(&sender),
                        Vote::Finalize(_) => Inbound::finalize(&sender),
                    };
                    self.inbound_messages.get_or_create(&label).inc();

                    // If the epoch is not the current epoch, block
                    if message.epoch() != self.epoch {
                        warn!(?sender, "blocking peer for epoch mismatch");
                        self.blocker.block(sender).await;
                        continue;
                    }

                    // If the view isn't interesting, we can skip
                    let view = message.view();
                    if !interesting(
                        self.activity_timeout,
                        finalized,
                        current,
                        view,
                        false,
                    ) {
                        continue;
                    }

                    // Add the vote to the verifier
                    if work
                        .entry(view)
                        .or_insert_with(|| self.new_round())
                        .add_network(sender, message)
                        .await {
                            self.added.inc();
                        }
                },
            }

            // Forward leader's proposal to voter (if we're not the leader and haven't already)
            if let Some(round) = work.get_mut(&current) {
                if let Some(me) = self.scheme.me() {
                    if let Some(proposal) = round.forward_proposal(me) {
                        voter.proposal(proposal).await;
                    }
                }
            }

            // Look for a ready verifier (prioritizing the current view)
            let mut timer = self.verify_latency.timer();
            let mut selected = None;
            if let Some(round) = work.get_mut(&current) {
                if round.ready_notarizes() {
                    let (voters, failed) =
                        round.verify_notarizes(&mut self.context, &self.namespace);
                    selected = Some((current, voters, failed));
                } else if round.ready_nullifies() {
                    let (voters, failed) =
                        round.verify_nullifies(&mut self.context, &self.namespace);
                    selected = Some((current, voters, failed));
                }
            }
            if selected.is_none() {
                let potential = work
                    .iter_mut()
                    .rev()
                    .find(|(view, round)| {
                        **view != current && **view >= finalized && round.ready_finalizes()
                    })
                    .map(|(view, round)| (*view, round));
                if let Some((view, round)) = potential {
                    let (voters, failed) =
                        round.verify_finalizes(&mut self.context, &self.namespace);
                    selected = Some((view, voters, failed));
                }
            }
            let Some((view, voters, failed)) = selected else {
                timer.cancel();
                trace!(
                    %current,
                    %finalized,
                    waiting = work.len(),
                    "no verifier ready"
                );
                continue;
            };
            timer.observe();

            // Process verified votes
            let batch = voters.len() + failed.len();
            trace!(%view, batch, "batch verified votes");
            self.verified.inc_by(batch as u64);
            self.batch_size.observe(batch as f64);

            // Block invalid signers
            for invalid in failed {
                if let Some(signer) = self.participants.key(invalid) {
                    warn!(?signer, "blocking peer for invalid signature");
                    self.blocker.block(signer.clone()).await;
                }
            }

            // Store verified votes for certificate construction
            let round = work.get_mut(&view).expect("round must exist");
            for valid in voters {
                round.add_verified(valid);
            }

            // Try to construct and forward certificates
            if let Some(notarization) = self
                .recover_latency
                .time_some(|| round.try_construct_notarization(&self.scheme))
            {
                debug!(%view, "constructed notarization, forwarding to voter");
                voter
                    .recovered(Certificate::Notarization(notarization))
                    .await;
            }
            if let Some(nullification) = self
                .recover_latency
                .time_some(|| round.try_construct_nullification(&self.scheme))
            {
                debug!(%view, "constructed nullification, forwarding to voter");
                voter
                    .recovered(Certificate::Nullification(nullification))
                    .await;
            }
            if let Some(finalization) = self
                .recover_latency
                .time_some(|| round.try_construct_finalization(&self.scheme))
            {
                debug!(%view, "constructed finalization, forwarding to voter");
                voter
                    .recovered(Certificate::Finalization(finalization))
                    .await;
            }

            // Drop any rounds that are no longer interesting
            while work.first_key_value().is_some_and(|(&view, _)| {
                !interesting(self.activity_timeout, finalized, current, view, false)
            }) {
                work.pop_first();
            }
        }
    }
}<|MERGE_RESOLUTION|>--- conflicted
+++ resolved
@@ -4,16 +4,8 @@
         actors::voter,
         interesting,
         metrics::Inbound,
-<<<<<<< HEAD
         signing_scheme::SimplexScheme,
-        types::{
-            Activity, Attributable, BatchVerifier, ConflictingFinalize, ConflictingNotarize,
-            NullifyFinalize, VoteTracker, Voter,
-        },
-=======
-        signing_scheme::Scheme,
         types::{Activity, Certificate, Vote},
->>>>>>> 24a318a7
     },
     types::{Epoch, View, ViewDelta},
     Epochable, Reporter, Viewable,
@@ -31,280 +23,7 @@
 use prometheus_client::metrics::{counter::Counter, family::Family, histogram::Histogram};
 use rand::{CryptoRng, Rng};
 use std::{collections::BTreeMap, sync::Arc};
-<<<<<<< HEAD
-use tracing::{trace, warn};
-
-struct Round<
-    S: SimplexScheme<D>,
-    B: Blocker<PublicKey = S::PublicKey>,
-    D: Digest,
-    R: Reporter<Activity = Activity<S, D>>,
-> {
-    participants: Ordered<S::PublicKey>,
-
-    blocker: B,
-    reporter: R,
-    verifier: BatchVerifier<S, D>,
-    votes: VoteTracker<S, D>,
-
-    inbound_messages: Family<Inbound, Counter>,
-}
-
-impl<
-        S: SimplexScheme<D>,
-        B: Blocker<PublicKey = S::PublicKey>,
-        D: Digest,
-        R: Reporter<Activity = Activity<S, D>>,
-    > Round<S, B, D, R>
-{
-    fn new(
-        participants: Ordered<S::PublicKey>,
-        scheme: S,
-        blocker: B,
-        reporter: R,
-        inbound_messages: Family<Inbound, Counter>,
-        batch: bool,
-    ) -> Self {
-        // Configure quorum params
-        let quorum = if batch {
-            Some(participants.quorum())
-        } else {
-            None
-        };
-
-        let len = participants.len();
-        // Initialize data structures
-        Self {
-            participants,
-
-            blocker,
-            reporter,
-            verifier: BatchVerifier::new(scheme, quorum),
-
-            votes: VoteTracker::new(len),
-
-            inbound_messages,
-        }
-    }
-
-    async fn add(&mut self, sender: S::PublicKey, message: Voter<S, D>) -> bool {
-        // Check if sender is a participant
-        let Some(index) = self.participants.index(&sender) else {
-            warn!(?sender, "blocking peer");
-            self.blocker.block(sender).await;
-            return false;
-        };
-
-        // Attempt to reserve
-        match message {
-            Voter::Notarize(notarize) => {
-                // Update metrics
-                self.inbound_messages
-                    .get_or_create(&Inbound::notarize(&sender))
-                    .inc();
-
-                // Verify sender is signer
-                if index != notarize.signer() {
-                    warn!(?sender, "blocking peer");
-                    self.blocker.block(sender).await;
-                    return false;
-                }
-
-                // Try to reserve
-                match self.votes.notarize(index) {
-                    Some(previous) => {
-                        if previous != &notarize {
-                            let activity = ConflictingNotarize::new(previous.clone(), notarize);
-                            self.reporter
-                                .report(Activity::ConflictingNotarize(activity))
-                                .await;
-                            warn!(?sender, "blocking peer");
-                            self.blocker.block(sender).await;
-                        }
-                        false
-                    }
-                    None => {
-                        self.reporter
-                            .report(Activity::Notarize(notarize.clone()))
-                            .await;
-                        self.votes.insert_notarize(notarize.clone());
-                        self.verifier.add(Voter::Notarize(notarize), false);
-                        true
-                    }
-                }
-            }
-            Voter::Nullify(nullify) => {
-                // Update metrics
-                self.inbound_messages
-                    .get_or_create(&Inbound::nullify(&sender))
-                    .inc();
-
-                // Verify sender is signer
-                if index != nullify.signer() {
-                    warn!(?sender, "blocking peer");
-                    self.blocker.block(sender).await;
-                    return false;
-                }
-
-                // Check if finalized
-                if let Some(previous) = self.votes.finalize(index) {
-                    let activity = NullifyFinalize::new(nullify, previous.clone());
-                    self.reporter
-                        .report(Activity::NullifyFinalize(activity))
-                        .await;
-                    warn!(?sender, "blocking peer");
-                    self.blocker.block(sender).await;
-                    return false;
-                }
-
-                // Try to reserve
-                match self.votes.nullify(index) {
-                    Some(previous) => {
-                        if previous != &nullify {
-                            warn!(?sender, "blocking peer");
-                            self.blocker.block(sender).await;
-                        }
-                        false
-                    }
-                    None => {
-                        self.reporter
-                            .report(Activity::Nullify(nullify.clone()))
-                            .await;
-                        self.votes.insert_nullify(nullify.clone());
-                        self.verifier.add(Voter::Nullify(nullify), false);
-                        true
-                    }
-                }
-            }
-            Voter::Finalize(finalize) => {
-                // Update metrics
-                self.inbound_messages
-                    .get_or_create(&Inbound::finalize(&sender))
-                    .inc();
-
-                // Verify sender is signer
-                if index != finalize.signer() {
-                    warn!(?sender, "blocking peer");
-                    self.blocker.block(sender).await;
-                    return false;
-                }
-
-                // Check if nullified
-                if let Some(previous) = self.votes.nullify(index) {
-                    let activity = NullifyFinalize::new(previous.clone(), finalize);
-                    self.reporter
-                        .report(Activity::NullifyFinalize(activity))
-                        .await;
-                    warn!(?sender, "blocking peer");
-                    self.blocker.block(sender).await;
-                    return false;
-                }
-
-                // Try to reserve
-                match self.votes.finalize(index) {
-                    Some(previous) => {
-                        if previous != &finalize {
-                            let activity = ConflictingFinalize::new(previous.clone(), finalize);
-                            self.reporter
-                                .report(Activity::ConflictingFinalize(activity))
-                                .await;
-                            warn!(?sender, "blocking peer");
-                            self.blocker.block(sender).await;
-                        }
-                        false
-                    }
-                    None => {
-                        self.reporter
-                            .report(Activity::Finalize(finalize.clone()))
-                            .await;
-                        self.votes.insert_finalize(finalize.clone());
-                        self.verifier.add(Voter::Finalize(finalize), false);
-                        true
-                    }
-                }
-            }
-            Voter::Notarization(_) | Voter::Finalization(_) | Voter::Nullification(_) => {
-                warn!(?sender, "blocking peer");
-                self.blocker.block(sender).await;
-                false
-            }
-        }
-    }
-
-    async fn add_constructed(&mut self, message: Voter<S, D>) {
-        match &message {
-            Voter::Notarize(notarize) => {
-                self.reporter
-                    .report(Activity::Notarize(notarize.clone()))
-                    .await;
-                self.votes.insert_notarize(notarize.clone());
-            }
-            Voter::Nullify(nullify) => {
-                self.reporter
-                    .report(Activity::Nullify(nullify.clone()))
-                    .await;
-                self.votes.insert_nullify(nullify.clone());
-            }
-            Voter::Finalize(finalize) => {
-                self.reporter
-                    .report(Activity::Finalize(finalize.clone()))
-                    .await;
-                self.votes.insert_finalize(finalize.clone());
-            }
-            Voter::Notarization(_) | Voter::Finalization(_) | Voter::Nullification(_) => {
-                unreachable!("recovered messages should be sent to batcher");
-            }
-        }
-        self.verifier.add(message, true);
-    }
-
-    fn set_leader(&mut self, leader: u32) {
-        self.verifier.set_leader(leader);
-    }
-
-    fn ready_notarizes(&self) -> bool {
-        self.verifier.ready_notarizes()
-    }
-
-    fn verify_notarizes<E: Rng + CryptoRng>(
-        &mut self,
-        rng: &mut E,
-        namespace: &[u8],
-    ) -> (Vec<Voter<S, D>>, Vec<u32>) {
-        self.verifier.verify_notarizes(rng, namespace)
-    }
-
-    fn ready_nullifies(&self) -> bool {
-        self.verifier.ready_nullifies()
-    }
-
-    fn verify_nullifies<E: Rng + CryptoRng>(
-        &mut self,
-        rng: &mut E,
-        namespace: &[u8],
-    ) -> (Vec<Voter<S, D>>, Vec<u32>) {
-        self.verifier.verify_nullifies(rng, namespace)
-    }
-
-    fn ready_finalizes(&self) -> bool {
-        self.verifier.ready_finalizes()
-    }
-
-    fn verify_finalizes<E: Rng + CryptoRng>(
-        &mut self,
-        rng: &mut E,
-        namespace: &[u8],
-    ) -> (Vec<Voter<S, D>>, Vec<u32>) {
-        self.verifier.verify_finalizes(rng, namespace)
-    }
-
-    fn is_active(&self, leader: u32) -> Option<bool> {
-        Some(self.votes.has_notarize(leader) || self.votes.has_nullify(leader))
-    }
-}
-=======
 use tracing::{debug, trace, warn};
->>>>>>> 24a318a7
 
 pub struct Actor<
     E: Spawner + Metrics + Clock + Rng + CryptoRng,
@@ -315,11 +34,7 @@
 > {
     context: ContextCell<E>,
 
-<<<<<<< HEAD
-    participants: Ordered<S::PublicKey>,
-=======
-    participants: Set<P>,
->>>>>>> 24a318a7
+    participants: Set<S::PublicKey>,
     scheme: S,
 
     blocker: B,
@@ -414,11 +129,7 @@
         )
     }
 
-<<<<<<< HEAD
-    fn new_round(&self, batch: bool) -> Round<S, B, D, R> {
-=======
-    fn new_round(&self) -> Round<P, S, B, D, R> {
->>>>>>> 24a318a7
+    fn new_round(&self) -> Round<S, B, D, R> {
         Round::new(
             self.participants.clone(),
             self.scheme.clone(),
@@ -429,14 +140,9 @@
 
     pub fn start(
         mut self,
-<<<<<<< HEAD
-        consensus: voter::Mailbox<S, D>,
-        receiver: impl Receiver<PublicKey = S::PublicKey>,
-=======
         voter: voter::Mailbox<S, D>,
-        vote_receiver: impl Receiver<PublicKey = P>,
-        certificate_receiver: impl Receiver<PublicKey = P>,
->>>>>>> 24a318a7
+        vote_receiver: impl Receiver<PublicKey = S::PublicKey>,
+        certificate_receiver: impl Receiver<PublicKey = S::PublicKey>,
     ) -> Handle<()> {
         spawn_cell!(
             self.context,
@@ -446,14 +152,9 @@
 
     pub async fn run(
         mut self,
-<<<<<<< HEAD
-        mut consensus: voter::Mailbox<S, D>,
-        receiver: impl Receiver<PublicKey = S::PublicKey>,
-=======
         mut voter: voter::Mailbox<S, D>,
-        vote_receiver: impl Receiver<PublicKey = P>,
-        certificate_receiver: impl Receiver<PublicKey = P>,
->>>>>>> 24a318a7
+        vote_receiver: impl Receiver<PublicKey = S::PublicKey>,
+        certificate_receiver: impl Receiver<PublicKey = S::PublicKey>,
     ) {
         // Wrap channels
         let mut vote_receiver: WrappedReceiver<_, Vote<S, D>> =
@@ -464,15 +165,8 @@
         // Initialize view data structures
         let mut current = View::zero();
         let mut finalized = View::zero();
-<<<<<<< HEAD
         let mut work = BTreeMap::new();
-        let mut initialized = false;
-
-=======
-        #[allow(clippy::type_complexity)]
-        let mut work: BTreeMap<View, Round<P, S, B, D, R>> = BTreeMap::new();
         let mut shutdown = self.context.stopped();
->>>>>>> 24a318a7
         loop {
             // Handle next message
             select! {
