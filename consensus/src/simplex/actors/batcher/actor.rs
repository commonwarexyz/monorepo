--- conflicted
+++ resolved
@@ -6,20 +6,12 @@
         metrics::Inbound,
         signing_scheme::SimplexScheme,
         types::{
-<<<<<<< HEAD
-            Activity, Attributable, AttributableMap, BatchVerifier, ConflictingFinalize,
-            ConflictingNotarize, Finalize, Notarize, Nullify, NullifyFinalize, Voter,
-        },
-    },
-    types::{Epoch, View},
-    utils::OrderedExt,
-=======
             Activity, Attributable, BatchVerifier, ConflictingFinalize, ConflictingNotarize,
-            NullifyFinalize, OrderedExt, VoteTracker, Voter,
+            NullifyFinalize, VoteTracker, Voter,
         },
     },
     types::{Epoch, View, ViewDelta},
->>>>>>> 641d61e3
+    utils::OrderedExt,
     Epochable, Reporter, Viewable,
 };
 use commonware_cryptography::Digest;
@@ -431,16 +423,9 @@
             WrappedReceiver::new(self.scheme.certificate_codec_config(), receiver);
 
         // Initialize view data structures
-<<<<<<< HEAD
-        let mut current: View = 0;
-        let mut finalized: View = 0;
-        let mut work = BTreeMap::new();
-=======
         let mut current = View::zero();
         let mut finalized = View::zero();
-        #[allow(clippy::type_complexity)]
-        let mut work: BTreeMap<View, Round<P, S, B, D, R>> = BTreeMap::new();
->>>>>>> 641d61e3
+        let mut work = BTreeMap::new();
         let mut initialized = false;
 
         loop {
