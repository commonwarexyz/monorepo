//! Types used in [crate::simplex].

use crate::{
    simplex::signing_scheme::Scheme,
    types::{Epoch, Round, View},
    Epochable, Viewable,
};
use bytes::{Buf, BufMut};
use commonware_codec::{varint::UInt, EncodeSize, Error, Read, ReadExt, ReadRangeExt, Write};
use commonware_cryptography::{Digest, PublicKey};
use rand::{CryptoRng, Rng};
use std::{collections::HashSet, fmt::Debug, hash::Hash};

/// Context is a collection of metadata from consensus about a given payload.
/// It provides information about the current epoch/view and the parent payload that new proposals are built on.
#[derive(Clone, Debug)]
pub struct Context<D: Digest, P: PublicKey> {
    /// Current round of consensus.
    pub round: Round,
    /// Leader of the current round.
    pub leader: P,
    /// Parent the payload is built on.
    ///
    /// If there is a gap between the current view and the parent view, the participant
    /// must possess a nullification for each discarded view to safely vote on the proposed
    /// payload (any view without a nullification may eventually be finalized and skipping
    /// it would result in a fork).
    pub parent: (View, D),
}

impl<D: Digest, P: PublicKey> Epochable for Context<D, P> {
    fn epoch(&self) -> Epoch {
        self.round.epoch()
    }
}

impl<D: Digest, P: PublicKey> Viewable for Context<D, P> {
    fn view(&self) -> View {
        self.round.view()
    }
}

/// Attributable is a trait that provides access to the signer index.
/// This is used to identify which participant signed a given message.
pub trait Attributable {
    /// Returns the index of the signer (validator) who produced this message.
    fn signer(&self) -> u32;
}

/// A map of [Attributable] items keyed by their signer index.
///
/// The key for each item is automatically inferred from [Attributable::signer()].
/// Each signer can insert at most one item.
pub struct AttributableMap<T: Attributable> {
    data: Vec<Option<T>>,
    added: usize,
}

impl<T: Attributable> AttributableMap<T> {
    /// Creates a new [AttributableMap] with the given number of participants.
    pub fn new(participants: usize) -> Self {
        // `resize_with` avoids requiring `T: Clone` while pre-filling with `None`.
        let mut data = Vec::with_capacity(participants);
        data.resize_with(participants, || None);

        Self { data, added: 0 }
    }

    /// Clears all existing items from the [AttributableMap].
    pub fn clear(&mut self) {
        self.data.fill_with(|| None);
        self.added = 0;
    }

    /// Inserts an item into the map, using [Attributable::signer()] as the key,
    /// if it has not been added yet.
    ///
    /// Returns `true` if the item was inserted, `false` if an item from this
    /// signer already exists or if the signer index is out of bounds.
    pub fn insert(&mut self, item: T) -> bool {
        let index = item.signer() as usize;
        if index >= self.data.len() {
            return false;
        }
        if self.data[index].is_some() {
            return false;
        }
        self.data[index] = Some(item);
        self.added += 1;
        true
    }

    /// Returns the number of items in the [AttributableMap].
    pub const fn len(&self) -> usize {
        self.added
    }

    /// Returns `true` if the [AttributableMap] is empty.
    pub const fn is_empty(&self) -> bool {
        self.added == 0
    }

    /// Returns a reference to the item associated with the given signer, if present.
    pub fn get(&self, signer: u32) -> Option<&T> {
        self.data.get(signer as usize)?.as_ref()
    }

    /// Returns an iterator over items in the map, ordered by signer index
    /// ([Attributable::signer()]).
    pub fn iter(&self) -> impl Iterator<Item = &T> {
        self.data.iter().filter_map(|o| o.as_ref())
    }
}

/// Tracks notarize/nullify/finalize votes for a view.
///
/// Each vote type is stored in its own [`AttributableMap`] so a validator can only
/// contribute one vote per phase. The tracker is reused across rounds/views to keep
/// allocations stable.
pub struct VoteTracker<S: Scheme, D: Digest> {
    /// Per-signer notarize votes keyed by validator index.
    notarizes: AttributableMap<Notarize<S, D>>,
    /// Per-signer nullify votes keyed by validator index.
    nullifies: AttributableMap<Nullify<S>>,
    /// Per-signer finalize votes keyed by validator index.
    ///
    /// Finalize votes include the proposal digest so the entire certificate can be
    /// reconstructed once the quorum threshold is hit.
    finalizes: AttributableMap<Finalize<S, D>>,
}

impl<S: Scheme, D: Digest> VoteTracker<S, D> {
    /// Creates a tracker sized for `participants` validators.
    pub fn new(participants: usize) -> Self {
        Self {
            notarizes: AttributableMap::new(participants),
            nullifies: AttributableMap::new(participants),
            finalizes: AttributableMap::new(participants),
        }
    }

    /// Inserts a notarize vote if the signer has not already voted.
    pub fn insert_notarize(&mut self, vote: Notarize<S, D>) -> bool {
        self.notarizes.insert(vote)
    }

    /// Inserts a nullify vote if the signer has not already voted.
    pub fn insert_nullify(&mut self, vote: Nullify<S>) -> bool {
        self.nullifies.insert(vote)
    }

    /// Inserts a finalize vote if the signer has not already voted.
    pub fn insert_finalize(&mut self, vote: Finalize<S, D>) -> bool {
        self.finalizes.insert(vote)
    }

    /// Returns the notarize vote for `signer`, if present.
    pub fn notarize(&self, signer: u32) -> Option<&Notarize<S, D>> {
        self.notarizes.get(signer)
    }

    /// Returns the nullify vote for `signer`, if present.
    pub fn nullify(&self, signer: u32) -> Option<&Nullify<S>> {
        self.nullifies.get(signer)
    }

    /// Returns the finalize vote for `signer`, if present.
    pub fn finalize(&self, signer: u32) -> Option<&Finalize<S, D>> {
        self.finalizes.get(signer)
    }

    /// Iterates over notarize votes in signer order.
    pub fn iter_notarizes(&self) -> impl Iterator<Item = &Notarize<S, D>> {
        self.notarizes.iter()
    }

    /// Iterates over nullify votes in signer order.
    pub fn iter_nullifies(&self) -> impl Iterator<Item = &Nullify<S>> {
        self.nullifies.iter()
    }

    /// Iterates over finalize votes in signer order.
    pub fn iter_finalizes(&self) -> impl Iterator<Item = &Finalize<S, D>> {
        self.finalizes.iter()
    }

    /// Returns how many notarize votes have been recorded.
<<<<<<< HEAD
    pub fn len_notarizes(&self) -> u32 {
        u32::try_from(self.notarizes.len()).expect("too many notarize votes")
    }

    /// Returns how many nullify votes have been recorded.
    pub fn len_nullifies(&self) -> u32 {
        u32::try_from(self.nullifies.len()).expect("too many nullify votes")
    }

    /// Returns how many finalize votes have been recorded.
    pub fn len_finalizes(&self) -> u32 {
        u32::try_from(self.finalizes.len()).expect("too many finalize votes")
=======
    pub const fn len_notarizes(&self) -> usize {
        self.notarizes.len()
    }

    /// Returns how many nullify votes have been recorded.
    pub const fn len_nullifies(&self) -> usize {
        self.nullifies.len()
    }

    /// Returns how many finalize votes have been recorded.
    pub const fn len_finalizes(&self) -> usize {
        self.finalizes.len()
>>>>>>> 4e3367df
    }

    /// Returns `true` if the given signer has a notarize vote recorded.
    pub fn has_notarize(&self, signer: u32) -> bool {
        self.notarize(signer).is_some()
    }

    /// Returns `true` if the given signer has a nullify vote recorded.
    pub fn has_nullify(&self, signer: u32) -> bool {
        self.nullify(signer).is_some()
    }

    /// Clears all notarize votes but keeps the allocations for reuse.
    pub fn clear_notarizes(&mut self) {
        self.notarizes.clear();
    }

    /// Clears all finalize votes but keeps the allocations for reuse.
    pub fn clear_finalizes(&mut self) {
        self.finalizes.clear();
    }
}

/// Identifies the subject of a vote or certificate.
///
/// Implementations use the subject to derive domain-separated message bytes for both
/// individual votes and recovered certificates.
#[derive(Copy, Clone)]
pub enum Subject<'a, D: Digest> {
    /// Subject for notarize votes and certificates, carrying the proposal.
    Notarize { proposal: &'a Proposal<D> },
    /// Subject for nullify votes and certificates, scoped to a round.
    Nullify { round: Round },
    /// Subject for finalize votes and certificates, carrying the proposal.
    Finalize { proposal: &'a Proposal<D> },
}

impl<D: Digest> Viewable for Subject<'_, D> {
    fn view(&self) -> View {
        match self {
            Subject::Notarize { proposal } => proposal.view(),
            Subject::Nullify { round } => round.view(),
            Subject::Finalize { proposal } => proposal.view(),
        }
    }
}

/// Signed vote emitted by a participant.
#[derive(Clone, Debug)]
pub struct Signature<S: Scheme> {
    /// Index of the signer inside the participant set.
    pub signer: u32,
    /// Scheme-specific signature or share produced for the vote context.
    pub signature: S::Signature,
}

impl<S: Scheme> PartialEq for Signature<S> {
    fn eq(&self, other: &Self) -> bool {
        self.signer == other.signer && self.signature == other.signature
    }
}

impl<S: Scheme> Eq for Signature<S> {}

impl<S: Scheme> Hash for Signature<S> {
    fn hash<H: std::hash::Hasher>(&self, state: &mut H) {
        self.signer.hash(state);
        self.signature.hash(state);
    }
}

impl<S: Scheme> Write for Signature<S> {
    fn write(&self, writer: &mut impl BufMut) {
        self.signer.write(writer);
        self.signature.write(writer);
    }
}

impl<S: Scheme> EncodeSize for Signature<S> {
    fn encode_size(&self) -> usize {
        self.signer.encode_size() + self.signature.encode_size()
    }
}

impl<S: Scheme> Read for Signature<S> {
    type Cfg = ();

    fn read_cfg(reader: &mut impl Buf, _: &()) -> Result<Self, Error> {
        let signer = u32::read(reader)?;
        let signature = S::Signature::read(reader)?;

        Ok(Self { signer, signature })
    }
}

/// Result of verifying a batch of signatures.
pub struct SignatureVerification<S: Scheme> {
    /// Contains the signatures accepted by the scheme.
    pub verified: Vec<Signature<S>>,
    /// Identifies the participant indices rejected during batch verification.
    pub invalid_signers: Vec<u32>,
}

<<<<<<< HEAD
impl<S: Scheme> SignatureVerification<S> {
    /// Creates a new `SignatureVerification` result.
    pub fn new(verified: Vec<Signature<S>>, invalid_signers: Vec<u32>) -> Self {
=======
impl<S: Scheme> VoteVerification<S> {
    /// Creates a new `VoteVerification` result.
    pub const fn new(verified: Vec<Vote<S>>, invalid_signers: Vec<u32>) -> Self {
>>>>>>> 4e3367df
        Self {
            verified,
            invalid_signers,
        }
    }
}

/// Vote represents individual votes ([Notarize], [Nullify], [Finalize]).
#[derive(Clone, Debug, PartialEq)]
pub enum Vote<S: Scheme, D: Digest> {
    /// A validator's notarize vote over a proposal.
    Notarize(Notarize<S, D>),
    /// A validator's nullify vote used to skip the current view.
    Nullify(Nullify<S>),
    /// A validator's finalize vote over a proposal.
    Finalize(Finalize<S, D>),
}

impl<S: Scheme, D: Digest> Write for Vote<S, D> {
    fn write(&self, writer: &mut impl BufMut) {
        match self {
            Vote::Notarize(v) => {
                0u8.write(writer);
                v.write(writer);
            }
            Vote::Nullify(v) => {
                1u8.write(writer);
                v.write(writer);
            }
            Vote::Finalize(v) => {
                2u8.write(writer);
                v.write(writer);
            }
        }
    }
}

impl<S: Scheme, D: Digest> EncodeSize for Vote<S, D> {
    fn encode_size(&self) -> usize {
        1 + match self {
            Vote::Notarize(v) => v.encode_size(),
            Vote::Nullify(v) => v.encode_size(),
            Vote::Finalize(v) => v.encode_size(),
        }
    }
}

impl<S: Scheme, D: Digest> Read for Vote<S, D> {
    type Cfg = ();

    fn read_cfg(reader: &mut impl Buf, _: &()) -> Result<Self, Error> {
        let tag = <u8>::read(reader)?;
        match tag {
            0 => {
                let v = Notarize::read(reader)?;
                Ok(Vote::Notarize(v))
            }
            1 => {
                let v = Nullify::read(reader)?;
                Ok(Vote::Nullify(v))
            }
            2 => {
                let v = Finalize::read(reader)?;
                Ok(Vote::Finalize(v))
            }
            _ => Err(Error::Invalid("consensus::simplex::Vote", "Invalid type")),
        }
    }
}

<<<<<<< HEAD
impl<S: Scheme, D: Digest> Epochable for Vote<S, D> {
    fn epoch(&self) -> Epoch {
        match self {
            Vote::Notarize(v) => v.epoch(),
            Vote::Nullify(v) => v.epoch(),
            Vote::Finalize(v) => v.epoch(),
=======
    /// Checks if there are [Voter::Notarize] messages ready for batch verification.
    ///
    /// Verification is considered "ready" if:
    /// 1. `notarizes_force` is true (e.g., after a leader's proposal is set).
    /// 2. A leader and their proposal are known, and:
    ///    a. The quorum (if set) has not yet been met by verified messages.
    ///    b. The sum of verified and pending messages is enough to potentially reach the quorum.
    /// 3. There are pending [Voter::Notarize] messages to verify.
    ///
    /// # Returns
    ///
    /// `true` if [Voter::Notarize] messages should be verified, `false` otherwise.
    pub const fn ready_notarizes(&self) -> bool {
        // If there are no pending notarizes, there is nothing to do.
        if self.notarizes.is_empty() {
            return false;
>>>>>>> 4e3367df
        }
    }
}

impl<S: Scheme, D: Digest> Viewable for Vote<S, D> {
    fn view(&self) -> View {
        match self {
            Vote::Notarize(v) => v.view(),
            Vote::Nullify(v) => v.view(),
            Vote::Finalize(v) => v.view(),
        }
    }
}

/// Certificate represents aggregated votes ([Notarization], [Nullification], [Finalization]).
#[derive(Clone, Debug, PartialEq)]
pub enum Certificate<S: Scheme, D: Digest> {
    /// A recovered certificate for a notarization.
    Notarization(Notarization<S, D>),
    /// A recovered certificate for a nullification.
    Nullification(Nullification<S>),
    /// A recovered certificate for a finalization.
    Finalization(Finalization<S, D>),
}

impl<S: Scheme, D: Digest> Write for Certificate<S, D> {
    fn write(&self, writer: &mut impl BufMut) {
        match self {
            Certificate::Notarization(v) => {
                0u8.write(writer);
                v.write(writer);
            }
            Certificate::Nullification(v) => {
                1u8.write(writer);
                v.write(writer);
            }
            Certificate::Finalization(v) => {
                2u8.write(writer);
                v.write(writer);
            }
        }
    }
}

impl<S: Scheme, D: Digest> EncodeSize for Certificate<S, D> {
    fn encode_size(&self) -> usize {
        1 + match self {
            Certificate::Notarization(v) => v.encode_size(),
            Certificate::Nullification(v) => v.encode_size(),
            Certificate::Finalization(v) => v.encode_size(),
        }
    }
}

<<<<<<< HEAD
impl<S: Scheme, D: Digest> Read for Certificate<S, D> {
    type Cfg = <S::Certificate as Read>::Cfg;
=======
    /// Checks if there are [Voter::Nullify] messages ready for batch verification.
    ///
    /// Verification is considered "ready" if:
    /// 1. The quorum (if set) has not yet been met by verified messages.
    /// 2. The sum of verified and pending messages is enough to potentially reach the quorum.
    /// 3. There are pending [Voter::Nullify] messages to verify.
    ///
    /// # Returns
    ///
    /// `true` if [Voter::Nullify] messages should be verified, `false` otherwise.
    pub const fn ready_nullifies(&self) -> bool {
        // If there are no pending nullifies, there is nothing to do.
        if self.nullifies.is_empty() {
            return false;
        }
>>>>>>> 4e3367df

    fn read_cfg(reader: &mut impl Buf, cfg: &Self::Cfg) -> Result<Self, Error> {
        let tag = <u8>::read(reader)?;
        match tag {
            0 => {
                let v = Notarization::read_cfg(reader, cfg)?;
                Ok(Certificate::Notarization(v))
            }
            1 => {
                let v = Nullification::read_cfg(reader, cfg)?;
                Ok(Certificate::Nullification(v))
            }
            2 => {
                let v = Finalization::read_cfg(reader, cfg)?;
                Ok(Certificate::Finalization(v))
            }
            _ => Err(Error::Invalid(
                "consensus::simplex::Certificate",
                "Invalid type",
            )),
        }
    }
}

impl<S: Scheme, D: Digest> Epochable for Certificate<S, D> {
    fn epoch(&self) -> Epoch {
        match self {
            Certificate::Notarization(v) => v.epoch(),
            Certificate::Nullification(v) => v.epoch(),
            Certificate::Finalization(v) => v.epoch(),
        }
    }
}

<<<<<<< HEAD
impl<S: Scheme, D: Digest> Viewable for Certificate<S, D> {
    fn view(&self) -> View {
        match self {
            Certificate::Notarization(v) => v.view(),
            Certificate::Nullification(v) => v.view(),
            Certificate::Finalization(v) => v.view(),
=======
    /// Checks if there are [Voter::Finalize] messages ready for batch verification.
    ///
    /// Verification is considered "ready" if:
    /// 1. A leader and their proposal are known (finalizes are proposal-specific).
    /// 2. The quorum (if set) has not yet been met by verified messages.
    /// 3. The sum of verified and pending messages is enough to potentially reach the quorum.
    /// 4. There are pending [Voter::Finalize] messages to verify.
    ///
    /// # Returns
    ///
    /// `true` if [Voter::Finalize] messages should be verified, `false` otherwise.
    pub const fn ready_finalizes(&self) -> bool {
        // If there are no pending finalizes, there is nothing to do.
        if self.finalizes.is_empty() {
            return false;
        }

        // If we don't yet know the leader, finalizers may contain messages for
        // a number of different proposals.
        if self.leader.is_none() || self.leader_proposal.is_none() {
            return false;
        }
        if let Some(quorum) = self.quorum {
            // If we have already performed sufficient verifications, there is nothing more
            // to do.
            if self.finalizes_verified >= quorum {
                return false;
            }

            // If we don't have enough to reach the quorum, there is nothing to do yet.
            if self.finalizes_verified + self.finalizes.len() < quorum {
                return false;
            }
>>>>>>> 4e3367df
        }
    }
}

/// Artifact represents all consensus artifacts (votes and certificates) for storage.
#[derive(Clone, Debug, PartialEq)]
pub enum Artifact<S: Scheme, D: Digest> {
    /// A validator's notarize vote over a proposal.
    Notarize(Notarize<S, D>),
    /// A recovered certificate for a notarization.
    Notarization(Notarization<S, D>),
    /// A validator's nullify vote used to skip the current view.
    Nullify(Nullify<S>),
    /// A recovered certificate for a nullification.
    Nullification(Nullification<S>),
    /// A validator's finalize vote over a proposal.
    Finalize(Finalize<S, D>),
    /// A recovered certificate for a finalization.
    Finalization(Finalization<S, D>),
}

impl<S: Scheme, D: Digest> Write for Artifact<S, D> {
    fn write(&self, writer: &mut impl BufMut) {
        match self {
<<<<<<< HEAD
            Artifact::Notarize(v) => {
                0u8.write(writer);
                v.write(writer);
            }
            Artifact::Notarization(v) => {
                1u8.write(writer);
                v.write(writer);
            }
            Artifact::Nullify(v) => {
                2u8.write(writer);
                v.write(writer);
            }
            Artifact::Nullification(v) => {
                3u8.write(writer);
                v.write(writer);
            }
            Artifact::Finalize(v) => {
                4u8.write(writer);
                v.write(writer);
            }
            Artifact::Finalization(v) => {
=======
            Self::Notarize(v) => {
                0u8.write(writer);
                v.write(writer);
            }
            Self::Notarization(v) => {
                1u8.write(writer);
                v.write(writer);
            }
            Self::Nullify(v) => {
                2u8.write(writer);
                v.write(writer);
            }
            Self::Nullification(v) => {
                3u8.write(writer);
                v.write(writer);
            }
            Self::Finalize(v) => {
                4u8.write(writer);
                v.write(writer);
            }
            Self::Finalization(v) => {
>>>>>>> 4e3367df
                5u8.write(writer);
                v.write(writer);
            }
        }
    }
}

impl<S: Scheme, D: Digest> EncodeSize for Artifact<S, D> {
    fn encode_size(&self) -> usize {
        1 + match self {
<<<<<<< HEAD
            Artifact::Notarize(v) => v.encode_size(),
            Artifact::Notarization(v) => v.encode_size(),
            Artifact::Nullify(v) => v.encode_size(),
            Artifact::Nullification(v) => v.encode_size(),
            Artifact::Finalize(v) => v.encode_size(),
            Artifact::Finalization(v) => v.encode_size(),
=======
            Self::Notarize(v) => v.encode_size(),
            Self::Notarization(v) => v.encode_size(),
            Self::Nullify(v) => v.encode_size(),
            Self::Nullification(v) => v.encode_size(),
            Self::Finalize(v) => v.encode_size(),
            Self::Finalization(v) => v.encode_size(),
>>>>>>> 4e3367df
        }
    }
}

impl<S: Scheme, D: Digest> Read for Artifact<S, D> {
    type Cfg = <S::Certificate as Read>::Cfg;

    fn read_cfg(reader: &mut impl Buf, cfg: &Self::Cfg) -> Result<Self, Error> {
        let tag = <u8>::read(reader)?;
        match tag {
            0 => {
                let v = Notarize::read(reader)?;
<<<<<<< HEAD
                Ok(Artifact::Notarize(v))
            }
            1 => {
                let v = Notarization::read_cfg(reader, cfg)?;
                Ok(Artifact::Notarization(v))
            }
            2 => {
                let v = Nullify::read(reader)?;
                Ok(Artifact::Nullify(v))
            }
            3 => {
                let v = Nullification::read_cfg(reader, cfg)?;
                Ok(Artifact::Nullification(v))
            }
            4 => {
                let v = Finalize::read(reader)?;
                Ok(Artifact::Finalize(v))
            }
            5 => {
                let v = Finalization::read_cfg(reader, cfg)?;
                Ok(Artifact::Finalization(v))
=======
                Ok(Self::Notarize(v))
            }
            1 => {
                let v = Notarization::read_cfg(reader, cfg)?;
                Ok(Self::Notarization(v))
            }
            2 => {
                let v = Nullify::read(reader)?;
                Ok(Self::Nullify(v))
            }
            3 => {
                let v = Nullification::read_cfg(reader, cfg)?;
                Ok(Self::Nullification(v))
            }
            4 => {
                let v = Finalize::read(reader)?;
                Ok(Self::Finalize(v))
            }
            5 => {
                let v = Finalization::read_cfg(reader, cfg)?;
                Ok(Self::Finalization(v))
>>>>>>> 4e3367df
            }
            _ => Err(Error::Invalid(
                "consensus::simplex::Artifact",
                "Invalid type",
            )),
        }
    }
}

impl<S: Scheme, D: Digest> Epochable for Artifact<S, D> {
    fn epoch(&self) -> Epoch {
        match self {
<<<<<<< HEAD
            Artifact::Notarize(v) => v.epoch(),
            Artifact::Notarization(v) => v.epoch(),
            Artifact::Nullify(v) => v.epoch(),
            Artifact::Nullification(v) => v.epoch(),
            Artifact::Finalize(v) => v.epoch(),
            Artifact::Finalization(v) => v.epoch(),
=======
            Self::Notarize(v) => v.epoch(),
            Self::Notarization(v) => v.epoch(),
            Self::Nullify(v) => v.epoch(),
            Self::Nullification(v) => v.epoch(),
            Self::Finalize(v) => v.epoch(),
            Self::Finalization(v) => v.epoch(),
>>>>>>> 4e3367df
        }
    }
}

impl<S: Scheme, D: Digest> Viewable for Artifact<S, D> {
    fn view(&self) -> View {
        match self {
<<<<<<< HEAD
            Artifact::Notarize(v) => v.view(),
            Artifact::Notarization(v) => v.view(),
            Artifact::Nullify(v) => v.view(),
            Artifact::Nullification(v) => v.view(),
            Artifact::Finalize(v) => v.view(),
            Artifact::Finalization(v) => v.view(),
        }
    }
}

impl<S: Scheme, D: Digest> From<Vote<S, D>> for Artifact<S, D> {
    fn from(vote: Vote<S, D>) -> Self {
        match vote {
            Vote::Notarize(v) => Artifact::Notarize(v),
            Vote::Nullify(v) => Artifact::Nullify(v),
            Vote::Finalize(v) => Artifact::Finalize(v),
        }
    }
}

impl<S: Scheme, D: Digest> From<Certificate<S, D>> for Artifact<S, D> {
    fn from(cert: Certificate<S, D>) -> Self {
        match cert {
            Certificate::Notarization(v) => Artifact::Notarization(v),
            Certificate::Nullification(v) => Artifact::Nullification(v),
            Certificate::Finalization(v) => Artifact::Finalization(v),
=======
            Self::Notarize(v) => v.view(),
            Self::Notarization(v) => v.view(),
            Self::Nullify(v) => v.view(),
            Self::Nullification(v) => v.view(),
            Self::Finalize(v) => v.view(),
            Self::Finalization(v) => v.view(),
>>>>>>> 4e3367df
        }
    }
}

/// Proposal represents a proposed block in the protocol.
/// It includes the view number, the parent view, and the actual payload (typically a digest of block data).
#[derive(Clone, Debug, PartialEq, Eq, PartialOrd, Ord, Hash)]
pub struct Proposal<D: Digest> {
    /// The round in which this proposal is made
    pub round: Round,
    /// The view of the parent proposal that this one builds upon
    pub parent: View,
    /// The actual payload/content of the proposal (typically a digest of the block data)
    pub payload: D,
}

impl<D: Digest> Proposal<D> {
    /// Creates a new proposal with the specified view, parent view, and payload.
    pub const fn new(round: Round, parent: View, payload: D) -> Self {
        Self {
            round,
            parent,
            payload,
        }
    }
}

impl<D: Digest> Write for Proposal<D> {
    fn write(&self, writer: &mut impl BufMut) {
        self.round.write(writer);
        self.parent.write(writer);
        self.payload.write(writer)
    }
}

impl<D: Digest> Read for Proposal<D> {
    type Cfg = ();

    fn read_cfg(reader: &mut impl Buf, _: &()) -> Result<Self, Error> {
        let round = Round::read(reader)?;
        let parent = View::read(reader)?;
        let payload = D::read(reader)?;
        Ok(Self {
            round,
            parent,
            payload,
        })
    }
}

impl<D: Digest> EncodeSize for Proposal<D> {
    fn encode_size(&self) -> usize {
        self.round.encode_size() + self.parent.encode_size() + self.payload.encode_size()
    }
}

impl<D: Digest> Epochable for Proposal<D> {
    fn epoch(&self) -> Epoch {
        self.round.epoch()
    }
}

impl<D: Digest> Viewable for Proposal<D> {
    fn view(&self) -> View {
        self.round.view()
    }
}

/// Validator vote that endorses a proposal for notarization.
#[derive(Clone, Debug)]
pub struct Notarize<S: Scheme, D: Digest> {
    /// Proposal being notarized.
    pub proposal: Proposal<D>,
    /// Scheme-specific vote material.
    pub signature: Signature<S>,
}

impl<S: Scheme, D: Digest> Notarize<S, D> {
    /// Returns the round associated with this notarize vote.
    pub const fn round(&self) -> Round {
        self.proposal.round
    }
}

impl<S: Scheme, D: Digest> PartialEq for Notarize<S, D> {
    fn eq(&self, other: &Self) -> bool {
        self.proposal == other.proposal && self.signature == other.signature
    }
}

impl<S: Scheme, D: Digest> Eq for Notarize<S, D> {}

impl<S: Scheme, D: Digest> Hash for Notarize<S, D> {
    fn hash<H: std::hash::Hasher>(&self, state: &mut H) {
        self.proposal.hash(state);
        self.signature.hash(state);
    }
}

impl<S: Scheme, D: Digest> Notarize<S, D> {
    /// Signs a notarize vote for the provided proposal.
    pub fn sign(scheme: &S, namespace: &[u8], proposal: Proposal<D>) -> Option<Self> {
        let signature = scheme.sign_vote(
            namespace,
            Subject::Notarize {
                proposal: &proposal,
            },
        )?;

        Some(Self {
            proposal,
            signature,
        })
    }

    /// Verifies the notarize vote against the provided signing scheme.
    ///
    /// This ensures that the notarize signature is valid for the claimed proposal.
    pub fn verify(&self, scheme: &S, namespace: &[u8]) -> bool {
        scheme.verify_vote(
            namespace,
            Subject::Notarize {
                proposal: &self.proposal,
            },
            &self.signature,
        )
    }
}

impl<S: Scheme, D: Digest> Write for Notarize<S, D> {
    fn write(&self, writer: &mut impl BufMut) {
        self.proposal.write(writer);
        self.signature.write(writer);
    }
}

impl<S: Scheme, D: Digest> EncodeSize for Notarize<S, D> {
    fn encode_size(&self) -> usize {
        self.proposal.encode_size() + self.signature.encode_size()
    }
}

impl<S: Scheme, D: Digest> Read for Notarize<S, D> {
    type Cfg = ();

    fn read_cfg(reader: &mut impl Buf, _: &()) -> Result<Self, Error> {
        let proposal = Proposal::read(reader)?;
        let signature = Signature::read(reader)?;

        Ok(Self {
            proposal,
            signature,
        })
    }
}

impl<S: Scheme, D: Digest> Attributable for Notarize<S, D> {
    fn signer(&self) -> u32 {
        self.signature.signer
    }
}

impl<S: Scheme, D: Digest> Epochable for Notarize<S, D> {
    fn epoch(&self) -> Epoch {
        self.proposal.epoch()
    }
}

impl<S: Scheme, D: Digest> Viewable for Notarize<S, D> {
    fn view(&self) -> View {
        self.proposal.view()
    }
}

/// Aggregated notarization certificate recovered from notarize votes.
/// When a proposal is notarized, it means at least 2f+1 validators have voted for it.
///
/// Some signing schemes embed an additional randomness seed in the certificate (used for
/// leader rotation), it can be accessed via [`Scheme::seed`].
#[derive(Clone, Debug)]
pub struct Notarization<S: Scheme, D: Digest> {
    /// The proposal that has been notarized.
    pub proposal: Proposal<D>,
    /// The recovered certificate for the proposal.
    pub certificate: S::Certificate,
}

impl<S: Scheme, D: Digest> Notarization<S, D> {
    /// Builds a notarization certificate from notarize votes for the same proposal.
    pub fn from_notarizes<'a>(
        scheme: &S,
        notarizes: impl IntoIterator<Item = &'a Notarize<S, D>>,
    ) -> Option<Self> {
        let mut iter = notarizes.into_iter().peekable();
        let proposal = iter.peek()?.proposal.clone();
        let certificate = scheme.assemble_certificate(iter.map(|n| n.signature.clone()))?;

        Some(Self {
            proposal,
            certificate,
        })
    }

    /// Returns the round associated with the notarized proposal.
    pub const fn round(&self) -> Round {
        self.proposal.round
    }
}

impl<S: Scheme, D: Digest> PartialEq for Notarization<S, D> {
    fn eq(&self, other: &Self) -> bool {
        self.proposal == other.proposal && self.certificate == other.certificate
    }
}

impl<S: Scheme, D: Digest> Eq for Notarization<S, D> {}

impl<S: Scheme, D: Digest> Hash for Notarization<S, D> {
    fn hash<H: std::hash::Hasher>(&self, state: &mut H) {
        self.proposal.hash(state);
        self.certificate.hash(state);
    }
}

impl<S: Scheme, D: Digest> Notarization<S, D> {
    /// Verifies the notarization certificate against the provided signing scheme.
    ///
    /// This ensures that the certificate is valid for the claimed proposal.
    pub fn verify<R: Rng + CryptoRng>(&self, rng: &mut R, scheme: &S, namespace: &[u8]) -> bool {
        scheme.verify_certificate(
            rng,
            namespace,
            Subject::Notarize {
                proposal: &self.proposal,
            },
            &self.certificate,
        )
    }
}

impl<S: Scheme, D: Digest> Write for Notarization<S, D> {
    fn write(&self, writer: &mut impl BufMut) {
        self.proposal.write(writer);
        self.certificate.write(writer);
    }
}

impl<S: Scheme, D: Digest> EncodeSize for Notarization<S, D> {
    fn encode_size(&self) -> usize {
        self.proposal.encode_size() + self.certificate.encode_size()
    }
}

impl<S: Scheme, D: Digest> Read for Notarization<S, D> {
    type Cfg = <S::Certificate as Read>::Cfg;

    fn read_cfg(reader: &mut impl Buf, cfg: &Self::Cfg) -> Result<Self, Error> {
        let proposal = Proposal::read(reader)?;
        let certificate = S::Certificate::read_cfg(reader, cfg)?;

        Ok(Self {
            proposal,
            certificate,
        })
    }
}

impl<S: Scheme, D: Digest> Epochable for Notarization<S, D> {
    fn epoch(&self) -> Epoch {
        self.proposal.epoch()
    }
}

impl<S: Scheme, D: Digest> Viewable for Notarization<S, D> {
    fn view(&self) -> View {
        self.proposal.view()
    }
}

/// Validator vote for nullifying the current round, i.e. skip the current round.
/// This is typically used when the leader is unresponsive or fails to propose a valid block.
#[derive(Clone, Debug)]
pub struct Nullify<S: Scheme> {
    /// The round to be nullified (skipped).
    pub round: Round,
    /// Scheme-specific vote material.
    pub signature: Signature<S>,
}

impl<S: Scheme> PartialEq for Nullify<S> {
    fn eq(&self, other: &Self) -> bool {
        self.round == other.round && self.signature == other.signature
    }
}

impl<S: Scheme> Eq for Nullify<S> {}

impl<S: Scheme> Hash for Nullify<S> {
    fn hash<H: std::hash::Hasher>(&self, state: &mut H) {
        self.round.hash(state);
        self.signature.hash(state);
    }
}

impl<S: Scheme> Nullify<S> {
    /// Signs a nullify vote for the given round.
    pub fn sign<D: Digest>(scheme: &S, namespace: &[u8], round: Round) -> Option<Self> {
        let signature = scheme.sign_vote::<D>(namespace, Subject::Nullify { round })?;

        Some(Self { round, signature })
    }

    /// Verifies the nullify vote against the provided signing scheme.
    ///
    /// This ensures that the nullify signature is valid for the given round.
    pub fn verify<D: Digest>(&self, scheme: &S, namespace: &[u8]) -> bool {
        scheme.verify_vote::<D>(
            namespace,
            Subject::Nullify { round: self.round },
            &self.signature,
        )
    }

    /// Returns the round associated with this nullify vote.
    pub const fn round(&self) -> Round {
        self.round
    }
}

impl<S: Scheme> Write for Nullify<S> {
    fn write(&self, writer: &mut impl BufMut) {
        self.round.write(writer);
        self.signature.write(writer);
    }
}

impl<S: Scheme> EncodeSize for Nullify<S> {
    fn encode_size(&self) -> usize {
        self.round.encode_size() + self.signature.encode_size()
    }
}

impl<S: Scheme> Read for Nullify<S> {
    type Cfg = ();

    fn read_cfg(reader: &mut impl Buf, _: &()) -> Result<Self, Error> {
        let round = Round::read(reader)?;
        let signature = Signature::read(reader)?;

        Ok(Self { round, signature })
    }
}

impl<S: Scheme> Attributable for Nullify<S> {
    fn signer(&self) -> u32 {
        self.signature.signer
    }
}

impl<S: Scheme> Epochable for Nullify<S> {
    fn epoch(&self) -> Epoch {
        self.round.epoch()
    }
}

impl<S: Scheme> Viewable for Nullify<S> {
    fn view(&self) -> View {
        self.round.view()
    }
}

/// Aggregated nullification certificate recovered from nullify votes.
/// When a view is nullified, the consensus moves to the next view without finalizing a block.
#[derive(Clone, Debug)]
pub struct Nullification<S: Scheme> {
    /// The round in which this nullification is made.
    pub round: Round,
    /// The recovered certificate for the nullification.
    pub certificate: S::Certificate,
}

impl<S: Scheme> Nullification<S> {
    /// Builds a nullification certificate from nullify votes from the same round.
    pub fn from_nullifies<'a>(
        scheme: &S,
        nullifies: impl IntoIterator<Item = &'a Nullify<S>>,
    ) -> Option<Self> {
        let mut iter = nullifies.into_iter().peekable();
        let round = iter.peek()?.round;
        let certificate = scheme.assemble_certificate(iter.map(|n| n.signature.clone()))?;

        Some(Self { round, certificate })
    }

    /// Returns the round associated with this nullification.
    pub const fn round(&self) -> Round {
        self.round
    }
}

impl<S: Scheme> PartialEq for Nullification<S> {
    fn eq(&self, other: &Self) -> bool {
        self.round == other.round && self.certificate == other.certificate
    }
}

impl<S: Scheme> Eq for Nullification<S> {}

impl<S: Scheme> Hash for Nullification<S> {
    fn hash<H: std::hash::Hasher>(&self, state: &mut H) {
        self.round.hash(state);
        self.certificate.hash(state);
    }
}

impl<S: Scheme> Write for Nullification<S> {
    fn write(&self, writer: &mut impl BufMut) {
        self.round.write(writer);
        self.certificate.write(writer);
    }
}

impl<S: Scheme> Nullification<S> {
    /// Verifies the nullification certificate against the provided signing scheme.
    ///
    /// This ensures that the certificate is valid for the claimed round.
    pub fn verify<R: Rng + CryptoRng, D: Digest>(
        &self,
        rng: &mut R,
        scheme: &S,
        namespace: &[u8],
    ) -> bool {
        scheme.verify_certificate::<_, D>(
            rng,
            namespace,
            Subject::Nullify { round: self.round },
            &self.certificate,
        )
    }
}

impl<S: Scheme> EncodeSize for Nullification<S> {
    fn encode_size(&self) -> usize {
        self.round.encode_size() + self.certificate.encode_size()
    }
}

impl<S: Scheme> Read for Nullification<S> {
    type Cfg = <S::Certificate as Read>::Cfg;

    fn read_cfg(reader: &mut impl Buf, cfg: &Self::Cfg) -> Result<Self, Error> {
        let round = Round::read(reader)?;
        let certificate = S::Certificate::read_cfg(reader, cfg)?;

        Ok(Self { round, certificate })
    }
}

impl<S: Scheme> Epochable for Nullification<S> {
    fn epoch(&self) -> Epoch {
        self.round.epoch()
    }
}

impl<S: Scheme> Viewable for Nullification<S> {
    fn view(&self) -> View {
        self.round.view()
    }
}

/// Validator vote to finalize a proposal.
/// This happens after a proposal has been notarized, confirming it as the canonical block
/// for this round.
#[derive(Clone, Debug)]
pub struct Finalize<S: Scheme, D: Digest> {
    /// Proposal being finalized.
    pub proposal: Proposal<D>,
    /// Scheme-specific vote material.
    pub signature: Signature<S>,
}

impl<S: Scheme, D: Digest> Finalize<S, D> {
    /// Returns the round associated with this finalize vote.
    pub const fn round(&self) -> Round {
        self.proposal.round
    }
}

impl<S: Scheme, D: Digest> PartialEq for Finalize<S, D> {
    fn eq(&self, other: &Self) -> bool {
        self.proposal == other.proposal && self.signature == other.signature
    }
}

impl<S: Scheme, D: Digest> Eq for Finalize<S, D> {}

impl<S: Scheme, D: Digest> Hash for Finalize<S, D> {
    fn hash<H: std::hash::Hasher>(&self, state: &mut H) {
        self.proposal.hash(state);
        self.signature.hash(state);
    }
}

impl<S: Scheme, D: Digest> Finalize<S, D> {
    /// Signs a finalize vote for the provided proposal.
    pub fn sign(scheme: &S, namespace: &[u8], proposal: Proposal<D>) -> Option<Self> {
        let signature = scheme.sign_vote(
            namespace,
            Subject::Finalize {
                proposal: &proposal,
            },
        )?;

        Some(Self {
            proposal,
            signature,
        })
    }

    /// Verifies the finalize vote against the provided signing scheme.
    ///
    /// This ensures that the finalize signature is valid for the claimed proposal.
    pub fn verify(&self, scheme: &S, namespace: &[u8]) -> bool {
        scheme.verify_vote(
            namespace,
            Subject::Finalize {
                proposal: &self.proposal,
            },
            &self.signature,
        )
    }
}

impl<S: Scheme, D: Digest> Write for Finalize<S, D> {
    fn write(&self, writer: &mut impl BufMut) {
        self.proposal.write(writer);
        self.signature.write(writer);
    }
}

impl<S: Scheme, D: Digest> EncodeSize for Finalize<S, D> {
    fn encode_size(&self) -> usize {
        self.proposal.encode_size() + self.signature.encode_size()
    }
}

impl<S: Scheme, D: Digest> Read for Finalize<S, D> {
    type Cfg = ();

    fn read_cfg(reader: &mut impl Buf, _: &()) -> Result<Self, Error> {
        let proposal = Proposal::read(reader)?;
        let signature = Signature::read(reader)?;

        Ok(Self {
            proposal,
            signature,
        })
    }
}

impl<S: Scheme, D: Digest> Attributable for Finalize<S, D> {
    fn signer(&self) -> u32 {
        self.signature.signer
    }
}

impl<S: Scheme, D: Digest> Epochable for Finalize<S, D> {
    fn epoch(&self) -> Epoch {
        self.proposal.epoch()
    }
}

impl<S: Scheme, D: Digest> Viewable for Finalize<S, D> {
    fn view(&self) -> View {
        self.proposal.view()
    }
}

/// Aggregated finalization certificate recovered from finalize votes.
/// When a proposal is finalized, it becomes the canonical block for its view.
///
/// Some signing schemes embed an additional randomness seed in the certificate (used for
/// leader rotation), it can be accessed via [`Scheme::seed`].
#[derive(Clone, Debug)]
pub struct Finalization<S: Scheme, D: Digest> {
    /// The proposal that has been finalized.
    pub proposal: Proposal<D>,
    /// The recovered certificate for the proposal.
    pub certificate: S::Certificate,
}

impl<S: Scheme, D: Digest> Finalization<S, D> {
    /// Builds a finalization certificate from finalize votes for the same proposal.
    pub fn from_finalizes<'a>(
        scheme: &S,
        finalizes: impl IntoIterator<Item = &'a Finalize<S, D>>,
    ) -> Option<Self> {
        let mut iter = finalizes.into_iter().peekable();
        let proposal = iter.peek()?.proposal.clone();
        let certificate = scheme.assemble_certificate(iter.map(|f| f.signature.clone()))?;

        Some(Self {
            proposal,
            certificate,
        })
    }

    /// Returns the round associated with the finalized proposal.
    pub const fn round(&self) -> Round {
        self.proposal.round
    }
}

impl<S: Scheme, D: Digest> PartialEq for Finalization<S, D> {
    fn eq(&self, other: &Self) -> bool {
        self.proposal == other.proposal && self.certificate == other.certificate
    }
}

impl<S: Scheme, D: Digest> Eq for Finalization<S, D> {}

impl<S: Scheme, D: Digest> Hash for Finalization<S, D> {
    fn hash<H: std::hash::Hasher>(&self, state: &mut H) {
        self.proposal.hash(state);
        self.certificate.hash(state);
    }
}

impl<S: Scheme, D: Digest> Finalization<S, D> {
    /// Verifies the finalization certificate against the provided signing scheme.
    ///
    /// This ensures that the certificate is valid for the claimed proposal.
    pub fn verify<R: Rng + CryptoRng>(&self, rng: &mut R, scheme: &S, namespace: &[u8]) -> bool {
        scheme.verify_certificate(
            rng,
            namespace,
            Subject::Finalize {
                proposal: &self.proposal,
            },
            &self.certificate,
        )
    }
}

impl<S: Scheme, D: Digest> Write for Finalization<S, D> {
    fn write(&self, writer: &mut impl BufMut) {
        self.proposal.write(writer);
        self.certificate.write(writer);
    }
}

impl<S: Scheme, D: Digest> EncodeSize for Finalization<S, D> {
    fn encode_size(&self) -> usize {
        self.proposal.encode_size() + self.certificate.encode_size()
    }
}

impl<S: Scheme, D: Digest> Read for Finalization<S, D> {
    type Cfg = <S::Certificate as Read>::Cfg;

    fn read_cfg(reader: &mut impl Buf, cfg: &Self::Cfg) -> Result<Self, Error> {
        let proposal = Proposal::read(reader)?;
        let certificate = S::Certificate::read_cfg(reader, cfg)?;

        Ok(Self {
            proposal,
            certificate,
        })
    }
}

impl<S: Scheme, D: Digest> Epochable for Finalization<S, D> {
    fn epoch(&self) -> Epoch {
        self.proposal.epoch()
    }
}

impl<S: Scheme, D: Digest> Viewable for Finalization<S, D> {
    fn view(&self) -> View {
        self.proposal.view()
    }
}

/// Backfiller is a message type for requesting and receiving missing consensus artifacts.
/// This is used to synchronize validators that have fallen behind or just joined the network.
#[derive(Clone, Debug, PartialEq)]
pub enum Backfiller<S: Scheme, D: Digest> {
    /// Request for missing notarizations and nullifications
    Request(Request),
    /// Response containing requested notarizations and nullifications
    Response(Response<S, D>),
}

impl<S: Scheme, D: Digest> Write for Backfiller<S, D> {
    fn write(&self, writer: &mut impl BufMut) {
        match self {
            Self::Request(request) => {
                0u8.write(writer);
                request.write(writer);
            }
            Self::Response(response) => {
                1u8.write(writer);
                response.write(writer);
            }
        }
    }
}

impl<S: Scheme, D: Digest> EncodeSize for Backfiller<S, D> {
    fn encode_size(&self) -> usize {
        1 + match self {
            Self::Request(v) => v.encode_size(),
            Self::Response(v) => v.encode_size(),
        }
    }
}

impl<S: Scheme, D: Digest> Read for Backfiller<S, D> {
    type Cfg = (usize, <S::Certificate as Read>::Cfg);

    fn read_cfg(reader: &mut impl Buf, cfg: &Self::Cfg) -> Result<Self, Error> {
        let tag = <u8>::read(reader)?;
        match tag {
            0 => {
                let (max_len, _) = cfg;
                let v = Request::read_cfg(reader, max_len)?;
                Ok(Self::Request(v))
            }
            1 => {
                let v = Response::<S, D>::read_cfg(reader, cfg)?;
                Ok(Self::Response(v))
            }
            _ => Err(Error::Invalid(
                "consensus::simplex::Backfiller",
                "Invalid type",
            )),
        }
    }
}

/// Request is a message to request missing notarizations and nullifications.
/// This is used by validators who need to catch up with the consensus state.
#[derive(Clone, Debug, PartialEq)]
pub struct Request {
    /// Unique identifier for this request (used to match responses)
    pub id: u64,
    /// Views for which notarizations are requested
    pub notarizations: Vec<View>,
    /// Views for which nullifications are requested
    pub nullifications: Vec<View>,
}

impl Request {
    /// Creates a new request for missing notarizations and nullifications.
    pub const fn new(id: u64, notarizations: Vec<View>, nullifications: Vec<View>) -> Self {
        Self {
            id,
            notarizations,
            nullifications,
        }
    }
}

impl Write for Request {
    fn write(&self, writer: &mut impl BufMut) {
        UInt(self.id).write(writer);
        self.notarizations.write(writer);
        self.nullifications.write(writer);
    }
}

impl EncodeSize for Request {
    fn encode_size(&self) -> usize {
        UInt(self.id).encode_size()
            + self.notarizations.encode_size()
            + self.nullifications.encode_size()
    }
}

impl Read for Request {
    type Cfg = usize;

    fn read_cfg(reader: &mut impl Buf, max_len: &usize) -> Result<Self, Error> {
        let id = UInt::read(reader)?.into();
        let mut views = HashSet::new();
        let notarizations = Vec::<View>::read_range(reader, ..=*max_len)?;
        for view in notarizations.iter() {
            if !views.insert(view) {
                return Err(Error::Invalid(
                    "consensus::simplex::Request",
                    "Duplicate notarization",
                ));
            }
        }
        let remaining = max_len - notarizations.len();
        views.clear();
        let nullifications = Vec::<View>::read_range(reader, ..=remaining)?;
        for view in nullifications.iter() {
            if !views.insert(view) {
                return Err(Error::Invalid(
                    "consensus::simplex::Request",
                    "Duplicate nullification",
                ));
            }
        }
        Ok(Self {
            id,
            notarizations,
            nullifications,
        })
    }
}

/// Response is a message containing the requested notarizations and nullifications.
/// This is sent in response to a Request message.
#[derive(Clone, Debug, PartialEq)]
pub struct Response<S: Scheme, D: Digest> {
    /// Identifier matching the original request
    pub id: u64,
    /// Notarizations for the requested views
    pub notarizations: Vec<Notarization<S, D>>,
    /// Nullifications for the requested views
    pub nullifications: Vec<Nullification<S>>,
}

impl<S: Scheme, D: Digest> Response<S, D> {
    /// Creates a new response with the given id, notarizations, and nullifications.
    pub const fn new(
        id: u64,
        notarizations: Vec<Notarization<S, D>>,
        nullifications: Vec<Nullification<S>>,
    ) -> Self {
        Self {
            id,
            notarizations,
            nullifications,
        }
    }

    /// Verifies the certificates contained in this response against the signing scheme.
    pub fn verify<R: Rng + CryptoRng>(&self, rng: &mut R, scheme: &S, namespace: &[u8]) -> bool {
        // Prepare to verify
        if self.notarizations.is_empty() && self.nullifications.is_empty() {
            return true;
        }

        let notarizations = self.notarizations.iter().map(|notarization| {
            let context = Subject::Notarize {
                proposal: &notarization.proposal,
            };

            (context, &notarization.certificate)
        });

        let nullifications = self.nullifications.iter().map(|nullification| {
            let context = Subject::Nullify {
                round: nullification.round,
            };

            (context, &nullification.certificate)
        });

        scheme.verify_certificates(rng, namespace, notarizations.chain(nullifications))
    }
}

impl<S: Scheme, D: Digest> Write for Response<S, D> {
    fn write(&self, writer: &mut impl BufMut) {
        UInt(self.id).write(writer);
        self.notarizations.write(writer);
        self.nullifications.write(writer);
    }
}

impl<S: Scheme, D: Digest> EncodeSize for Response<S, D> {
    fn encode_size(&self) -> usize {
        UInt(self.id).encode_size()
            + self.notarizations.encode_size()
            + self.nullifications.encode_size()
    }
}

impl<S: Scheme, D: Digest> Read for Response<S, D> {
    type Cfg = (usize, <S::Certificate as Read>::Cfg);

    fn read_cfg(reader: &mut impl Buf, cfg: &Self::Cfg) -> Result<Self, Error> {
        let (max_len, certificate_cfg) = cfg;
        let id = UInt::read(reader)?.into();
        let mut views = HashSet::new();
        let notarizations = Vec::<Notarization<S, D>>::read_cfg(
            reader,
            &((..=*max_len).into(), certificate_cfg.clone()),
        )?;
        for notarization in notarizations.iter() {
            if !views.insert(notarization.view()) {
                return Err(Error::Invalid(
                    "consensus::simplex::Response",
                    "Duplicate notarization",
                ));
            }
        }
        let remaining = max_len - notarizations.len();
        views.clear();
        let nullifications = Vec::<Nullification<S>>::read_cfg(
            reader,
            &((..=remaining).into(), certificate_cfg.clone()),
        )?;
        for nullification in nullifications.iter() {
            if !views.insert(nullification.view()) {
                return Err(Error::Invalid(
                    "consensus::simplex::Response",
                    "Duplicate nullification",
                ));
            }
        }
        Ok(Self {
            id,
            notarizations,
            nullifications,
        })
    }
}

/// Activity represents all possible activities that can occur in the consensus protocol.
/// This includes both regular consensus messages and fault evidence.
///
/// # Verification
///
/// Some activities issued by consensus are not guaranteed to be cryptographically verified (i.e. if not needed
/// to produce a minimum quorum certificate). Use [`Activity::verified`] to check if an activity may not be verified,
/// and [`Activity::verify`] to perform verification.
///
/// # Activity Filtering
///
/// For **non-attributable** schemes like [`crate::simplex::signing_scheme::bls12381_threshold`], exposing
/// per-validator activity as fault evidence is not safe: with threshold cryptography, any `t` valid partial signatures can
/// be used to forge a partial signature for any player.
///
/// Use [`crate::simplex::signing_scheme::reporter::AttributableReporter`] to automatically filter and
/// verify activities based on [`Scheme::is_attributable`].
#[derive(Clone, Debug)]
pub enum Activity<S: Scheme, D: Digest> {
    /// A validator's notarize vote over a proposal.
    Notarize(Notarize<S, D>),
    /// A recovered certificate for a notarization (scheme-specific).
    Notarization(Notarization<S, D>),
    /// A validator's nullify vote used to skip the current view.
    Nullify(Nullify<S>),
    /// A recovered certificate for a nullification (scheme-specific).
    Nullification(Nullification<S>),
    /// A validator's finalize vote over a proposal.
    Finalize(Finalize<S, D>),
    /// A recovered certificate for a finalization (scheme-specific).
    Finalization(Finalization<S, D>),
    /// Evidence of a validator sending conflicting notarizes (Byzantine behavior).
    ConflictingNotarize(ConflictingNotarize<S, D>),
    /// Evidence of a validator sending conflicting finalizes (Byzantine behavior).
    ConflictingFinalize(ConflictingFinalize<S, D>),
    /// Evidence of a validator sending both nullify and finalize for the same view (Byzantine behavior).
    NullifyFinalize(NullifyFinalize<S, D>),
}

impl<S: Scheme, D: Digest> PartialEq for Activity<S, D> {
    fn eq(&self, other: &Self) -> bool {
        match (self, other) {
            (Self::Notarize(a), Self::Notarize(b)) => a == b,
            (Self::Notarization(a), Self::Notarization(b)) => a == b,
            (Self::Nullify(a), Self::Nullify(b)) => a == b,
            (Self::Nullification(a), Self::Nullification(b)) => a == b,
            (Self::Finalize(a), Self::Finalize(b)) => a == b,
            (Self::Finalization(a), Self::Finalization(b)) => a == b,
            (Self::ConflictingNotarize(a), Self::ConflictingNotarize(b)) => a == b,
            (Self::ConflictingFinalize(a), Self::ConflictingFinalize(b)) => a == b,
            (Self::NullifyFinalize(a), Self::NullifyFinalize(b)) => a == b,
            _ => false,
        }
    }
}

impl<S: Scheme, D: Digest> Eq for Activity<S, D> {}

impl<S: Scheme, D: Digest> Hash for Activity<S, D> {
    fn hash<H: std::hash::Hasher>(&self, state: &mut H) {
        match self {
            Self::Notarize(v) => {
                0u8.hash(state);
                v.hash(state);
            }
            Self::Notarization(v) => {
                1u8.hash(state);
                v.hash(state);
            }
            Self::Nullify(v) => {
                2u8.hash(state);
                v.hash(state);
            }
            Self::Nullification(v) => {
                3u8.hash(state);
                v.hash(state);
            }
            Self::Finalize(v) => {
                4u8.hash(state);
                v.hash(state);
            }
            Self::Finalization(v) => {
                5u8.hash(state);
                v.hash(state);
            }
            Self::ConflictingNotarize(v) => {
                6u8.hash(state);
                v.hash(state);
            }
            Self::ConflictingFinalize(v) => {
                7u8.hash(state);
                v.hash(state);
            }
            Self::NullifyFinalize(v) => {
                8u8.hash(state);
                v.hash(state);
            }
        }
    }
}

impl<S: Scheme, D: Digest> Activity<S, D> {
    /// Indicates whether the activity is guaranteed to have been verified by consensus.
    pub const fn verified(&self) -> bool {
        match self {
            Self::Notarize(_) => false,
            Self::Notarization(_) => true,
            Self::Nullify(_) => false,
            Self::Nullification(_) => true,
            Self::Finalize(_) => false,
            Self::Finalization(_) => true,
            Self::ConflictingNotarize(_) => false,
            Self::ConflictingFinalize(_) => false,
            Self::NullifyFinalize(_) => false,
        }
    }

    /// Verifies the validity of this activity against the signing scheme.
    ///
    /// This method **always** performs verification regardless of whether the activity has been
    /// previously verified. Callers can use [`Activity::verified`] to check if verification is
    /// necessary before calling this method.
    pub fn verify<R: Rng + CryptoRng>(&self, rng: &mut R, scheme: &S, namespace: &[u8]) -> bool {
        match self {
            Self::Notarize(n) => n.verify(scheme, namespace),
            Self::Notarization(n) => n.verify(rng, scheme, namespace),
            Self::Nullify(n) => n.verify::<D>(scheme, namespace),
            Self::Nullification(n) => n.verify::<R, D>(rng, scheme, namespace),
            Self::Finalize(f) => f.verify(scheme, namespace),
            Self::Finalization(f) => f.verify(rng, scheme, namespace),
            Self::ConflictingNotarize(c) => c.verify(scheme, namespace),
            Self::ConflictingFinalize(c) => c.verify(scheme, namespace),
            Self::NullifyFinalize(c) => c.verify(scheme, namespace),
        }
    }
}

impl<S: Scheme, D: Digest> Write for Activity<S, D> {
    fn write(&self, writer: &mut impl BufMut) {
        match self {
            Self::Notarize(v) => {
                0u8.write(writer);
                v.write(writer);
            }
            Self::Notarization(v) => {
                1u8.write(writer);
                v.write(writer);
            }
            Self::Nullify(v) => {
                2u8.write(writer);
                v.write(writer);
            }
            Self::Nullification(v) => {
                3u8.write(writer);
                v.write(writer);
            }
            Self::Finalize(v) => {
                4u8.write(writer);
                v.write(writer);
            }
            Self::Finalization(v) => {
                5u8.write(writer);
                v.write(writer);
            }
            Self::ConflictingNotarize(v) => {
                6u8.write(writer);
                v.write(writer);
            }
            Self::ConflictingFinalize(v) => {
                7u8.write(writer);
                v.write(writer);
            }
            Self::NullifyFinalize(v) => {
                8u8.write(writer);
                v.write(writer);
            }
        }
    }
}

impl<S: Scheme, D: Digest> EncodeSize for Activity<S, D> {
    fn encode_size(&self) -> usize {
        1 + match self {
            Self::Notarize(v) => v.encode_size(),
            Self::Notarization(v) => v.encode_size(),
            Self::Nullify(v) => v.encode_size(),
            Self::Nullification(v) => v.encode_size(),
            Self::Finalize(v) => v.encode_size(),
            Self::Finalization(v) => v.encode_size(),
            Self::ConflictingNotarize(v) => v.encode_size(),
            Self::ConflictingFinalize(v) => v.encode_size(),
            Self::NullifyFinalize(v) => v.encode_size(),
        }
    }
}

impl<S: Scheme, D: Digest> Read for Activity<S, D> {
    type Cfg = <S::Certificate as Read>::Cfg;

    fn read_cfg(reader: &mut impl Buf, cfg: &Self::Cfg) -> Result<Self, Error> {
        let tag = <u8>::read(reader)?;
        match tag {
            0 => {
                let v = Notarize::<S, D>::read(reader)?;
                Ok(Self::Notarize(v))
            }
            1 => {
                let v = Notarization::<S, D>::read_cfg(reader, cfg)?;
                Ok(Self::Notarization(v))
            }
            2 => {
                let v = Nullify::<S>::read(reader)?;
                Ok(Self::Nullify(v))
            }
            3 => {
                let v = Nullification::<S>::read_cfg(reader, cfg)?;
                Ok(Self::Nullification(v))
            }
            4 => {
                let v = Finalize::<S, D>::read(reader)?;
                Ok(Self::Finalize(v))
            }
            5 => {
                let v = Finalization::<S, D>::read_cfg(reader, cfg)?;
                Ok(Self::Finalization(v))
            }
            6 => {
                let v = ConflictingNotarize::<S, D>::read(reader)?;
                Ok(Self::ConflictingNotarize(v))
            }
            7 => {
                let v = ConflictingFinalize::<S, D>::read(reader)?;
                Ok(Self::ConflictingFinalize(v))
            }
            8 => {
                let v = NullifyFinalize::<S, D>::read(reader)?;
                Ok(Self::NullifyFinalize(v))
            }
            _ => Err(Error::Invalid(
                "consensus::simplex::Activity",
                "Invalid type",
            )),
        }
    }
}

impl<S: Scheme, D: Digest> Epochable for Activity<S, D> {
    fn epoch(&self) -> Epoch {
        match self {
            Self::Notarize(v) => v.epoch(),
            Self::Notarization(v) => v.epoch(),
            Self::Nullify(v) => v.epoch(),
            Self::Nullification(v) => v.epoch(),
            Self::Finalize(v) => v.epoch(),
            Self::Finalization(v) => v.epoch(),
            Self::ConflictingNotarize(v) => v.epoch(),
            Self::ConflictingFinalize(v) => v.epoch(),
            Self::NullifyFinalize(v) => v.epoch(),
        }
    }
}

impl<S: Scheme, D: Digest> Viewable for Activity<S, D> {
    fn view(&self) -> View {
        match self {
            Self::Notarize(v) => v.view(),
            Self::Notarization(v) => v.view(),
            Self::Nullify(v) => v.view(),
            Self::Nullification(v) => v.view(),
            Self::Finalize(v) => v.view(),
            Self::Finalization(v) => v.view(),
            Self::ConflictingNotarize(v) => v.view(),
            Self::ConflictingFinalize(v) => v.view(),
            Self::NullifyFinalize(v) => v.view(),
        }
    }
}

/// ConflictingNotarize represents evidence of a Byzantine validator sending conflicting notarizes.
/// This is used to prove that a validator has equivocated (voted for different proposals in the same view).
#[derive(Clone, Debug)]
pub struct ConflictingNotarize<S: Scheme, D: Digest> {
    /// The first conflicting notarize
    notarize_1: Notarize<S, D>,
    /// The second conflicting notarize
    notarize_2: Notarize<S, D>,
}

impl<S: Scheme, D: Digest> PartialEq for ConflictingNotarize<S, D> {
    fn eq(&self, other: &Self) -> bool {
        self.notarize_1 == other.notarize_1 && self.notarize_2 == other.notarize_2
    }
}

impl<S: Scheme, D: Digest> Eq for ConflictingNotarize<S, D> {}

impl<S: Scheme, D: Digest> Hash for ConflictingNotarize<S, D> {
    fn hash<H: std::hash::Hasher>(&self, state: &mut H) {
        self.notarize_1.hash(state);
        self.notarize_2.hash(state);
    }
}

impl<S: Scheme, D: Digest> ConflictingNotarize<S, D> {
    /// Creates a new conflicting notarize evidence from two conflicting notarizes.
    pub fn new(notarize_1: Notarize<S, D>, notarize_2: Notarize<S, D>) -> Self {
        assert_eq!(notarize_1.round(), notarize_2.round());
        assert_eq!(notarize_1.signer(), notarize_2.signer());

        Self {
            notarize_1,
            notarize_2,
        }
    }

    /// Verifies that both conflicting signatures are valid, proving Byzantine behavior.
    pub fn verify(&self, scheme: &S, namespace: &[u8]) -> bool {
        self.notarize_1.verify(scheme, namespace) && self.notarize_2.verify(scheme, namespace)
    }
}

impl<S: Scheme, D: Digest> Attributable for ConflictingNotarize<S, D> {
    fn signer(&self) -> u32 {
        self.notarize_1.signer()
    }
}

impl<S: Scheme, D: Digest> Epochable for ConflictingNotarize<S, D> {
    fn epoch(&self) -> Epoch {
        self.notarize_1.epoch()
    }
}

impl<S: Scheme, D: Digest> Viewable for ConflictingNotarize<S, D> {
    fn view(&self) -> View {
        self.notarize_1.view()
    }
}

impl<S: Scheme, D: Digest> Write for ConflictingNotarize<S, D> {
    fn write(&self, writer: &mut impl BufMut) {
        self.notarize_1.write(writer);
        self.notarize_2.write(writer);
    }
}

impl<S: Scheme, D: Digest> Read for ConflictingNotarize<S, D> {
    type Cfg = ();

    fn read_cfg(reader: &mut impl Buf, _: &()) -> Result<Self, Error> {
        let notarize_1 = Notarize::read(reader)?;
        let notarize_2 = Notarize::read(reader)?;

        if notarize_1.signer() != notarize_2.signer() || notarize_1.round() != notarize_2.round() {
            return Err(Error::Invalid(
                "consensus::simplex::ConflictingNotarize",
                "invalid conflicting notarize",
            ));
        }

        Ok(Self {
            notarize_1,
            notarize_2,
        })
    }
}

impl<S: Scheme, D: Digest> EncodeSize for ConflictingNotarize<S, D> {
    fn encode_size(&self) -> usize {
        self.notarize_1.encode_size() + self.notarize_2.encode_size()
    }
}

/// ConflictingFinalize represents evidence of a Byzantine validator sending conflicting finalizes.
/// Similar to ConflictingNotarize, but for finalizes.
#[derive(Clone, Debug)]
pub struct ConflictingFinalize<S: Scheme, D: Digest> {
    /// The second conflicting finalize
    finalize_1: Finalize<S, D>,
    /// The second conflicting finalize
    finalize_2: Finalize<S, D>,
}

impl<S: Scheme, D: Digest> PartialEq for ConflictingFinalize<S, D> {
    fn eq(&self, other: &Self) -> bool {
        self.finalize_1 == other.finalize_1 && self.finalize_2 == other.finalize_2
    }
}

impl<S: Scheme, D: Digest> Eq for ConflictingFinalize<S, D> {}

impl<S: Scheme, D: Digest> Hash for ConflictingFinalize<S, D> {
    fn hash<H: std::hash::Hasher>(&self, state: &mut H) {
        self.finalize_1.hash(state);
        self.finalize_2.hash(state);
    }
}

impl<S: Scheme, D: Digest> ConflictingFinalize<S, D> {
    /// Creates a new conflicting finalize evidence from two conflicting finalizes.
    pub fn new(finalize_1: Finalize<S, D>, finalize_2: Finalize<S, D>) -> Self {
        assert_eq!(finalize_1.round(), finalize_2.round());
        assert_eq!(finalize_1.signer(), finalize_2.signer());

        Self {
            finalize_1,
            finalize_2,
        }
    }

    /// Verifies that both conflicting signatures are valid, proving Byzantine behavior.
    pub fn verify(&self, scheme: &S, namespace: &[u8]) -> bool {
        self.finalize_1.verify(scheme, namespace) && self.finalize_2.verify(scheme, namespace)
    }
}

impl<S: Scheme, D: Digest> Attributable for ConflictingFinalize<S, D> {
    fn signer(&self) -> u32 {
        self.finalize_1.signer()
    }
}

impl<S: Scheme, D: Digest> Epochable for ConflictingFinalize<S, D> {
    fn epoch(&self) -> Epoch {
        self.finalize_1.epoch()
    }
}

impl<S: Scheme, D: Digest> Viewable for ConflictingFinalize<S, D> {
    fn view(&self) -> View {
        self.finalize_1.view()
    }
}

impl<S: Scheme, D: Digest> Write for ConflictingFinalize<S, D> {
    fn write(&self, writer: &mut impl BufMut) {
        self.finalize_1.write(writer);
        self.finalize_2.write(writer);
    }
}

impl<S: Scheme, D: Digest> Read for ConflictingFinalize<S, D> {
    type Cfg = ();

    fn read_cfg(reader: &mut impl Buf, _: &()) -> Result<Self, Error> {
        let finalize_1 = Finalize::read(reader)?;
        let finalize_2 = Finalize::read(reader)?;

        if finalize_1.signer() != finalize_2.signer() || finalize_1.round() != finalize_2.round() {
            return Err(Error::Invalid(
                "consensus::simplex::ConflictingFinalize",
                "invalid conflicting finalize",
            ));
        }

        Ok(Self {
            finalize_1,
            finalize_2,
        })
    }
}

impl<S: Scheme, D: Digest> EncodeSize for ConflictingFinalize<S, D> {
    fn encode_size(&self) -> usize {
        self.finalize_1.encode_size() + self.finalize_2.encode_size()
    }
}

/// NullifyFinalize represents evidence of a Byzantine validator sending both a nullify and finalize
/// for the same view, which is contradictory behavior (a validator should either try to skip a view OR
/// finalize a proposal, not both).
#[derive(Clone, Debug)]
pub struct NullifyFinalize<S: Scheme, D: Digest> {
    /// The conflicting nullify
    nullify: Nullify<S>,
    /// The conflicting finalize
    finalize: Finalize<S, D>,
}

impl<S: Scheme, D: Digest> PartialEq for NullifyFinalize<S, D> {
    fn eq(&self, other: &Self) -> bool {
        self.nullify == other.nullify && self.finalize == other.finalize
    }
}

impl<S: Scheme, D: Digest> Eq for NullifyFinalize<S, D> {}

impl<S: Scheme, D: Digest> Hash for NullifyFinalize<S, D> {
    fn hash<H: std::hash::Hasher>(&self, state: &mut H) {
        self.nullify.hash(state);
        self.finalize.hash(state);
    }
}

impl<S: Scheme, D: Digest> NullifyFinalize<S, D> {
    /// Creates a new nullify-finalize evidence from a nullify and a finalize.
    pub fn new(nullify: Nullify<S>, finalize: Finalize<S, D>) -> Self {
        assert_eq!(nullify.round, finalize.round());
        assert_eq!(nullify.signer(), finalize.signer());

        Self { nullify, finalize }
    }

    /// Verifies that both the nullify and finalize signatures are valid, proving Byzantine behavior.
    pub fn verify(&self, scheme: &S, namespace: &[u8]) -> bool {
        self.nullify.verify::<D>(scheme, namespace) && self.finalize.verify(scheme, namespace)
    }
}

impl<S: Scheme, D: Digest> Attributable for NullifyFinalize<S, D> {
    fn signer(&self) -> u32 {
        self.nullify.signer()
    }
}

impl<S: Scheme, D: Digest> Epochable for NullifyFinalize<S, D> {
    fn epoch(&self) -> Epoch {
        self.nullify.epoch()
    }
}

impl<S: Scheme, D: Digest> Viewable for NullifyFinalize<S, D> {
    fn view(&self) -> View {
        self.nullify.view()
    }
}

impl<S: Scheme, D: Digest> Write for NullifyFinalize<S, D> {
    fn write(&self, writer: &mut impl BufMut) {
        self.nullify.write(writer);
        self.finalize.write(writer);
    }
}

impl<S: Scheme, D: Digest> Read for NullifyFinalize<S, D> {
    type Cfg = ();

    fn read_cfg(reader: &mut impl Buf, _: &()) -> Result<Self, Error> {
        let nullify = Nullify::read(reader)?;
        let finalize = Finalize::read(reader)?;

        if nullify.signer() != finalize.signer() || nullify.round != finalize.round() {
            return Err(Error::Invalid(
                "consensus::simplex::NullifyFinalize",
                "mismatched signatures",
            ));
        }

        Ok(Self { nullify, finalize })
    }
}

impl<S: Scheme, D: Digest> EncodeSize for NullifyFinalize<S, D> {
    fn encode_size(&self) -> usize {
        self.nullify.encode_size() + self.finalize.encode_size()
    }
}

#[cfg(test)]
mod tests {
    use super::*;
    use crate::simplex::signing_scheme::{bls12381_threshold, ed25519};
    use commonware_codec::{Decode, DecodeExt, Encode};
    use commonware_cryptography::{
        bls12381::{
            dkg::ops::{self},
            primitives::variant::MinSig,
        },
        ed25519::{PrivateKey as EdPrivateKey, PublicKey as EdPublicKey},
        sha256::Digest as Sha256,
        PrivateKeyExt, Signer,
    };
    use commonware_utils::{quorum, quorum_from_slice, set::Ordered};
    use rand::{
        rngs::{OsRng, StdRng},
        SeedableRng,
    };

    const NAMESPACE: &[u8] = b"test";

    // Helper function to create a sample digest
    fn sample_digest(v: u8) -> Sha256 {
        Sha256::from([v; 32]) // Simple fixed digest for testing
    }

    fn generate_bls12381_threshold_schemes(
        n: u32,
        seed: u64,
    ) -> Vec<bls12381_threshold::Scheme<EdPublicKey, MinSig>> {
        let mut rng = StdRng::seed_from_u64(seed);
        let t = quorum(n);

        // Generate ed25519 keys for participant identities
        let participants: Vec<_> = (0..n)
            .map(|_| EdPrivateKey::from_rng(&mut rng).public_key())
            .collect();
        let (polynomial, shares) = ops::generate_shares::<_, MinSig>(&mut rng, None, n, t);

        shares
            .into_iter()
            .map(|share| {
                bls12381_threshold::Scheme::new(participants.clone().into(), &polynomial, share)
            })
            .collect()
    }

    fn generate_bls12381_threshold_verifier(
        n: u32,
        seed: u64,
    ) -> bls12381_threshold::Scheme<EdPublicKey, MinSig> {
        let mut rng = StdRng::seed_from_u64(seed);
        let t = quorum(n);

        // Generate ed25519 keys for participant identities
        let participants: Vec<_> = (0..n)
            .map(|_| EdPrivateKey::from_rng(&mut rng).public_key())
            .collect();

        let (polynomial, _) = ops::generate_shares::<_, MinSig>(&mut rng, None, n, t);
        bls12381_threshold::Scheme::verifier(participants.into(), &polynomial)
    }

    fn generate_ed25519_schemes(n: usize, seed: u64) -> Vec<ed25519::Scheme> {
        let mut rng = StdRng::seed_from_u64(seed);
        let private_keys: Vec<_> = (0..n).map(|_| EdPrivateKey::from_rng(&mut rng)).collect();

        let participants: Ordered<_> = private_keys.iter().map(|p| p.public_key()).collect();

        private_keys
            .into_iter()
            .map(|sk| ed25519::Scheme::new(participants.clone(), sk))
            .collect()
    }

    #[test]
    fn test_proposal_encode_decode() {
        let proposal = Proposal::new(
            Round::new(Epoch::new(0), View::new(10)),
            View::new(5),
            sample_digest(1),
        );
        let encoded = proposal.encode();
        let decoded = Proposal::<Sha256>::decode(encoded).unwrap();
        assert_eq!(proposal, decoded);
    }

    fn notarize_encode_decode<S: Scheme>(schemes: &[S]) {
        let round = Round::new(Epoch::new(0), View::new(10));
        let proposal = Proposal::new(round, View::new(5), sample_digest(1));
        let notarize = Notarize::sign(&schemes[0], NAMESPACE, proposal).unwrap();

        let encoded = notarize.encode();
        let decoded = Notarize::decode(encoded).unwrap();

        assert_eq!(notarize, decoded);
        assert!(decoded.verify(&schemes[0], NAMESPACE));
    }

    #[test]
    fn test_notarize_encode_decode() {
        let bls_threshold_schemes = generate_bls12381_threshold_schemes(5, 0);
        notarize_encode_decode(&bls_threshold_schemes);

        let ed_schemes = generate_ed25519_schemes(5, 0);
        notarize_encode_decode(&ed_schemes);
    }

    fn notarization_encode_decode<S: Scheme>(schemes: &[S]) {
        let proposal = Proposal::new(
            Round::new(Epoch::new(0), View::new(10)),
            View::new(5),
            sample_digest(1),
        );
        let notarizes: Vec<_> = schemes
            .iter()
            .map(|scheme| Notarize::sign(scheme, NAMESPACE, proposal.clone()).unwrap())
            .collect();
        let notarization = Notarization::from_notarizes(&schemes[0], &notarizes).unwrap();
        let encoded = notarization.encode();
        let cfg = schemes[0].certificate_codec_config();
        let decoded = Notarization::decode_cfg(encoded, &cfg).unwrap();
        assert_eq!(notarization, decoded);
        assert!(decoded.verify(&mut OsRng, &schemes[0], NAMESPACE));
    }

    #[test]
    fn test_notarization_encode_decode() {
        let bls_threshold_schemes = generate_bls12381_threshold_schemes(5, 1);
        notarization_encode_decode(&bls_threshold_schemes);

        let ed_schemes = generate_ed25519_schemes(5, 1);
        notarization_encode_decode(&ed_schemes);
    }

    fn nullify_encode_decode<S: Scheme>(schemes: &[S]) {
        let round = Round::new(Epoch::new(0), View::new(10));
        let nullify = Nullify::sign::<Sha256>(&schemes[0], NAMESPACE, round).unwrap();
        let encoded = nullify.encode();
        let decoded = Nullify::decode(encoded).unwrap();
        assert_eq!(nullify, decoded);
        assert!(decoded.verify::<Sha256>(&schemes[0], NAMESPACE));
    }

    #[test]
    fn test_nullify_encode_decode() {
        let bls_threshold_schemes = generate_bls12381_threshold_schemes(5, 2);
        nullify_encode_decode(&bls_threshold_schemes);

        let ed_schemes = generate_ed25519_schemes(5, 2);
        nullify_encode_decode(&ed_schemes);
    }

    fn nullification_encode_decode<S: Scheme>(schemes: &[S]) {
        let round = Round::new(Epoch::new(333), View::new(10));
        let nullifies: Vec<_> = schemes
            .iter()
            .map(|scheme| Nullify::sign::<Sha256>(scheme, NAMESPACE, round).unwrap())
            .collect();
        let nullification = Nullification::from_nullifies(&schemes[0], &nullifies).unwrap();
        let encoded = nullification.encode();
        let cfg = schemes[0].certificate_codec_config();
        let decoded = Nullification::decode_cfg(encoded, &cfg).unwrap();
        assert_eq!(nullification, decoded);
        assert!(decoded.verify::<_, Sha256>(&mut OsRng, &schemes[0], NAMESPACE));
    }

    #[test]
    fn test_nullification_encode_decode() {
        let bls_threshold_schemes = generate_bls12381_threshold_schemes(5, 3);
        nullification_encode_decode(&bls_threshold_schemes);

        let ed_schemes = generate_ed25519_schemes(5, 3);
        nullification_encode_decode(&ed_schemes);
    }

    fn finalize_encode_decode<S: Scheme>(schemes: &[S]) {
        let round = Round::new(Epoch::new(0), View::new(10));
        let proposal = Proposal::new(round, View::new(5), sample_digest(1));
        let finalize = Finalize::sign(&schemes[0], NAMESPACE, proposal).unwrap();
        let encoded = finalize.encode();
        let decoded = Finalize::decode(encoded).unwrap();
        assert_eq!(finalize, decoded);
        assert!(decoded.verify(&schemes[0], NAMESPACE));
    }

    #[test]
    fn test_finalize_encode_decode() {
        let bls_threshold_schemes = generate_bls12381_threshold_schemes(5, 4);
        finalize_encode_decode(&bls_threshold_schemes);

        let ed_schemes = generate_ed25519_schemes(5, 4);
        finalize_encode_decode(&ed_schemes);
    }

    fn finalization_encode_decode<S: Scheme>(schemes: &[S]) {
        let round = Round::new(Epoch::new(0), View::new(10));
        let proposal = Proposal::new(round, View::new(5), sample_digest(1));
        let finalizes: Vec<_> = schemes
            .iter()
            .map(|scheme| Finalize::sign(scheme, NAMESPACE, proposal.clone()).unwrap())
            .collect();
        let finalization = Finalization::from_finalizes(&schemes[0], &finalizes).unwrap();
        let encoded = finalization.encode();
        let cfg = schemes[0].certificate_codec_config();
        let decoded = Finalization::decode_cfg(encoded, &cfg).unwrap();
        assert_eq!(finalization, decoded);
        assert!(decoded.verify(&mut OsRng, &schemes[0], NAMESPACE));
    }

    #[test]
    fn test_finalization_encode_decode() {
        let bls_threshold_schemes = generate_bls12381_threshold_schemes(5, 5);
        finalization_encode_decode(&bls_threshold_schemes);

        let ed_schemes = generate_ed25519_schemes(5, 5);
        finalization_encode_decode(&ed_schemes);
    }

    fn backfiller_encode_decode<S: Scheme>(schemes: &[S]) {
        let cfg = schemes[0].certificate_codec_config();
        let request = Request::new(
            1,
            vec![View::new(10), View::new(11)],
            vec![View::new(12), View::new(13)],
        );
        let encoded_request = Backfiller::<S, Sha256>::Request(request.clone()).encode();
        let decoded_request =
            Backfiller::<S, Sha256>::decode_cfg(encoded_request, &(usize::MAX, cfg.clone()))
                .unwrap();
        assert!(matches!(decoded_request, Backfiller::Request(r) if r == request));

        let round = Round::new(Epoch::new(0), View::new(10));
        let proposal = Proposal::new(round, View::new(5), sample_digest(1));
        let notarizes: Vec<_> = schemes
            .iter()
            .map(|scheme| Notarize::sign(scheme, NAMESPACE, proposal.clone()).unwrap())
            .collect();
        let notarization = Notarization::from_notarizes(&schemes[0], &notarizes).unwrap();

        let nullifies: Vec<_> = schemes
            .iter()
            .map(|scheme| Nullify::sign::<Sha256>(scheme, NAMESPACE, round).unwrap())
            .collect();
        let nullification = Nullification::from_nullifies(&schemes[0], &nullifies).unwrap();

        let response = Response::<S, Sha256>::new(1, vec![notarization], vec![nullification]);
        let encoded_response = Backfiller::<S, Sha256>::Response(response.clone()).encode();
        let decoded_response =
            Backfiller::<S, Sha256>::decode_cfg(encoded_response, &(usize::MAX, cfg)).unwrap();
        assert!(matches!(decoded_response, Backfiller::Response(r) if r.id == response.id));
    }

    #[test]
    fn test_backfiller_encode_decode() {
        let bls_threshold_schemes = generate_bls12381_threshold_schemes(5, 6);
        backfiller_encode_decode(&bls_threshold_schemes);

        let ed_schemes = generate_ed25519_schemes(5, 6);
        backfiller_encode_decode(&ed_schemes);
    }

    #[test]
    fn test_request_encode_decode() {
        let request = Request::new(
            1,
            vec![View::new(10), View::new(11)],
            vec![View::new(12), View::new(13)],
        );
        let encoded = request.encode();
        let decoded = Request::decode_cfg(encoded, &usize::MAX).unwrap();
        assert_eq!(request, decoded);
    }

    fn response_encode_decode<S: Scheme>(schemes: &[S]) {
        let round = Round::new(Epoch::new(0), View::new(10));
        let proposal = Proposal::new(round, View::new(5), sample_digest(1));

        let notarizes: Vec<_> = schemes
            .iter()
            .map(|scheme| Notarize::sign(scheme, NAMESPACE, proposal.clone()).unwrap())
            .collect();
        let notarization = Notarization::from_notarizes(&schemes[0], &notarizes).unwrap();

        let nullifies: Vec<_> = schemes
            .iter()
            .map(|scheme| Nullify::sign::<Sha256>(scheme, NAMESPACE, round).unwrap())
            .collect();
        let nullification = Nullification::from_nullifies(&schemes[0], &nullifies).unwrap();

        let response = Response::<S, Sha256>::new(1, vec![notarization], vec![nullification]);
        let cfg = schemes[0].certificate_codec_config();
        let mut decoded =
            Response::<S, Sha256>::decode_cfg(response.encode(), &(usize::MAX, cfg)).unwrap();
        assert_eq!(response.id, decoded.id);
        assert_eq!(response.notarizations.len(), decoded.notarizations.len());
        assert_eq!(response.nullifications.len(), decoded.nullifications.len());

        let mut rng = OsRng;
        assert!(decoded.verify(&mut rng, &schemes[0], NAMESPACE));

        decoded.nullifications[0].round = Round::new(
            decoded.nullifications[0].round.epoch(),
            decoded.nullifications[0].round.view().next(),
        );
        assert!(!decoded.verify(&mut rng, &schemes[0], NAMESPACE));
    }

    #[test]
    fn test_response_encode_decode() {
        let bls_threshold_schemes = generate_bls12381_threshold_schemes(5, 7);
        response_encode_decode(&bls_threshold_schemes);

        let ed_schemes = generate_ed25519_schemes(5, 7);
        response_encode_decode(&ed_schemes);
    }

    fn conflicting_notarize_encode_decode<S: Scheme>(schemes: &[S]) {
        let proposal1 = Proposal::new(
            Round::new(Epoch::new(0), View::new(10)),
            View::new(5),
            sample_digest(1),
        );
        let proposal2 = Proposal::new(
            Round::new(Epoch::new(0), View::new(10)),
            View::new(5),
            sample_digest(2),
        );
        let notarize1 = Notarize::sign(&schemes[0], NAMESPACE, proposal1).unwrap();
        let notarize2 = Notarize::sign(&schemes[0], NAMESPACE, proposal2).unwrap();
        let conflicting = ConflictingNotarize::new(notarize1, notarize2);

        let encoded = conflicting.encode();
        let decoded = ConflictingNotarize::<S, Sha256>::decode(encoded).unwrap();

        assert_eq!(conflicting, decoded);
        assert!(decoded.verify(&schemes[0], NAMESPACE));
    }

    #[test]
    fn test_conflicting_notarize_encode_decode() {
        let bls_threshold_schemes = generate_bls12381_threshold_schemes(5, 8);
        conflicting_notarize_encode_decode(&bls_threshold_schemes);

        let ed_schemes = generate_ed25519_schemes(5, 8);
        conflicting_notarize_encode_decode(&ed_schemes);
    }

    fn conflicting_finalize_encode_decode<S: Scheme>(schemes: &[S]) {
        let proposal1 = Proposal::new(
            Round::new(Epoch::new(0), View::new(10)),
            View::new(5),
            sample_digest(1),
        );
        let proposal2 = Proposal::new(
            Round::new(Epoch::new(0), View::new(10)),
            View::new(5),
            sample_digest(2),
        );
        let finalize1 = Finalize::sign(&schemes[0], NAMESPACE, proposal1).unwrap();
        let finalize2 = Finalize::sign(&schemes[0], NAMESPACE, proposal2).unwrap();
        let conflicting = ConflictingFinalize::new(finalize1, finalize2);

        let encoded = conflicting.encode();
        let decoded = ConflictingFinalize::<S, Sha256>::decode(encoded).unwrap();

        assert_eq!(conflicting, decoded);
        assert!(decoded.verify(&schemes[0], NAMESPACE));
    }

    #[test]
    fn test_conflicting_finalize_encode_decode() {
        let bls_threshold_schemes = generate_bls12381_threshold_schemes(5, 9);
        conflicting_finalize_encode_decode(&bls_threshold_schemes);

        let ed_schemes = generate_ed25519_schemes(5, 9);
        conflicting_finalize_encode_decode(&ed_schemes);
    }

    fn nullify_finalize_encode_decode<S: Scheme>(schemes: &[S]) {
        let round = Round::new(Epoch::new(0), View::new(10));
        let proposal = Proposal::new(round, View::new(5), sample_digest(1));
        let nullify = Nullify::sign::<Sha256>(&schemes[0], NAMESPACE, round).unwrap();
        let finalize = Finalize::sign(&schemes[0], NAMESPACE, proposal).unwrap();
        let conflict = NullifyFinalize::new(nullify, finalize);

        let encoded = conflict.encode();
        let decoded = NullifyFinalize::<S, Sha256>::decode(encoded).unwrap();

        assert_eq!(conflict, decoded);
        assert!(decoded.verify(&schemes[0], NAMESPACE));
    }

    #[test]
    fn test_nullify_finalize_encode_decode() {
        let bls_threshold_schemes = generate_bls12381_threshold_schemes(5, 10);
        nullify_finalize_encode_decode(&bls_threshold_schemes);

        let ed_schemes = generate_ed25519_schemes(5, 10);
        nullify_finalize_encode_decode(&ed_schemes);
    }

    fn notarize_verify_wrong_namespace<S: Scheme>(scheme: &S) {
        let round = Round::new(Epoch::new(0), View::new(10));
        let proposal = Proposal::new(round, View::new(5), sample_digest(1));
        let notarize = Notarize::sign(scheme, NAMESPACE, proposal).unwrap();

        assert!(notarize.verify(scheme, NAMESPACE));
        assert!(!notarize.verify(scheme, b"wrong_namespace"));
    }

    #[test]
    fn test_notarize_verify_wrong_namespace() {
        let bls_threshold_schemes = generate_bls12381_threshold_schemes(5, 220);
        notarize_verify_wrong_namespace(&bls_threshold_schemes[0]);

        let ed_schemes = generate_ed25519_schemes(5, 220);
        notarize_verify_wrong_namespace(&ed_schemes[0]);
    }

    fn notarize_verify_wrong_scheme<S: Scheme>(scheme: &S, wrong_scheme: &S) {
        let round = Round::new(Epoch::new(0), View::new(10));
        let proposal = Proposal::new(round, View::new(5), sample_digest(2));
        let notarize = Notarize::sign(scheme, NAMESPACE, proposal).unwrap();

        assert!(notarize.verify(scheme, NAMESPACE));
        assert!(!notarize.verify(wrong_scheme, NAMESPACE));
    }

    #[test]
    fn test_notarize_verify_wrong_scheme() {
        let bls_threshold_schemes = generate_bls12381_threshold_schemes(5, 221);
        let bls_threshold_wrong_scheme = generate_bls12381_threshold_verifier(5, 501);
        notarize_verify_wrong_scheme(&bls_threshold_schemes[0], &bls_threshold_wrong_scheme);

        let ed_schemes = generate_ed25519_schemes(5, 221);
        let ed_wrong_scheme = generate_ed25519_schemes(5, 321);
        notarize_verify_wrong_scheme(&ed_schemes[0], &ed_wrong_scheme[0]);
    }

    fn notarization_verify_wrong_scheme<S: Scheme>(schemes: &[S], wrong_scheme: &S) {
        let round = Round::new(Epoch::new(0), View::new(10));
        let proposal = Proposal::new(round, View::new(5), sample_digest(3));
        let quorum = quorum_from_slice(schemes) as usize;
        let notarizes: Vec<_> = schemes
            .iter()
            .take(quorum)
            .map(|scheme| Notarize::sign(scheme, NAMESPACE, proposal.clone()).unwrap())
            .collect();

        let notarization =
            Notarization::from_notarizes(&schemes[0], &notarizes).expect("quorum notarization");
        let mut rng = OsRng;
        assert!(notarization.verify(&mut rng, &schemes[0], NAMESPACE));

        let mut rng = OsRng;
        assert!(!notarization.verify(&mut rng, wrong_scheme, NAMESPACE));
    }

    #[test]
    fn test_notarization_verify_wrong_scheme() {
        let bls_threshold_schemes = generate_bls12381_threshold_schemes(5, 222);
        let bls_threshold_wrong_scheme = generate_bls12381_threshold_verifier(5, 502);
        notarization_verify_wrong_scheme(&bls_threshold_schemes, &bls_threshold_wrong_scheme);

        let ed_schemes = generate_ed25519_schemes(5, 222);
        let ed_wrong_scheme = generate_ed25519_schemes(5, 422);
        notarization_verify_wrong_scheme(&ed_schemes, &ed_wrong_scheme[0]);
    }

    fn notarization_verify_wrong_namespace<S: Scheme>(schemes: &[S]) {
        let round = Round::new(Epoch::new(0), View::new(10));
        let proposal = Proposal::new(round, View::new(5), sample_digest(4));
        let quorum = quorum_from_slice(schemes) as usize;
        let notarizes: Vec<_> = schemes
            .iter()
            .take(quorum)
            .map(|scheme| Notarize::sign(scheme, NAMESPACE, proposal.clone()).unwrap())
            .collect();

        let notarization =
            Notarization::from_notarizes(&schemes[0], &notarizes).expect("quorum notarization");
        let mut rng = OsRng;
        assert!(notarization.verify(&mut rng, &schemes[0], NAMESPACE));

        let mut rng = OsRng;
        assert!(!notarization.verify(&mut rng, &schemes[0], b"wrong_namespace"));
    }

    #[test]
    fn test_notarization_verify_wrong_namespace() {
        let bls_threshold_schemes = generate_bls12381_threshold_schemes(5, 223);
        notarization_verify_wrong_namespace(&bls_threshold_schemes);

        let ed_schemes = generate_ed25519_schemes(5, 223);
        notarization_verify_wrong_namespace(&ed_schemes);
    }

    fn notarization_recover_insufficient_signatures<S: Scheme>(schemes: &[S]) {
        let quorum = quorum_from_slice(schemes) as usize;
        assert!(quorum > 1, "test requires quorum larger than one");
        let round = Round::new(Epoch::new(0), View::new(10));
        let proposal = Proposal::new(round, View::new(5), sample_digest(5));
        let notarizes: Vec<_> = schemes
            .iter()
            .take(quorum - 1)
            .map(|scheme| Notarize::sign(scheme, NAMESPACE, proposal.clone()).unwrap())
            .collect();

        assert!(
            Notarization::from_notarizes(&schemes[0], &notarizes).is_none(),
            "insufficient votes should not form a notarization"
        );
    }

    #[test]
    fn test_notarization_recover_insufficient_signatures() {
        let bls_threshold_schemes = generate_bls12381_threshold_schemes(5, 224);
        notarization_recover_insufficient_signatures(&bls_threshold_schemes);

        let ed_schemes = generate_ed25519_schemes(5, 224);
        notarization_recover_insufficient_signatures(&ed_schemes);
    }

    fn conflicting_notarize_detection<S: Scheme>(scheme: &S, wrong_scheme: &S) {
        let round = Round::new(Epoch::new(0), View::new(10));
        let proposal1 = Proposal::new(round, View::new(5), sample_digest(6));
        let proposal2 = Proposal::new(round, View::new(5), sample_digest(7));

        let notarize1 = Notarize::sign(scheme, NAMESPACE, proposal1).unwrap();
        let notarize2 = Notarize::sign(scheme, NAMESPACE, proposal2).unwrap();
        let conflict = ConflictingNotarize::new(notarize1, notarize2);

        assert!(conflict.verify(scheme, NAMESPACE));
        assert!(!conflict.verify(scheme, b"wrong_namespace"));
        assert!(!conflict.verify(wrong_scheme, NAMESPACE));
    }

    #[test]
    fn test_conflicting_notarize_detection() {
        let bls_threshold_schemes = generate_bls12381_threshold_schemes(5, 225);
        let bls_threshold_wrong_scheme = generate_bls12381_threshold_verifier(5, 503);
        conflicting_notarize_detection(&bls_threshold_schemes[0], &bls_threshold_wrong_scheme);

        let ed_schemes = generate_ed25519_schemes(5, 225);
        let ed_wrong_scheme = generate_ed25519_schemes(5, 425);
        conflicting_notarize_detection(&ed_schemes[0], &ed_wrong_scheme[0]);
    }

    fn nullify_finalize_detection<S: Scheme>(scheme: &S, wrong_scheme: &S) {
        let round = Round::new(Epoch::new(0), View::new(10));
        let proposal = Proposal::new(round, View::new(5), sample_digest(8));

        let nullify = Nullify::sign::<Sha256>(scheme, NAMESPACE, round).unwrap();
        let finalize = Finalize::sign(scheme, NAMESPACE, proposal).unwrap();
        let conflict = NullifyFinalize::new(nullify, finalize);

        assert!(conflict.verify(scheme, NAMESPACE));
        assert!(!conflict.verify(scheme, b"wrong_namespace"));
        assert!(!conflict.verify(wrong_scheme, NAMESPACE));
    }

    #[test]
    fn test_nullify_finalize_detection() {
        let bls_threshold_schemes = generate_bls12381_threshold_schemes(5, 226);
        let bls_threshold_wrong_scheme = generate_bls12381_threshold_verifier(5, 504);
        nullify_finalize_detection(&bls_threshold_schemes[0], &bls_threshold_wrong_scheme);

        let ed_schemes = generate_ed25519_schemes(5, 226);
        let ed_wrong_scheme = generate_ed25519_schemes(5, 426);
        nullify_finalize_detection(&ed_schemes[0], &ed_wrong_scheme[0]);
    }

    fn finalization_verify_wrong_scheme<S: Scheme>(schemes: &[S], wrong_scheme: &S) {
        let round = Round::new(Epoch::new(0), View::new(10));
        let proposal = Proposal::new(round, View::new(5), sample_digest(9));
        let quorum = quorum_from_slice(schemes) as usize;
        let finalizes: Vec<_> = schemes
            .iter()
            .take(quorum)
            .map(|scheme| Finalize::sign(scheme, NAMESPACE, proposal.clone()).unwrap())
            .collect();

        let finalization =
            Finalization::from_finalizes(&schemes[0], &finalizes).expect("quorum finalization");
        let mut rng = OsRng;
        assert!(finalization.verify(&mut rng, &schemes[0], NAMESPACE));

        let mut rng = OsRng;
        assert!(!finalization.verify(&mut rng, wrong_scheme, NAMESPACE));
    }

    #[test]
    fn test_finalization_wrong_scheme() {
        let bls_threshold_schemes = generate_bls12381_threshold_schemes(5, 227);
        let bls_threshold_wrong_scheme = generate_bls12381_threshold_verifier(5, 505);
        finalization_verify_wrong_scheme(&bls_threshold_schemes, &bls_threshold_wrong_scheme);

        let ed_schemes = generate_ed25519_schemes(5, 227);
        let ed_wrong_scheme = generate_ed25519_schemes(5, 427);
        finalization_verify_wrong_scheme(&ed_schemes, &ed_wrong_scheme[0]);
    }

<<<<<<< HEAD
=======
    // Helper to create a Notarize message for any signing scheme
    fn create_notarize<S: Scheme>(
        scheme: &S,
        round: Round,
        parent_view: View,
        payload_val: u8,
    ) -> Notarize<S, Sha256> {
        let proposal = Proposal::new(round, parent_view, sample_digest(payload_val));
        Notarize::sign(scheme, NAMESPACE, proposal).unwrap()
    }

    // Helper to create a Nullify message for any signing scheme
    #[allow(dead_code)]
    fn create_nullify<S: Scheme>(scheme: &S, round: Round) -> Nullify<S> {
        Nullify::sign::<Sha256>(scheme, NAMESPACE, round).unwrap()
    }

    // Helper to create a Finalize message for any signing scheme
    #[allow(dead_code)]
    fn create_finalize<S: Scheme>(
        scheme: &S,
        round: Round,
        parent_view: View,
        payload_val: u8,
    ) -> Finalize<S, Sha256> {
        let proposal = Proposal::new(round, parent_view, sample_digest(payload_val));
        Finalize::sign(scheme, NAMESPACE, proposal).unwrap()
    }

    fn create_notarization<S: Scheme>(
        schemes: &[S],
        round: Round,
        parent_view: View,
        payload_val: u8,
        quorum: u32,
    ) -> Notarization<S, Sha256> {
        let proposal = Proposal::new(round, parent_view, sample_digest(payload_val));
        let notarizes: Vec<_> = schemes
            .iter()
            .take(quorum as usize)
            .map(|scheme| Notarize::sign(scheme, NAMESPACE, proposal.clone()).unwrap())
            .collect();
        Notarization::from_notarizes(&schemes[0], &notarizes).unwrap()
    }

    fn batch_verifier_add_notarize<S: Scheme + Clone>(schemes: Vec<S>) {
        let quorum = quorum(schemes.len() as u32);
        let mut verifier = BatchVerifier::<S, Sha256>::new(schemes[0].clone(), Some(quorum));

        let round = Round::new(Epoch::new(0), View::new(1));
        let notarize1 = create_notarize(&schemes[0], round, View::new(0), 1);
        let notarize2 = create_notarize(&schemes[1], round, View::new(0), 1);
        let notarize_diff = create_notarize(&schemes[2], round, View::new(0), 2);

        verifier.add(Voter::Notarize(notarize1.clone()), false);
        assert_eq!(verifier.notarizes.len(), 1);
        assert_eq!(verifier.notarizes_verified, 0);

        verifier.add(Voter::Notarize(notarize1.clone()), true);
        assert_eq!(verifier.notarizes.len(), 1);
        assert_eq!(verifier.notarizes_verified, 1);

        verifier.set_leader(notarize1.signer());
        assert!(verifier.leader_proposal.is_some());
        assert_eq!(
            verifier.leader_proposal.as_ref().unwrap(),
            &notarize1.proposal
        );
        assert!(verifier.notarizes_force);
        assert_eq!(verifier.notarizes.len(), 1);

        verifier.add(Voter::Notarize(notarize2), false);
        assert_eq!(verifier.notarizes.len(), 2);

        verifier.add(Voter::Notarize(notarize_diff), false);
        assert_eq!(verifier.notarizes.len(), 2);

        let mut verifier2 = BatchVerifier::<S, Sha256>::new(schemes[0].clone(), Some(quorum));
        let round2 = Round::new(Epoch::new(0), View::new(2));
        let notarize_non_leader = create_notarize(&schemes[1], round2, View::new(1), 3);
        let notarize_leader = create_notarize(&schemes[0], round2, View::new(1), 3);

        verifier2.set_leader(notarize_leader.signer());
        verifier2.add(Voter::Notarize(notarize_non_leader), false);
        assert!(verifier2.leader_proposal.is_none());
        assert_eq!(verifier2.notarizes.len(), 1);

        verifier2.add(Voter::Notarize(notarize_leader.clone()), false);
        assert!(verifier2.leader_proposal.is_some());
        assert_eq!(
            verifier2.leader_proposal.as_ref().unwrap(),
            &notarize_leader.proposal
        );
        assert_eq!(verifier2.notarizes.len(), 2);
    }

    #[test]
    fn test_batch_verifier_add_notarize() {
        batch_verifier_add_notarize(generate_bls12381_threshold_schemes(5, 123));
        batch_verifier_add_notarize(generate_ed25519_schemes(5, 123));
    }

    fn batch_verifier_set_leader<S: Scheme + Clone>(schemes: Vec<S>) {
        let quorum = quorum(schemes.len() as u32);
        let mut verifier = BatchVerifier::<S, Sha256>::new(schemes[0].clone(), Some(quorum));

        let round = Round::new(Epoch::new(0), View::new(1));
        let leader_notarize = create_notarize(&schemes[0], round, View::new(0), 1);
        let other_notarize = create_notarize(&schemes[1], round, View::new(0), 1);

        verifier.add(Voter::Notarize(other_notarize), false);
        assert_eq!(verifier.notarizes.len(), 1);

        let leader = leader_notarize.signer();
        verifier.set_leader(leader);
        assert_eq!(verifier.leader, Some(leader));
        assert!(verifier.leader_proposal.is_none());
        assert!(!verifier.notarizes_force);
        assert_eq!(verifier.notarizes.len(), 1);

        verifier.add(Voter::Notarize(leader_notarize.clone()), false);
        assert!(verifier.leader_proposal.is_some());
        assert_eq!(
            verifier.leader_proposal.as_ref().unwrap(),
            &leader_notarize.proposal
        );
        assert!(verifier.notarizes_force);
        assert_eq!(verifier.notarizes.len(), 2);
    }

    #[test]
    fn test_batch_verifier_set_leader() {
        batch_verifier_set_leader(generate_bls12381_threshold_schemes(5, 124));
        batch_verifier_set_leader(generate_ed25519_schemes(5, 124));
    }

    fn batch_verifier_ready_and_verify_notarizes<S: Scheme + Clone>(schemes: Vec<S>) {
        let quorum = quorum(schemes.len() as u32);
        let mut verifier = BatchVerifier::<S, Sha256>::new(schemes[0].clone(), Some(quorum));
        let mut rng = OsRng;
        let round = Round::new(Epoch::new(0), View::new(1));
        let notarizes: Vec<_> = schemes
            .iter()
            .map(|scheme| create_notarize(scheme, round, View::new(0), 1))
            .collect();

        assert!(!verifier.ready_notarizes());

        verifier.set_leader(notarizes[0].signer());
        verifier.add(Voter::Notarize(notarizes[0].clone()), false);
        assert!(verifier.ready_notarizes());
        assert_eq!(verifier.notarizes.len(), 1);

        let (verified_once, failed_once) = verifier.verify_notarizes(&mut rng, NAMESPACE);
        assert_eq!(verified_once.len(), 1);
        assert!(failed_once.is_empty());
        assert_eq!(verifier.notarizes_verified, 1);
        assert!(verifier.notarizes.is_empty());
        assert!(!verifier.notarizes_force);

        verifier.add(Voter::Notarize(notarizes[1].clone()), false);
        assert!(!verifier.ready_notarizes());
        verifier.add(Voter::Notarize(notarizes[2].clone()), false);
        assert!(!verifier.ready_notarizes());
        verifier.add(Voter::Notarize(notarizes[3].clone()), false);
        assert!(verifier.ready_notarizes());
        assert_eq!(verifier.notarizes.len(), 3);

        let (verified_bulk, failed_bulk) = verifier.verify_notarizes(&mut rng, NAMESPACE);
        assert_eq!(verified_bulk.len(), 3);
        assert!(failed_bulk.is_empty());
        assert_eq!(verifier.notarizes_verified, 4);
        assert!(verifier.notarizes.is_empty());
        assert!(!verifier.ready_notarizes());

        let mut verifier2 = BatchVerifier::<S, Sha256>::new(schemes[0].clone(), Some(quorum));
        let round2 = Round::new(Epoch::new(0), View::new(2));
        let leader_vote = create_notarize(&schemes[0], round2, View::new(1), 10);
        let mut faulty_vote = create_notarize(&schemes[1], round2, View::new(1), 10);
        verifier2.set_leader(leader_vote.signer());
        verifier2.add(Voter::Notarize(leader_vote.clone()), false);
        faulty_vote.vote.signer = (schemes.len() as u32) + 10;
        verifier2.add(Voter::Notarize(faulty_vote.clone()), false);
        assert!(verifier2.ready_notarizes());

        let (verified_second, failed_second) = verifier2.verify_notarizes(&mut rng, NAMESPACE);
        assert_eq!(verified_second.len(), 1);
        assert!(verified_second
            .into_iter()
            .any(|v| matches!(v, Voter::Notarize(ref n) if n == &leader_vote)));
        assert_eq!(failed_second, vec![faulty_vote.signer()]);
    }

    #[test]
    fn test_batch_verifier_ready_and_verify_notarizes() {
        batch_verifier_ready_and_verify_notarizes(generate_bls12381_threshold_schemes(5, 125));
        batch_verifier_ready_and_verify_notarizes(generate_ed25519_schemes(5, 125));
    }

    fn batch_verifier_add_nullify<S: Scheme + Clone>(schemes: Vec<S>) {
        let quorum = quorum(schemes.len() as u32);
        let mut verifier = BatchVerifier::<S, Sha256>::new(schemes[0].clone(), Some(quorum));
        let round = Round::new(Epoch::new(0), View::new(1));
        let nullify = create_nullify(&schemes[0], round);

        verifier.add(Voter::Nullify(nullify.clone()), false);
        assert_eq!(verifier.nullifies.len(), 1);
        assert_eq!(verifier.nullifies_verified, 0);

        verifier.add(Voter::Nullify(nullify), true);
        assert_eq!(verifier.nullifies.len(), 1);
        assert_eq!(verifier.nullifies_verified, 1);
    }

    #[test]
    fn test_batch_verifier_add_nullify() {
        batch_verifier_add_nullify(generate_bls12381_threshold_schemes(5, 127));
        batch_verifier_add_nullify(generate_ed25519_schemes(5, 127));
    }

    fn batch_verifier_ready_and_verify_nullifies<S: Scheme + Clone>(schemes: Vec<S>) {
        let quorum = quorum(schemes.len() as u32);
        let mut verifier = BatchVerifier::<S, Sha256>::new(schemes[0].clone(), Some(quorum));
        let mut rng = OsRng;
        let round = Round::new(Epoch::new(0), View::new(1));
        let nullifies: Vec<_> = schemes
            .iter()
            .map(|scheme| create_nullify(scheme, round))
            .collect();

        verifier.add(Voter::Nullify(nullifies[0].clone()), true);
        assert_eq!(verifier.nullifies_verified, 1);

        verifier.add(Voter::Nullify(nullifies[1].clone()), false);
        assert!(!verifier.ready_nullifies());
        verifier.add(Voter::Nullify(nullifies[2].clone()), false);
        assert!(!verifier.ready_nullifies());
        verifier.add(Voter::Nullify(nullifies[3].clone()), false);
        assert!(verifier.ready_nullifies());
        assert_eq!(verifier.nullifies.len(), 3);

        let (verified, failed) = verifier.verify_nullifies(&mut rng, NAMESPACE);
        assert_eq!(verified.len(), 3);
        assert!(failed.is_empty());
        assert_eq!(verifier.nullifies_verified, 4);
        assert!(verifier.nullifies.is_empty());
        assert!(!verifier.ready_nullifies());
    }

    #[test]
    fn test_batch_verifier_ready_and_verify_nullifies() {
        batch_verifier_ready_and_verify_nullifies(generate_bls12381_threshold_schemes(5, 128));
        batch_verifier_ready_and_verify_nullifies(generate_ed25519_schemes(5, 128));
    }

    fn batch_verifier_add_finalize<S: Scheme + Clone>(schemes: Vec<S>) {
        let quorum = quorum(schemes.len() as u32);
        let mut verifier = BatchVerifier::<S, Sha256>::new(schemes[0].clone(), Some(quorum));
        let round = Round::new(Epoch::new(0), View::new(1));
        let finalize_a = create_finalize(&schemes[0], round, View::new(0), 1);
        let finalize_b = create_finalize(&schemes[1], round, View::new(0), 2);

        verifier.add(Voter::Finalize(finalize_b.clone()), false);
        assert_eq!(verifier.finalizes.len(), 1);
        assert_eq!(verifier.finalizes_verified, 0);

        verifier.add(Voter::Finalize(finalize_a.clone()), false);
        assert_eq!(verifier.finalizes.len(), 2);

        verifier.set_leader(finalize_a.signer());
        assert!(verifier.leader_proposal.is_none());
        verifier.set_leader_proposal(finalize_a.proposal.clone());
        assert_eq!(verifier.finalizes.len(), 1);
        assert_eq!(verifier.finalizes[0], finalize_a);
        assert_eq!(verifier.finalizes_verified, 0);

        verifier.add(Voter::Finalize(finalize_a), true);
        assert_eq!(verifier.finalizes.len(), 1);
        assert_eq!(verifier.finalizes_verified, 1);

        verifier.add(Voter::Finalize(finalize_b), false);
        assert_eq!(verifier.finalizes.len(), 1);
        assert_eq!(verifier.finalizes_verified, 1);
    }

    #[test]
    fn test_batch_verifier_add_finalize() {
        batch_verifier_add_finalize(generate_bls12381_threshold_schemes(5, 129));
        batch_verifier_add_finalize(generate_ed25519_schemes(5, 129));
    }

    fn batch_verifier_ready_and_verify_finalizes<S: Scheme + Clone>(schemes: Vec<S>) {
        let quorum = quorum(schemes.len() as u32);
        let mut verifier = BatchVerifier::<S, Sha256>::new(schemes[0].clone(), Some(quorum));
        let mut rng = OsRng;
        let round = Round::new(Epoch::new(0), View::new(1));
        let finalizes: Vec<_> = schemes
            .iter()
            .map(|scheme| create_finalize(scheme, round, View::new(0), 1))
            .collect();

        assert!(!verifier.ready_finalizes());

        verifier.set_leader(finalizes[0].signer());
        verifier.set_leader_proposal(finalizes[0].proposal.clone());

        verifier.add(Voter::Finalize(finalizes[0].clone()), true);
        assert_eq!(verifier.finalizes_verified, 1);
        assert!(verifier.finalizes.is_empty());

        verifier.add(Voter::Finalize(finalizes[1].clone()), false);
        assert!(!verifier.ready_finalizes());
        verifier.add(Voter::Finalize(finalizes[2].clone()), false);
        assert!(!verifier.ready_finalizes());
        verifier.add(Voter::Finalize(finalizes[3].clone()), false);
        assert!(verifier.ready_finalizes());

        let (verified, failed) = verifier.verify_finalizes(&mut rng, NAMESPACE);
        assert_eq!(verified.len(), 3);
        assert!(failed.is_empty());
        assert_eq!(verifier.finalizes_verified, 4);
        assert!(verifier.finalizes.is_empty());
        assert!(!verifier.ready_finalizes());
    }

    #[test]
    fn test_batch_verifier_ready_and_verify_finalizes() {
        batch_verifier_ready_and_verify_finalizes(generate_bls12381_threshold_schemes(5, 130));
        batch_verifier_ready_and_verify_finalizes(generate_ed25519_schemes(5, 130));
    }

    fn batch_verifier_quorum_none<S: Scheme + Clone>(schemes: Vec<S>) {
        let mut rng = OsRng;
        let round = Round::new(Epoch::new(0), View::new(1));

        let mut verifier_notarize = BatchVerifier::<S, Sha256>::new(schemes[0].clone(), None);
        let notarize = create_notarize(&schemes[0], round, View::new(0), 1);
        assert!(!verifier_notarize.ready_notarizes());
        verifier_notarize.set_leader(notarize.signer());
        verifier_notarize.add(Voter::Notarize(notarize), false);
        assert!(verifier_notarize.ready_notarizes());
        let (verified_notarize, failed_notarize) =
            verifier_notarize.verify_notarizes(&mut rng, NAMESPACE);
        assert_eq!(verified_notarize.len(), 1);
        assert!(failed_notarize.is_empty());
        assert_eq!(verifier_notarize.notarizes_verified, 1);
        assert!(!verifier_notarize.ready_notarizes());

        let mut verifier_null = BatchVerifier::<S, Sha256>::new(schemes[0].clone(), None);
        let nullify = create_nullify(&schemes[0], round);
        assert!(!verifier_null.ready_nullifies());
        verifier_null.add(Voter::Nullify(nullify), false);
        assert!(verifier_null.ready_nullifies());
        let (verified_null, failed_null) = verifier_null.verify_nullifies(&mut rng, NAMESPACE);
        assert_eq!(verified_null.len(), 1);
        assert!(failed_null.is_empty());
        assert_eq!(verifier_null.nullifies_verified, 1);
        assert!(!verifier_null.ready_nullifies());

        let mut verifier_final = BatchVerifier::<S, Sha256>::new(schemes[0].clone(), None);
        let finalize = create_finalize(&schemes[0], round, View::new(0), 1);
        assert!(!verifier_final.ready_finalizes());
        verifier_final.set_leader(finalize.signer());
        verifier_final.set_leader_proposal(finalize.proposal.clone());
        verifier_final.add(Voter::Finalize(finalize), false);
        assert!(verifier_final.ready_finalizes());
        let (verified_fin, failed_fin) = verifier_final.verify_finalizes(&mut rng, NAMESPACE);
        assert_eq!(verified_fin.len(), 1);
        assert!(failed_fin.is_empty());
        assert_eq!(verifier_final.finalizes_verified, 1);
        assert!(!verifier_final.ready_finalizes());
    }

    #[test]
    fn test_batch_verifier_quorum_none() {
        batch_verifier_quorum_none(generate_bls12381_threshold_schemes(3, 200));
        batch_verifier_quorum_none(generate_ed25519_schemes(3, 200));
    }

    fn batch_verifier_leader_proposal_filters_messages<S: Scheme + Clone>(schemes: Vec<S>) {
        let quorum = quorum(schemes.len() as u32);
        let mut verifier = BatchVerifier::<S, Sha256>::new(schemes[0].clone(), Some(quorum));
        let round = Round::new(Epoch::new(0), View::new(1));
        let proposal_a = Proposal::new(round, View::new(0), sample_digest(10));
        let proposal_b = Proposal::new(round, View::new(0), sample_digest(20));

        let notarize_a = Notarize::sign(&schemes[0], NAMESPACE, proposal_a.clone()).unwrap();
        let notarize_b = Notarize::sign(&schemes[1], NAMESPACE, proposal_b.clone()).unwrap();
        let finalize_a = Finalize::sign(&schemes[0], NAMESPACE, proposal_a.clone()).unwrap();
        let finalize_b = Finalize::sign(&schemes[1], NAMESPACE, proposal_b).unwrap();

        verifier.add(Voter::Notarize(notarize_a.clone()), false);
        verifier.add(Voter::Notarize(notarize_b), false);
        verifier.add(Voter::Finalize(finalize_a), false);
        verifier.add(Voter::Finalize(finalize_b), false);

        assert_eq!(verifier.notarizes.len(), 2);
        assert_eq!(verifier.finalizes.len(), 2);

        verifier.set_leader(notarize_a.signer());

        assert!(verifier.notarizes_force);
        assert_eq!(verifier.notarizes.len(), 1);
        assert_eq!(verifier.notarizes[0].proposal, proposal_a);
        assert_eq!(verifier.finalizes.len(), 1);
        assert_eq!(verifier.finalizes[0].proposal, proposal_a);
    }

    #[test]
    fn test_batch_verifier_leader_proposal_filters_messages() {
        batch_verifier_leader_proposal_filters_messages(generate_bls12381_threshold_schemes(
            3, 201,
        ));
        batch_verifier_leader_proposal_filters_messages(generate_ed25519_schemes(3, 201));
    }

    fn batch_verifier_set_leader_twice_panics<S: Scheme + Clone>(schemes: Vec<S>) {
        let mut verifier = BatchVerifier::<S, Sha256>::new(schemes[0].clone(), Some(3));
        verifier.set_leader(0);
        verifier.set_leader(1);
    }

    #[test]
    #[should_panic(expected = "self.leader.is_none()")]
    fn test_batch_verifier_set_leader_twice_panics_bls() {
        batch_verifier_set_leader_twice_panics(generate_bls12381_threshold_schemes(3, 212));
    }

    #[test]
    #[should_panic(expected = "self.leader.is_none()")]
    fn test_batch_verifier_set_leader_twice_panics_ed() {
        batch_verifier_set_leader_twice_panics(generate_ed25519_schemes(3, 213));
    }

    fn batch_verifier_add_recovered_message_panics<S: Scheme + Clone>(schemes: Vec<S>) {
        let quorum = quorum(schemes.len() as u32);
        let mut verifier = BatchVerifier::<S, Sha256>::new(schemes[0].clone(), Some(quorum));
        let notarization = create_notarization(
            &schemes,
            Round::new(Epoch::new(0), View::new(1)),
            View::new(0),
            1,
            quorum,
        );
        verifier.add(Voter::Notarization(notarization), false);
    }

    #[test]
    #[should_panic(expected = "should not be adding recovered messages to partial verifier")]
    fn test_batch_verifier_add_recovered_message_panics_bls() {
        batch_verifier_add_recovered_message_panics(generate_bls12381_threshold_schemes(3, 213));
    }

    #[test]
    #[should_panic(expected = "should not be adding recovered messages to partial verifier")]
    fn test_batch_verifier_add_recovered_message_panics_ed() {
        batch_verifier_add_recovered_message_panics(generate_ed25519_schemes(3, 214));
    }

    fn batch_verifier_notarizes_force_flag<S: Scheme + Clone>(schemes: Vec<S>) {
        let quorum = quorum(schemes.len() as u32);
        let mut verifier = BatchVerifier::<S, Sha256>::new(schemes[0].clone(), Some(quorum));
        let mut rng = OsRng;
        let round = Round::new(Epoch::new(0), View::new(1));
        let leader_vote = create_notarize(&schemes[0], round, View::new(0), 1);

        verifier.set_leader(leader_vote.signer());
        verifier.add(Voter::Notarize(leader_vote), false);

        assert!(
            verifier.notarizes_force,
            "notarizes_force should be true after leader's proposal is set"
        );
        assert!(verifier.ready_notarizes());

        let (verified, _) = verifier.verify_notarizes(&mut rng, NAMESPACE);
        assert_eq!(verified.len(), 1);
        assert!(
            !verifier.notarizes_force,
            "notarizes_force should be false after verification"
        );
        assert!(!verifier.ready_notarizes());
    }

    #[test]
    fn test_ready_notarizes_behavior_with_force_flag() {
        batch_verifier_notarizes_force_flag(generate_bls12381_threshold_schemes(3, 203));
        batch_verifier_notarizes_force_flag(generate_ed25519_schemes(3, 203));
    }

    fn batch_verifier_ready_notarizes_without_leader<S: Scheme + Clone>(schemes: Vec<S>) {
        let quorum = quorum(schemes.len() as u32);
        let mut verifier = BatchVerifier::<S, Sha256>::new(schemes[0].clone(), Some(quorum));
        let round = Round::new(Epoch::new(0), View::new(1));

        let notarizes: Vec<_> = schemes
            .iter()
            .take(quorum as usize)
            .map(|scheme| create_notarize(scheme, round, View::new(0), 1))
            .collect();

        for vote in notarizes.iter() {
            verifier.add(Voter::Notarize(vote.clone()), false);
        }

        assert!(
            !verifier.ready_notarizes(),
            "Should not be ready without leader/proposal set"
        );

        verifier.set_leader(notarizes[0].signer());
        assert!(
            verifier.ready_notarizes(),
            "Should be ready once leader is set"
        );
    }

    #[test]
    fn test_ready_notarizes_without_leader_or_proposal() {
        batch_verifier_ready_notarizes_without_leader(generate_bls12381_threshold_schemes(3, 204));
        batch_verifier_ready_notarizes_without_leader(generate_ed25519_schemes(3, 204));
    }

    fn batch_verifier_ready_finalizes_without_leader<S: Scheme + Clone>(schemes: Vec<S>) {
        let quorum = quorum(schemes.len() as u32);
        let mut verifier = BatchVerifier::<S, Sha256>::new(schemes[0].clone(), Some(quorum));
        let round = Round::new(Epoch::new(0), View::new(1));
        let finalizes: Vec<_> = schemes
            .iter()
            .take(quorum as usize)
            .map(|scheme| create_finalize(scheme, round, View::new(0), 1))
            .collect();

        for finalize in finalizes.iter() {
            verifier.add(Voter::Finalize(finalize.clone()), false);
        }

        assert!(
            !verifier.ready_finalizes(),
            "Should not be ready without leader/proposal set"
        );

        verifier.set_leader(finalizes[0].signer());
        assert!(
            !verifier.ready_finalizes(),
            "Should not be ready without leader_proposal set"
        );
    }

    #[test]
    fn test_ready_finalizes_without_leader_or_proposal() {
        batch_verifier_ready_finalizes_without_leader(generate_bls12381_threshold_schemes(3, 205));
        batch_verifier_ready_finalizes_without_leader(generate_ed25519_schemes(3, 205));
    }

    fn batch_verifier_verify_notarizes_empty<S: Scheme + Clone>(schemes: Vec<S>) {
        let quorum = quorum(schemes.len() as u32);
        let mut verifier = BatchVerifier::<S, Sha256>::new(schemes[0].clone(), Some(quorum));
        let round = Round::new(Epoch::new(0), View::new(1));
        let leader_proposal = Proposal::new(round, View::new(0), sample_digest(1));
        verifier.set_leader_proposal(leader_proposal);
        assert!(verifier.notarizes_force);
        assert!(verifier.notarizes.is_empty());
        assert!(!verifier.ready_notarizes());
    }

    #[test]
    fn test_verify_notarizes_empty_pending_when_forced() {
        batch_verifier_verify_notarizes_empty(generate_bls12381_threshold_schemes(3, 206));
        batch_verifier_verify_notarizes_empty(generate_ed25519_schemes(3, 206));
    }

    fn batch_verifier_verify_nullifies_empty<S: Scheme + Clone>(schemes: Vec<S>) {
        let quorum = quorum(schemes.len() as u32);
        let mut verifier = BatchVerifier::<S, Sha256>::new(schemes[0].clone(), Some(quorum));
        let mut rng = OsRng;
        assert!(verifier.nullifies.is_empty());
        assert!(!verifier.ready_nullifies());
        let (verified, failed) = verifier.verify_nullifies(&mut rng, NAMESPACE);
        assert!(verified.is_empty());
        assert!(failed.is_empty());
        assert_eq!(verifier.nullifies_verified, 0);
    }

    #[test]
    fn test_verify_nullifies_empty_pending() {
        batch_verifier_verify_nullifies_empty(generate_bls12381_threshold_schemes(3, 207));
        batch_verifier_verify_nullifies_empty(generate_ed25519_schemes(3, 207));
    }

    fn batch_verifier_verify_finalizes_empty<S: Scheme + Clone>(schemes: Vec<S>) {
        let quorum = quorum(schemes.len() as u32);
        let mut verifier = BatchVerifier::<S, Sha256>::new(schemes[0].clone(), Some(quorum));
        let mut rng = OsRng;
        verifier.set_leader(0);
        assert!(verifier.finalizes.is_empty());
        assert!(!verifier.ready_finalizes());
        let (verified, failed) = verifier.verify_finalizes(&mut rng, NAMESPACE);
        assert!(verified.is_empty());
        assert!(failed.is_empty());
        assert_eq!(verifier.finalizes_verified, 0);
    }

    #[test]
    fn test_verify_finalizes_empty_pending() {
        batch_verifier_verify_finalizes_empty(generate_bls12381_threshold_schemes(3, 208));
        batch_verifier_verify_finalizes_empty(generate_ed25519_schemes(3, 208));
    }

    fn batch_verifier_ready_notarizes_exact_quorum<S: Scheme + Clone>(schemes: Vec<S>) {
        let quorum = quorum(schemes.len() as u32);
        let mut verifier = BatchVerifier::<S, Sha256>::new(schemes[0].clone(), Some(quorum));
        let mut rng = OsRng;
        let round = Round::new(Epoch::new(0), View::new(1));

        let leader_vote = create_notarize(&schemes[0], round, View::new(0), 1);
        verifier.set_leader(leader_vote.signer());
        verifier.add(Voter::Notarize(leader_vote), true);
        assert_eq!(verifier.notarizes_verified, 1);

        let second_vote = create_notarize(&schemes[1], round, View::new(0), 1);
        verifier.add(Voter::Notarize(second_vote), false);
        assert!(verifier.ready_notarizes());
        let (verified_once, failed_once) = verifier.verify_notarizes(&mut rng, NAMESPACE);
        assert_eq!(verified_once.len(), 1);
        assert!(failed_once.is_empty());
        assert_eq!(verifier.notarizes_verified, 2);

        for scheme in schemes.iter().take(quorum as usize).skip(2) {
            assert!(!verifier.ready_notarizes());
            verifier.add(
                Voter::Notarize(create_notarize(scheme, round, View::new(0), 1)),
                false,
            );
        }

        assert!(verifier.ready_notarizes());
    }

    #[test]
    fn test_ready_notarizes_exact_quorum() {
        batch_verifier_ready_notarizes_exact_quorum(generate_bls12381_threshold_schemes(5, 209));
        batch_verifier_ready_notarizes_exact_quorum(generate_ed25519_schemes(5, 209));
    }

    fn batch_verifier_ready_nullifies_exact_quorum<S: Scheme + Clone>(schemes: Vec<S>) {
        let quorum = quorum(schemes.len() as u32);
        let mut verifier = BatchVerifier::<S, Sha256>::new(schemes[0].clone(), Some(quorum));
        let round = Round::new(Epoch::new(0), View::new(1));

        verifier.add(Voter::Nullify(create_nullify(&schemes[0], round)), true);
        assert_eq!(verifier.nullifies_verified, 1);

        for scheme in schemes.iter().take(quorum as usize).skip(1) {
            assert!(!verifier.ready_nullifies());
            verifier.add(Voter::Nullify(create_nullify(scheme, round)), false);
        }

        assert!(verifier.ready_nullifies());
    }

    #[test]
    fn test_ready_nullifies_exact_quorum() {
        batch_verifier_ready_nullifies_exact_quorum(generate_bls12381_threshold_schemes(5, 210));
        batch_verifier_ready_nullifies_exact_quorum(generate_ed25519_schemes(5, 210));
    }

    fn batch_verifier_ready_finalizes_exact_quorum<S: Scheme + Clone>(schemes: Vec<S>) {
        let quorum = quorum(schemes.len() as u32);
        let mut verifier = BatchVerifier::<S, Sha256>::new(schemes[0].clone(), Some(quorum));
        let round = Round::new(Epoch::new(0), View::new(1));
        let leader_finalize = create_finalize(&schemes[0], round, View::new(0), 1);
        verifier.set_leader(leader_finalize.signer());
        verifier.set_leader_proposal(leader_finalize.proposal.clone());
        verifier.add(Voter::Finalize(leader_finalize), true);
        assert_eq!(verifier.finalizes_verified, 1);

        for scheme in schemes.iter().take(quorum as usize).skip(1) {
            assert!(!verifier.ready_finalizes());
            verifier.add(
                Voter::Finalize(create_finalize(scheme, round, View::new(0), 1)),
                false,
            );
        }

        assert!(verifier.ready_finalizes());
    }

    #[test]
    fn test_ready_finalizes_exact_quorum() {
        batch_verifier_ready_finalizes_exact_quorum(generate_bls12381_threshold_schemes(5, 211));
        batch_verifier_ready_finalizes_exact_quorum(generate_ed25519_schemes(5, 211));
    }

    fn batch_verifier_ready_notarizes_quorum_already_met_by_verified<S: Scheme + Clone>(
        schemes: Vec<S>,
    ) {
        let quorum = quorum(schemes.len() as u32);
        assert!(
            schemes.len() > quorum as usize,
            "test requires more validators than the quorum"
        );
        let mut verifier = BatchVerifier::<S, Sha256>::new(schemes[0].clone(), Some(quorum));
        let round = Round::new(Epoch::new(0), View::new(1));

        // Pre-load the leader vote as if it had already been processed.
        let leader_vote = create_notarize(&schemes[0], round, View::new(0), 1);
        verifier.set_leader(leader_vote.signer());
        verifier.add(Voter::Notarize(leader_vote), false);
        verifier.notarizes_force = false;

        // Mark enough verified notarizes to satisfy the quorum outright.
        for scheme in schemes.iter().take(quorum as usize) {
            verifier.add(
                Voter::Notarize(create_notarize(scheme, round, View::new(0), 1)),
                true,
            );
        }
        assert_eq!(verifier.notarizes_verified, quorum as usize);
        assert!(
            !verifier.ready_notarizes(),
            "Should not be ready if quorum already met by verified messages"
        );

        // Additional pending votes must not flip readiness in this situation.
        let extra_vote = create_notarize(&schemes[quorum as usize], round, View::new(0), 1);
        verifier.add(Voter::Notarize(extra_vote), false);
        assert!(
            !verifier.ready_notarizes(),
            "Should not be ready if quorum already met by verified messages"
        );
    }

    #[test]
    fn test_ready_notarizes_quorum_already_met_by_verified() {
        batch_verifier_ready_notarizes_quorum_already_met_by_verified(
            generate_bls12381_threshold_schemes(5, 212),
        );
        batch_verifier_ready_notarizes_quorum_already_met_by_verified(generate_ed25519_schemes(
            5, 212,
        ));
    }

    fn batch_verifier_ready_nullifies_quorum_already_met_by_verified<S: Scheme + Clone>(
        schemes: Vec<S>,
    ) {
        let quorum = quorum(schemes.len() as u32);
        assert!(
            schemes.len() > quorum as usize,
            "test requires more validators than the quorum"
        );
        let mut verifier = BatchVerifier::<S, Sha256>::new(schemes[0].clone(), Some(quorum));
        let round = Round::new(Epoch::new(0), View::new(1));

        // First mark a quorum's worth of verified nullifies.
        for scheme in schemes.iter().take(quorum as usize) {
            verifier.add(Voter::Nullify(create_nullify(scheme, round)), true);
        }
        assert_eq!(verifier.nullifies_verified, quorum as usize);
        assert!(
            !verifier.ready_nullifies(),
            "Should not be ready if quorum already met by verified messages"
        );

        // Pending messages alone cannot transition the batch to ready.
        let extra_nullify = create_nullify(&schemes[quorum as usize], round);
        verifier.add(Voter::Nullify(extra_nullify), false);
        assert!(
            !verifier.ready_nullifies(),
            "Should not be ready if quorum already met by verified messages"
        );
    }

    #[test]
    fn test_ready_nullifies_quorum_already_met_by_verified() {
        batch_verifier_ready_nullifies_quorum_already_met_by_verified(
            generate_bls12381_threshold_schemes(5, 213),
        );
        batch_verifier_ready_nullifies_quorum_already_met_by_verified(generate_ed25519_schemes(
            5, 213,
        ));
    }

    fn batch_verifier_ready_finalizes_quorum_already_met_by_verified<S: Scheme + Clone>(
        schemes: Vec<S>,
    ) {
        let quorum = quorum(schemes.len() as u32);
        assert!(
            schemes.len() > quorum as usize,
            "test requires more validators than the quorum"
        );
        let mut verifier = BatchVerifier::<S, Sha256>::new(schemes[0].clone(), Some(quorum));
        let round = Round::new(Epoch::new(0), View::new(1));

        // Prime the leader state so the quorum is already satisfied by verified finalizes.
        let leader_finalize = create_finalize(&schemes[0], round, View::new(0), 1);
        verifier.set_leader(leader_finalize.signer());
        verifier.set_leader_proposal(leader_finalize.proposal);

        // Feed exactly the number of verified finalizes required to hit the quorum.
        for scheme in schemes.iter().take(quorum as usize) {
            verifier.add(
                Voter::Finalize(create_finalize(scheme, round, View::new(0), 1)),
                true,
            );
        }
        assert_eq!(verifier.finalizes_verified, quorum as usize);
        assert!(
            !verifier.ready_finalizes(),
            "Should not be ready if quorum already met by verified messages"
        );

        // Ensure additional pending finalizes do not incorrectly trigger readiness.
        let extra_finalize = create_finalize(&schemes[quorum as usize], round, View::new(0), 1);
        verifier.add(Voter::Finalize(extra_finalize), false);
        assert!(
            !verifier.ready_finalizes(),
            "Should not be ready if quorum already met by verified messages"
        );
    }

    #[test]
    fn test_ready_finalizes_quorum_already_met_by_verified() {
        batch_verifier_ready_finalizes_quorum_already_met_by_verified(
            generate_bls12381_threshold_schemes(5, 214),
        );
        batch_verifier_ready_finalizes_quorum_already_met_by_verified(generate_ed25519_schemes(
            5, 214,
        ));
    }

>>>>>>> 4e3367df
    struct MockAttributable(u32);

    impl Attributable for MockAttributable {
        fn signer(&self) -> u32 {
            self.0
        }
    }

    #[test]
    fn test_attributable_map() {
        let mut map = AttributableMap::new(5);
        assert_eq!(map.len(), 0);
        assert!(map.is_empty());

        // Test get on empty map
        for i in 0..5 {
            assert!(map.get(i).is_none());
        }

        assert!(map.insert(MockAttributable(3)));
        assert_eq!(map.len(), 1);
        assert!(!map.is_empty());
        let mut iter = map.iter();
        assert!(matches!(iter.next(), Some(a) if a.signer() == 3));
        assert!(iter.next().is_none());
        drop(iter);

        // Test get on existing item
        assert!(matches!(map.get(3), Some(a) if a.signer() == 3));

        assert!(map.insert(MockAttributable(1)));
        assert_eq!(map.len(), 2);
        assert!(!map.is_empty());
        let mut iter = map.iter();
        assert!(matches!(iter.next(), Some(a) if a.signer() == 1));
        assert!(matches!(iter.next(), Some(a) if a.signer() == 3));
        assert!(iter.next().is_none());
        drop(iter);

        // Test get on both items
        assert!(matches!(map.get(1), Some(a) if a.signer() == 1));
        assert!(matches!(map.get(3), Some(a) if a.signer() == 3));

        // Test get on non-existing items
        assert!(map.get(0).is_none());
        assert!(map.get(2).is_none());
        assert!(map.get(4).is_none());

        assert!(!map.insert(MockAttributable(3)));
        assert_eq!(map.len(), 2);
        assert!(!map.is_empty());
        let mut iter = map.iter();
        assert!(matches!(iter.next(), Some(a) if a.signer() == 1));
        assert!(matches!(iter.next(), Some(a) if a.signer() == 3));
        assert!(iter.next().is_none());
        drop(iter);

        // Test out-of-bounds signer indices
        assert!(!map.insert(MockAttributable(5)));
        assert!(!map.insert(MockAttributable(100)));
        assert_eq!(map.len(), 2);

        // Test clear
        map.clear();
        assert_eq!(map.len(), 0);
        assert!(map.is_empty());
        assert!(map.iter().next().is_none());

        // Verify can insert after clear
        assert!(map.insert(MockAttributable(2)));
        assert_eq!(map.len(), 1);
        let mut iter = map.iter();
        assert!(matches!(iter.next(), Some(a) if a.signer() == 2));
        assert!(iter.next().is_none());
    }
}<|MERGE_RESOLUTION|>--- conflicted
+++ resolved
@@ -185,7 +185,6 @@
     }
 
     /// Returns how many notarize votes have been recorded.
-<<<<<<< HEAD
     pub fn len_notarizes(&self) -> u32 {
         u32::try_from(self.notarizes.len()).expect("too many notarize votes")
     }
@@ -198,20 +197,6 @@
     /// Returns how many finalize votes have been recorded.
     pub fn len_finalizes(&self) -> u32 {
         u32::try_from(self.finalizes.len()).expect("too many finalize votes")
-=======
-    pub const fn len_notarizes(&self) -> usize {
-        self.notarizes.len()
-    }
-
-    /// Returns how many nullify votes have been recorded.
-    pub const fn len_nullifies(&self) -> usize {
-        self.nullifies.len()
-    }
-
-    /// Returns how many finalize votes have been recorded.
-    pub const fn len_finalizes(&self) -> usize {
-        self.finalizes.len()
->>>>>>> 4e3367df
     }
 
     /// Returns `true` if the given signer has a notarize vote recorded.
@@ -315,15 +300,9 @@
     pub invalid_signers: Vec<u32>,
 }
 
-<<<<<<< HEAD
 impl<S: Scheme> SignatureVerification<S> {
     /// Creates a new `SignatureVerification` result.
     pub fn new(verified: Vec<Signature<S>>, invalid_signers: Vec<u32>) -> Self {
-=======
-impl<S: Scheme> VoteVerification<S> {
-    /// Creates a new `VoteVerification` result.
-    pub const fn new(verified: Vec<Vote<S>>, invalid_signers: Vec<u32>) -> Self {
->>>>>>> 4e3367df
         Self {
             verified,
             invalid_signers,
@@ -394,31 +373,12 @@
     }
 }
 
-<<<<<<< HEAD
 impl<S: Scheme, D: Digest> Epochable for Vote<S, D> {
     fn epoch(&self) -> Epoch {
         match self {
             Vote::Notarize(v) => v.epoch(),
             Vote::Nullify(v) => v.epoch(),
             Vote::Finalize(v) => v.epoch(),
-=======
-    /// Checks if there are [Voter::Notarize] messages ready for batch verification.
-    ///
-    /// Verification is considered "ready" if:
-    /// 1. `notarizes_force` is true (e.g., after a leader's proposal is set).
-    /// 2. A leader and their proposal are known, and:
-    ///    a. The quorum (if set) has not yet been met by verified messages.
-    ///    b. The sum of verified and pending messages is enough to potentially reach the quorum.
-    /// 3. There are pending [Voter::Notarize] messages to verify.
-    ///
-    /// # Returns
-    ///
-    /// `true` if [Voter::Notarize] messages should be verified, `false` otherwise.
-    pub const fn ready_notarizes(&self) -> bool {
-        // If there are no pending notarizes, there is nothing to do.
-        if self.notarizes.is_empty() {
-            return false;
->>>>>>> 4e3367df
         }
     }
 }
@@ -473,26 +433,8 @@
     }
 }
 
-<<<<<<< HEAD
 impl<S: Scheme, D: Digest> Read for Certificate<S, D> {
     type Cfg = <S::Certificate as Read>::Cfg;
-=======
-    /// Checks if there are [Voter::Nullify] messages ready for batch verification.
-    ///
-    /// Verification is considered "ready" if:
-    /// 1. The quorum (if set) has not yet been met by verified messages.
-    /// 2. The sum of verified and pending messages is enough to potentially reach the quorum.
-    /// 3. There are pending [Voter::Nullify] messages to verify.
-    ///
-    /// # Returns
-    ///
-    /// `true` if [Voter::Nullify] messages should be verified, `false` otherwise.
-    pub const fn ready_nullifies(&self) -> bool {
-        // If there are no pending nullifies, there is nothing to do.
-        if self.nullifies.is_empty() {
-            return false;
-        }
->>>>>>> 4e3367df
 
     fn read_cfg(reader: &mut impl Buf, cfg: &Self::Cfg) -> Result<Self, Error> {
         let tag = <u8>::read(reader)?;
@@ -527,48 +469,12 @@
     }
 }
 
-<<<<<<< HEAD
 impl<S: Scheme, D: Digest> Viewable for Certificate<S, D> {
     fn view(&self) -> View {
         match self {
             Certificate::Notarization(v) => v.view(),
             Certificate::Nullification(v) => v.view(),
             Certificate::Finalization(v) => v.view(),
-=======
-    /// Checks if there are [Voter::Finalize] messages ready for batch verification.
-    ///
-    /// Verification is considered "ready" if:
-    /// 1. A leader and their proposal are known (finalizes are proposal-specific).
-    /// 2. The quorum (if set) has not yet been met by verified messages.
-    /// 3. The sum of verified and pending messages is enough to potentially reach the quorum.
-    /// 4. There are pending [Voter::Finalize] messages to verify.
-    ///
-    /// # Returns
-    ///
-    /// `true` if [Voter::Finalize] messages should be verified, `false` otherwise.
-    pub const fn ready_finalizes(&self) -> bool {
-        // If there are no pending finalizes, there is nothing to do.
-        if self.finalizes.is_empty() {
-            return false;
-        }
-
-        // If we don't yet know the leader, finalizers may contain messages for
-        // a number of different proposals.
-        if self.leader.is_none() || self.leader_proposal.is_none() {
-            return false;
-        }
-        if let Some(quorum) = self.quorum {
-            // If we have already performed sufficient verifications, there is nothing more
-            // to do.
-            if self.finalizes_verified >= quorum {
-                return false;
-            }
-
-            // If we don't have enough to reach the quorum, there is nothing to do yet.
-            if self.finalizes_verified + self.finalizes.len() < quorum {
-                return false;
-            }
->>>>>>> 4e3367df
         }
     }
 }
@@ -593,7 +499,6 @@
 impl<S: Scheme, D: Digest> Write for Artifact<S, D> {
     fn write(&self, writer: &mut impl BufMut) {
         match self {
-<<<<<<< HEAD
             Artifact::Notarize(v) => {
                 0u8.write(writer);
                 v.write(writer);
@@ -615,29 +520,6 @@
                 v.write(writer);
             }
             Artifact::Finalization(v) => {
-=======
-            Self::Notarize(v) => {
-                0u8.write(writer);
-                v.write(writer);
-            }
-            Self::Notarization(v) => {
-                1u8.write(writer);
-                v.write(writer);
-            }
-            Self::Nullify(v) => {
-                2u8.write(writer);
-                v.write(writer);
-            }
-            Self::Nullification(v) => {
-                3u8.write(writer);
-                v.write(writer);
-            }
-            Self::Finalize(v) => {
-                4u8.write(writer);
-                v.write(writer);
-            }
-            Self::Finalization(v) => {
->>>>>>> 4e3367df
                 5u8.write(writer);
                 v.write(writer);
             }
@@ -648,21 +530,12 @@
 impl<S: Scheme, D: Digest> EncodeSize for Artifact<S, D> {
     fn encode_size(&self) -> usize {
         1 + match self {
-<<<<<<< HEAD
             Artifact::Notarize(v) => v.encode_size(),
             Artifact::Notarization(v) => v.encode_size(),
             Artifact::Nullify(v) => v.encode_size(),
             Artifact::Nullification(v) => v.encode_size(),
             Artifact::Finalize(v) => v.encode_size(),
             Artifact::Finalization(v) => v.encode_size(),
-=======
-            Self::Notarize(v) => v.encode_size(),
-            Self::Notarization(v) => v.encode_size(),
-            Self::Nullify(v) => v.encode_size(),
-            Self::Nullification(v) => v.encode_size(),
-            Self::Finalize(v) => v.encode_size(),
-            Self::Finalization(v) => v.encode_size(),
->>>>>>> 4e3367df
         }
     }
 }
@@ -675,7 +548,6 @@
         match tag {
             0 => {
                 let v = Notarize::read(reader)?;
-<<<<<<< HEAD
                 Ok(Artifact::Notarize(v))
             }
             1 => {
@@ -697,29 +569,6 @@
             5 => {
                 let v = Finalization::read_cfg(reader, cfg)?;
                 Ok(Artifact::Finalization(v))
-=======
-                Ok(Self::Notarize(v))
-            }
-            1 => {
-                let v = Notarization::read_cfg(reader, cfg)?;
-                Ok(Self::Notarization(v))
-            }
-            2 => {
-                let v = Nullify::read(reader)?;
-                Ok(Self::Nullify(v))
-            }
-            3 => {
-                let v = Nullification::read_cfg(reader, cfg)?;
-                Ok(Self::Nullification(v))
-            }
-            4 => {
-                let v = Finalize::read(reader)?;
-                Ok(Self::Finalize(v))
-            }
-            5 => {
-                let v = Finalization::read_cfg(reader, cfg)?;
-                Ok(Self::Finalization(v))
->>>>>>> 4e3367df
             }
             _ => Err(Error::Invalid(
                 "consensus::simplex::Artifact",
@@ -732,21 +581,12 @@
 impl<S: Scheme, D: Digest> Epochable for Artifact<S, D> {
     fn epoch(&self) -> Epoch {
         match self {
-<<<<<<< HEAD
             Artifact::Notarize(v) => v.epoch(),
             Artifact::Notarization(v) => v.epoch(),
             Artifact::Nullify(v) => v.epoch(),
             Artifact::Nullification(v) => v.epoch(),
             Artifact::Finalize(v) => v.epoch(),
             Artifact::Finalization(v) => v.epoch(),
-=======
-            Self::Notarize(v) => v.epoch(),
-            Self::Notarization(v) => v.epoch(),
-            Self::Nullify(v) => v.epoch(),
-            Self::Nullification(v) => v.epoch(),
-            Self::Finalize(v) => v.epoch(),
-            Self::Finalization(v) => v.epoch(),
->>>>>>> 4e3367df
         }
     }
 }
@@ -754,7 +594,6 @@
 impl<S: Scheme, D: Digest> Viewable for Artifact<S, D> {
     fn view(&self) -> View {
         match self {
-<<<<<<< HEAD
             Artifact::Notarize(v) => v.view(),
             Artifact::Notarization(v) => v.view(),
             Artifact::Nullify(v) => v.view(),
@@ -781,14 +620,6 @@
             Certificate::Notarization(v) => Artifact::Notarization(v),
             Certificate::Nullification(v) => Artifact::Nullification(v),
             Certificate::Finalization(v) => Artifact::Finalization(v),
-=======
-            Self::Notarize(v) => v.view(),
-            Self::Notarization(v) => v.view(),
-            Self::Nullify(v) => v.view(),
-            Self::Nullification(v) => v.view(),
-            Self::Finalize(v) => v.view(),
-            Self::Finalization(v) => v.view(),
->>>>>>> 4e3367df
         }
     }
 }
@@ -2874,840 +2705,6 @@
         finalization_verify_wrong_scheme(&ed_schemes, &ed_wrong_scheme[0]);
     }
 
-<<<<<<< HEAD
-=======
-    // Helper to create a Notarize message for any signing scheme
-    fn create_notarize<S: Scheme>(
-        scheme: &S,
-        round: Round,
-        parent_view: View,
-        payload_val: u8,
-    ) -> Notarize<S, Sha256> {
-        let proposal = Proposal::new(round, parent_view, sample_digest(payload_val));
-        Notarize::sign(scheme, NAMESPACE, proposal).unwrap()
-    }
-
-    // Helper to create a Nullify message for any signing scheme
-    #[allow(dead_code)]
-    fn create_nullify<S: Scheme>(scheme: &S, round: Round) -> Nullify<S> {
-        Nullify::sign::<Sha256>(scheme, NAMESPACE, round).unwrap()
-    }
-
-    // Helper to create a Finalize message for any signing scheme
-    #[allow(dead_code)]
-    fn create_finalize<S: Scheme>(
-        scheme: &S,
-        round: Round,
-        parent_view: View,
-        payload_val: u8,
-    ) -> Finalize<S, Sha256> {
-        let proposal = Proposal::new(round, parent_view, sample_digest(payload_val));
-        Finalize::sign(scheme, NAMESPACE, proposal).unwrap()
-    }
-
-    fn create_notarization<S: Scheme>(
-        schemes: &[S],
-        round: Round,
-        parent_view: View,
-        payload_val: u8,
-        quorum: u32,
-    ) -> Notarization<S, Sha256> {
-        let proposal = Proposal::new(round, parent_view, sample_digest(payload_val));
-        let notarizes: Vec<_> = schemes
-            .iter()
-            .take(quorum as usize)
-            .map(|scheme| Notarize::sign(scheme, NAMESPACE, proposal.clone()).unwrap())
-            .collect();
-        Notarization::from_notarizes(&schemes[0], &notarizes).unwrap()
-    }
-
-    fn batch_verifier_add_notarize<S: Scheme + Clone>(schemes: Vec<S>) {
-        let quorum = quorum(schemes.len() as u32);
-        let mut verifier = BatchVerifier::<S, Sha256>::new(schemes[0].clone(), Some(quorum));
-
-        let round = Round::new(Epoch::new(0), View::new(1));
-        let notarize1 = create_notarize(&schemes[0], round, View::new(0), 1);
-        let notarize2 = create_notarize(&schemes[1], round, View::new(0), 1);
-        let notarize_diff = create_notarize(&schemes[2], round, View::new(0), 2);
-
-        verifier.add(Voter::Notarize(notarize1.clone()), false);
-        assert_eq!(verifier.notarizes.len(), 1);
-        assert_eq!(verifier.notarizes_verified, 0);
-
-        verifier.add(Voter::Notarize(notarize1.clone()), true);
-        assert_eq!(verifier.notarizes.len(), 1);
-        assert_eq!(verifier.notarizes_verified, 1);
-
-        verifier.set_leader(notarize1.signer());
-        assert!(verifier.leader_proposal.is_some());
-        assert_eq!(
-            verifier.leader_proposal.as_ref().unwrap(),
-            &notarize1.proposal
-        );
-        assert!(verifier.notarizes_force);
-        assert_eq!(verifier.notarizes.len(), 1);
-
-        verifier.add(Voter::Notarize(notarize2), false);
-        assert_eq!(verifier.notarizes.len(), 2);
-
-        verifier.add(Voter::Notarize(notarize_diff), false);
-        assert_eq!(verifier.notarizes.len(), 2);
-
-        let mut verifier2 = BatchVerifier::<S, Sha256>::new(schemes[0].clone(), Some(quorum));
-        let round2 = Round::new(Epoch::new(0), View::new(2));
-        let notarize_non_leader = create_notarize(&schemes[1], round2, View::new(1), 3);
-        let notarize_leader = create_notarize(&schemes[0], round2, View::new(1), 3);
-
-        verifier2.set_leader(notarize_leader.signer());
-        verifier2.add(Voter::Notarize(notarize_non_leader), false);
-        assert!(verifier2.leader_proposal.is_none());
-        assert_eq!(verifier2.notarizes.len(), 1);
-
-        verifier2.add(Voter::Notarize(notarize_leader.clone()), false);
-        assert!(verifier2.leader_proposal.is_some());
-        assert_eq!(
-            verifier2.leader_proposal.as_ref().unwrap(),
-            &notarize_leader.proposal
-        );
-        assert_eq!(verifier2.notarizes.len(), 2);
-    }
-
-    #[test]
-    fn test_batch_verifier_add_notarize() {
-        batch_verifier_add_notarize(generate_bls12381_threshold_schemes(5, 123));
-        batch_verifier_add_notarize(generate_ed25519_schemes(5, 123));
-    }
-
-    fn batch_verifier_set_leader<S: Scheme + Clone>(schemes: Vec<S>) {
-        let quorum = quorum(schemes.len() as u32);
-        let mut verifier = BatchVerifier::<S, Sha256>::new(schemes[0].clone(), Some(quorum));
-
-        let round = Round::new(Epoch::new(0), View::new(1));
-        let leader_notarize = create_notarize(&schemes[0], round, View::new(0), 1);
-        let other_notarize = create_notarize(&schemes[1], round, View::new(0), 1);
-
-        verifier.add(Voter::Notarize(other_notarize), false);
-        assert_eq!(verifier.notarizes.len(), 1);
-
-        let leader = leader_notarize.signer();
-        verifier.set_leader(leader);
-        assert_eq!(verifier.leader, Some(leader));
-        assert!(verifier.leader_proposal.is_none());
-        assert!(!verifier.notarizes_force);
-        assert_eq!(verifier.notarizes.len(), 1);
-
-        verifier.add(Voter::Notarize(leader_notarize.clone()), false);
-        assert!(verifier.leader_proposal.is_some());
-        assert_eq!(
-            verifier.leader_proposal.as_ref().unwrap(),
-            &leader_notarize.proposal
-        );
-        assert!(verifier.notarizes_force);
-        assert_eq!(verifier.notarizes.len(), 2);
-    }
-
-    #[test]
-    fn test_batch_verifier_set_leader() {
-        batch_verifier_set_leader(generate_bls12381_threshold_schemes(5, 124));
-        batch_verifier_set_leader(generate_ed25519_schemes(5, 124));
-    }
-
-    fn batch_verifier_ready_and_verify_notarizes<S: Scheme + Clone>(schemes: Vec<S>) {
-        let quorum = quorum(schemes.len() as u32);
-        let mut verifier = BatchVerifier::<S, Sha256>::new(schemes[0].clone(), Some(quorum));
-        let mut rng = OsRng;
-        let round = Round::new(Epoch::new(0), View::new(1));
-        let notarizes: Vec<_> = schemes
-            .iter()
-            .map(|scheme| create_notarize(scheme, round, View::new(0), 1))
-            .collect();
-
-        assert!(!verifier.ready_notarizes());
-
-        verifier.set_leader(notarizes[0].signer());
-        verifier.add(Voter::Notarize(notarizes[0].clone()), false);
-        assert!(verifier.ready_notarizes());
-        assert_eq!(verifier.notarizes.len(), 1);
-
-        let (verified_once, failed_once) = verifier.verify_notarizes(&mut rng, NAMESPACE);
-        assert_eq!(verified_once.len(), 1);
-        assert!(failed_once.is_empty());
-        assert_eq!(verifier.notarizes_verified, 1);
-        assert!(verifier.notarizes.is_empty());
-        assert!(!verifier.notarizes_force);
-
-        verifier.add(Voter::Notarize(notarizes[1].clone()), false);
-        assert!(!verifier.ready_notarizes());
-        verifier.add(Voter::Notarize(notarizes[2].clone()), false);
-        assert!(!verifier.ready_notarizes());
-        verifier.add(Voter::Notarize(notarizes[3].clone()), false);
-        assert!(verifier.ready_notarizes());
-        assert_eq!(verifier.notarizes.len(), 3);
-
-        let (verified_bulk, failed_bulk) = verifier.verify_notarizes(&mut rng, NAMESPACE);
-        assert_eq!(verified_bulk.len(), 3);
-        assert!(failed_bulk.is_empty());
-        assert_eq!(verifier.notarizes_verified, 4);
-        assert!(verifier.notarizes.is_empty());
-        assert!(!verifier.ready_notarizes());
-
-        let mut verifier2 = BatchVerifier::<S, Sha256>::new(schemes[0].clone(), Some(quorum));
-        let round2 = Round::new(Epoch::new(0), View::new(2));
-        let leader_vote = create_notarize(&schemes[0], round2, View::new(1), 10);
-        let mut faulty_vote = create_notarize(&schemes[1], round2, View::new(1), 10);
-        verifier2.set_leader(leader_vote.signer());
-        verifier2.add(Voter::Notarize(leader_vote.clone()), false);
-        faulty_vote.vote.signer = (schemes.len() as u32) + 10;
-        verifier2.add(Voter::Notarize(faulty_vote.clone()), false);
-        assert!(verifier2.ready_notarizes());
-
-        let (verified_second, failed_second) = verifier2.verify_notarizes(&mut rng, NAMESPACE);
-        assert_eq!(verified_second.len(), 1);
-        assert!(verified_second
-            .into_iter()
-            .any(|v| matches!(v, Voter::Notarize(ref n) if n == &leader_vote)));
-        assert_eq!(failed_second, vec![faulty_vote.signer()]);
-    }
-
-    #[test]
-    fn test_batch_verifier_ready_and_verify_notarizes() {
-        batch_verifier_ready_and_verify_notarizes(generate_bls12381_threshold_schemes(5, 125));
-        batch_verifier_ready_and_verify_notarizes(generate_ed25519_schemes(5, 125));
-    }
-
-    fn batch_verifier_add_nullify<S: Scheme + Clone>(schemes: Vec<S>) {
-        let quorum = quorum(schemes.len() as u32);
-        let mut verifier = BatchVerifier::<S, Sha256>::new(schemes[0].clone(), Some(quorum));
-        let round = Round::new(Epoch::new(0), View::new(1));
-        let nullify = create_nullify(&schemes[0], round);
-
-        verifier.add(Voter::Nullify(nullify.clone()), false);
-        assert_eq!(verifier.nullifies.len(), 1);
-        assert_eq!(verifier.nullifies_verified, 0);
-
-        verifier.add(Voter::Nullify(nullify), true);
-        assert_eq!(verifier.nullifies.len(), 1);
-        assert_eq!(verifier.nullifies_verified, 1);
-    }
-
-    #[test]
-    fn test_batch_verifier_add_nullify() {
-        batch_verifier_add_nullify(generate_bls12381_threshold_schemes(5, 127));
-        batch_verifier_add_nullify(generate_ed25519_schemes(5, 127));
-    }
-
-    fn batch_verifier_ready_and_verify_nullifies<S: Scheme + Clone>(schemes: Vec<S>) {
-        let quorum = quorum(schemes.len() as u32);
-        let mut verifier = BatchVerifier::<S, Sha256>::new(schemes[0].clone(), Some(quorum));
-        let mut rng = OsRng;
-        let round = Round::new(Epoch::new(0), View::new(1));
-        let nullifies: Vec<_> = schemes
-            .iter()
-            .map(|scheme| create_nullify(scheme, round))
-            .collect();
-
-        verifier.add(Voter::Nullify(nullifies[0].clone()), true);
-        assert_eq!(verifier.nullifies_verified, 1);
-
-        verifier.add(Voter::Nullify(nullifies[1].clone()), false);
-        assert!(!verifier.ready_nullifies());
-        verifier.add(Voter::Nullify(nullifies[2].clone()), false);
-        assert!(!verifier.ready_nullifies());
-        verifier.add(Voter::Nullify(nullifies[3].clone()), false);
-        assert!(verifier.ready_nullifies());
-        assert_eq!(verifier.nullifies.len(), 3);
-
-        let (verified, failed) = verifier.verify_nullifies(&mut rng, NAMESPACE);
-        assert_eq!(verified.len(), 3);
-        assert!(failed.is_empty());
-        assert_eq!(verifier.nullifies_verified, 4);
-        assert!(verifier.nullifies.is_empty());
-        assert!(!verifier.ready_nullifies());
-    }
-
-    #[test]
-    fn test_batch_verifier_ready_and_verify_nullifies() {
-        batch_verifier_ready_and_verify_nullifies(generate_bls12381_threshold_schemes(5, 128));
-        batch_verifier_ready_and_verify_nullifies(generate_ed25519_schemes(5, 128));
-    }
-
-    fn batch_verifier_add_finalize<S: Scheme + Clone>(schemes: Vec<S>) {
-        let quorum = quorum(schemes.len() as u32);
-        let mut verifier = BatchVerifier::<S, Sha256>::new(schemes[0].clone(), Some(quorum));
-        let round = Round::new(Epoch::new(0), View::new(1));
-        let finalize_a = create_finalize(&schemes[0], round, View::new(0), 1);
-        let finalize_b = create_finalize(&schemes[1], round, View::new(0), 2);
-
-        verifier.add(Voter::Finalize(finalize_b.clone()), false);
-        assert_eq!(verifier.finalizes.len(), 1);
-        assert_eq!(verifier.finalizes_verified, 0);
-
-        verifier.add(Voter::Finalize(finalize_a.clone()), false);
-        assert_eq!(verifier.finalizes.len(), 2);
-
-        verifier.set_leader(finalize_a.signer());
-        assert!(verifier.leader_proposal.is_none());
-        verifier.set_leader_proposal(finalize_a.proposal.clone());
-        assert_eq!(verifier.finalizes.len(), 1);
-        assert_eq!(verifier.finalizes[0], finalize_a);
-        assert_eq!(verifier.finalizes_verified, 0);
-
-        verifier.add(Voter::Finalize(finalize_a), true);
-        assert_eq!(verifier.finalizes.len(), 1);
-        assert_eq!(verifier.finalizes_verified, 1);
-
-        verifier.add(Voter::Finalize(finalize_b), false);
-        assert_eq!(verifier.finalizes.len(), 1);
-        assert_eq!(verifier.finalizes_verified, 1);
-    }
-
-    #[test]
-    fn test_batch_verifier_add_finalize() {
-        batch_verifier_add_finalize(generate_bls12381_threshold_schemes(5, 129));
-        batch_verifier_add_finalize(generate_ed25519_schemes(5, 129));
-    }
-
-    fn batch_verifier_ready_and_verify_finalizes<S: Scheme + Clone>(schemes: Vec<S>) {
-        let quorum = quorum(schemes.len() as u32);
-        let mut verifier = BatchVerifier::<S, Sha256>::new(schemes[0].clone(), Some(quorum));
-        let mut rng = OsRng;
-        let round = Round::new(Epoch::new(0), View::new(1));
-        let finalizes: Vec<_> = schemes
-            .iter()
-            .map(|scheme| create_finalize(scheme, round, View::new(0), 1))
-            .collect();
-
-        assert!(!verifier.ready_finalizes());
-
-        verifier.set_leader(finalizes[0].signer());
-        verifier.set_leader_proposal(finalizes[0].proposal.clone());
-
-        verifier.add(Voter::Finalize(finalizes[0].clone()), true);
-        assert_eq!(verifier.finalizes_verified, 1);
-        assert!(verifier.finalizes.is_empty());
-
-        verifier.add(Voter::Finalize(finalizes[1].clone()), false);
-        assert!(!verifier.ready_finalizes());
-        verifier.add(Voter::Finalize(finalizes[2].clone()), false);
-        assert!(!verifier.ready_finalizes());
-        verifier.add(Voter::Finalize(finalizes[3].clone()), false);
-        assert!(verifier.ready_finalizes());
-
-        let (verified, failed) = verifier.verify_finalizes(&mut rng, NAMESPACE);
-        assert_eq!(verified.len(), 3);
-        assert!(failed.is_empty());
-        assert_eq!(verifier.finalizes_verified, 4);
-        assert!(verifier.finalizes.is_empty());
-        assert!(!verifier.ready_finalizes());
-    }
-
-    #[test]
-    fn test_batch_verifier_ready_and_verify_finalizes() {
-        batch_verifier_ready_and_verify_finalizes(generate_bls12381_threshold_schemes(5, 130));
-        batch_verifier_ready_and_verify_finalizes(generate_ed25519_schemes(5, 130));
-    }
-
-    fn batch_verifier_quorum_none<S: Scheme + Clone>(schemes: Vec<S>) {
-        let mut rng = OsRng;
-        let round = Round::new(Epoch::new(0), View::new(1));
-
-        let mut verifier_notarize = BatchVerifier::<S, Sha256>::new(schemes[0].clone(), None);
-        let notarize = create_notarize(&schemes[0], round, View::new(0), 1);
-        assert!(!verifier_notarize.ready_notarizes());
-        verifier_notarize.set_leader(notarize.signer());
-        verifier_notarize.add(Voter::Notarize(notarize), false);
-        assert!(verifier_notarize.ready_notarizes());
-        let (verified_notarize, failed_notarize) =
-            verifier_notarize.verify_notarizes(&mut rng, NAMESPACE);
-        assert_eq!(verified_notarize.len(), 1);
-        assert!(failed_notarize.is_empty());
-        assert_eq!(verifier_notarize.notarizes_verified, 1);
-        assert!(!verifier_notarize.ready_notarizes());
-
-        let mut verifier_null = BatchVerifier::<S, Sha256>::new(schemes[0].clone(), None);
-        let nullify = create_nullify(&schemes[0], round);
-        assert!(!verifier_null.ready_nullifies());
-        verifier_null.add(Voter::Nullify(nullify), false);
-        assert!(verifier_null.ready_nullifies());
-        let (verified_null, failed_null) = verifier_null.verify_nullifies(&mut rng, NAMESPACE);
-        assert_eq!(verified_null.len(), 1);
-        assert!(failed_null.is_empty());
-        assert_eq!(verifier_null.nullifies_verified, 1);
-        assert!(!verifier_null.ready_nullifies());
-
-        let mut verifier_final = BatchVerifier::<S, Sha256>::new(schemes[0].clone(), None);
-        let finalize = create_finalize(&schemes[0], round, View::new(0), 1);
-        assert!(!verifier_final.ready_finalizes());
-        verifier_final.set_leader(finalize.signer());
-        verifier_final.set_leader_proposal(finalize.proposal.clone());
-        verifier_final.add(Voter::Finalize(finalize), false);
-        assert!(verifier_final.ready_finalizes());
-        let (verified_fin, failed_fin) = verifier_final.verify_finalizes(&mut rng, NAMESPACE);
-        assert_eq!(verified_fin.len(), 1);
-        assert!(failed_fin.is_empty());
-        assert_eq!(verifier_final.finalizes_verified, 1);
-        assert!(!verifier_final.ready_finalizes());
-    }
-
-    #[test]
-    fn test_batch_verifier_quorum_none() {
-        batch_verifier_quorum_none(generate_bls12381_threshold_schemes(3, 200));
-        batch_verifier_quorum_none(generate_ed25519_schemes(3, 200));
-    }
-
-    fn batch_verifier_leader_proposal_filters_messages<S: Scheme + Clone>(schemes: Vec<S>) {
-        let quorum = quorum(schemes.len() as u32);
-        let mut verifier = BatchVerifier::<S, Sha256>::new(schemes[0].clone(), Some(quorum));
-        let round = Round::new(Epoch::new(0), View::new(1));
-        let proposal_a = Proposal::new(round, View::new(0), sample_digest(10));
-        let proposal_b = Proposal::new(round, View::new(0), sample_digest(20));
-
-        let notarize_a = Notarize::sign(&schemes[0], NAMESPACE, proposal_a.clone()).unwrap();
-        let notarize_b = Notarize::sign(&schemes[1], NAMESPACE, proposal_b.clone()).unwrap();
-        let finalize_a = Finalize::sign(&schemes[0], NAMESPACE, proposal_a.clone()).unwrap();
-        let finalize_b = Finalize::sign(&schemes[1], NAMESPACE, proposal_b).unwrap();
-
-        verifier.add(Voter::Notarize(notarize_a.clone()), false);
-        verifier.add(Voter::Notarize(notarize_b), false);
-        verifier.add(Voter::Finalize(finalize_a), false);
-        verifier.add(Voter::Finalize(finalize_b), false);
-
-        assert_eq!(verifier.notarizes.len(), 2);
-        assert_eq!(verifier.finalizes.len(), 2);
-
-        verifier.set_leader(notarize_a.signer());
-
-        assert!(verifier.notarizes_force);
-        assert_eq!(verifier.notarizes.len(), 1);
-        assert_eq!(verifier.notarizes[0].proposal, proposal_a);
-        assert_eq!(verifier.finalizes.len(), 1);
-        assert_eq!(verifier.finalizes[0].proposal, proposal_a);
-    }
-
-    #[test]
-    fn test_batch_verifier_leader_proposal_filters_messages() {
-        batch_verifier_leader_proposal_filters_messages(generate_bls12381_threshold_schemes(
-            3, 201,
-        ));
-        batch_verifier_leader_proposal_filters_messages(generate_ed25519_schemes(3, 201));
-    }
-
-    fn batch_verifier_set_leader_twice_panics<S: Scheme + Clone>(schemes: Vec<S>) {
-        let mut verifier = BatchVerifier::<S, Sha256>::new(schemes[0].clone(), Some(3));
-        verifier.set_leader(0);
-        verifier.set_leader(1);
-    }
-
-    #[test]
-    #[should_panic(expected = "self.leader.is_none()")]
-    fn test_batch_verifier_set_leader_twice_panics_bls() {
-        batch_verifier_set_leader_twice_panics(generate_bls12381_threshold_schemes(3, 212));
-    }
-
-    #[test]
-    #[should_panic(expected = "self.leader.is_none()")]
-    fn test_batch_verifier_set_leader_twice_panics_ed() {
-        batch_verifier_set_leader_twice_panics(generate_ed25519_schemes(3, 213));
-    }
-
-    fn batch_verifier_add_recovered_message_panics<S: Scheme + Clone>(schemes: Vec<S>) {
-        let quorum = quorum(schemes.len() as u32);
-        let mut verifier = BatchVerifier::<S, Sha256>::new(schemes[0].clone(), Some(quorum));
-        let notarization = create_notarization(
-            &schemes,
-            Round::new(Epoch::new(0), View::new(1)),
-            View::new(0),
-            1,
-            quorum,
-        );
-        verifier.add(Voter::Notarization(notarization), false);
-    }
-
-    #[test]
-    #[should_panic(expected = "should not be adding recovered messages to partial verifier")]
-    fn test_batch_verifier_add_recovered_message_panics_bls() {
-        batch_verifier_add_recovered_message_panics(generate_bls12381_threshold_schemes(3, 213));
-    }
-
-    #[test]
-    #[should_panic(expected = "should not be adding recovered messages to partial verifier")]
-    fn test_batch_verifier_add_recovered_message_panics_ed() {
-        batch_verifier_add_recovered_message_panics(generate_ed25519_schemes(3, 214));
-    }
-
-    fn batch_verifier_notarizes_force_flag<S: Scheme + Clone>(schemes: Vec<S>) {
-        let quorum = quorum(schemes.len() as u32);
-        let mut verifier = BatchVerifier::<S, Sha256>::new(schemes[0].clone(), Some(quorum));
-        let mut rng = OsRng;
-        let round = Round::new(Epoch::new(0), View::new(1));
-        let leader_vote = create_notarize(&schemes[0], round, View::new(0), 1);
-
-        verifier.set_leader(leader_vote.signer());
-        verifier.add(Voter::Notarize(leader_vote), false);
-
-        assert!(
-            verifier.notarizes_force,
-            "notarizes_force should be true after leader's proposal is set"
-        );
-        assert!(verifier.ready_notarizes());
-
-        let (verified, _) = verifier.verify_notarizes(&mut rng, NAMESPACE);
-        assert_eq!(verified.len(), 1);
-        assert!(
-            !verifier.notarizes_force,
-            "notarizes_force should be false after verification"
-        );
-        assert!(!verifier.ready_notarizes());
-    }
-
-    #[test]
-    fn test_ready_notarizes_behavior_with_force_flag() {
-        batch_verifier_notarizes_force_flag(generate_bls12381_threshold_schemes(3, 203));
-        batch_verifier_notarizes_force_flag(generate_ed25519_schemes(3, 203));
-    }
-
-    fn batch_verifier_ready_notarizes_without_leader<S: Scheme + Clone>(schemes: Vec<S>) {
-        let quorum = quorum(schemes.len() as u32);
-        let mut verifier = BatchVerifier::<S, Sha256>::new(schemes[0].clone(), Some(quorum));
-        let round = Round::new(Epoch::new(0), View::new(1));
-
-        let notarizes: Vec<_> = schemes
-            .iter()
-            .take(quorum as usize)
-            .map(|scheme| create_notarize(scheme, round, View::new(0), 1))
-            .collect();
-
-        for vote in notarizes.iter() {
-            verifier.add(Voter::Notarize(vote.clone()), false);
-        }
-
-        assert!(
-            !verifier.ready_notarizes(),
-            "Should not be ready without leader/proposal set"
-        );
-
-        verifier.set_leader(notarizes[0].signer());
-        assert!(
-            verifier.ready_notarizes(),
-            "Should be ready once leader is set"
-        );
-    }
-
-    #[test]
-    fn test_ready_notarizes_without_leader_or_proposal() {
-        batch_verifier_ready_notarizes_without_leader(generate_bls12381_threshold_schemes(3, 204));
-        batch_verifier_ready_notarizes_without_leader(generate_ed25519_schemes(3, 204));
-    }
-
-    fn batch_verifier_ready_finalizes_without_leader<S: Scheme + Clone>(schemes: Vec<S>) {
-        let quorum = quorum(schemes.len() as u32);
-        let mut verifier = BatchVerifier::<S, Sha256>::new(schemes[0].clone(), Some(quorum));
-        let round = Round::new(Epoch::new(0), View::new(1));
-        let finalizes: Vec<_> = schemes
-            .iter()
-            .take(quorum as usize)
-            .map(|scheme| create_finalize(scheme, round, View::new(0), 1))
-            .collect();
-
-        for finalize in finalizes.iter() {
-            verifier.add(Voter::Finalize(finalize.clone()), false);
-        }
-
-        assert!(
-            !verifier.ready_finalizes(),
-            "Should not be ready without leader/proposal set"
-        );
-
-        verifier.set_leader(finalizes[0].signer());
-        assert!(
-            !verifier.ready_finalizes(),
-            "Should not be ready without leader_proposal set"
-        );
-    }
-
-    #[test]
-    fn test_ready_finalizes_without_leader_or_proposal() {
-        batch_verifier_ready_finalizes_without_leader(generate_bls12381_threshold_schemes(3, 205));
-        batch_verifier_ready_finalizes_without_leader(generate_ed25519_schemes(3, 205));
-    }
-
-    fn batch_verifier_verify_notarizes_empty<S: Scheme + Clone>(schemes: Vec<S>) {
-        let quorum = quorum(schemes.len() as u32);
-        let mut verifier = BatchVerifier::<S, Sha256>::new(schemes[0].clone(), Some(quorum));
-        let round = Round::new(Epoch::new(0), View::new(1));
-        let leader_proposal = Proposal::new(round, View::new(0), sample_digest(1));
-        verifier.set_leader_proposal(leader_proposal);
-        assert!(verifier.notarizes_force);
-        assert!(verifier.notarizes.is_empty());
-        assert!(!verifier.ready_notarizes());
-    }
-
-    #[test]
-    fn test_verify_notarizes_empty_pending_when_forced() {
-        batch_verifier_verify_notarizes_empty(generate_bls12381_threshold_schemes(3, 206));
-        batch_verifier_verify_notarizes_empty(generate_ed25519_schemes(3, 206));
-    }
-
-    fn batch_verifier_verify_nullifies_empty<S: Scheme + Clone>(schemes: Vec<S>) {
-        let quorum = quorum(schemes.len() as u32);
-        let mut verifier = BatchVerifier::<S, Sha256>::new(schemes[0].clone(), Some(quorum));
-        let mut rng = OsRng;
-        assert!(verifier.nullifies.is_empty());
-        assert!(!verifier.ready_nullifies());
-        let (verified, failed) = verifier.verify_nullifies(&mut rng, NAMESPACE);
-        assert!(verified.is_empty());
-        assert!(failed.is_empty());
-        assert_eq!(verifier.nullifies_verified, 0);
-    }
-
-    #[test]
-    fn test_verify_nullifies_empty_pending() {
-        batch_verifier_verify_nullifies_empty(generate_bls12381_threshold_schemes(3, 207));
-        batch_verifier_verify_nullifies_empty(generate_ed25519_schemes(3, 207));
-    }
-
-    fn batch_verifier_verify_finalizes_empty<S: Scheme + Clone>(schemes: Vec<S>) {
-        let quorum = quorum(schemes.len() as u32);
-        let mut verifier = BatchVerifier::<S, Sha256>::new(schemes[0].clone(), Some(quorum));
-        let mut rng = OsRng;
-        verifier.set_leader(0);
-        assert!(verifier.finalizes.is_empty());
-        assert!(!verifier.ready_finalizes());
-        let (verified, failed) = verifier.verify_finalizes(&mut rng, NAMESPACE);
-        assert!(verified.is_empty());
-        assert!(failed.is_empty());
-        assert_eq!(verifier.finalizes_verified, 0);
-    }
-
-    #[test]
-    fn test_verify_finalizes_empty_pending() {
-        batch_verifier_verify_finalizes_empty(generate_bls12381_threshold_schemes(3, 208));
-        batch_verifier_verify_finalizes_empty(generate_ed25519_schemes(3, 208));
-    }
-
-    fn batch_verifier_ready_notarizes_exact_quorum<S: Scheme + Clone>(schemes: Vec<S>) {
-        let quorum = quorum(schemes.len() as u32);
-        let mut verifier = BatchVerifier::<S, Sha256>::new(schemes[0].clone(), Some(quorum));
-        let mut rng = OsRng;
-        let round = Round::new(Epoch::new(0), View::new(1));
-
-        let leader_vote = create_notarize(&schemes[0], round, View::new(0), 1);
-        verifier.set_leader(leader_vote.signer());
-        verifier.add(Voter::Notarize(leader_vote), true);
-        assert_eq!(verifier.notarizes_verified, 1);
-
-        let second_vote = create_notarize(&schemes[1], round, View::new(0), 1);
-        verifier.add(Voter::Notarize(second_vote), false);
-        assert!(verifier.ready_notarizes());
-        let (verified_once, failed_once) = verifier.verify_notarizes(&mut rng, NAMESPACE);
-        assert_eq!(verified_once.len(), 1);
-        assert!(failed_once.is_empty());
-        assert_eq!(verifier.notarizes_verified, 2);
-
-        for scheme in schemes.iter().take(quorum as usize).skip(2) {
-            assert!(!verifier.ready_notarizes());
-            verifier.add(
-                Voter::Notarize(create_notarize(scheme, round, View::new(0), 1)),
-                false,
-            );
-        }
-
-        assert!(verifier.ready_notarizes());
-    }
-
-    #[test]
-    fn test_ready_notarizes_exact_quorum() {
-        batch_verifier_ready_notarizes_exact_quorum(generate_bls12381_threshold_schemes(5, 209));
-        batch_verifier_ready_notarizes_exact_quorum(generate_ed25519_schemes(5, 209));
-    }
-
-    fn batch_verifier_ready_nullifies_exact_quorum<S: Scheme + Clone>(schemes: Vec<S>) {
-        let quorum = quorum(schemes.len() as u32);
-        let mut verifier = BatchVerifier::<S, Sha256>::new(schemes[0].clone(), Some(quorum));
-        let round = Round::new(Epoch::new(0), View::new(1));
-
-        verifier.add(Voter::Nullify(create_nullify(&schemes[0], round)), true);
-        assert_eq!(verifier.nullifies_verified, 1);
-
-        for scheme in schemes.iter().take(quorum as usize).skip(1) {
-            assert!(!verifier.ready_nullifies());
-            verifier.add(Voter::Nullify(create_nullify(scheme, round)), false);
-        }
-
-        assert!(verifier.ready_nullifies());
-    }
-
-    #[test]
-    fn test_ready_nullifies_exact_quorum() {
-        batch_verifier_ready_nullifies_exact_quorum(generate_bls12381_threshold_schemes(5, 210));
-        batch_verifier_ready_nullifies_exact_quorum(generate_ed25519_schemes(5, 210));
-    }
-
-    fn batch_verifier_ready_finalizes_exact_quorum<S: Scheme + Clone>(schemes: Vec<S>) {
-        let quorum = quorum(schemes.len() as u32);
-        let mut verifier = BatchVerifier::<S, Sha256>::new(schemes[0].clone(), Some(quorum));
-        let round = Round::new(Epoch::new(0), View::new(1));
-        let leader_finalize = create_finalize(&schemes[0], round, View::new(0), 1);
-        verifier.set_leader(leader_finalize.signer());
-        verifier.set_leader_proposal(leader_finalize.proposal.clone());
-        verifier.add(Voter::Finalize(leader_finalize), true);
-        assert_eq!(verifier.finalizes_verified, 1);
-
-        for scheme in schemes.iter().take(quorum as usize).skip(1) {
-            assert!(!verifier.ready_finalizes());
-            verifier.add(
-                Voter::Finalize(create_finalize(scheme, round, View::new(0), 1)),
-                false,
-            );
-        }
-
-        assert!(verifier.ready_finalizes());
-    }
-
-    #[test]
-    fn test_ready_finalizes_exact_quorum() {
-        batch_verifier_ready_finalizes_exact_quorum(generate_bls12381_threshold_schemes(5, 211));
-        batch_verifier_ready_finalizes_exact_quorum(generate_ed25519_schemes(5, 211));
-    }
-
-    fn batch_verifier_ready_notarizes_quorum_already_met_by_verified<S: Scheme + Clone>(
-        schemes: Vec<S>,
-    ) {
-        let quorum = quorum(schemes.len() as u32);
-        assert!(
-            schemes.len() > quorum as usize,
-            "test requires more validators than the quorum"
-        );
-        let mut verifier = BatchVerifier::<S, Sha256>::new(schemes[0].clone(), Some(quorum));
-        let round = Round::new(Epoch::new(0), View::new(1));
-
-        // Pre-load the leader vote as if it had already been processed.
-        let leader_vote = create_notarize(&schemes[0], round, View::new(0), 1);
-        verifier.set_leader(leader_vote.signer());
-        verifier.add(Voter::Notarize(leader_vote), false);
-        verifier.notarizes_force = false;
-
-        // Mark enough verified notarizes to satisfy the quorum outright.
-        for scheme in schemes.iter().take(quorum as usize) {
-            verifier.add(
-                Voter::Notarize(create_notarize(scheme, round, View::new(0), 1)),
-                true,
-            );
-        }
-        assert_eq!(verifier.notarizes_verified, quorum as usize);
-        assert!(
-            !verifier.ready_notarizes(),
-            "Should not be ready if quorum already met by verified messages"
-        );
-
-        // Additional pending votes must not flip readiness in this situation.
-        let extra_vote = create_notarize(&schemes[quorum as usize], round, View::new(0), 1);
-        verifier.add(Voter::Notarize(extra_vote), false);
-        assert!(
-            !verifier.ready_notarizes(),
-            "Should not be ready if quorum already met by verified messages"
-        );
-    }
-
-    #[test]
-    fn test_ready_notarizes_quorum_already_met_by_verified() {
-        batch_verifier_ready_notarizes_quorum_already_met_by_verified(
-            generate_bls12381_threshold_schemes(5, 212),
-        );
-        batch_verifier_ready_notarizes_quorum_already_met_by_verified(generate_ed25519_schemes(
-            5, 212,
-        ));
-    }
-
-    fn batch_verifier_ready_nullifies_quorum_already_met_by_verified<S: Scheme + Clone>(
-        schemes: Vec<S>,
-    ) {
-        let quorum = quorum(schemes.len() as u32);
-        assert!(
-            schemes.len() > quorum as usize,
-            "test requires more validators than the quorum"
-        );
-        let mut verifier = BatchVerifier::<S, Sha256>::new(schemes[0].clone(), Some(quorum));
-        let round = Round::new(Epoch::new(0), View::new(1));
-
-        // First mark a quorum's worth of verified nullifies.
-        for scheme in schemes.iter().take(quorum as usize) {
-            verifier.add(Voter::Nullify(create_nullify(scheme, round)), true);
-        }
-        assert_eq!(verifier.nullifies_verified, quorum as usize);
-        assert!(
-            !verifier.ready_nullifies(),
-            "Should not be ready if quorum already met by verified messages"
-        );
-
-        // Pending messages alone cannot transition the batch to ready.
-        let extra_nullify = create_nullify(&schemes[quorum as usize], round);
-        verifier.add(Voter::Nullify(extra_nullify), false);
-        assert!(
-            !verifier.ready_nullifies(),
-            "Should not be ready if quorum already met by verified messages"
-        );
-    }
-
-    #[test]
-    fn test_ready_nullifies_quorum_already_met_by_verified() {
-        batch_verifier_ready_nullifies_quorum_already_met_by_verified(
-            generate_bls12381_threshold_schemes(5, 213),
-        );
-        batch_verifier_ready_nullifies_quorum_already_met_by_verified(generate_ed25519_schemes(
-            5, 213,
-        ));
-    }
-
-    fn batch_verifier_ready_finalizes_quorum_already_met_by_verified<S: Scheme + Clone>(
-        schemes: Vec<S>,
-    ) {
-        let quorum = quorum(schemes.len() as u32);
-        assert!(
-            schemes.len() > quorum as usize,
-            "test requires more validators than the quorum"
-        );
-        let mut verifier = BatchVerifier::<S, Sha256>::new(schemes[0].clone(), Some(quorum));
-        let round = Round::new(Epoch::new(0), View::new(1));
-
-        // Prime the leader state so the quorum is already satisfied by verified finalizes.
-        let leader_finalize = create_finalize(&schemes[0], round, View::new(0), 1);
-        verifier.set_leader(leader_finalize.signer());
-        verifier.set_leader_proposal(leader_finalize.proposal);
-
-        // Feed exactly the number of verified finalizes required to hit the quorum.
-        for scheme in schemes.iter().take(quorum as usize) {
-            verifier.add(
-                Voter::Finalize(create_finalize(scheme, round, View::new(0), 1)),
-                true,
-            );
-        }
-        assert_eq!(verifier.finalizes_verified, quorum as usize);
-        assert!(
-            !verifier.ready_finalizes(),
-            "Should not be ready if quorum already met by verified messages"
-        );
-
-        // Ensure additional pending finalizes do not incorrectly trigger readiness.
-        let extra_finalize = create_finalize(&schemes[quorum as usize], round, View::new(0), 1);
-        verifier.add(Voter::Finalize(extra_finalize), false);
-        assert!(
-            !verifier.ready_finalizes(),
-            "Should not be ready if quorum already met by verified messages"
-        );
-    }
-
-    #[test]
-    fn test_ready_finalizes_quorum_already_met_by_verified() {
-        batch_verifier_ready_finalizes_quorum_already_met_by_verified(
-            generate_bls12381_threshold_schemes(5, 214),
-        );
-        batch_verifier_ready_finalizes_quorum_already_met_by_verified(generate_ed25519_schemes(
-            5, 214,
-        ));
-    }
-
->>>>>>> 4e3367df
     struct MockAttributable(u32);
 
     impl Attributable for MockAttributable {
