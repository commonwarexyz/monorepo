//! Types used in [crate::simplex].

use crate::{
    signing_scheme::{Scheme, Vote, VoteVerification},
    simplex::signing_scheme::SimplexScheme,
    types::{Epoch, Round, View},
    Epochable, Viewable,
};
use bytes::{Buf, BufMut};
use commonware_codec::{varint::UInt, EncodeSize, Error, Read, ReadExt, ReadRangeExt, Write};
use commonware_cryptography::{Digest, PublicKey};
use rand::{CryptoRng, Rng};
use std::{collections::HashSet, fmt::Debug, hash::Hash};

/// Context is a collection of metadata from consensus about a given payload.
/// It provides information about the current epoch/view and the parent payload that new proposals are built on.
#[derive(Clone, Debug)]
pub struct Context<D: Digest, P: PublicKey> {
    /// Current round of consensus.
    pub round: Round,
    /// Leader of the current round.
    pub leader: P,
    /// Parent the payload is built on.
    ///
    /// If there is a gap between the current view and the parent view, the participant
    /// must possess a nullification for each discarded view to safely vote on the proposed
    /// payload (any view without a nullification may eventually be finalized and skipping
    /// it would result in a fork).
    pub parent: (View, D),
}

impl<D: Digest, P: PublicKey> Epochable for Context<D, P> {
    fn epoch(&self) -> Epoch {
        self.round.epoch()
    }
}

impl<D: Digest, P: PublicKey> Viewable for Context<D, P> {
    fn view(&self) -> View {
        self.round.view()
    }
}

/// Attributable is a trait that provides access to the signer index.
/// This is used to identify which participant signed a given message.
pub trait Attributable {
    /// Returns the index of the signer (validator) who produced this message.
    fn signer(&self) -> u32;
}

/// A map of [Attributable] items keyed by their signer index.
///
/// The key for each item is automatically inferred from [Attributable::signer()].
/// Each signer can insert at most one item.
pub struct AttributableMap<T: Attributable> {
    data: Vec<Option<T>>,
    added: usize,
}

impl<T: Attributable> AttributableMap<T> {
    /// Creates a new [AttributableMap] with the given number of participants.
    pub fn new(participants: usize) -> Self {
        // `resize_with` avoids requiring `T: Clone` while pre-filling with `None`.
        let mut data = Vec::with_capacity(participants);
        data.resize_with(participants, || None);

        Self { data, added: 0 }
    }

    /// Clears all existing items from the [AttributableMap].
    pub fn clear(&mut self) {
        self.data.fill_with(|| None);
        self.added = 0;
    }

    /// Inserts an item into the map, using [Attributable::signer()] as the key,
    /// if it has not been added yet.
    ///
    /// Returns `true` if the item was inserted, `false` if an item from this
    /// signer already exists or if the signer index is out of bounds.
    pub fn insert(&mut self, item: T) -> bool {
        let index = item.signer() as usize;
        if index >= self.data.len() {
            return false;
        }
        if self.data[index].is_some() {
            return false;
        }
        self.data[index] = Some(item);
        self.added += 1;
        true
    }

    /// Returns the number of items in the [AttributableMap].
    pub const fn len(&self) -> usize {
        self.added
    }

    /// Returns `true` if the [AttributableMap] is empty.
    pub const fn is_empty(&self) -> bool {
        self.added == 0
    }

    /// Returns a reference to the item associated with the given signer, if present.
    pub fn get(&self, signer: u32) -> Option<&T> {
        self.data.get(signer as usize)?.as_ref()
    }

    /// Returns an iterator over items in the map, ordered by signer index
    /// ([Attributable::signer()]).
    pub fn iter(&self) -> impl Iterator<Item = &T> {
        self.data.iter().filter_map(|o| o.as_ref())
    }
}

/// Tracks notarize/nullify/finalize votes for a view.
///
/// Each vote type is stored in its own [`AttributableMap`] so a validator can only
/// contribute one vote per phase. The tracker is reused across rounds/views to keep
/// allocations stable.
pub struct VoteTracker<S: Scheme, D: Digest> {
    /// Per-signer notarize votes keyed by validator index.
    notarizes: AttributableMap<Notarize<S, D>>,
    /// Per-signer nullify votes keyed by validator index.
    nullifies: AttributableMap<Nullify<S>>,
    /// Per-signer finalize votes keyed by validator index.
    ///
    /// Finalize votes include the proposal digest so the entire certificate can be
    /// reconstructed once the quorum threshold is hit.
    finalizes: AttributableMap<Finalize<S, D>>,
}

impl<S: Scheme, D: Digest> VoteTracker<S, D> {
    /// Creates a tracker sized for `participants` validators.
    pub fn new(participants: usize) -> Self {
        Self {
            notarizes: AttributableMap::new(participants),
            nullifies: AttributableMap::new(participants),
            finalizes: AttributableMap::new(participants),
        }
    }

    /// Inserts a notarize vote if the signer has not already voted.
    pub fn insert_notarize(&mut self, vote: Notarize<S, D>) -> bool {
        self.notarizes.insert(vote)
    }

    /// Inserts a nullify vote if the signer has not already voted.
    pub fn insert_nullify(&mut self, vote: Nullify<S>) -> bool {
        self.nullifies.insert(vote)
    }

    /// Inserts a finalize vote if the signer has not already voted.
    pub fn insert_finalize(&mut self, vote: Finalize<S, D>) -> bool {
        self.finalizes.insert(vote)
    }

    /// Returns the notarize vote for `signer`, if present.
    pub fn notarize(&self, signer: u32) -> Option<&Notarize<S, D>> {
        self.notarizes.get(signer)
    }

    /// Returns the nullify vote for `signer`, if present.
    pub fn nullify(&self, signer: u32) -> Option<&Nullify<S>> {
        self.nullifies.get(signer)
    }

    /// Returns the finalize vote for `signer`, if present.
    pub fn finalize(&self, signer: u32) -> Option<&Finalize<S, D>> {
        self.finalizes.get(signer)
    }

    /// Iterates over notarize votes in signer order.
    pub fn iter_notarizes(&self) -> impl Iterator<Item = &Notarize<S, D>> {
        self.notarizes.iter()
    }

    /// Iterates over nullify votes in signer order.
    pub fn iter_nullifies(&self) -> impl Iterator<Item = &Nullify<S>> {
        self.nullifies.iter()
    }

    /// Iterates over finalize votes in signer order.
    pub fn iter_finalizes(&self) -> impl Iterator<Item = &Finalize<S, D>> {
        self.finalizes.iter()
    }

    /// Returns how many notarize votes have been recorded.
    pub fn len_notarizes(&self) -> u32 {
        u32::try_from(self.notarizes.len()).expect("too many notarize votes")
    }

    /// Returns how many nullify votes have been recorded.
    pub fn len_nullifies(&self) -> u32 {
        u32::try_from(self.nullifies.len()).expect("too many nullify votes")
    }

    /// Returns how many finalize votes have been recorded.
    pub fn len_finalizes(&self) -> u32 {
        u32::try_from(self.finalizes.len()).expect("too many finalize votes")
    }

    /// Returns `true` if the given signer has a notarize vote recorded.
    pub fn has_notarize(&self, signer: u32) -> bool {
        self.notarize(signer).is_some()
    }

    /// Returns `true` if the given signer has a nullify vote recorded.
    pub fn has_nullify(&self, signer: u32) -> bool {
        self.nullify(signer).is_some()
    }

    /// Returns `true` if the given signer has a finalize vote recorded.
    pub fn has_finalize(&self, signer: u32) -> bool {
        self.finalize(signer).is_some()
    }

    /// Clears all notarize votes but keeps the allocations for reuse.
    pub fn clear_notarizes(&mut self) {
        self.notarizes.clear();
    }

    /// Clears all finalize votes but keeps the allocations for reuse.
    pub fn clear_finalizes(&mut self) {
        self.finalizes.clear();
    }
}

/// Identifies the subject of a vote or certificate.
///
/// Implementations use the subject to derive domain-separated message bytes for both
/// individual votes and recovered certificates.
<<<<<<< HEAD
#[derive(Copy, Clone, Debug)]
pub enum VoteContext<'a, D: Digest> {
    /// Signing context for notarize votes and certificates, carrying the proposal.
=======
#[derive(Copy, Clone)]
pub enum Subject<'a, D: Digest> {
    /// Subject for notarize votes and certificates, carrying the proposal.
>>>>>>> 24a318a7
    Notarize { proposal: &'a Proposal<D> },
    /// Subject for nullify votes and certificates, scoped to a round.
    Nullify { round: Round },
    /// Subject for finalize votes and certificates, carrying the proposal.
    Finalize { proposal: &'a Proposal<D> },
}

impl<D: Digest> Viewable for Subject<'_, D> {
    fn view(&self) -> View {
        match self {
            Subject::Notarize { proposal } => proposal.view(),
            Subject::Nullify { round } => round.view(),
            Subject::Finalize { proposal } => proposal.view(),
        }
    }
}

<<<<<<< HEAD
/// `BatchVerifier` is a utility for tracking and batch verifying consensus messages.
///
/// In consensus, verifying multiple signatures at the same time can be much more efficient
/// than verifying them one by one. This struct collects messages from participants in consensus
/// and signals they are ready to be verified when certain conditions are met (e.g., enough messages
/// to potentially reach a quorum, or when a leader's message is received).
///
/// To avoid unnecessary verification, it also tracks the number of already verified messages (ensuring
/// we no longer attempt to verify messages after a quorum of valid messages have already been verified).
pub struct BatchVerifier<S: Scheme, D: Digest> {
    /// Signing scheme used to verify votes and assemble certificates.
    scheme: S,

    /// Required quorum size. `None` disables quorum-based readiness.
    quorum: Option<usize>,

    /// Current leader index.
    leader: Option<u32>,
    /// Proposal associated with the current leader.
    leader_proposal: Option<Proposal<D>>,

    /// Pending notarize votes waiting to be verified.
    notarizes: Vec<Notarize<S, D>>,
    /// Forces notarize verification as soon as possible (set when the leader proposal is known).
    notarizes_force: bool,
    /// Count of already-verified notarize votes.
    notarizes_verified: usize,

    /// Pending nullify votes waiting to be verified.
    nullifies: Vec<Nullify<S>>,
    /// Count of already-verified nullify votes.
    nullifies_verified: usize,

    /// Pending finalize votes waiting to be verified.
    finalizes: Vec<Finalize<S, D>>,
    /// Count of already-verified finalize votes.
    finalizes_verified: usize,
}

impl<S: Scheme, D: Digest> BatchVerifier<S, D> {
    /// Creates a new `BatchVerifier`.
    ///
    /// # Arguments
    ///
    /// * `signing` - Scheme handle used to verify and aggregate votes.
    /// * `quorum` - An optional `u32` specifying the number of votes (2f+1)
    ///   required to reach a quorum. If `None`, batch verification readiness
    ///   checks based on quorum size are skipped.
    pub fn new(scheme: S, quorum: Option<u32>) -> Self {
        Self {
            scheme,

            // Store quorum as usize to simplify comparisons against queue lengths.
            quorum: quorum.map(|q| q as usize),

            leader: None,
            leader_proposal: None,

            notarizes: Vec::new(),
            notarizes_force: false,
            notarizes_verified: 0,

            nullifies: Vec::new(),
            nullifies_verified: 0,

            finalizes: Vec::new(),
            finalizes_verified: 0,
        }
    }

    /// Clears any pending messages that are not for the leader's proposal and forces
    /// the notarizes to be verified.
    ///
    /// We force verification because we need to know the leader's proposal
    /// to begin verifying it.
    fn set_leader_proposal(&mut self, proposal: Proposal<D>) {
        // Drop all notarizes/finalizes that aren't for the leader proposal
        self.notarizes.retain(|n| n.proposal == proposal);
        self.finalizes.retain(|f| f.proposal == proposal);

        // Set the leader proposal
        self.leader_proposal = Some(proposal);

        // Force the notarizes to be verified
        self.notarizes_force = true;
    }
=======
/// Signed vote emitted by a participant.
#[derive(Clone, Debug)]
pub struct Signature<S: Scheme> {
    /// Index of the signer inside the participant set.
    pub signer: u32,
    /// Scheme-specific signature or share produced for the vote context.
    pub signature: S::Signature,
}

impl<S: Scheme> PartialEq for Signature<S> {
    fn eq(&self, other: &Self) -> bool {
        self.signer == other.signer && self.signature == other.signature
    }
}

impl<S: Scheme> Eq for Signature<S> {}

impl<S: Scheme> Hash for Signature<S> {
    fn hash<H: std::hash::Hasher>(&self, state: &mut H) {
        self.signer.hash(state);
        self.signature.hash(state);
    }
}

impl<S: Scheme> Write for Signature<S> {
    fn write(&self, writer: &mut impl BufMut) {
        self.signer.write(writer);
        self.signature.write(writer);
    }
}

impl<S: Scheme> EncodeSize for Signature<S> {
    fn encode_size(&self) -> usize {
        self.signer.encode_size() + self.signature.encode_size()
    }
}

impl<S: Scheme> Read for Signature<S> {
    type Cfg = ();

    fn read_cfg(reader: &mut impl Buf, _: &()) -> Result<Self, Error> {
        let signer = u32::read(reader)?;
        let signature = S::Signature::read(reader)?;

        Ok(Self { signer, signature })
    }
}

/// Result of verifying a batch of signatures.
pub struct SignatureVerification<S: Scheme> {
    /// Contains the signatures accepted by the scheme.
    pub verified: Vec<Signature<S>>,
    /// Identifies the participant indices rejected during batch verification.
    pub invalid_signers: Vec<u32>,
}

impl<S: Scheme> SignatureVerification<S> {
    /// Creates a new `SignatureVerification` result.
    pub const fn new(verified: Vec<Signature<S>>, invalid_signers: Vec<u32>) -> Self {
        Self {
            verified,
            invalid_signers,
        }
    }
}

/// Vote represents individual votes ([Notarize], [Nullify], [Finalize]).
#[derive(Clone, Debug, PartialEq)]
pub enum Vote<S: Scheme, D: Digest> {
    /// A validator's notarize vote over a proposal.
    Notarize(Notarize<S, D>),
    /// A validator's nullify vote used to skip the current view.
    Nullify(Nullify<S>),
    /// A validator's finalize vote over a proposal.
    Finalize(Finalize<S, D>),
}
>>>>>>> 24a318a7

impl<S: Scheme, D: Digest> Write for Vote<S, D> {
    fn write(&self, writer: &mut impl BufMut) {
        match self {
            Self::Notarize(v) => {
                0u8.write(writer);
                v.write(writer);
            }
            Self::Nullify(v) => {
                1u8.write(writer);
                v.write(writer);
            }
            Self::Finalize(v) => {
                2u8.write(writer);
                v.write(writer);
            }
        }
    }
}

impl<S: Scheme, D: Digest> EncodeSize for Vote<S, D> {
    fn encode_size(&self) -> usize {
        1 + match self {
            Self::Notarize(v) => v.encode_size(),
            Self::Nullify(v) => v.encode_size(),
            Self::Finalize(v) => v.encode_size(),
        }
    }
}

<<<<<<< HEAD
    /// Verifies a batch of pending [Voter::Notarize] messages.
    ///
    /// It uses `S::verify_votes` for efficient batch verification.
    ///
    /// # Arguments
    ///
    /// * `rng` - Randomness source used by schemes that require batching randomness.
    /// * `namespace` - The namespace for signature domain separation.
    ///
    /// # Returns
    ///
    /// A tuple containing:
    /// * A `Vec<Voter<S, D>>` of successfully verified [Voter::Notarize] messages (wrapped as [Voter]).
    /// * A `Vec<u32>` of signer indices for whom verification failed.
    pub fn verify_notarizes<R: Rng + CryptoRng>(
        &mut self,
        rng: &mut R,
        namespace: &[u8],
    ) -> (Vec<Voter<S, D>>, Vec<u32>)
    where
        S: SimplexScheme<D>,
    {
        self.notarizes_force = false;

        let notarizes = std::mem::take(&mut self.notarizes);
=======
impl<S: Scheme, D: Digest> Read for Vote<S, D> {
    type Cfg = ();
>>>>>>> 24a318a7

    fn read_cfg(reader: &mut impl Buf, _: &()) -> Result<Self, Error> {
        let tag = <u8>::read(reader)?;
        match tag {
            0 => {
                let v = Notarize::read(reader)?;
                Ok(Self::Notarize(v))
            }
            1 => {
                let v = Nullify::read(reader)?;
                Ok(Self::Nullify(v))
            }
            2 => {
                let v = Finalize::read(reader)?;
                Ok(Self::Finalize(v))
            }
            _ => Err(Error::Invalid("consensus::simplex::Vote", "Invalid type")),
        }
<<<<<<< HEAD

        let (proposals, votes): (Vec<_>, Vec<_>) =
            notarizes.into_iter().map(|n| (n.proposal, n.vote)).unzip();

        let proposal = &proposals[0];

        let VoteVerification {
            verified,
            invalid_signers,
        } = self.scheme.verify_votes::<_, D, _>(
            rng,
            namespace,
            VoteContext::Notarize { proposal },
            votes,
        );

        self.notarizes_verified += verified.len();

        (
            verified
                .into_iter()
                .zip(proposals)
                .map(|(vote, proposal)| Voter::Notarize(Notarize { proposal, vote }))
                .collect(),
            invalid_signers,
        )
=======
>>>>>>> 24a318a7
    }
}

impl<S: Scheme, D: Digest> Epochable for Vote<S, D> {
    fn epoch(&self) -> Epoch {
        match self {
            Self::Notarize(v) => v.epoch(),
            Self::Nullify(v) => v.epoch(),
            Self::Finalize(v) => v.epoch(),
        }
    }
}

impl<S: Scheme, D: Digest> Viewable for Vote<S, D> {
    fn view(&self) -> View {
        match self {
            Self::Notarize(v) => v.view(),
            Self::Nullify(v) => v.view(),
            Self::Finalize(v) => v.view(),
        }
    }
}

/// Certificate represents aggregated votes ([Notarization], [Nullification], [Finalization]).
#[derive(Clone, Debug, PartialEq)]
pub enum Certificate<S: Scheme, D: Digest> {
    /// A recovered certificate for a notarization.
    Notarization(Notarization<S, D>),
    /// A recovered certificate for a nullification.
    Nullification(Nullification<S>),
    /// A recovered certificate for a finalization.
    Finalization(Finalization<S, D>),
}

impl<S: Scheme, D: Digest> Write for Certificate<S, D> {
    fn write(&self, writer: &mut impl BufMut) {
        match self {
            Self::Notarization(v) => {
                0u8.write(writer);
                v.write(writer);
            }
            Self::Nullification(v) => {
                1u8.write(writer);
                v.write(writer);
            }
            Self::Finalization(v) => {
                2u8.write(writer);
                v.write(writer);
            }
        }
    }
}

<<<<<<< HEAD
    /// Verifies a batch of pending [Voter::Nullify] messages.
    ///
    /// It uses `S::verify_votes` for efficient batch verification.
    ///
    /// # Arguments
    ///
    /// * `rng` - Randomness source used by schemes that require batching randomness.
    /// * `namespace` - The namespace for signature domain separation.
    ///
    /// # Returns
    ///
    /// A tuple containing:
    /// * A `Vec<Voter<S, D>>` of successfully verified [Voter::Nullify] messages (wrapped as [Voter]).
    /// * A `Vec<u32>` of signer indices for whom verification failed.
    pub fn verify_nullifies<R: Rng + CryptoRng>(
        &mut self,
        rng: &mut R,
        namespace: &[u8],
    ) -> (Vec<Voter<S, D>>, Vec<u32>)
    where
        S: SimplexScheme<D>,
    {
        let nullifies = std::mem::take(&mut self.nullifies);

        // Early return if there are no nullifies to verify
        if nullifies.is_empty() {
            return (vec![], vec![]);
=======
impl<S: Scheme, D: Digest> EncodeSize for Certificate<S, D> {
    fn encode_size(&self) -> usize {
        1 + match self {
            Self::Notarization(v) => v.encode_size(),
            Self::Nullification(v) => v.encode_size(),
            Self::Finalization(v) => v.encode_size(),
>>>>>>> 24a318a7
        }
    }
}

impl<S: Scheme, D: Digest> Read for Certificate<S, D> {
    type Cfg = <S::Certificate as Read>::Cfg;

    fn read_cfg(reader: &mut impl Buf, cfg: &Self::Cfg) -> Result<Self, Error> {
        let tag = <u8>::read(reader)?;
        match tag {
            0 => {
                let v = Notarization::read_cfg(reader, cfg)?;
                Ok(Self::Notarization(v))
            }
            1 => {
                let v = Nullification::read_cfg(reader, cfg)?;
                Ok(Self::Nullification(v))
            }
            2 => {
                let v = Finalization::read_cfg(reader, cfg)?;
                Ok(Self::Finalization(v))
            }
            _ => Err(Error::Invalid(
                "consensus::simplex::Certificate",
                "Invalid type",
            )),
        }
    }
}

<<<<<<< HEAD
    /// Verifies a batch of pending [Voter::Finalize] messages.
    ///
    /// It uses `S::verify_votes` for efficient batch verification.
    ///
    /// # Arguments
    ///
    /// * `rng` - Randomness source used by schemes that require batching randomness.
    /// * `namespace` - The namespace for signature domain separation.
    ///
    /// # Returns
    ///
    /// A tuple containing:
    /// * A `Vec<Voter<S, D>>` of successfully verified [Voter::Finalize] messages (wrapped as [Voter]).
    /// * A `Vec<u32>` of signer indices for whom verification failed.
    pub fn verify_finalizes<R: Rng + CryptoRng>(
        &mut self,
        rng: &mut R,
        namespace: &[u8],
    ) -> (Vec<Voter<S, D>>, Vec<u32>)
    where
        S: SimplexScheme<D>,
    {
        let finalizes = std::mem::take(&mut self.finalizes);

        // Early return if there are no finalizes to verify
        if finalizes.is_empty() {
            return (vec![], vec![]);
        }

        let (proposals, votes): (Vec<_>, Vec<_>) =
            finalizes.into_iter().map(|n| (n.proposal, n.vote)).unzip();

        let proposal = &proposals[0];

        let VoteVerification {
            verified,
            invalid_signers,
        } = self.scheme.verify_votes::<_, D, _>(
            rng,
            namespace,
            VoteContext::Finalize { proposal },
            votes,
        );

        self.finalizes_verified += verified.len();

        (
            verified
                .into_iter()
                .zip(proposals)
                .map(|(vote, proposal)| Voter::Finalize(Finalize { proposal, vote }))
                .collect(),
            invalid_signers,
        )
=======
impl<S: Scheme, D: Digest> Epochable for Certificate<S, D> {
    fn epoch(&self) -> Epoch {
        match self {
            Self::Notarization(v) => v.epoch(),
            Self::Nullification(v) => v.epoch(),
            Self::Finalization(v) => v.epoch(),
        }
>>>>>>> 24a318a7
    }
}

impl<S: Scheme, D: Digest> Viewable for Certificate<S, D> {
    fn view(&self) -> View {
        match self {
            Self::Notarization(v) => v.view(),
            Self::Nullification(v) => v.view(),
            Self::Finalization(v) => v.view(),
        }
    }
}

/// Artifact represents all consensus artifacts (votes and certificates) for storage.
#[derive(Clone, Debug, PartialEq)]
pub enum Artifact<S: Scheme, D: Digest> {
    /// A validator's notarize vote over a proposal.
    Notarize(Notarize<S, D>),
    /// A recovered certificate for a notarization.
    Notarization(Notarization<S, D>),
    /// A validator's nullify vote used to skip the current view.
    Nullify(Nullify<S>),
    /// A recovered certificate for a nullification.
    Nullification(Nullification<S>),
    /// A validator's finalize vote over a proposal.
    Finalize(Finalize<S, D>),
    /// A recovered certificate for a finalization.
    Finalization(Finalization<S, D>),
}

impl<S: Scheme, D: Digest> Write for Artifact<S, D> {
    fn write(&self, writer: &mut impl BufMut) {
        match self {
            Self::Notarize(v) => {
                0u8.write(writer);
                v.write(writer);
            }
            Self::Notarization(v) => {
                1u8.write(writer);
                v.write(writer);
            }
            Self::Nullify(v) => {
                2u8.write(writer);
                v.write(writer);
            }
            Self::Nullification(v) => {
                3u8.write(writer);
                v.write(writer);
            }
            Self::Finalize(v) => {
                4u8.write(writer);
                v.write(writer);
            }
            Self::Finalization(v) => {
                5u8.write(writer);
                v.write(writer);
            }
        }
    }
}

impl<S: Scheme, D: Digest> EncodeSize for Artifact<S, D> {
    fn encode_size(&self) -> usize {
        1 + match self {
            Self::Notarize(v) => v.encode_size(),
            Self::Notarization(v) => v.encode_size(),
            Self::Nullify(v) => v.encode_size(),
            Self::Nullification(v) => v.encode_size(),
            Self::Finalize(v) => v.encode_size(),
            Self::Finalization(v) => v.encode_size(),
        }
    }
}

impl<S: Scheme, D: Digest> Read for Artifact<S, D> {
    type Cfg = <S::Certificate as Read>::Cfg;

    fn read_cfg(reader: &mut impl Buf, cfg: &Self::Cfg) -> Result<Self, Error> {
        let tag = <u8>::read(reader)?;
        match tag {
            0 => {
                let v = Notarize::read(reader)?;
                Ok(Self::Notarize(v))
            }
            1 => {
                let v = Notarization::read_cfg(reader, cfg)?;
                Ok(Self::Notarization(v))
            }
            2 => {
                let v = Nullify::read(reader)?;
                Ok(Self::Nullify(v))
            }
            3 => {
                let v = Nullification::read_cfg(reader, cfg)?;
                Ok(Self::Nullification(v))
            }
            4 => {
                let v = Finalize::read(reader)?;
                Ok(Self::Finalize(v))
            }
            5 => {
                let v = Finalization::read_cfg(reader, cfg)?;
                Ok(Self::Finalization(v))
            }
            _ => Err(Error::Invalid(
                "consensus::simplex::Artifact",
                "Invalid type",
            )),
        }
    }
}

impl<S: Scheme, D: Digest> Epochable for Artifact<S, D> {
    fn epoch(&self) -> Epoch {
        match self {
            Self::Notarize(v) => v.epoch(),
            Self::Notarization(v) => v.epoch(),
            Self::Nullify(v) => v.epoch(),
            Self::Nullification(v) => v.epoch(),
            Self::Finalize(v) => v.epoch(),
            Self::Finalization(v) => v.epoch(),
        }
    }
}

impl<S: Scheme, D: Digest> Viewable for Artifact<S, D> {
    fn view(&self) -> View {
        match self {
            Self::Notarize(v) => v.view(),
            Self::Notarization(v) => v.view(),
            Self::Nullify(v) => v.view(),
            Self::Nullification(v) => v.view(),
            Self::Finalize(v) => v.view(),
            Self::Finalization(v) => v.view(),
        }
    }
}

impl<S: Scheme, D: Digest> From<Vote<S, D>> for Artifact<S, D> {
    fn from(vote: Vote<S, D>) -> Self {
        match vote {
            Vote::Notarize(v) => Self::Notarize(v),
            Vote::Nullify(v) => Self::Nullify(v),
            Vote::Finalize(v) => Self::Finalize(v),
        }
    }
}

impl<S: Scheme, D: Digest> From<Certificate<S, D>> for Artifact<S, D> {
    fn from(cert: Certificate<S, D>) -> Self {
        match cert {
            Certificate::Notarization(v) => Self::Notarization(v),
            Certificate::Nullification(v) => Self::Nullification(v),
            Certificate::Finalization(v) => Self::Finalization(v),
        }
    }
}

/// Proposal represents a proposed block in the protocol.
/// It includes the view number, the parent view, and the actual payload (typically a digest of block data).
#[derive(Clone, Debug, PartialEq, Eq, PartialOrd, Ord, Hash)]
pub struct Proposal<D: Digest> {
    /// The round in which this proposal is made
    pub round: Round,
    /// The view of the parent proposal that this one builds upon
    pub parent: View,
    /// The actual payload/content of the proposal (typically a digest of the block data)
    pub payload: D,
}

impl<D: Digest> Proposal<D> {
    /// Creates a new proposal with the specified view, parent view, and payload.
    pub const fn new(round: Round, parent: View, payload: D) -> Self {
        Self {
            round,
            parent,
            payload,
        }
    }
}

impl<D: Digest> Write for Proposal<D> {
    fn write(&self, writer: &mut impl BufMut) {
        self.round.write(writer);
        self.parent.write(writer);
        self.payload.write(writer)
    }
}

impl<D: Digest> Read for Proposal<D> {
    type Cfg = ();

    fn read_cfg(reader: &mut impl Buf, _: &()) -> Result<Self, Error> {
        let round = Round::read(reader)?;
        let parent = View::read(reader)?;
        let payload = D::read(reader)?;
        Ok(Self {
            round,
            parent,
            payload,
        })
    }
}

impl<D: Digest> EncodeSize for Proposal<D> {
    fn encode_size(&self) -> usize {
        self.round.encode_size() + self.parent.encode_size() + self.payload.encode_size()
    }
}

impl<D: Digest> Epochable for Proposal<D> {
    fn epoch(&self) -> Epoch {
        self.round.epoch()
    }
}

impl<D: Digest> Viewable for Proposal<D> {
    fn view(&self) -> View {
        self.round.view()
    }
}

/// Validator vote that endorses a proposal for notarization.
#[derive(Clone, Debug)]
pub struct Notarize<S: Scheme, D: Digest> {
    /// Proposal being notarized.
    pub proposal: Proposal<D>,
    /// Scheme-specific vote material.
    pub signature: Signature<S>,
}

impl<S: Scheme, D: Digest> Notarize<S, D> {
<<<<<<< HEAD
    /// Signs a notarize vote for the provided proposal.
    pub fn sign(scheme: &S, namespace: &[u8], proposal: Proposal<D>) -> Option<Self>
    where
        S: SimplexScheme<D>,
    {
        let vote = scheme.sign_vote::<D>(
=======
    /// Returns the round associated with this notarize vote.
    pub const fn round(&self) -> Round {
        self.proposal.round
    }
}

impl<S: Scheme, D: Digest> PartialEq for Notarize<S, D> {
    fn eq(&self, other: &Self) -> bool {
        self.proposal == other.proposal && self.signature == other.signature
    }
}

impl<S: Scheme, D: Digest> Eq for Notarize<S, D> {}

impl<S: Scheme, D: Digest> Hash for Notarize<S, D> {
    fn hash<H: std::hash::Hasher>(&self, state: &mut H) {
        self.proposal.hash(state);
        self.signature.hash(state);
    }
}

impl<S: Scheme, D: Digest> Notarize<S, D> {
    /// Signs a notarize vote for the provided proposal.
    pub fn sign(scheme: &S, namespace: &[u8], proposal: Proposal<D>) -> Option<Self> {
        let signature = scheme.sign_vote(
>>>>>>> 24a318a7
            namespace,
            Subject::Notarize {
                proposal: &proposal,
            },
        )?;

        Some(Self {
            proposal,
            signature,
        })
    }

    /// Verifies the notarize vote against the provided signing scheme.
    ///
    /// This ensures that the notarize signature is valid for the claimed proposal.
    pub fn verify(&self, scheme: &S, namespace: &[u8]) -> bool
    where
        S: SimplexScheme<D>,
    {
        scheme.verify_vote::<D>(
            namespace,
            Subject::Notarize {
                proposal: &self.proposal,
            },
            &self.signature,
        )
    }

    /// Returns the round associated with this notarize vote.
    pub fn round(&self) -> Round {
        self.proposal.round
    }
}

impl<S: Scheme, D: Digest> PartialEq for Notarize<S, D> {
    fn eq(&self, other: &Self) -> bool {
        self.proposal == other.proposal && self.vote == other.vote
    }
}

impl<S: Scheme, D: Digest> Eq for Notarize<S, D> {}

impl<S: Scheme, D: Digest> Hash for Notarize<S, D> {
    fn hash<H: std::hash::Hasher>(&self, state: &mut H) {
        self.proposal.hash(state);
        self.vote.hash(state);
    }
}

impl<S: Scheme, D: Digest> Write for Notarize<S, D> {
    fn write(&self, writer: &mut impl BufMut) {
        self.proposal.write(writer);
        self.signature.write(writer);
    }
}

impl<S: Scheme, D: Digest> EncodeSize for Notarize<S, D> {
    fn encode_size(&self) -> usize {
        self.proposal.encode_size() + self.signature.encode_size()
    }
}

impl<S: Scheme, D: Digest> Read for Notarize<S, D> {
    type Cfg = ();

    fn read_cfg(reader: &mut impl Buf, _: &()) -> Result<Self, Error> {
        let proposal = Proposal::read(reader)?;
        let signature = Signature::read(reader)?;

        Ok(Self {
            proposal,
            signature,
        })
    }
}

impl<S: Scheme, D: Digest> Attributable for Notarize<S, D> {
    fn signer(&self) -> u32 {
        self.signature.signer
    }
}

impl<S: Scheme, D: Digest> Epochable for Notarize<S, D> {
    fn epoch(&self) -> Epoch {
        self.proposal.epoch()
    }
}

impl<S: Scheme, D: Digest> Viewable for Notarize<S, D> {
    fn view(&self) -> View {
        self.proposal.view()
    }
}

/// Aggregated notarization certificate recovered from notarize votes.
/// When a proposal is notarized, it means at least 2f+1 validators have voted for it.
///
/// Some signing schemes embed an additional randomness seed in the certificate (used for
/// leader rotation), it can be accessed via [`super::signing_scheme::SeededScheme::seed`].
#[derive(Clone, Debug)]
pub struct Notarization<S: Scheme, D: Digest> {
    /// The proposal that has been notarized.
    pub proposal: Proposal<D>,
    /// The recovered certificate for the proposal.
    pub certificate: S::Certificate,
}

impl<S: Scheme, D: Digest> Notarization<S, D> {
    /// Builds a notarization certificate from notarize votes for the same proposal.
    pub fn from_notarizes<'a>(
        scheme: &S,
        notarizes: impl IntoIterator<Item = &'a Notarize<S, D>>,
    ) -> Option<Self> {
        let mut iter = notarizes.into_iter().peekable();
        let proposal = iter.peek()?.proposal.clone();
        let certificate = scheme.assemble_certificate(iter.map(|n| n.signature.clone()))?;

        Some(Self {
            proposal,
            certificate,
        })
    }

    /// Verifies the notarization certificate against the provided signing scheme.
    ///
    /// This ensures that the certificate is valid for the claimed proposal.
    pub fn verify<R: Rng + CryptoRng>(&self, rng: &mut R, scheme: &S, namespace: &[u8]) -> bool
    where
        S: SimplexScheme<D>,
    {
        scheme.verify_certificate::<_, D>(
            rng,
            namespace,
            VoteContext::Notarize {
                proposal: &self.proposal,
            },
            &self.certificate,
        )
    }

    /// Returns the round associated with the notarized proposal.
    pub const fn round(&self) -> Round {
        self.proposal.round
    }
}

impl<S: Scheme, D: Digest> PartialEq for Notarization<S, D> {
    fn eq(&self, other: &Self) -> bool {
        self.proposal == other.proposal && self.certificate == other.certificate
    }
}

impl<S: Scheme, D: Digest> Eq for Notarization<S, D> {}

impl<S: Scheme, D: Digest> Hash for Notarization<S, D> {
    fn hash<H: std::hash::Hasher>(&self, state: &mut H) {
        self.proposal.hash(state);
        self.certificate.hash(state);
    }
}

<<<<<<< HEAD
=======
impl<S: Scheme, D: Digest> Notarization<S, D> {
    /// Verifies the notarization certificate against the provided signing scheme.
    ///
    /// This ensures that the certificate is valid for the claimed proposal.
    pub fn verify<R: Rng + CryptoRng>(&self, rng: &mut R, scheme: &S, namespace: &[u8]) -> bool {
        scheme.verify_certificate(
            rng,
            namespace,
            Subject::Notarize {
                proposal: &self.proposal,
            },
            &self.certificate,
        )
    }
}

>>>>>>> 24a318a7
impl<S: Scheme, D: Digest> Write for Notarization<S, D> {
    fn write(&self, writer: &mut impl BufMut) {
        self.proposal.write(writer);
        self.certificate.write(writer);
    }
}

impl<S: Scheme, D: Digest> EncodeSize for Notarization<S, D> {
    fn encode_size(&self) -> usize {
        self.proposal.encode_size() + self.certificate.encode_size()
    }
}

impl<S: Scheme, D: Digest> Read for Notarization<S, D> {
    type Cfg = <S::Certificate as Read>::Cfg;

    fn read_cfg(reader: &mut impl Buf, cfg: &Self::Cfg) -> Result<Self, Error> {
        let proposal = Proposal::read(reader)?;
        let certificate = S::Certificate::read_cfg(reader, cfg)?;

        Ok(Self {
            proposal,
            certificate,
        })
    }
}

impl<S: Scheme, D: Digest> Epochable for Notarization<S, D> {
    fn epoch(&self) -> Epoch {
        self.proposal.epoch()
    }
}

impl<S: Scheme, D: Digest> Viewable for Notarization<S, D> {
    fn view(&self) -> View {
        self.proposal.view()
    }
}

/// Validator vote for nullifying the current round, i.e. skip the current round.
/// This is typically used when the leader is unresponsive or fails to propose a valid block.
#[derive(Clone, Debug)]
pub struct Nullify<S: Scheme> {
    /// The round to be nullified (skipped).
    pub round: Round,
    /// Scheme-specific vote material.
    pub signature: Signature<S>,
}

impl<S: Scheme> PartialEq for Nullify<S> {
    fn eq(&self, other: &Self) -> bool {
        self.round == other.round && self.signature == other.signature
    }
}

impl<S: Scheme> Eq for Nullify<S> {}

impl<S: Scheme> Hash for Nullify<S> {
    fn hash<H: std::hash::Hasher>(&self, state: &mut H) {
        self.round.hash(state);
        self.signature.hash(state);
    }
}

impl<S: Scheme> Nullify<S> {
    /// Signs a nullify vote for the given round.
<<<<<<< HEAD
    pub fn sign<D: Digest>(scheme: &S, namespace: &[u8], round: Round) -> Option<Self>
    where
        S: SimplexScheme<D>,
    {
        let vote = scheme.sign_vote::<D>(namespace, VoteContext::Nullify { round })?;
=======
    pub fn sign<D: Digest>(scheme: &S, namespace: &[u8], round: Round) -> Option<Self> {
        let signature = scheme.sign_vote::<D>(namespace, Subject::Nullify { round })?;
>>>>>>> 24a318a7

        Some(Self { round, signature })
    }

    /// Verifies the nullify vote against the provided signing scheme.
    ///
    /// This ensures that the nullify signature is valid for the given round.
    pub fn verify<D: Digest>(&self, scheme: &S, namespace: &[u8]) -> bool
    where
        S: SimplexScheme<D>,
    {
        scheme.verify_vote::<D>(
            namespace,
            Subject::Nullify { round: self.round },
            &self.signature,
        )
    }

    /// Returns the round associated with this nullify vote.
    pub const fn round(&self) -> Round {
        self.round
    }
}

impl<S: Scheme> Write for Nullify<S> {
    fn write(&self, writer: &mut impl BufMut) {
        self.round.write(writer);
        self.signature.write(writer);
    }
}

impl<S: Scheme> EncodeSize for Nullify<S> {
    fn encode_size(&self) -> usize {
        self.round.encode_size() + self.signature.encode_size()
    }
}

impl<S: Scheme> Read for Nullify<S> {
    type Cfg = ();

    fn read_cfg(reader: &mut impl Buf, _: &()) -> Result<Self, Error> {
        let round = Round::read(reader)?;
        let signature = Signature::read(reader)?;

        Ok(Self { round, signature })
    }
}

impl<S: Scheme> Attributable for Nullify<S> {
    fn signer(&self) -> u32 {
        self.signature.signer
    }
}

impl<S: Scheme> Epochable for Nullify<S> {
    fn epoch(&self) -> Epoch {
        self.round.epoch()
    }
}

impl<S: Scheme> Viewable for Nullify<S> {
    fn view(&self) -> View {
        self.round.view()
    }
}

/// Aggregated nullification certificate recovered from nullify votes.
/// When a view is nullified, the consensus moves to the next view without finalizing a block.
#[derive(Clone, Debug)]
pub struct Nullification<S: Scheme> {
    /// The round in which this nullification is made.
    pub round: Round,
    /// The recovered certificate for the nullification.
    pub certificate: S::Certificate,
}

impl<S: Scheme> Nullification<S> {
    /// Builds a nullification certificate from nullify votes from the same round.
    pub fn from_nullifies<'a>(
        scheme: &S,
        nullifies: impl IntoIterator<Item = &'a Nullify<S>>,
    ) -> Option<Self> {
        let mut iter = nullifies.into_iter().peekable();
        let round = iter.peek()?.round;
        let certificate = scheme.assemble_certificate(iter.map(|n| n.signature.clone()))?;

        Some(Self { round, certificate })
    }

    /// Verifies the nullification certificate against the provided signing scheme.
    ///
    /// This ensures that the certificate is valid for the claimed round.
    pub fn verify<R: Rng + CryptoRng, D: Digest>(
        &self,
        rng: &mut R,
        scheme: &S,
        namespace: &[u8],
    ) -> bool
    where
        S: SimplexScheme<D>,
    {
        scheme.verify_certificate::<_, D>(
            rng,
            namespace,
            VoteContext::Nullify { round: self.round },
            &self.certificate,
        )
    }

    /// Returns the round associated with this nullification.
    pub const fn round(&self) -> Round {
        self.round
    }
}

impl<S: Scheme> PartialEq for Nullification<S> {
    fn eq(&self, other: &Self) -> bool {
        self.round == other.round && self.certificate == other.certificate
    }
}

impl<S: Scheme> Eq for Nullification<S> {}

impl<S: Scheme> Hash for Nullification<S> {
    fn hash<H: std::hash::Hasher>(&self, state: &mut H) {
        self.round.hash(state);
        self.certificate.hash(state);
    }
}

impl<S: Scheme> Write for Nullification<S> {
    fn write(&self, writer: &mut impl BufMut) {
        self.round.write(writer);
        self.certificate.write(writer);
    }
}

<<<<<<< HEAD
impl<S: Scheme> Nullification<S> {}
=======
impl<S: Scheme> Nullification<S> {
    /// Verifies the nullification certificate against the provided signing scheme.
    ///
    /// This ensures that the certificate is valid for the claimed round.
    pub fn verify<R: Rng + CryptoRng, D: Digest>(
        &self,
        rng: &mut R,
        scheme: &S,
        namespace: &[u8],
    ) -> bool {
        scheme.verify_certificate::<_, D>(
            rng,
            namespace,
            Subject::Nullify { round: self.round },
            &self.certificate,
        )
    }
}
>>>>>>> 24a318a7

impl<S: Scheme> EncodeSize for Nullification<S> {
    fn encode_size(&self) -> usize {
        self.round.encode_size() + self.certificate.encode_size()
    }
}

impl<S: Scheme> Read for Nullification<S> {
    type Cfg = <S::Certificate as Read>::Cfg;

    fn read_cfg(reader: &mut impl Buf, cfg: &Self::Cfg) -> Result<Self, Error> {
        let round = Round::read(reader)?;
        let certificate = S::Certificate::read_cfg(reader, cfg)?;

        Ok(Self { round, certificate })
    }
}

impl<S: Scheme> Epochable for Nullification<S> {
    fn epoch(&self) -> Epoch {
        self.round.epoch()
    }
}

impl<S: Scheme> Viewable for Nullification<S> {
    fn view(&self) -> View {
        self.round.view()
    }
}

/// Validator vote to finalize a proposal.
/// This happens after a proposal has been notarized, confirming it as the canonical block
/// for this round.
#[derive(Clone, Debug)]
pub struct Finalize<S: Scheme, D: Digest> {
    /// Proposal being finalized.
    pub proposal: Proposal<D>,
    /// Scheme-specific vote material.
    pub signature: Signature<S>,
}

impl<S: Scheme, D: Digest> Finalize<S, D> {
<<<<<<< HEAD
    /// Signs a finalize vote for the provided proposal.
    pub fn sign(scheme: &S, namespace: &[u8], proposal: Proposal<D>) -> Option<Self>
    where
        S: SimplexScheme<D>,
    {
        let vote = scheme.sign_vote::<D>(
=======
    /// Returns the round associated with this finalize vote.
    pub const fn round(&self) -> Round {
        self.proposal.round
    }
}

impl<S: Scheme, D: Digest> PartialEq for Finalize<S, D> {
    fn eq(&self, other: &Self) -> bool {
        self.proposal == other.proposal && self.signature == other.signature
    }
}

impl<S: Scheme, D: Digest> Eq for Finalize<S, D> {}

impl<S: Scheme, D: Digest> Hash for Finalize<S, D> {
    fn hash<H: std::hash::Hasher>(&self, state: &mut H) {
        self.proposal.hash(state);
        self.signature.hash(state);
    }
}

impl<S: Scheme, D: Digest> Finalize<S, D> {
    /// Signs a finalize vote for the provided proposal.
    pub fn sign(scheme: &S, namespace: &[u8], proposal: Proposal<D>) -> Option<Self> {
        let signature = scheme.sign_vote(
>>>>>>> 24a318a7
            namespace,
            Subject::Finalize {
                proposal: &proposal,
            },
        )?;

        Some(Self {
            proposal,
            signature,
        })
    }

    /// Verifies the finalize vote against the provided signing scheme.
    ///
    /// This ensures that the finalize signature is valid for the claimed proposal.
    pub fn verify(&self, scheme: &S, namespace: &[u8]) -> bool
    where
        S: SimplexScheme<D>,
    {
        scheme.verify_vote::<D>(
            namespace,
            Subject::Finalize {
                proposal: &self.proposal,
            },
            &self.signature,
        )
    }

    /// Returns the round associated with this finalize vote.
    pub fn round(&self) -> Round {
        self.proposal.round
    }
}

impl<S: Scheme, D: Digest> PartialEq for Finalize<S, D> {
    fn eq(&self, other: &Self) -> bool {
        self.proposal == other.proposal && self.vote == other.vote
    }
}

impl<S: Scheme, D: Digest> Eq for Finalize<S, D> {}

impl<S: Scheme, D: Digest> Hash for Finalize<S, D> {
    fn hash<H: std::hash::Hasher>(&self, state: &mut H) {
        self.proposal.hash(state);
        self.vote.hash(state);
    }
}

impl<S: Scheme, D: Digest> Write for Finalize<S, D> {
    fn write(&self, writer: &mut impl BufMut) {
        self.proposal.write(writer);
        self.signature.write(writer);
    }
}

impl<S: Scheme, D: Digest> EncodeSize for Finalize<S, D> {
    fn encode_size(&self) -> usize {
        self.proposal.encode_size() + self.signature.encode_size()
    }
}

impl<S: Scheme, D: Digest> Read for Finalize<S, D> {
    type Cfg = ();

    fn read_cfg(reader: &mut impl Buf, _: &()) -> Result<Self, Error> {
        let proposal = Proposal::read(reader)?;
        let signature = Signature::read(reader)?;

        Ok(Self {
            proposal,
            signature,
        })
    }
}

impl<S: Scheme, D: Digest> Attributable for Finalize<S, D> {
    fn signer(&self) -> u32 {
        self.signature.signer
    }
}

impl<S: Scheme, D: Digest> Epochable for Finalize<S, D> {
    fn epoch(&self) -> Epoch {
        self.proposal.epoch()
    }
}

impl<S: Scheme, D: Digest> Viewable for Finalize<S, D> {
    fn view(&self) -> View {
        self.proposal.view()
    }
}

/// Aggregated finalization certificate recovered from finalize votes.
/// When a proposal is finalized, it becomes the canonical block for its view.
///
/// Some signing schemes embed an additional randomness seed in the certificate (used for
/// leader rotation), it can be accessed via [`super::signing_scheme::SeededScheme::seed`].
#[derive(Clone, Debug)]
pub struct Finalization<S: Scheme, D: Digest> {
    /// The proposal that has been finalized.
    pub proposal: Proposal<D>,
    /// The recovered certificate for the proposal.
    pub certificate: S::Certificate,
}

impl<S: Scheme, D: Digest> Finalization<S, D> {
    /// Builds a finalization certificate from finalize votes for the same proposal.
    pub fn from_finalizes<'a>(
        scheme: &S,
        finalizes: impl IntoIterator<Item = &'a Finalize<S, D>>,
    ) -> Option<Self> {
        let mut iter = finalizes.into_iter().peekable();
        let proposal = iter.peek()?.proposal.clone();
        let certificate = scheme.assemble_certificate(iter.map(|f| f.signature.clone()))?;

        Some(Self {
            proposal,
            certificate,
        })
    }

    /// Verifies the finalization certificate against the provided signing scheme.
    ///
    /// This ensures that the certificate is valid for the claimed proposal.
    pub fn verify<R: Rng + CryptoRng>(&self, rng: &mut R, scheme: &S, namespace: &[u8]) -> bool
    where
        S: SimplexScheme<D>,
    {
        scheme.verify_certificate::<_, D>(
            rng,
            namespace,
            VoteContext::Finalize {
                proposal: &self.proposal,
            },
            &self.certificate,
        )
    }

    /// Returns the round associated with the finalized proposal.
    pub const fn round(&self) -> Round {
        self.proposal.round
    }
}

impl<S: Scheme, D: Digest> PartialEq for Finalization<S, D> {
    fn eq(&self, other: &Self) -> bool {
        self.proposal == other.proposal && self.certificate == other.certificate
    }
}

impl<S: Scheme, D: Digest> Eq for Finalization<S, D> {}

impl<S: Scheme, D: Digest> Hash for Finalization<S, D> {
    fn hash<H: std::hash::Hasher>(&self, state: &mut H) {
        self.proposal.hash(state);
        self.certificate.hash(state);
    }
}

<<<<<<< HEAD
=======
impl<S: Scheme, D: Digest> Finalization<S, D> {
    /// Verifies the finalization certificate against the provided signing scheme.
    ///
    /// This ensures that the certificate is valid for the claimed proposal.
    pub fn verify<R: Rng + CryptoRng>(&self, rng: &mut R, scheme: &S, namespace: &[u8]) -> bool {
        scheme.verify_certificate(
            rng,
            namespace,
            Subject::Finalize {
                proposal: &self.proposal,
            },
            &self.certificate,
        )
    }
}

>>>>>>> 24a318a7
impl<S: Scheme, D: Digest> Write for Finalization<S, D> {
    fn write(&self, writer: &mut impl BufMut) {
        self.proposal.write(writer);
        self.certificate.write(writer);
    }
}

impl<S: Scheme, D: Digest> EncodeSize for Finalization<S, D> {
    fn encode_size(&self) -> usize {
        self.proposal.encode_size() + self.certificate.encode_size()
    }
}

impl<S: Scheme, D: Digest> Read for Finalization<S, D> {
    type Cfg = <S::Certificate as Read>::Cfg;

    fn read_cfg(reader: &mut impl Buf, cfg: &Self::Cfg) -> Result<Self, Error> {
        let proposal = Proposal::read(reader)?;
        let certificate = S::Certificate::read_cfg(reader, cfg)?;

        Ok(Self {
            proposal,
            certificate,
        })
    }
}

impl<S: Scheme, D: Digest> Epochable for Finalization<S, D> {
    fn epoch(&self) -> Epoch {
        self.proposal.epoch()
    }
}

impl<S: Scheme, D: Digest> Viewable for Finalization<S, D> {
    fn view(&self) -> View {
        self.proposal.view()
    }
}

/// Backfiller is a message type for requesting and receiving missing consensus artifacts.
/// This is used to synchronize validators that have fallen behind or just joined the network.
#[derive(Clone, Debug, PartialEq)]
pub enum Backfiller<S: Scheme, D: Digest> {
    /// Request for missing notarizations and nullifications
    Request(Request),
    /// Response containing requested notarizations and nullifications
    Response(Response<S, D>),
}

impl<S: Scheme, D: Digest> Write for Backfiller<S, D> {
    fn write(&self, writer: &mut impl BufMut) {
        match self {
            Self::Request(request) => {
                0u8.write(writer);
                request.write(writer);
            }
            Self::Response(response) => {
                1u8.write(writer);
                response.write(writer);
            }
        }
    }
}

impl<S: Scheme, D: Digest> EncodeSize for Backfiller<S, D> {
    fn encode_size(&self) -> usize {
        1 + match self {
            Self::Request(v) => v.encode_size(),
            Self::Response(v) => v.encode_size(),
        }
    }
}

impl<S: Scheme, D: Digest> Read for Backfiller<S, D> {
    type Cfg = (usize, <S::Certificate as Read>::Cfg);

    fn read_cfg(reader: &mut impl Buf, cfg: &Self::Cfg) -> Result<Self, Error> {
        let tag = <u8>::read(reader)?;
        match tag {
            0 => {
                let (max_len, _) = cfg;
                let v = Request::read_cfg(reader, max_len)?;
                Ok(Self::Request(v))
            }
            1 => {
                let v = Response::<S, D>::read_cfg(reader, cfg)?;
                Ok(Self::Response(v))
            }
            _ => Err(Error::Invalid(
                "consensus::simplex::Backfiller",
                "Invalid type",
            )),
        }
    }
}

/// Request is a message to request missing notarizations and nullifications.
/// This is used by validators who need to catch up with the consensus state.
#[derive(Clone, Debug, PartialEq)]
pub struct Request {
    /// Unique identifier for this request (used to match responses)
    pub id: u64,
    /// Views for which notarizations are requested
    pub notarizations: Vec<View>,
    /// Views for which nullifications are requested
    pub nullifications: Vec<View>,
}

impl Request {
    /// Creates a new request for missing notarizations and nullifications.
    pub const fn new(id: u64, notarizations: Vec<View>, nullifications: Vec<View>) -> Self {
        Self {
            id,
            notarizations,
            nullifications,
        }
    }
}

impl Write for Request {
    fn write(&self, writer: &mut impl BufMut) {
        UInt(self.id).write(writer);
        self.notarizations.write(writer);
        self.nullifications.write(writer);
    }
}

impl EncodeSize for Request {
    fn encode_size(&self) -> usize {
        UInt(self.id).encode_size()
            + self.notarizations.encode_size()
            + self.nullifications.encode_size()
    }
}

impl Read for Request {
    type Cfg = usize;

    fn read_cfg(reader: &mut impl Buf, max_len: &usize) -> Result<Self, Error> {
        let id = UInt::read(reader)?.into();
        let mut views = HashSet::new();
        let notarizations = Vec::<View>::read_range(reader, ..=*max_len)?;
        for view in notarizations.iter() {
            if !views.insert(view) {
                return Err(Error::Invalid(
                    "consensus::simplex::Request",
                    "Duplicate notarization",
                ));
            }
        }
        let remaining = max_len - notarizations.len();
        views.clear();
        let nullifications = Vec::<View>::read_range(reader, ..=remaining)?;
        for view in nullifications.iter() {
            if !views.insert(view) {
                return Err(Error::Invalid(
                    "consensus::simplex::Request",
                    "Duplicate nullification",
                ));
            }
        }
        Ok(Self {
            id,
            notarizations,
            nullifications,
        })
    }
}

/// Response is a message containing the requested notarizations and nullifications.
/// This is sent in response to a Request message.
#[derive(Clone, Debug, PartialEq)]
pub struct Response<S: Scheme, D: Digest> {
    /// Identifier matching the original request
    pub id: u64,
    /// Notarizations for the requested views
    pub notarizations: Vec<Notarization<S, D>>,
    /// Nullifications for the requested views
    pub nullifications: Vec<Nullification<S>>,
}

impl<S: Scheme, D: Digest> Response<S, D> {
    /// Creates a new response with the given id, notarizations, and nullifications.
    pub const fn new(
        id: u64,
        notarizations: Vec<Notarization<S, D>>,
        nullifications: Vec<Nullification<S>>,
    ) -> Self {
        Self {
            id,
            notarizations,
            nullifications,
        }
    }

    /// Verifies the certificates contained in this response against the signing scheme.
    pub fn verify<R: Rng + CryptoRng>(&self, rng: &mut R, scheme: &S, namespace: &[u8]) -> bool
    where
        S: SimplexScheme<D>,
    {
        // Prepare to verify
        if self.notarizations.is_empty() && self.nullifications.is_empty() {
            return true;
        }

        let notarizations = self.notarizations.iter().map(|notarization| {
            let context = Subject::Notarize {
                proposal: &notarization.proposal,
            };

            (context, &notarization.certificate)
        });

        let nullifications = self.nullifications.iter().map(|nullification| {
            let context = Subject::Nullify {
                round: nullification.round,
            };

            (context, &nullification.certificate)
        });

        scheme.verify_certificates::<_, D, _>(rng, namespace, notarizations.chain(nullifications))
    }
}

impl<S: Scheme, D: Digest> Write for Response<S, D> {
    fn write(&self, writer: &mut impl BufMut) {
        UInt(self.id).write(writer);
        self.notarizations.write(writer);
        self.nullifications.write(writer);
    }
}

impl<S: Scheme, D: Digest> EncodeSize for Response<S, D> {
    fn encode_size(&self) -> usize {
        UInt(self.id).encode_size()
            + self.notarizations.encode_size()
            + self.nullifications.encode_size()
    }
}

impl<S: Scheme, D: Digest> Read for Response<S, D> {
    type Cfg = (usize, <S::Certificate as Read>::Cfg);

    fn read_cfg(reader: &mut impl Buf, cfg: &Self::Cfg) -> Result<Self, Error> {
        let (max_len, certificate_cfg) = cfg;
        let id = UInt::read(reader)?.into();
        let mut views = HashSet::new();
        let notarizations = Vec::<Notarization<S, D>>::read_cfg(
            reader,
            &((..=*max_len).into(), certificate_cfg.clone()),
        )?;
        for notarization in notarizations.iter() {
            if !views.insert(notarization.view()) {
                return Err(Error::Invalid(
                    "consensus::simplex::Response",
                    "Duplicate notarization",
                ));
            }
        }
        let remaining = max_len - notarizations.len();
        views.clear();
        let nullifications = Vec::<Nullification<S>>::read_cfg(
            reader,
            &((..=remaining).into(), certificate_cfg.clone()),
        )?;
        for nullification in nullifications.iter() {
            if !views.insert(nullification.view()) {
                return Err(Error::Invalid(
                    "consensus::simplex::Response",
                    "Duplicate nullification",
                ));
            }
        }
        Ok(Self {
            id,
            notarizations,
            nullifications,
        })
    }
}

/// Activity represents all possible activities that can occur in the consensus protocol.
/// This includes both regular consensus messages and fault evidence.
///
/// # Verification
///
/// Some activities issued by consensus are not guaranteed to be cryptographically verified (i.e. if not needed
/// to produce a minimum quorum certificate). Use [`Activity::verified`] to check if an activity may not be verified,
/// and [`Activity::verify`] to perform verification.
///
/// # Activity Filtering
///
/// For **non-attributable** schemes like [`crate::simplex::signing_scheme::bls12381_threshold`], exposing
/// per-validator activity as fault evidence is not safe: with threshold cryptography, any `t` valid partial signatures can
/// be used to forge a partial signature for any player.
///
/// Use [`crate::simplex::signing_scheme::reporter::AttributableReporter`] to automatically filter and
/// verify activities based on [`Scheme::is_attributable`].
#[derive(Clone, Debug)]
pub enum Activity<S: Scheme, D: Digest> {
    /// A validator's notarize vote over a proposal.
    Notarize(Notarize<S, D>),
    /// A recovered certificate for a notarization (scheme-specific).
    Notarization(Notarization<S, D>),
    /// A validator's nullify vote used to skip the current view.
    Nullify(Nullify<S>),
    /// A recovered certificate for a nullification (scheme-specific).
    Nullification(Nullification<S>),
    /// A validator's finalize vote over a proposal.
    Finalize(Finalize<S, D>),
    /// A recovered certificate for a finalization (scheme-specific).
    Finalization(Finalization<S, D>),
    /// Evidence of a validator sending conflicting notarizes (Byzantine behavior).
    ConflictingNotarize(ConflictingNotarize<S, D>),
    /// Evidence of a validator sending conflicting finalizes (Byzantine behavior).
    ConflictingFinalize(ConflictingFinalize<S, D>),
    /// Evidence of a validator sending both nullify and finalize for the same view (Byzantine behavior).
    NullifyFinalize(NullifyFinalize<S, D>),
}

impl<S: Scheme, D: Digest> PartialEq for Activity<S, D> {
    fn eq(&self, other: &Self) -> bool {
        match (self, other) {
            (Self::Notarize(a), Self::Notarize(b)) => a == b,
            (Self::Notarization(a), Self::Notarization(b)) => a == b,
            (Self::Nullify(a), Self::Nullify(b)) => a == b,
            (Self::Nullification(a), Self::Nullification(b)) => a == b,
            (Self::Finalize(a), Self::Finalize(b)) => a == b,
            (Self::Finalization(a), Self::Finalization(b)) => a == b,
            (Self::ConflictingNotarize(a), Self::ConflictingNotarize(b)) => a == b,
            (Self::ConflictingFinalize(a), Self::ConflictingFinalize(b)) => a == b,
            (Self::NullifyFinalize(a), Self::NullifyFinalize(b)) => a == b,
            _ => false,
        }
    }
}

impl<S: Scheme, D: Digest> Eq for Activity<S, D> {}

impl<S: Scheme, D: Digest> Hash for Activity<S, D> {
    fn hash<H: std::hash::Hasher>(&self, state: &mut H) {
        match self {
            Self::Notarize(v) => {
                0u8.hash(state);
                v.hash(state);
            }
            Self::Notarization(v) => {
                1u8.hash(state);
                v.hash(state);
            }
            Self::Nullify(v) => {
                2u8.hash(state);
                v.hash(state);
            }
            Self::Nullification(v) => {
                3u8.hash(state);
                v.hash(state);
            }
            Self::Finalize(v) => {
                4u8.hash(state);
                v.hash(state);
            }
            Self::Finalization(v) => {
                5u8.hash(state);
                v.hash(state);
            }
            Self::ConflictingNotarize(v) => {
                6u8.hash(state);
                v.hash(state);
            }
            Self::ConflictingFinalize(v) => {
                7u8.hash(state);
                v.hash(state);
            }
            Self::NullifyFinalize(v) => {
                8u8.hash(state);
                v.hash(state);
            }
        }
    }
}

impl<S: Scheme, D: Digest> Activity<S, D> {
    /// Indicates whether the activity is guaranteed to have been verified by consensus.
    pub const fn verified(&self) -> bool {
        match self {
            Self::Notarize(_) => false,
            Self::Notarization(_) => true,
            Self::Nullify(_) => false,
            Self::Nullification(_) => true,
            Self::Finalize(_) => false,
            Self::Finalization(_) => true,
            Self::ConflictingNotarize(_) => false,
            Self::ConflictingFinalize(_) => false,
            Self::NullifyFinalize(_) => false,
        }
    }

    /// Verifies the validity of this activity against the signing scheme.
    ///
    /// This method **always** performs verification regardless of whether the activity has been
    /// previously verified. Callers can use [`Activity::verified`] to check if verification is
    /// necessary before calling this method.
    pub fn verify<R: Rng + CryptoRng>(&self, rng: &mut R, scheme: &S, namespace: &[u8]) -> bool
    where
        S: SimplexScheme<D>,
    {
        match self {
<<<<<<< HEAD
            Activity::Notarize(n) => n.verify(scheme, namespace),
            Activity::Notarization(n) => n.verify(rng, scheme, namespace),
            Activity::Nullify(n) => n.verify(scheme, namespace),
            Activity::Nullification(n) => n.verify(rng, scheme, namespace),
            Activity::Finalize(f) => f.verify(scheme, namespace),
            Activity::Finalization(f) => f.verify(rng, scheme, namespace),
            Activity::ConflictingNotarize(c) => c.verify(scheme, namespace),
            Activity::ConflictingFinalize(c) => c.verify(scheme, namespace),
            Activity::NullifyFinalize(c) => c.verify(scheme, namespace),
=======
            Self::Notarize(n) => n.verify(scheme, namespace),
            Self::Notarization(n) => n.verify(rng, scheme, namespace),
            Self::Nullify(n) => n.verify::<D>(scheme, namespace),
            Self::Nullification(n) => n.verify::<R, D>(rng, scheme, namespace),
            Self::Finalize(f) => f.verify(scheme, namespace),
            Self::Finalization(f) => f.verify(rng, scheme, namespace),
            Self::ConflictingNotarize(c) => c.verify(scheme, namespace),
            Self::ConflictingFinalize(c) => c.verify(scheme, namespace),
            Self::NullifyFinalize(c) => c.verify(scheme, namespace),
>>>>>>> 24a318a7
        }
    }
}

impl<S: Scheme, D: Digest> Write for Activity<S, D> {
    fn write(&self, writer: &mut impl BufMut) {
        match self {
            Self::Notarize(v) => {
                0u8.write(writer);
                v.write(writer);
            }
            Self::Notarization(v) => {
                1u8.write(writer);
                v.write(writer);
            }
            Self::Nullify(v) => {
                2u8.write(writer);
                v.write(writer);
            }
            Self::Nullification(v) => {
                3u8.write(writer);
                v.write(writer);
            }
            Self::Finalize(v) => {
                4u8.write(writer);
                v.write(writer);
            }
            Self::Finalization(v) => {
                5u8.write(writer);
                v.write(writer);
            }
            Self::ConflictingNotarize(v) => {
                6u8.write(writer);
                v.write(writer);
            }
            Self::ConflictingFinalize(v) => {
                7u8.write(writer);
                v.write(writer);
            }
            Self::NullifyFinalize(v) => {
                8u8.write(writer);
                v.write(writer);
            }
        }
    }
}

impl<S: Scheme, D: Digest> EncodeSize for Activity<S, D> {
    fn encode_size(&self) -> usize {
        1 + match self {
            Self::Notarize(v) => v.encode_size(),
            Self::Notarization(v) => v.encode_size(),
            Self::Nullify(v) => v.encode_size(),
            Self::Nullification(v) => v.encode_size(),
            Self::Finalize(v) => v.encode_size(),
            Self::Finalization(v) => v.encode_size(),
            Self::ConflictingNotarize(v) => v.encode_size(),
            Self::ConflictingFinalize(v) => v.encode_size(),
            Self::NullifyFinalize(v) => v.encode_size(),
        }
    }
}

impl<S: Scheme, D: Digest> Read for Activity<S, D> {
    type Cfg = <S::Certificate as Read>::Cfg;

    fn read_cfg(reader: &mut impl Buf, cfg: &Self::Cfg) -> Result<Self, Error> {
        let tag = <u8>::read(reader)?;
        match tag {
            0 => {
                let v = Notarize::<S, D>::read(reader)?;
                Ok(Self::Notarize(v))
            }
            1 => {
                let v = Notarization::<S, D>::read_cfg(reader, cfg)?;
                Ok(Self::Notarization(v))
            }
            2 => {
                let v = Nullify::<S>::read(reader)?;
                Ok(Self::Nullify(v))
            }
            3 => {
                let v = Nullification::<S>::read_cfg(reader, cfg)?;
                Ok(Self::Nullification(v))
            }
            4 => {
                let v = Finalize::<S, D>::read(reader)?;
                Ok(Self::Finalize(v))
            }
            5 => {
                let v = Finalization::<S, D>::read_cfg(reader, cfg)?;
                Ok(Self::Finalization(v))
            }
            6 => {
                let v = ConflictingNotarize::<S, D>::read(reader)?;
                Ok(Self::ConflictingNotarize(v))
            }
            7 => {
                let v = ConflictingFinalize::<S, D>::read(reader)?;
                Ok(Self::ConflictingFinalize(v))
            }
            8 => {
                let v = NullifyFinalize::<S, D>::read(reader)?;
                Ok(Self::NullifyFinalize(v))
            }
            _ => Err(Error::Invalid(
                "consensus::simplex::Activity",
                "Invalid type",
            )),
        }
    }
}

impl<S: Scheme, D: Digest> Epochable for Activity<S, D> {
    fn epoch(&self) -> Epoch {
        match self {
            Self::Notarize(v) => v.epoch(),
            Self::Notarization(v) => v.epoch(),
            Self::Nullify(v) => v.epoch(),
            Self::Nullification(v) => v.epoch(),
            Self::Finalize(v) => v.epoch(),
            Self::Finalization(v) => v.epoch(),
            Self::ConflictingNotarize(v) => v.epoch(),
            Self::ConflictingFinalize(v) => v.epoch(),
            Self::NullifyFinalize(v) => v.epoch(),
        }
    }
}

impl<S: Scheme, D: Digest> Viewable for Activity<S, D> {
    fn view(&self) -> View {
        match self {
            Self::Notarize(v) => v.view(),
            Self::Notarization(v) => v.view(),
            Self::Nullify(v) => v.view(),
            Self::Nullification(v) => v.view(),
            Self::Finalize(v) => v.view(),
            Self::Finalization(v) => v.view(),
            Self::ConflictingNotarize(v) => v.view(),
            Self::ConflictingFinalize(v) => v.view(),
            Self::NullifyFinalize(v) => v.view(),
        }
    }
}

/// ConflictingNotarize represents evidence of a Byzantine validator sending conflicting notarizes.
/// This is used to prove that a validator has equivocated (voted for different proposals in the same view).
#[derive(Clone, Debug)]
pub struct ConflictingNotarize<S: Scheme, D: Digest> {
    /// The first conflicting notarize
    notarize_1: Notarize<S, D>,
    /// The second conflicting notarize
    notarize_2: Notarize<S, D>,
}

impl<S: Scheme, D: Digest> PartialEq for ConflictingNotarize<S, D> {
    fn eq(&self, other: &Self) -> bool {
        self.notarize_1 == other.notarize_1 && self.notarize_2 == other.notarize_2
    }
}

impl<S: Scheme, D: Digest> Eq for ConflictingNotarize<S, D> {}

impl<S: Scheme, D: Digest> Hash for ConflictingNotarize<S, D> {
    fn hash<H: std::hash::Hasher>(&self, state: &mut H) {
        self.notarize_1.hash(state);
        self.notarize_2.hash(state);
    }
}

impl<S: Scheme, D: Digest> ConflictingNotarize<S, D> {
    /// Creates a new conflicting notarize evidence from two conflicting notarizes.
    pub fn new(notarize_1: Notarize<S, D>, notarize_2: Notarize<S, D>) -> Self {
        assert_eq!(notarize_1.round(), notarize_2.round());
        assert_eq!(notarize_1.signer(), notarize_2.signer());

        Self {
            notarize_1,
            notarize_2,
        }
    }

    /// Verifies that both conflicting signatures are valid, proving Byzantine behavior.
    pub fn verify(&self, scheme: &S, namespace: &[u8]) -> bool
    where
        S: SimplexScheme<D>,
    {
        self.notarize_1.verify(scheme, namespace) && self.notarize_2.verify(scheme, namespace)
    }
}

impl<S: Scheme, D: Digest> Attributable for ConflictingNotarize<S, D> {
    fn signer(&self) -> u32 {
        self.notarize_1.signer()
    }
}

impl<S: Scheme, D: Digest> Epochable for ConflictingNotarize<S, D> {
    fn epoch(&self) -> Epoch {
        self.notarize_1.epoch()
    }
}

impl<S: Scheme, D: Digest> Viewable for ConflictingNotarize<S, D> {
    fn view(&self) -> View {
        self.notarize_1.view()
    }
}

impl<S: Scheme, D: Digest> Write for ConflictingNotarize<S, D> {
    fn write(&self, writer: &mut impl BufMut) {
        self.notarize_1.write(writer);
        self.notarize_2.write(writer);
    }
}

impl<S: Scheme, D: Digest> Read for ConflictingNotarize<S, D> {
    type Cfg = ();

    fn read_cfg(reader: &mut impl Buf, _: &()) -> Result<Self, Error> {
        let notarize_1 = Notarize::read(reader)?;
        let notarize_2 = Notarize::read(reader)?;

        if notarize_1.signer() != notarize_2.signer() || notarize_1.round() != notarize_2.round() {
            return Err(Error::Invalid(
                "consensus::simplex::ConflictingNotarize",
                "invalid conflicting notarize",
            ));
        }

        Ok(Self {
            notarize_1,
            notarize_2,
        })
    }
}

impl<S: Scheme, D: Digest> EncodeSize for ConflictingNotarize<S, D> {
    fn encode_size(&self) -> usize {
        self.notarize_1.encode_size() + self.notarize_2.encode_size()
    }
}

/// ConflictingFinalize represents evidence of a Byzantine validator sending conflicting finalizes.
/// Similar to ConflictingNotarize, but for finalizes.
#[derive(Clone, Debug)]
pub struct ConflictingFinalize<S: Scheme, D: Digest> {
    /// The second conflicting finalize
    finalize_1: Finalize<S, D>,
    /// The second conflicting finalize
    finalize_2: Finalize<S, D>,
}

impl<S: Scheme, D: Digest> PartialEq for ConflictingFinalize<S, D> {
    fn eq(&self, other: &Self) -> bool {
        self.finalize_1 == other.finalize_1 && self.finalize_2 == other.finalize_2
    }
}

impl<S: Scheme, D: Digest> Eq for ConflictingFinalize<S, D> {}

impl<S: Scheme, D: Digest> Hash for ConflictingFinalize<S, D> {
    fn hash<H: std::hash::Hasher>(&self, state: &mut H) {
        self.finalize_1.hash(state);
        self.finalize_2.hash(state);
    }
}

impl<S: Scheme, D: Digest> ConflictingFinalize<S, D> {
    /// Creates a new conflicting finalize evidence from two conflicting finalizes.
    pub fn new(finalize_1: Finalize<S, D>, finalize_2: Finalize<S, D>) -> Self {
        assert_eq!(finalize_1.round(), finalize_2.round());
        assert_eq!(finalize_1.signer(), finalize_2.signer());

        Self {
            finalize_1,
            finalize_2,
        }
    }

    /// Verifies that both conflicting signatures are valid, proving Byzantine behavior.
    pub fn verify(&self, scheme: &S, namespace: &[u8]) -> bool
    where
        S: SimplexScheme<D>,
    {
        self.finalize_1.verify(scheme, namespace) && self.finalize_2.verify(scheme, namespace)
    }
}

impl<S: Scheme, D: Digest> Attributable for ConflictingFinalize<S, D> {
    fn signer(&self) -> u32 {
        self.finalize_1.signer()
    }
}

impl<S: Scheme, D: Digest> Epochable for ConflictingFinalize<S, D> {
    fn epoch(&self) -> Epoch {
        self.finalize_1.epoch()
    }
}

impl<S: Scheme, D: Digest> Viewable for ConflictingFinalize<S, D> {
    fn view(&self) -> View {
        self.finalize_1.view()
    }
}

impl<S: Scheme, D: Digest> Write for ConflictingFinalize<S, D> {
    fn write(&self, writer: &mut impl BufMut) {
        self.finalize_1.write(writer);
        self.finalize_2.write(writer);
    }
}

impl<S: Scheme, D: Digest> Read for ConflictingFinalize<S, D> {
    type Cfg = ();

    fn read_cfg(reader: &mut impl Buf, _: &()) -> Result<Self, Error> {
        let finalize_1 = Finalize::read(reader)?;
        let finalize_2 = Finalize::read(reader)?;

        if finalize_1.signer() != finalize_2.signer() || finalize_1.round() != finalize_2.round() {
            return Err(Error::Invalid(
                "consensus::simplex::ConflictingFinalize",
                "invalid conflicting finalize",
            ));
        }

        Ok(Self {
            finalize_1,
            finalize_2,
        })
    }
}

impl<S: Scheme, D: Digest> EncodeSize for ConflictingFinalize<S, D> {
    fn encode_size(&self) -> usize {
        self.finalize_1.encode_size() + self.finalize_2.encode_size()
    }
}

/// NullifyFinalize represents evidence of a Byzantine validator sending both a nullify and finalize
/// for the same view, which is contradictory behavior (a validator should either try to skip a view OR
/// finalize a proposal, not both).
#[derive(Clone, Debug)]
pub struct NullifyFinalize<S: Scheme, D: Digest> {
    /// The conflicting nullify
    nullify: Nullify<S>,
    /// The conflicting finalize
    finalize: Finalize<S, D>,
}

impl<S: Scheme, D: Digest> PartialEq for NullifyFinalize<S, D> {
    fn eq(&self, other: &Self) -> bool {
        self.nullify == other.nullify && self.finalize == other.finalize
    }
}

impl<S: Scheme, D: Digest> Eq for NullifyFinalize<S, D> {}

impl<S: Scheme, D: Digest> Hash for NullifyFinalize<S, D> {
    fn hash<H: std::hash::Hasher>(&self, state: &mut H) {
        self.nullify.hash(state);
        self.finalize.hash(state);
    }
}

impl<S: Scheme, D: Digest> NullifyFinalize<S, D> {
    /// Creates a new nullify-finalize evidence from a nullify and a finalize.
    pub fn new(nullify: Nullify<S>, finalize: Finalize<S, D>) -> Self {
        assert_eq!(nullify.round, finalize.round());
        assert_eq!(nullify.signer(), finalize.signer());

        Self { nullify, finalize }
    }

    /// Verifies that both the nullify and finalize signatures are valid, proving Byzantine behavior.
    pub fn verify(&self, scheme: &S, namespace: &[u8]) -> bool
    where
        S: SimplexScheme<D>,
    {
        self.nullify.verify(scheme, namespace) && self.finalize.verify(scheme, namespace)
    }
}

impl<S: Scheme, D: Digest> Attributable for NullifyFinalize<S, D> {
    fn signer(&self) -> u32 {
        self.nullify.signer()
    }
}

impl<S: Scheme, D: Digest> Epochable for NullifyFinalize<S, D> {
    fn epoch(&self) -> Epoch {
        self.nullify.epoch()
    }
}

impl<S: Scheme, D: Digest> Viewable for NullifyFinalize<S, D> {
    fn view(&self) -> View {
        self.nullify.view()
    }
}

impl<S: Scheme, D: Digest> Write for NullifyFinalize<S, D> {
    fn write(&self, writer: &mut impl BufMut) {
        self.nullify.write(writer);
        self.finalize.write(writer);
    }
}

impl<S: Scheme, D: Digest> Read for NullifyFinalize<S, D> {
    type Cfg = ();

    fn read_cfg(reader: &mut impl Buf, _: &()) -> Result<Self, Error> {
        let nullify = Nullify::read(reader)?;
        let finalize = Finalize::read(reader)?;

        if nullify.signer() != finalize.signer() || nullify.round != finalize.round() {
            return Err(Error::Invalid(
                "consensus::simplex::NullifyFinalize",
                "mismatched signatures",
            ));
        }

        Ok(Self { nullify, finalize })
    }
}

impl<S: Scheme, D: Digest> EncodeSize for NullifyFinalize<S, D> {
    fn encode_size(&self) -> usize {
        self.nullify.encode_size() + self.finalize.encode_size()
    }
}

#[cfg(test)]
mod tests {
    use super::*;
    use crate::simplex::signing_scheme::{bls12381_threshold, ed25519};
    use commonware_codec::{Decode, DecodeExt, Encode};
    use commonware_cryptography::{
        bls12381::{
            dkg::ops::{self},
            primitives::variant::MinSig,
        },
        ed25519::{PrivateKey as EdPrivateKey, PublicKey as EdPublicKey},
        sha256::Digest as Sha256,
        PrivateKeyExt, Signer,
    };
    use commonware_utils::{ordered::Set, quorum, quorum_from_slice, TryCollect};
    use rand::{
        rngs::{OsRng, StdRng},
        SeedableRng,
    };

    const NAMESPACE: &[u8] = b"test";

    // Helper function to create a sample digest
    fn sample_digest(v: u8) -> Sha256 {
        Sha256::from([v; 32]) // Simple fixed digest for testing
    }

    fn generate_bls12381_threshold_schemes(
        n: u32,
        seed: u64,
    ) -> Vec<bls12381_threshold::Scheme<EdPublicKey, MinSig>> {
        let mut rng = StdRng::seed_from_u64(seed);
        let t = quorum(n);

        // Generate ed25519 keys for participant identities
        let participants: Vec<_> = (0..n)
            .map(|_| EdPrivateKey::from_rng(&mut rng).public_key())
            .collect();
        let (polynomial, shares) = ops::generate_shares::<_, MinSig>(&mut rng, None, n, t);

        shares
            .into_iter()
            .map(|share| {
                bls12381_threshold::Scheme::new(
                    participants.clone().try_into().unwrap(),
                    &polynomial,
                    share,
                )
            })
            .collect()
    }

    fn generate_bls12381_threshold_verifier(
        n: u32,
        seed: u64,
    ) -> bls12381_threshold::Scheme<EdPublicKey, MinSig> {
        let mut rng = StdRng::seed_from_u64(seed);
        let t = quorum(n);

        // Generate ed25519 keys for participant identities
        let participants: Vec<_> = (0..n)
            .map(|_| EdPrivateKey::from_rng(&mut rng).public_key())
            .collect();

        let (polynomial, _) = ops::generate_shares::<_, MinSig>(&mut rng, None, n, t);
        bls12381_threshold::Scheme::verifier(participants.try_into().unwrap(), &polynomial)
    }

    fn generate_ed25519_schemes(n: usize, seed: u64) -> Vec<ed25519::Scheme> {
        let mut rng = StdRng::seed_from_u64(seed);
        let private_keys: Vec<_> = (0..n).map(|_| EdPrivateKey::from_rng(&mut rng)).collect();

        let participants: Set<_> = private_keys
            .iter()
            .map(|p| p.public_key())
            .try_collect()
            .unwrap();

        private_keys
            .into_iter()
            .map(|sk| ed25519::Scheme::new(participants.clone(), sk))
            .collect()
    }

    #[test]
    fn test_proposal_encode_decode() {
        let proposal = Proposal::new(
            Round::new(Epoch::new(0), View::new(10)),
            View::new(5),
            sample_digest(1),
        );
        let encoded = proposal.encode();
        let decoded = Proposal::<Sha256>::decode(encoded).unwrap();
        assert_eq!(proposal, decoded);
    }

    fn notarize_encode_decode<S: SimplexScheme<Sha256>>(schemes: &[S]) {
        let round = Round::new(Epoch::new(0), View::new(10));
        let proposal = Proposal::new(round, View::new(5), sample_digest(1));
        let notarize = Notarize::sign(&schemes[0], NAMESPACE, proposal).unwrap();

        let encoded = notarize.encode();
        let decoded = Notarize::decode(encoded).unwrap();

        assert_eq!(notarize, decoded);
        assert!(decoded.verify(&schemes[0], NAMESPACE));
    }

    #[test]
    fn test_notarize_encode_decode() {
        let bls_threshold_schemes = generate_bls12381_threshold_schemes(5, 0);
        notarize_encode_decode(&bls_threshold_schemes);

        let ed_schemes = generate_ed25519_schemes(5, 0);
        notarize_encode_decode(&ed_schemes);
    }

    fn notarization_encode_decode<S: SimplexScheme<Sha256>>(schemes: &[S]) {
        let proposal = Proposal::new(
            Round::new(Epoch::new(0), View::new(10)),
            View::new(5),
            sample_digest(1),
        );
        let notarizes: Vec<_> = schemes
            .iter()
            .map(|scheme| Notarize::sign(scheme, NAMESPACE, proposal.clone()).unwrap())
            .collect();
        let notarization = Notarization::from_notarizes(&schemes[0], &notarizes).unwrap();
        let encoded = notarization.encode();
        let cfg = schemes[0].certificate_codec_config();
        let decoded = Notarization::decode_cfg(encoded, &cfg).unwrap();
        assert_eq!(notarization, decoded);
        assert!(decoded.verify(&mut OsRng, &schemes[0], NAMESPACE));
    }

    #[test]
    fn test_notarization_encode_decode() {
        let bls_threshold_schemes = generate_bls12381_threshold_schemes(5, 1);
        notarization_encode_decode(&bls_threshold_schemes);

        let ed_schemes = generate_ed25519_schemes(5, 1);
        notarization_encode_decode(&ed_schemes);
    }

    fn nullify_encode_decode<S: SimplexScheme<Sha256>>(schemes: &[S]) {
        let round = Round::new(Epoch::new(0), View::new(10));
        let nullify = Nullify::sign::<Sha256>(&schemes[0], NAMESPACE, round).unwrap();
        let encoded = nullify.encode();
        let decoded = Nullify::decode(encoded).unwrap();
        assert_eq!(nullify, decoded);
        assert!(decoded.verify::<Sha256>(&schemes[0], NAMESPACE));
    }

    #[test]
    fn test_nullify_encode_decode() {
        let bls_threshold_schemes = generate_bls12381_threshold_schemes(5, 2);
        nullify_encode_decode(&bls_threshold_schemes);

        let ed_schemes = generate_ed25519_schemes(5, 2);
        nullify_encode_decode(&ed_schemes);
    }

    fn nullification_encode_decode<S: SimplexScheme<Sha256>>(schemes: &[S]) {
        let round = Round::new(Epoch::new(333), View::new(10));
        let nullifies: Vec<_> = schemes
            .iter()
            .map(|scheme| Nullify::sign::<Sha256>(scheme, NAMESPACE, round).unwrap())
            .collect();
        let nullification = Nullification::from_nullifies(&schemes[0], &nullifies).unwrap();
        let encoded = nullification.encode();
        let cfg = schemes[0].certificate_codec_config();
        let decoded = Nullification::decode_cfg(encoded, &cfg).unwrap();
        assert_eq!(nullification, decoded);
        assert!(decoded.verify::<_, Sha256>(&mut OsRng, &schemes[0], NAMESPACE));
    }

    #[test]
    fn test_nullification_encode_decode() {
        let bls_threshold_schemes = generate_bls12381_threshold_schemes(5, 3);
        nullification_encode_decode(&bls_threshold_schemes);

        let ed_schemes = generate_ed25519_schemes(5, 3);
        nullification_encode_decode(&ed_schemes);
    }

    fn finalize_encode_decode<S: SimplexScheme<Sha256>>(schemes: &[S]) {
        let round = Round::new(Epoch::new(0), View::new(10));
        let proposal = Proposal::new(round, View::new(5), sample_digest(1));
        let finalize = Finalize::sign(&schemes[0], NAMESPACE, proposal).unwrap();
        let encoded = finalize.encode();
        let decoded = Finalize::decode(encoded).unwrap();
        assert_eq!(finalize, decoded);
        assert!(decoded.verify(&schemes[0], NAMESPACE));
    }

    #[test]
    fn test_finalize_encode_decode() {
        let bls_threshold_schemes = generate_bls12381_threshold_schemes(5, 4);
        finalize_encode_decode(&bls_threshold_schemes);

        let ed_schemes = generate_ed25519_schemes(5, 4);
        finalize_encode_decode(&ed_schemes);
    }

    fn finalization_encode_decode<S: SimplexScheme<Sha256>>(schemes: &[S]) {
        let round = Round::new(Epoch::new(0), View::new(10));
        let proposal = Proposal::new(round, View::new(5), sample_digest(1));
        let finalizes: Vec<_> = schemes
            .iter()
            .map(|scheme| Finalize::sign(scheme, NAMESPACE, proposal.clone()).unwrap())
            .collect();
        let finalization = Finalization::from_finalizes(&schemes[0], &finalizes).unwrap();
        let encoded = finalization.encode();
        let cfg = schemes[0].certificate_codec_config();
        let decoded = Finalization::decode_cfg(encoded, &cfg).unwrap();
        assert_eq!(finalization, decoded);
        assert!(decoded.verify(&mut OsRng, &schemes[0], NAMESPACE));
    }

    #[test]
    fn test_finalization_encode_decode() {
        let bls_threshold_schemes = generate_bls12381_threshold_schemes(5, 5);
        finalization_encode_decode(&bls_threshold_schemes);

        let ed_schemes = generate_ed25519_schemes(5, 5);
        finalization_encode_decode(&ed_schemes);
    }

    fn backfiller_encode_decode<S: SimplexScheme<Sha256>>(schemes: &[S]) {
        let cfg = schemes[0].certificate_codec_config();
        let request = Request::new(
            1,
            vec![View::new(10), View::new(11)],
            vec![View::new(12), View::new(13)],
        );
        let encoded_request = Backfiller::<S, Sha256>::Request(request.clone()).encode();
        let decoded_request =
            Backfiller::<S, Sha256>::decode_cfg(encoded_request, &(usize::MAX, cfg.clone()))
                .unwrap();
        assert!(matches!(decoded_request, Backfiller::Request(r) if r == request));

        let round = Round::new(Epoch::new(0), View::new(10));
        let proposal = Proposal::new(round, View::new(5), sample_digest(1));
        let notarizes: Vec<_> = schemes
            .iter()
            .map(|scheme| Notarize::sign(scheme, NAMESPACE, proposal.clone()).unwrap())
            .collect();
        let notarization = Notarization::from_notarizes(&schemes[0], &notarizes).unwrap();

        let nullifies: Vec<_> = schemes
            .iter()
            .map(|scheme| Nullify::sign::<Sha256>(scheme, NAMESPACE, round).unwrap())
            .collect();
        let nullification = Nullification::from_nullifies(&schemes[0], &nullifies).unwrap();

        let response = Response::<S, Sha256>::new(1, vec![notarization], vec![nullification]);
        let encoded_response = Backfiller::<S, Sha256>::Response(response.clone()).encode();
        let decoded_response =
            Backfiller::<S, Sha256>::decode_cfg(encoded_response, &(usize::MAX, cfg)).unwrap();
        assert!(matches!(decoded_response, Backfiller::Response(r) if r.id == response.id));
    }

    #[test]
    fn test_backfiller_encode_decode() {
        let bls_threshold_schemes = generate_bls12381_threshold_schemes(5, 6);
        backfiller_encode_decode(&bls_threshold_schemes);

        let ed_schemes = generate_ed25519_schemes(5, 6);
        backfiller_encode_decode(&ed_schemes);
    }

    #[test]
    fn test_request_encode_decode() {
        let request = Request::new(
            1,
            vec![View::new(10), View::new(11)],
            vec![View::new(12), View::new(13)],
        );
        let encoded = request.encode();
        let decoded = Request::decode_cfg(encoded, &usize::MAX).unwrap();
        assert_eq!(request, decoded);
    }

    fn response_encode_decode<S: SimplexScheme<Sha256>>(schemes: &[S]) {
        let round = Round::new(Epoch::new(0), View::new(10));
        let proposal = Proposal::new(round, View::new(5), sample_digest(1));

        let notarizes: Vec<_> = schemes
            .iter()
            .map(|scheme| Notarize::sign(scheme, NAMESPACE, proposal.clone()).unwrap())
            .collect();
        let notarization = Notarization::from_notarizes(&schemes[0], &notarizes).unwrap();

        let nullifies: Vec<_> = schemes
            .iter()
            .map(|scheme| Nullify::sign::<Sha256>(scheme, NAMESPACE, round).unwrap())
            .collect();
        let nullification = Nullification::from_nullifies(&schemes[0], &nullifies).unwrap();

        let response = Response::<S, Sha256>::new(1, vec![notarization], vec![nullification]);
        let cfg = schemes[0].certificate_codec_config();
        let mut decoded =
            Response::<S, Sha256>::decode_cfg(response.encode(), &(usize::MAX, cfg)).unwrap();
        assert_eq!(response.id, decoded.id);
        assert_eq!(response.notarizations.len(), decoded.notarizations.len());
        assert_eq!(response.nullifications.len(), decoded.nullifications.len());

        let mut rng = OsRng;
        assert!(decoded.verify(&mut rng, &schemes[0], NAMESPACE));

        decoded.nullifications[0].round = Round::new(
            decoded.nullifications[0].round.epoch(),
            decoded.nullifications[0].round.view().next(),
        );
        assert!(!decoded.verify(&mut rng, &schemes[0], NAMESPACE));
    }

    #[test]
    fn test_response_encode_decode() {
        let bls_threshold_schemes = generate_bls12381_threshold_schemes(5, 7);
        response_encode_decode(&bls_threshold_schemes);

        let ed_schemes = generate_ed25519_schemes(5, 7);
        response_encode_decode(&ed_schemes);
    }

    fn conflicting_notarize_encode_decode<S: SimplexScheme<Sha256>>(schemes: &[S]) {
        let proposal1 = Proposal::new(
            Round::new(Epoch::new(0), View::new(10)),
            View::new(5),
            sample_digest(1),
        );
        let proposal2 = Proposal::new(
            Round::new(Epoch::new(0), View::new(10)),
            View::new(5),
            sample_digest(2),
        );
        let notarize1 = Notarize::sign(&schemes[0], NAMESPACE, proposal1).unwrap();
        let notarize2 = Notarize::sign(&schemes[0], NAMESPACE, proposal2).unwrap();
        let conflicting = ConflictingNotarize::new(notarize1, notarize2);

        let encoded = conflicting.encode();
        let decoded = ConflictingNotarize::<S, Sha256>::decode(encoded).unwrap();

        assert_eq!(conflicting, decoded);
        assert!(decoded.verify(&schemes[0], NAMESPACE));
    }

    #[test]
    fn test_conflicting_notarize_encode_decode() {
        let bls_threshold_schemes = generate_bls12381_threshold_schemes(5, 8);
        conflicting_notarize_encode_decode(&bls_threshold_schemes);

        let ed_schemes = generate_ed25519_schemes(5, 8);
        conflicting_notarize_encode_decode(&ed_schemes);
    }

    fn conflicting_finalize_encode_decode<S: SimplexScheme<Sha256>>(schemes: &[S]) {
        let proposal1 = Proposal::new(
            Round::new(Epoch::new(0), View::new(10)),
            View::new(5),
            sample_digest(1),
        );
        let proposal2 = Proposal::new(
            Round::new(Epoch::new(0), View::new(10)),
            View::new(5),
            sample_digest(2),
        );
        let finalize1 = Finalize::sign(&schemes[0], NAMESPACE, proposal1).unwrap();
        let finalize2 = Finalize::sign(&schemes[0], NAMESPACE, proposal2).unwrap();
        let conflicting = ConflictingFinalize::new(finalize1, finalize2);

        let encoded = conflicting.encode();
        let decoded = ConflictingFinalize::<S, Sha256>::decode(encoded).unwrap();

        assert_eq!(conflicting, decoded);
        assert!(decoded.verify(&schemes[0], NAMESPACE));
    }

    #[test]
    fn test_conflicting_finalize_encode_decode() {
        let bls_threshold_schemes = generate_bls12381_threshold_schemes(5, 9);
        conflicting_finalize_encode_decode(&bls_threshold_schemes);

        let ed_schemes = generate_ed25519_schemes(5, 9);
        conflicting_finalize_encode_decode(&ed_schemes);
    }

    fn nullify_finalize_encode_decode<S: SimplexScheme<Sha256>>(schemes: &[S]) {
        let round = Round::new(Epoch::new(0), View::new(10));
        let proposal = Proposal::new(round, View::new(5), sample_digest(1));
        let nullify = Nullify::sign::<Sha256>(&schemes[0], NAMESPACE, round).unwrap();
        let finalize = Finalize::sign(&schemes[0], NAMESPACE, proposal).unwrap();
        let conflict = NullifyFinalize::new(nullify, finalize);

        let encoded = conflict.encode();
        let decoded = NullifyFinalize::<S, Sha256>::decode(encoded).unwrap();

        assert_eq!(conflict, decoded);
        assert!(decoded.verify(&schemes[0], NAMESPACE));
    }

    #[test]
    fn test_nullify_finalize_encode_decode() {
        let bls_threshold_schemes = generate_bls12381_threshold_schemes(5, 10);
        nullify_finalize_encode_decode(&bls_threshold_schemes);

        let ed_schemes = generate_ed25519_schemes(5, 10);
        nullify_finalize_encode_decode(&ed_schemes);
    }

    fn notarize_verify_wrong_namespace<S: SimplexScheme<Sha256>>(scheme: &S) {
        let round = Round::new(Epoch::new(0), View::new(10));
        let proposal = Proposal::new(round, View::new(5), sample_digest(1));
        let notarize = Notarize::sign(scheme, NAMESPACE, proposal).unwrap();

        assert!(notarize.verify(scheme, NAMESPACE));
        assert!(!notarize.verify(scheme, b"wrong_namespace"));
    }

    #[test]
    fn test_notarize_verify_wrong_namespace() {
        let bls_threshold_schemes = generate_bls12381_threshold_schemes(5, 220);
        notarize_verify_wrong_namespace(&bls_threshold_schemes[0]);

        let ed_schemes = generate_ed25519_schemes(5, 220);
        notarize_verify_wrong_namespace(&ed_schemes[0]);
    }

    fn notarize_verify_wrong_scheme<S: SimplexScheme<Sha256>>(scheme: &S, wrong_scheme: &S) {
        let round = Round::new(Epoch::new(0), View::new(10));
        let proposal = Proposal::new(round, View::new(5), sample_digest(2));
        let notarize = Notarize::sign(scheme, NAMESPACE, proposal).unwrap();

        assert!(notarize.verify(scheme, NAMESPACE));
        assert!(!notarize.verify(wrong_scheme, NAMESPACE));
    }

    #[test]
    fn test_notarize_verify_wrong_scheme() {
        let bls_threshold_schemes = generate_bls12381_threshold_schemes(5, 221);
        let bls_threshold_wrong_scheme = generate_bls12381_threshold_verifier(5, 501);
        notarize_verify_wrong_scheme(&bls_threshold_schemes[0], &bls_threshold_wrong_scheme);

        let ed_schemes = generate_ed25519_schemes(5, 221);
        let ed_wrong_scheme = generate_ed25519_schemes(5, 321);
        notarize_verify_wrong_scheme(&ed_schemes[0], &ed_wrong_scheme[0]);
    }

    fn notarization_verify_wrong_scheme<S: SimplexScheme<Sha256>>(schemes: &[S], wrong_scheme: &S) {
        let round = Round::new(Epoch::new(0), View::new(10));
        let proposal = Proposal::new(round, View::new(5), sample_digest(3));
        let quorum = quorum_from_slice(schemes) as usize;
        let notarizes: Vec<_> = schemes
            .iter()
            .take(quorum)
            .map(|scheme| Notarize::sign(scheme, NAMESPACE, proposal.clone()).unwrap())
            .collect();

        let notarization =
            Notarization::from_notarizes(&schemes[0], &notarizes).expect("quorum notarization");
        let mut rng = OsRng;
        assert!(notarization.verify(&mut rng, &schemes[0], NAMESPACE));

        let mut rng = OsRng;
        assert!(!notarization.verify(&mut rng, wrong_scheme, NAMESPACE));
    }

    #[test]
    fn test_notarization_verify_wrong_scheme() {
        let bls_threshold_schemes = generate_bls12381_threshold_schemes(5, 222);
        let bls_threshold_wrong_scheme = generate_bls12381_threshold_verifier(5, 502);
        notarization_verify_wrong_scheme(&bls_threshold_schemes, &bls_threshold_wrong_scheme);

        let ed_schemes = generate_ed25519_schemes(5, 222);
        let ed_wrong_scheme = generate_ed25519_schemes(5, 422);
        notarization_verify_wrong_scheme(&ed_schemes, &ed_wrong_scheme[0]);
    }

    fn notarization_verify_wrong_namespace<S: SimplexScheme<Sha256>>(schemes: &[S]) {
        let round = Round::new(Epoch::new(0), View::new(10));
        let proposal = Proposal::new(round, View::new(5), sample_digest(4));
        let quorum = quorum_from_slice(schemes) as usize;
        let notarizes: Vec<_> = schemes
            .iter()
            .take(quorum)
            .map(|scheme| Notarize::sign(scheme, NAMESPACE, proposal.clone()).unwrap())
            .collect();

        let notarization =
            Notarization::from_notarizes(&schemes[0], &notarizes).expect("quorum notarization");
        let mut rng = OsRng;
        assert!(notarization.verify(&mut rng, &schemes[0], NAMESPACE));

        let mut rng = OsRng;
        assert!(!notarization.verify(&mut rng, &schemes[0], b"wrong_namespace"));
    }

    #[test]
    fn test_notarization_verify_wrong_namespace() {
        let bls_threshold_schemes = generate_bls12381_threshold_schemes(5, 223);
        notarization_verify_wrong_namespace(&bls_threshold_schemes);

        let ed_schemes = generate_ed25519_schemes(5, 223);
        notarization_verify_wrong_namespace(&ed_schemes);
    }

<<<<<<< HEAD
    fn notarization_recover_insufficient_signatures<S: SimplexScheme<Sha256>>(schemes: &[S]) {
        let quorum = quorum(schemes.len() as u32);
=======
    fn notarization_recover_insufficient_signatures<S: Scheme>(schemes: &[S]) {
        let quorum = quorum_from_slice(schemes) as usize;
>>>>>>> 24a318a7
        assert!(quorum > 1, "test requires quorum larger than one");
        let round = Round::new(Epoch::new(0), View::new(10));
        let proposal = Proposal::new(round, View::new(5), sample_digest(5));
        let notarizes: Vec<_> = schemes
            .iter()
            .take(quorum - 1)
            .map(|scheme| Notarize::sign(scheme, NAMESPACE, proposal.clone()).unwrap())
            .collect();

        assert!(
            Notarization::from_notarizes(&schemes[0], &notarizes).is_none(),
            "insufficient votes should not form a notarization"
        );
    }

    #[test]
    fn test_notarization_recover_insufficient_signatures() {
        let bls_threshold_schemes = generate_bls12381_threshold_schemes(5, 224);
        notarization_recover_insufficient_signatures(&bls_threshold_schemes);

        let ed_schemes = generate_ed25519_schemes(5, 224);
        notarization_recover_insufficient_signatures(&ed_schemes);
    }

    fn conflicting_notarize_detection<S: SimplexScheme<Sha256>>(scheme: &S, wrong_scheme: &S) {
        let round = Round::new(Epoch::new(0), View::new(10));
        let proposal1 = Proposal::new(round, View::new(5), sample_digest(6));
        let proposal2 = Proposal::new(round, View::new(5), sample_digest(7));

        let notarize1 = Notarize::sign(scheme, NAMESPACE, proposal1).unwrap();
        let notarize2 = Notarize::sign(scheme, NAMESPACE, proposal2).unwrap();
        let conflict = ConflictingNotarize::new(notarize1, notarize2);

        assert!(conflict.verify(scheme, NAMESPACE));
        assert!(!conflict.verify(scheme, b"wrong_namespace"));
        assert!(!conflict.verify(wrong_scheme, NAMESPACE));
    }

    #[test]
    fn test_conflicting_notarize_detection() {
        let bls_threshold_schemes = generate_bls12381_threshold_schemes(5, 225);
        let bls_threshold_wrong_scheme = generate_bls12381_threshold_verifier(5, 503);
        conflicting_notarize_detection(&bls_threshold_schemes[0], &bls_threshold_wrong_scheme);

        let ed_schemes = generate_ed25519_schemes(5, 225);
        let ed_wrong_scheme = generate_ed25519_schemes(5, 425);
        conflicting_notarize_detection(&ed_schemes[0], &ed_wrong_scheme[0]);
    }

    fn nullify_finalize_detection<S: SimplexScheme<Sha256>>(scheme: &S, wrong_scheme: &S) {
        let round = Round::new(Epoch::new(0), View::new(10));
        let proposal = Proposal::new(round, View::new(5), sample_digest(8));

        let nullify = Nullify::sign::<Sha256>(scheme, NAMESPACE, round).unwrap();
        let finalize = Finalize::sign(scheme, NAMESPACE, proposal).unwrap();
        let conflict = NullifyFinalize::new(nullify, finalize);

        assert!(conflict.verify(scheme, NAMESPACE));
        assert!(!conflict.verify(scheme, b"wrong_namespace"));
        assert!(!conflict.verify(wrong_scheme, NAMESPACE));
    }

    #[test]
    fn test_nullify_finalize_detection() {
        let bls_threshold_schemes = generate_bls12381_threshold_schemes(5, 226);
        let bls_threshold_wrong_scheme = generate_bls12381_threshold_verifier(5, 504);
        nullify_finalize_detection(&bls_threshold_schemes[0], &bls_threshold_wrong_scheme);

        let ed_schemes = generate_ed25519_schemes(5, 226);
        let ed_wrong_scheme = generate_ed25519_schemes(5, 426);
        nullify_finalize_detection(&ed_schemes[0], &ed_wrong_scheme[0]);
    }

    fn finalization_verify_wrong_scheme<S: SimplexScheme<Sha256>>(schemes: &[S], wrong_scheme: &S) {
        let round = Round::new(Epoch::new(0), View::new(10));
        let proposal = Proposal::new(round, View::new(5), sample_digest(9));
        let quorum = quorum_from_slice(schemes) as usize;
        let finalizes: Vec<_> = schemes
            .iter()
            .take(quorum)
            .map(|scheme| Finalize::sign(scheme, NAMESPACE, proposal.clone()).unwrap())
            .collect();

        let finalization =
            Finalization::from_finalizes(&schemes[0], &finalizes).expect("quorum finalization");
        let mut rng = OsRng;
        assert!(finalization.verify(&mut rng, &schemes[0], NAMESPACE));

        let mut rng = OsRng;
        assert!(!finalization.verify(&mut rng, wrong_scheme, NAMESPACE));
    }

    #[test]
    fn test_finalization_wrong_scheme() {
        let bls_threshold_schemes = generate_bls12381_threshold_schemes(5, 227);
        let bls_threshold_wrong_scheme = generate_bls12381_threshold_verifier(5, 505);
        finalization_verify_wrong_scheme(&bls_threshold_schemes, &bls_threshold_wrong_scheme);

        let ed_schemes = generate_ed25519_schemes(5, 227);
        let ed_wrong_scheme = generate_ed25519_schemes(5, 427);
        finalization_verify_wrong_scheme(&ed_schemes, &ed_wrong_scheme[0]);
    }

<<<<<<< HEAD
    // Helper to create a Notarize message for any signing scheme
    fn create_notarize<S: SimplexScheme<Sha256>>(
        scheme: &S,
        round: Round,
        parent_view: View,
        payload_val: u8,
    ) -> Notarize<S, Sha256> {
        let proposal = Proposal::new(round, parent_view, sample_digest(payload_val));
        Notarize::sign(scheme, NAMESPACE, proposal).unwrap()
    }

    // Helper to create a Nullify message for any signing scheme
    #[allow(dead_code)]
    fn create_nullify<S: SimplexScheme<Sha256>>(scheme: &S, round: Round) -> Nullify<S> {
        Nullify::sign::<Sha256>(scheme, NAMESPACE, round).unwrap()
    }

    // Helper to create a Finalize message for any signing scheme
    #[allow(dead_code)]
    fn create_finalize<S: SimplexScheme<Sha256>>(
        scheme: &S,
        round: Round,
        parent_view: View,
        payload_val: u8,
    ) -> Finalize<S, Sha256> {
        let proposal = Proposal::new(round, parent_view, sample_digest(payload_val));
        Finalize::sign(scheme, NAMESPACE, proposal).unwrap()
    }

    fn create_notarization<S: SimplexScheme<Sha256>>(
        schemes: &[S],
        round: Round,
        parent_view: View,
        payload_val: u8,
        quorum: u32,
    ) -> Notarization<S, Sha256> {
        let proposal = Proposal::new(round, parent_view, sample_digest(payload_val));
        let notarizes: Vec<_> = schemes
            .iter()
            .take(quorum as usize)
            .map(|scheme| Notarize::sign(scheme, NAMESPACE, proposal.clone()).unwrap())
            .collect();
        Notarization::from_notarizes(&schemes[0], &notarizes).unwrap()
    }

    fn batch_verifier_add_notarize<S: SimplexScheme<Sha256> + Clone>(schemes: Vec<S>) {
        let quorum = quorum(schemes.len() as u32);
        let mut verifier = BatchVerifier::<S, Sha256>::new(schemes[0].clone(), Some(quorum));

        let round = Round::new(Epoch::new(0), View::new(1));
        let notarize1 = create_notarize(&schemes[0], round, View::new(0), 1);
        let notarize2 = create_notarize(&schemes[1], round, View::new(0), 1);
        let notarize_diff = create_notarize(&schemes[2], round, View::new(0), 2);

        verifier.add(Voter::Notarize(notarize1.clone()), false);
        assert_eq!(verifier.notarizes.len(), 1);
        assert_eq!(verifier.notarizes_verified, 0);

        verifier.add(Voter::Notarize(notarize1.clone()), true);
        assert_eq!(verifier.notarizes.len(), 1);
        assert_eq!(verifier.notarizes_verified, 1);

        verifier.set_leader(notarize1.signer());
        assert!(verifier.leader_proposal.is_some());
        assert_eq!(
            verifier.leader_proposal.as_ref().unwrap(),
            &notarize1.proposal
        );
        assert!(verifier.notarizes_force);
        assert_eq!(verifier.notarizes.len(), 1);

        verifier.add(Voter::Notarize(notarize2.clone()), false);
        assert_eq!(verifier.notarizes.len(), 2);

        verifier.add(Voter::Notarize(notarize_diff.clone()), false);
        assert_eq!(verifier.notarizes.len(), 2);

        let mut verifier2 = BatchVerifier::<S, Sha256>::new(schemes[0].clone(), Some(quorum));
        let round2 = Round::new(Epoch::new(0), View::new(2));
        let notarize_non_leader = create_notarize(&schemes[1], round2, View::new(1), 3);
        let notarize_leader = create_notarize(&schemes[0], round2, View::new(1), 3);

        verifier2.set_leader(notarize_leader.signer());
        verifier2.add(Voter::Notarize(notarize_non_leader.clone()), false);
        assert!(verifier2.leader_proposal.is_none());
        assert_eq!(verifier2.notarizes.len(), 1);

        verifier2.add(Voter::Notarize(notarize_leader.clone()), false);
        assert!(verifier2.leader_proposal.is_some());
        assert_eq!(
            verifier2.leader_proposal.as_ref().unwrap(),
            &notarize_leader.proposal
        );
        assert_eq!(verifier2.notarizes.len(), 2);
    }

    #[test]
    fn test_batch_verifier_add_notarize() {
        batch_verifier_add_notarize(generate_bls12381_threshold_schemes(5, 123));
        batch_verifier_add_notarize(generate_ed25519_schemes(5, 123));
    }

    fn batch_verifier_set_leader<S: SimplexScheme<Sha256> + Clone>(schemes: Vec<S>) {
        let quorum = quorum(schemes.len() as u32);
        let mut verifier = BatchVerifier::<S, Sha256>::new(schemes[0].clone(), Some(quorum));

        let round = Round::new(Epoch::new(0), View::new(1));
        let leader_notarize = create_notarize(&schemes[0], round, View::new(0), 1);
        let other_notarize = create_notarize(&schemes[1], round, View::new(0), 1);

        verifier.add(Voter::Notarize(other_notarize.clone()), false);
        assert_eq!(verifier.notarizes.len(), 1);

        let leader = leader_notarize.signer();
        verifier.set_leader(leader);
        assert_eq!(verifier.leader, Some(leader));
        assert!(verifier.leader_proposal.is_none());
        assert!(!verifier.notarizes_force);
        assert_eq!(verifier.notarizes.len(), 1);

        verifier.add(Voter::Notarize(leader_notarize.clone()), false);
        assert!(verifier.leader_proposal.is_some());
        assert_eq!(
            verifier.leader_proposal.as_ref().unwrap(),
            &leader_notarize.proposal
        );
        assert!(verifier.notarizes_force);
        assert_eq!(verifier.notarizes.len(), 2);
    }

    #[test]
    fn test_batch_verifier_set_leader() {
        batch_verifier_set_leader(generate_bls12381_threshold_schemes(5, 124));
        batch_verifier_set_leader(generate_ed25519_schemes(5, 124));
    }

    fn batch_verifier_ready_and_verify_notarizes<S: SimplexScheme<Sha256> + Clone>(
        schemes: Vec<S>,
    ) {
        let quorum = quorum(schemes.len() as u32);
        let mut verifier = BatchVerifier::<S, Sha256>::new(schemes[0].clone(), Some(quorum));
        let mut rng = OsRng;
        let round = Round::new(Epoch::new(0), View::new(1));
        let notarizes: Vec<_> = schemes
            .iter()
            .map(|scheme| create_notarize(scheme, round, View::new(0), 1))
            .collect();

        assert!(!verifier.ready_notarizes());

        verifier.set_leader(notarizes[0].signer());
        verifier.add(Voter::Notarize(notarizes[0].clone()), false);
        assert!(verifier.ready_notarizes());
        assert_eq!(verifier.notarizes.len(), 1);

        let (verified_once, failed_once) = verifier.verify_notarizes(&mut rng, NAMESPACE);
        assert_eq!(verified_once.len(), 1);
        assert!(failed_once.is_empty());
        assert_eq!(verifier.notarizes_verified, 1);
        assert!(verifier.notarizes.is_empty());
        assert!(!verifier.notarizes_force);

        verifier.add(Voter::Notarize(notarizes[1].clone()), false);
        assert!(!verifier.ready_notarizes());
        verifier.add(Voter::Notarize(notarizes[2].clone()), false);
        assert!(!verifier.ready_notarizes());
        verifier.add(Voter::Notarize(notarizes[3].clone()), false);
        assert!(verifier.ready_notarizes());
        assert_eq!(verifier.notarizes.len(), 3);

        let (verified_bulk, failed_bulk) = verifier.verify_notarizes(&mut rng, NAMESPACE);
        assert_eq!(verified_bulk.len(), 3);
        assert!(failed_bulk.is_empty());
        assert_eq!(verifier.notarizes_verified, 4);
        assert!(verifier.notarizes.is_empty());
        assert!(!verifier.ready_notarizes());

        let mut verifier2 = BatchVerifier::<S, Sha256>::new(schemes[0].clone(), Some(quorum));
        let round2 = Round::new(Epoch::new(0), View::new(2));
        let leader_vote = create_notarize(&schemes[0], round2, View::new(1), 10);
        let mut faulty_vote = create_notarize(&schemes[1], round2, View::new(1), 10);
        verifier2.set_leader(leader_vote.signer());
        verifier2.add(Voter::Notarize(leader_vote.clone()), false);
        faulty_vote.vote.signer = (schemes.len() as u32) + 10;
        verifier2.add(Voter::Notarize(faulty_vote.clone()), false);
        assert!(verifier2.ready_notarizes());

        let (verified_second, failed_second) = verifier2.verify_notarizes(&mut rng, NAMESPACE);
        assert_eq!(verified_second.len(), 1);
        assert!(verified_second
            .into_iter()
            .any(|v| matches!(v, Voter::Notarize(ref n) if n == &leader_vote)));
        assert_eq!(failed_second, vec![faulty_vote.signer()]);
    }

    #[test]
    fn test_batch_verifier_ready_and_verify_notarizes() {
        batch_verifier_ready_and_verify_notarizes(generate_bls12381_threshold_schemes(5, 125));
        batch_verifier_ready_and_verify_notarizes(generate_ed25519_schemes(5, 125));
    }

    fn batch_verifier_add_nullify<S: SimplexScheme<Sha256> + Clone>(schemes: Vec<S>) {
        let quorum = quorum(schemes.len() as u32);
        let mut verifier = BatchVerifier::<S, Sha256>::new(schemes[0].clone(), Some(quorum));
        let round = Round::new(Epoch::new(0), View::new(1));
        let nullify = create_nullify(&schemes[0], round);

        verifier.add(Voter::Nullify(nullify.clone()), false);
        assert_eq!(verifier.nullifies.len(), 1);
        assert_eq!(verifier.nullifies_verified, 0);

        verifier.add(Voter::Nullify(nullify.clone()), true);
        assert_eq!(verifier.nullifies.len(), 1);
        assert_eq!(verifier.nullifies_verified, 1);
    }

    #[test]
    fn test_batch_verifier_add_nullify() {
        batch_verifier_add_nullify(generate_bls12381_threshold_schemes(5, 127));
        batch_verifier_add_nullify(generate_ed25519_schemes(5, 127));
    }

    fn batch_verifier_ready_and_verify_nullifies<S: SimplexScheme<Sha256> + Clone>(
        schemes: Vec<S>,
    ) {
        let quorum = quorum(schemes.len() as u32);
        let mut verifier = BatchVerifier::<S, Sha256>::new(schemes[0].clone(), Some(quorum));
        let mut rng = OsRng;
        let round = Round::new(Epoch::new(0), View::new(1));
        let nullifies: Vec<_> = schemes
            .iter()
            .map(|scheme| create_nullify(scheme, round))
            .collect();

        verifier.add(Voter::Nullify(nullifies[0].clone()), true);
        assert_eq!(verifier.nullifies_verified, 1);

        verifier.add(Voter::Nullify(nullifies[1].clone()), false);
        assert!(!verifier.ready_nullifies());
        verifier.add(Voter::Nullify(nullifies[2].clone()), false);
        assert!(!verifier.ready_nullifies());
        verifier.add(Voter::Nullify(nullifies[3].clone()), false);
        assert!(verifier.ready_nullifies());
        assert_eq!(verifier.nullifies.len(), 3);

        let (verified, failed) = verifier.verify_nullifies(&mut rng, NAMESPACE);
        assert_eq!(verified.len(), 3);
        assert!(failed.is_empty());
        assert_eq!(verifier.nullifies_verified, 4);
        assert!(verifier.nullifies.is_empty());
        assert!(!verifier.ready_nullifies());
    }

    #[test]
    fn test_batch_verifier_ready_and_verify_nullifies() {
        batch_verifier_ready_and_verify_nullifies(generate_bls12381_threshold_schemes(5, 128));
        batch_verifier_ready_and_verify_nullifies(generate_ed25519_schemes(5, 128));
    }

    fn batch_verifier_add_finalize<S: SimplexScheme<Sha256> + Clone>(schemes: Vec<S>) {
        let quorum = quorum(schemes.len() as u32);
        let mut verifier = BatchVerifier::<S, Sha256>::new(schemes[0].clone(), Some(quorum));
        let round = Round::new(Epoch::new(0), View::new(1));
        let finalize_a = create_finalize(&schemes[0], round, View::new(0), 1);
        let finalize_b = create_finalize(&schemes[1], round, View::new(0), 2);

        verifier.add(Voter::Finalize(finalize_b.clone()), false);
        assert_eq!(verifier.finalizes.len(), 1);
        assert_eq!(verifier.finalizes_verified, 0);

        verifier.add(Voter::Finalize(finalize_a.clone()), false);
        assert_eq!(verifier.finalizes.len(), 2);

        verifier.set_leader(finalize_a.signer());
        assert!(verifier.leader_proposal.is_none());
        verifier.set_leader_proposal(finalize_a.proposal.clone());
        assert_eq!(verifier.finalizes.len(), 1);
        assert_eq!(verifier.finalizes[0], finalize_a);
        assert_eq!(verifier.finalizes_verified, 0);

        verifier.add(Voter::Finalize(finalize_a.clone()), true);
        assert_eq!(verifier.finalizes.len(), 1);
        assert_eq!(verifier.finalizes_verified, 1);

        verifier.add(Voter::Finalize(finalize_b.clone()), false);
        assert_eq!(verifier.finalizes.len(), 1);
        assert_eq!(verifier.finalizes_verified, 1);
    }

    #[test]
    fn test_batch_verifier_add_finalize() {
        batch_verifier_add_finalize(generate_bls12381_threshold_schemes(5, 129));
        batch_verifier_add_finalize(generate_ed25519_schemes(5, 129));
    }

    fn batch_verifier_ready_and_verify_finalizes<S: SimplexScheme<Sha256> + Clone>(
        schemes: Vec<S>,
    ) {
        let quorum = quorum(schemes.len() as u32);
        let mut verifier = BatchVerifier::<S, Sha256>::new(schemes[0].clone(), Some(quorum));
        let mut rng = OsRng;
        let round = Round::new(Epoch::new(0), View::new(1));
        let finalizes: Vec<_> = schemes
            .iter()
            .map(|scheme| create_finalize(scheme, round, View::new(0), 1))
            .collect();

        assert!(!verifier.ready_finalizes());

        verifier.set_leader(finalizes[0].signer());
        verifier.set_leader_proposal(finalizes[0].proposal.clone());

        verifier.add(Voter::Finalize(finalizes[0].clone()), true);
        assert_eq!(verifier.finalizes_verified, 1);
        assert!(verifier.finalizes.is_empty());

        verifier.add(Voter::Finalize(finalizes[1].clone()), false);
        assert!(!verifier.ready_finalizes());
        verifier.add(Voter::Finalize(finalizes[2].clone()), false);
        assert!(!verifier.ready_finalizes());
        verifier.add(Voter::Finalize(finalizes[3].clone()), false);
        assert!(verifier.ready_finalizes());

        let (verified, failed) = verifier.verify_finalizes(&mut rng, NAMESPACE);
        assert_eq!(verified.len(), 3);
        assert!(failed.is_empty());
        assert_eq!(verifier.finalizes_verified, 4);
        assert!(verifier.finalizes.is_empty());
        assert!(!verifier.ready_finalizes());
    }

    #[test]
    fn test_batch_verifier_ready_and_verify_finalizes() {
        batch_verifier_ready_and_verify_finalizes(generate_bls12381_threshold_schemes(5, 130));
        batch_verifier_ready_and_verify_finalizes(generate_ed25519_schemes(5, 130));
    }

    fn batch_verifier_quorum_none<S: SimplexScheme<Sha256> + Clone>(schemes: Vec<S>) {
        let mut rng = OsRng;
        let round = Round::new(Epoch::new(0), View::new(1));

        let mut verifier_notarize = BatchVerifier::<S, Sha256>::new(schemes[0].clone(), None);
        let notarize = create_notarize(&schemes[0], round, View::new(0), 1);
        assert!(!verifier_notarize.ready_notarizes());
        verifier_notarize.set_leader(notarize.signer());
        verifier_notarize.add(Voter::Notarize(notarize.clone()), false);
        assert!(verifier_notarize.ready_notarizes());
        let (verified_notarize, failed_notarize) =
            verifier_notarize.verify_notarizes(&mut rng, NAMESPACE);
        assert_eq!(verified_notarize.len(), 1);
        assert!(failed_notarize.is_empty());
        assert_eq!(verifier_notarize.notarizes_verified, 1);
        assert!(!verifier_notarize.ready_notarizes());

        let mut verifier_null = BatchVerifier::<S, Sha256>::new(schemes[0].clone(), None);
        let nullify = create_nullify(&schemes[0], round);
        assert!(!verifier_null.ready_nullifies());
        verifier_null.add(Voter::Nullify(nullify.clone()), false);
        assert!(verifier_null.ready_nullifies());
        let (verified_null, failed_null) = verifier_null.verify_nullifies(&mut rng, NAMESPACE);
        assert_eq!(verified_null.len(), 1);
        assert!(failed_null.is_empty());
        assert_eq!(verifier_null.nullifies_verified, 1);
        assert!(!verifier_null.ready_nullifies());

        let mut verifier_final = BatchVerifier::<S, Sha256>::new(schemes[0].clone(), None);
        let finalize = create_finalize(&schemes[0], round, View::new(0), 1);
        assert!(!verifier_final.ready_finalizes());
        verifier_final.set_leader(finalize.signer());
        verifier_final.set_leader_proposal(finalize.proposal.clone());
        verifier_final.add(Voter::Finalize(finalize.clone()), false);
        assert!(verifier_final.ready_finalizes());
        let (verified_fin, failed_fin) = verifier_final.verify_finalizes(&mut rng, NAMESPACE);
        assert_eq!(verified_fin.len(), 1);
        assert!(failed_fin.is_empty());
        assert_eq!(verifier_final.finalizes_verified, 1);
        assert!(!verifier_final.ready_finalizes());
    }

    #[test]
    fn test_batch_verifier_quorum_none() {
        batch_verifier_quorum_none(generate_bls12381_threshold_schemes(3, 200));
        batch_verifier_quorum_none(generate_ed25519_schemes(3, 200));
    }

    fn batch_verifier_leader_proposal_filters_messages<S: SimplexScheme<Sha256> + Clone>(
        schemes: Vec<S>,
    ) {
        let quorum = quorum(schemes.len() as u32);
        let mut verifier = BatchVerifier::<S, Sha256>::new(schemes[0].clone(), Some(quorum));
        let round = Round::new(Epoch::new(0), View::new(1));
        let proposal_a = Proposal::new(round, View::new(0), sample_digest(10));
        let proposal_b = Proposal::new(round, View::new(0), sample_digest(20));

        let notarize_a = Notarize::sign(&schemes[0], NAMESPACE, proposal_a.clone()).unwrap();
        let notarize_b = Notarize::sign(&schemes[1], NAMESPACE, proposal_b.clone()).unwrap();
        let finalize_a = Finalize::sign(&schemes[0], NAMESPACE, proposal_a.clone()).unwrap();
        let finalize_b = Finalize::sign(&schemes[1], NAMESPACE, proposal_b.clone()).unwrap();

        verifier.add(Voter::Notarize(notarize_a.clone()), false);
        verifier.add(Voter::Notarize(notarize_b.clone()), false);
        verifier.add(Voter::Finalize(finalize_a.clone()), false);
        verifier.add(Voter::Finalize(finalize_b.clone()), false);

        assert_eq!(verifier.notarizes.len(), 2);
        assert_eq!(verifier.finalizes.len(), 2);

        verifier.set_leader(notarize_a.signer());

        assert!(verifier.notarizes_force);
        assert_eq!(verifier.notarizes.len(), 1);
        assert_eq!(verifier.notarizes[0].proposal, proposal_a);
        assert_eq!(verifier.finalizes.len(), 1);
        assert_eq!(verifier.finalizes[0].proposal, proposal_a);
    }

    #[test]
    fn test_batch_verifier_leader_proposal_filters_messages() {
        batch_verifier_leader_proposal_filters_messages(generate_bls12381_threshold_schemes(
            3, 201,
        ));
        batch_verifier_leader_proposal_filters_messages(generate_ed25519_schemes(3, 201));
    }

    fn batch_verifier_set_leader_twice_panics<S: SimplexScheme<Sha256> + Clone>(schemes: Vec<S>) {
        let mut verifier = BatchVerifier::<S, Sha256>::new(schemes[0].clone(), Some(3));
        verifier.set_leader(0);
        verifier.set_leader(1);
    }

    #[test]
    #[should_panic(expected = "self.leader.is_none()")]
    fn test_batch_verifier_set_leader_twice_panics_bls() {
        batch_verifier_set_leader_twice_panics(generate_bls12381_threshold_schemes(3, 212));
    }

    #[test]
    #[should_panic(expected = "self.leader.is_none()")]
    fn test_batch_verifier_set_leader_twice_panics_ed() {
        batch_verifier_set_leader_twice_panics(generate_ed25519_schemes(3, 213));
    }

    fn batch_verifier_add_recovered_message_panics<S: SimplexScheme<Sha256> + Clone>(
        schemes: Vec<S>,
    ) {
        let quorum = quorum(schemes.len() as u32);
        let mut verifier = BatchVerifier::<S, Sha256>::new(schemes[0].clone(), Some(quorum));
        let notarization = create_notarization(
            &schemes,
            Round::new(Epoch::new(0), View::new(1)),
            View::new(0),
            1,
            quorum,
        );
        verifier.add(Voter::Notarization(notarization), false);
    }

    #[test]
    #[should_panic(expected = "should not be adding recovered messages to partial verifier")]
    fn test_batch_verifier_add_recovered_message_panics_bls() {
        batch_verifier_add_recovered_message_panics(generate_bls12381_threshold_schemes(3, 213));
    }

    #[test]
    #[should_panic(expected = "should not be adding recovered messages to partial verifier")]
    fn test_batch_verifier_add_recovered_message_panics_ed() {
        batch_verifier_add_recovered_message_panics(generate_ed25519_schemes(3, 214));
    }

    fn batch_verifier_notarizes_force_flag<S: SimplexScheme<Sha256> + Clone>(schemes: Vec<S>) {
        let quorum = quorum(schemes.len() as u32);
        let mut verifier = BatchVerifier::<S, Sha256>::new(schemes[0].clone(), Some(quorum));
        let mut rng = OsRng;
        let round = Round::new(Epoch::new(0), View::new(1));
        let leader_vote = create_notarize(&schemes[0], round, View::new(0), 1);

        verifier.set_leader(leader_vote.signer());
        verifier.add(Voter::Notarize(leader_vote.clone()), false);

        assert!(
            verifier.notarizes_force,
            "notarizes_force should be true after leader's proposal is set"
        );
        assert!(verifier.ready_notarizes());

        let (verified, _) = verifier.verify_notarizes(&mut rng, NAMESPACE);
        assert_eq!(verified.len(), 1);
        assert!(
            !verifier.notarizes_force,
            "notarizes_force should be false after verification"
        );
        assert!(!verifier.ready_notarizes());
    }

    #[test]
    fn test_ready_notarizes_behavior_with_force_flag() {
        batch_verifier_notarizes_force_flag(generate_bls12381_threshold_schemes(3, 203));
        batch_verifier_notarizes_force_flag(generate_ed25519_schemes(3, 203));
    }

    fn batch_verifier_ready_notarizes_without_leader<S: SimplexScheme<Sha256> + Clone>(
        schemes: Vec<S>,
    ) {
        let quorum = quorum(schemes.len() as u32);
        let mut verifier = BatchVerifier::<S, Sha256>::new(schemes[0].clone(), Some(quorum));
        let round = Round::new(Epoch::new(0), View::new(1));

        let notarizes: Vec<_> = schemes
            .iter()
            .take(quorum as usize)
            .map(|scheme| create_notarize(scheme, round, View::new(0), 1))
            .collect();

        for vote in notarizes.iter() {
            verifier.add(Voter::Notarize(vote.clone()), false);
        }

        assert!(
            !verifier.ready_notarizes(),
            "Should not be ready without leader/proposal set"
        );

        verifier.set_leader(notarizes[0].signer());
        assert!(
            verifier.ready_notarizes(),
            "Should be ready once leader is set"
        );
    }

    #[test]
    fn test_ready_notarizes_without_leader_or_proposal() {
        batch_verifier_ready_notarizes_without_leader(generate_bls12381_threshold_schemes(3, 204));
        batch_verifier_ready_notarizes_without_leader(generate_ed25519_schemes(3, 204));
    }

    fn batch_verifier_ready_finalizes_without_leader<S: SimplexScheme<Sha256> + Clone>(
        schemes: Vec<S>,
    ) {
        let quorum = quorum(schemes.len() as u32);
        let mut verifier = BatchVerifier::<S, Sha256>::new(schemes[0].clone(), Some(quorum));
        let round = Round::new(Epoch::new(0), View::new(1));
        let finalizes: Vec<_> = schemes
            .iter()
            .take(quorum as usize)
            .map(|scheme| create_finalize(scheme, round, View::new(0), 1))
            .collect();

        for finalize in finalizes.iter() {
            verifier.add(Voter::Finalize(finalize.clone()), false);
        }

        assert!(
            !verifier.ready_finalizes(),
            "Should not be ready without leader/proposal set"
        );

        verifier.set_leader(finalizes[0].signer());
        assert!(
            !verifier.ready_finalizes(),
            "Should not be ready without leader_proposal set"
        );
    }

    #[test]
    fn test_ready_finalizes_without_leader_or_proposal() {
        batch_verifier_ready_finalizes_without_leader(generate_bls12381_threshold_schemes(3, 205));
        batch_verifier_ready_finalizes_without_leader(generate_ed25519_schemes(3, 205));
    }

    fn batch_verifier_verify_notarizes_empty<S: SimplexScheme<Sha256> + Clone>(schemes: Vec<S>) {
        let quorum = quorum(schemes.len() as u32);
        let mut verifier = BatchVerifier::<S, Sha256>::new(schemes[0].clone(), Some(quorum));
        let round = Round::new(Epoch::new(0), View::new(1));
        let leader_proposal = Proposal::new(round, View::new(0), sample_digest(1));
        verifier.set_leader_proposal(leader_proposal);
        assert!(verifier.notarizes_force);
        assert!(verifier.notarizes.is_empty());
        assert!(!verifier.ready_notarizes());
    }

    #[test]
    fn test_verify_notarizes_empty_pending_when_forced() {
        batch_verifier_verify_notarizes_empty(generate_bls12381_threshold_schemes(3, 206));
        batch_verifier_verify_notarizes_empty(generate_ed25519_schemes(3, 206));
    }

    fn batch_verifier_verify_nullifies_empty<S: SimplexScheme<Sha256> + Clone>(schemes: Vec<S>) {
        let quorum = quorum(schemes.len() as u32);
        let mut verifier = BatchVerifier::<S, Sha256>::new(schemes[0].clone(), Some(quorum));
        let mut rng = OsRng;
        assert!(verifier.nullifies.is_empty());
        assert!(!verifier.ready_nullifies());
        let (verified, failed) = verifier.verify_nullifies(&mut rng, NAMESPACE);
        assert!(verified.is_empty());
        assert!(failed.is_empty());
        assert_eq!(verifier.nullifies_verified, 0);
    }

    #[test]
    fn test_verify_nullifies_empty_pending() {
        batch_verifier_verify_nullifies_empty(generate_bls12381_threshold_schemes(3, 207));
        batch_verifier_verify_nullifies_empty(generate_ed25519_schemes(3, 207));
    }

    fn batch_verifier_verify_finalizes_empty<S: SimplexScheme<Sha256> + Clone>(schemes: Vec<S>) {
        let quorum = quorum(schemes.len() as u32);
        let mut verifier = BatchVerifier::<S, Sha256>::new(schemes[0].clone(), Some(quorum));
        let mut rng = OsRng;
        verifier.set_leader(0);
        assert!(verifier.finalizes.is_empty());
        assert!(!verifier.ready_finalizes());
        let (verified, failed) = verifier.verify_finalizes(&mut rng, NAMESPACE);
        assert!(verified.is_empty());
        assert!(failed.is_empty());
        assert_eq!(verifier.finalizes_verified, 0);
    }

    #[test]
    fn test_verify_finalizes_empty_pending() {
        batch_verifier_verify_finalizes_empty(generate_bls12381_threshold_schemes(3, 208));
        batch_verifier_verify_finalizes_empty(generate_ed25519_schemes(3, 208));
    }

    fn batch_verifier_ready_notarizes_exact_quorum<S: SimplexScheme<Sha256> + Clone>(
        schemes: Vec<S>,
    ) {
        let quorum = quorum(schemes.len() as u32);
        let mut verifier = BatchVerifier::<S, Sha256>::new(schemes[0].clone(), Some(quorum));
        let mut rng = OsRng;
        let round = Round::new(Epoch::new(0), View::new(1));

        let leader_vote = create_notarize(&schemes[0], round, View::new(0), 1);
        verifier.set_leader(leader_vote.signer());
        verifier.add(Voter::Notarize(leader_vote.clone()), true);
        assert_eq!(verifier.notarizes_verified, 1);

        let second_vote = create_notarize(&schemes[1], round, View::new(0), 1);
        verifier.add(Voter::Notarize(second_vote.clone()), false);
        assert!(verifier.ready_notarizes());
        let (verified_once, failed_once) = verifier.verify_notarizes(&mut rng, NAMESPACE);
        assert_eq!(verified_once.len(), 1);
        assert!(failed_once.is_empty());
        assert_eq!(verifier.notarizes_verified, 2);

        for scheme in schemes.iter().take(quorum as usize).skip(2) {
            assert!(!verifier.ready_notarizes());
            verifier.add(
                Voter::Notarize(create_notarize(scheme, round, View::new(0), 1)),
                false,
            );
        }

        assert!(verifier.ready_notarizes());
    }

    #[test]
    fn test_ready_notarizes_exact_quorum() {
        batch_verifier_ready_notarizes_exact_quorum(generate_bls12381_threshold_schemes(5, 209));
        batch_verifier_ready_notarizes_exact_quorum(generate_ed25519_schemes(5, 209));
    }

    fn batch_verifier_ready_nullifies_exact_quorum<S: SimplexScheme<Sha256> + Clone>(
        schemes: Vec<S>,
    ) {
        let quorum = quorum(schemes.len() as u32);
        let mut verifier = BatchVerifier::<S, Sha256>::new(schemes[0].clone(), Some(quorum));
        let round = Round::new(Epoch::new(0), View::new(1));

        verifier.add(Voter::Nullify(create_nullify(&schemes[0], round)), true);
        assert_eq!(verifier.nullifies_verified, 1);

        for scheme in schemes.iter().take(quorum as usize).skip(1) {
            assert!(!verifier.ready_nullifies());
            verifier.add(Voter::Nullify(create_nullify(scheme, round)), false);
        }

        assert!(verifier.ready_nullifies());
    }

    #[test]
    fn test_ready_nullifies_exact_quorum() {
        batch_verifier_ready_nullifies_exact_quorum(generate_bls12381_threshold_schemes(5, 210));
        batch_verifier_ready_nullifies_exact_quorum(generate_ed25519_schemes(5, 210));
    }

    fn batch_verifier_ready_finalizes_exact_quorum<S: SimplexScheme<Sha256> + Clone>(
        schemes: Vec<S>,
    ) {
        let quorum = quorum(schemes.len() as u32);
        let mut verifier = BatchVerifier::<S, Sha256>::new(schemes[0].clone(), Some(quorum));
        let round = Round::new(Epoch::new(0), View::new(1));
        let leader_finalize = create_finalize(&schemes[0], round, View::new(0), 1);
        verifier.set_leader(leader_finalize.signer());
        verifier.set_leader_proposal(leader_finalize.proposal.clone());
        verifier.add(Voter::Finalize(leader_finalize), true);
        assert_eq!(verifier.finalizes_verified, 1);

        for scheme in schemes.iter().take(quorum as usize).skip(1) {
            assert!(!verifier.ready_finalizes());
            verifier.add(
                Voter::Finalize(create_finalize(scheme, round, View::new(0), 1)),
                false,
            );
        }

        assert!(verifier.ready_finalizes());
    }

    #[test]
    fn test_ready_finalizes_exact_quorum() {
        batch_verifier_ready_finalizes_exact_quorum(generate_bls12381_threshold_schemes(5, 211));
        batch_verifier_ready_finalizes_exact_quorum(generate_ed25519_schemes(5, 211));
    }

    fn batch_verifier_ready_notarizes_quorum_already_met_by_verified<
        S: SimplexScheme<Sha256> + Clone,
    >(
        schemes: Vec<S>,
    ) {
        let quorum = quorum(schemes.len() as u32);
        assert!(
            schemes.len() > quorum as usize,
            "test requires more validators than the quorum"
        );
        let mut verifier = BatchVerifier::<S, Sha256>::new(schemes[0].clone(), Some(quorum));
        let round = Round::new(Epoch::new(0), View::new(1));

        // Pre-load the leader vote as if it had already been processed.
        let leader_vote = create_notarize(&schemes[0], round, View::new(0), 1);
        verifier.set_leader(leader_vote.signer());
        verifier.add(Voter::Notarize(leader_vote.clone()), false);
        verifier.notarizes_force = false;

        // Mark enough verified notarizes to satisfy the quorum outright.
        for scheme in schemes.iter().take(quorum as usize) {
            verifier.add(
                Voter::Notarize(create_notarize(scheme, round, View::new(0), 1)),
                true,
            );
        }
        assert_eq!(verifier.notarizes_verified, quorum as usize);
        assert!(
            !verifier.ready_notarizes(),
            "Should not be ready if quorum already met by verified messages"
        );

        // Additional pending votes must not flip readiness in this situation.
        let extra_vote = create_notarize(&schemes[quorum as usize], round, View::new(0), 1);
        verifier.add(Voter::Notarize(extra_vote), false);
        assert!(
            !verifier.ready_notarizes(),
            "Should not be ready if quorum already met by verified messages"
        );
    }

    #[test]
    fn test_ready_notarizes_quorum_already_met_by_verified() {
        batch_verifier_ready_notarizes_quorum_already_met_by_verified(
            generate_bls12381_threshold_schemes(5, 212),
        );
        batch_verifier_ready_notarizes_quorum_already_met_by_verified(generate_ed25519_schemes(
            5, 212,
        ));
    }

    fn batch_verifier_ready_nullifies_quorum_already_met_by_verified<
        S: SimplexScheme<Sha256> + Clone,
    >(
        schemes: Vec<S>,
    ) {
        let quorum = quorum(schemes.len() as u32);
        assert!(
            schemes.len() > quorum as usize,
            "test requires more validators than the quorum"
        );
        let mut verifier = BatchVerifier::<S, Sha256>::new(schemes[0].clone(), Some(quorum));
        let round = Round::new(Epoch::new(0), View::new(1));

        // First mark a quorum's worth of verified nullifies.
        for scheme in schemes.iter().take(quorum as usize) {
            verifier.add(Voter::Nullify(create_nullify(scheme, round)), true);
        }
        assert_eq!(verifier.nullifies_verified, quorum as usize);
        assert!(
            !verifier.ready_nullifies(),
            "Should not be ready if quorum already met by verified messages"
        );

        // Pending messages alone cannot transition the batch to ready.
        let extra_nullify = create_nullify(&schemes[quorum as usize], round);
        verifier.add(Voter::Nullify(extra_nullify), false);
        assert!(
            !verifier.ready_nullifies(),
            "Should not be ready if quorum already met by verified messages"
        );
    }

    #[test]
    fn test_ready_nullifies_quorum_already_met_by_verified() {
        batch_verifier_ready_nullifies_quorum_already_met_by_verified(
            generate_bls12381_threshold_schemes(5, 213),
        );
        batch_verifier_ready_nullifies_quorum_already_met_by_verified(generate_ed25519_schemes(
            5, 213,
        ));
    }

    fn batch_verifier_ready_finalizes_quorum_already_met_by_verified<
        S: SimplexScheme<Sha256> + Clone,
    >(
        schemes: Vec<S>,
    ) {
        let quorum = quorum(schemes.len() as u32);
        assert!(
            schemes.len() > quorum as usize,
            "test requires more validators than the quorum"
        );
        let mut verifier = BatchVerifier::<S, Sha256>::new(schemes[0].clone(), Some(quorum));
        let round = Round::new(Epoch::new(0), View::new(1));

        // Prime the leader state so the quorum is already satisfied by verified finalizes.
        let leader_finalize = create_finalize(&schemes[0], round, View::new(0), 1);
        verifier.set_leader(leader_finalize.signer());
        verifier.set_leader_proposal(leader_finalize.proposal.clone());

        // Feed exactly the number of verified finalizes required to hit the quorum.
        for scheme in schemes.iter().take(quorum as usize) {
            verifier.add(
                Voter::Finalize(create_finalize(scheme, round, View::new(0), 1)),
                true,
            );
        }
        assert_eq!(verifier.finalizes_verified, quorum as usize);
        assert!(
            !verifier.ready_finalizes(),
            "Should not be ready if quorum already met by verified messages"
        );

        // Ensure additional pending finalizes do not incorrectly trigger readiness.
        let extra_finalize = create_finalize(&schemes[quorum as usize], round, View::new(0), 1);
        verifier.add(Voter::Finalize(extra_finalize), false);
        assert!(
            !verifier.ready_finalizes(),
            "Should not be ready if quorum already met by verified messages"
        );
    }

    #[test]
    fn test_ready_finalizes_quorum_already_met_by_verified() {
        batch_verifier_ready_finalizes_quorum_already_met_by_verified(
            generate_bls12381_threshold_schemes(5, 214),
        );
        batch_verifier_ready_finalizes_quorum_already_met_by_verified(generate_ed25519_schemes(
            5, 214,
        ));
    }

=======
>>>>>>> 24a318a7
    struct MockAttributable(u32);

    impl Attributable for MockAttributable {
        fn signer(&self) -> u32 {
            self.0
        }
    }

    #[test]
    fn test_attributable_map() {
        let mut map = AttributableMap::new(5);
        assert_eq!(map.len(), 0);
        assert!(map.is_empty());

        // Test get on empty map
        for i in 0..5 {
            assert!(map.get(i).is_none());
        }

        assert!(map.insert(MockAttributable(3)));
        assert_eq!(map.len(), 1);
        assert!(!map.is_empty());
        let mut iter = map.iter();
        assert!(matches!(iter.next(), Some(a) if a.signer() == 3));
        assert!(iter.next().is_none());
        drop(iter);

        // Test get on existing item
        assert!(matches!(map.get(3), Some(a) if a.signer() == 3));

        assert!(map.insert(MockAttributable(1)));
        assert_eq!(map.len(), 2);
        assert!(!map.is_empty());
        let mut iter = map.iter();
        assert!(matches!(iter.next(), Some(a) if a.signer() == 1));
        assert!(matches!(iter.next(), Some(a) if a.signer() == 3));
        assert!(iter.next().is_none());
        drop(iter);

        // Test get on both items
        assert!(matches!(map.get(1), Some(a) if a.signer() == 1));
        assert!(matches!(map.get(3), Some(a) if a.signer() == 3));

        // Test get on non-existing items
        assert!(map.get(0).is_none());
        assert!(map.get(2).is_none());
        assert!(map.get(4).is_none());

        assert!(!map.insert(MockAttributable(3)));
        assert_eq!(map.len(), 2);
        assert!(!map.is_empty());
        let mut iter = map.iter();
        assert!(matches!(iter.next(), Some(a) if a.signer() == 1));
        assert!(matches!(iter.next(), Some(a) if a.signer() == 3));
        assert!(iter.next().is_none());
        drop(iter);

        // Test out-of-bounds signer indices
        assert!(!map.insert(MockAttributable(5)));
        assert!(!map.insert(MockAttributable(100)));
        assert_eq!(map.len(), 2);

        // Test clear
        map.clear();
        assert_eq!(map.len(), 0);
        assert!(map.is_empty());
        assert!(map.iter().next().is_none());

        // Verify can insert after clear
        assert!(map.insert(MockAttributable(2)));
        assert_eq!(map.len(), 1);
        let mut iter = map.iter();
        assert!(matches!(iter.next(), Some(a) if a.signer() == 2));
        assert!(iter.next().is_none());
    }
}<|MERGE_RESOLUTION|>--- conflicted
+++ resolved
@@ -1,7 +1,7 @@
 //! Types used in [crate::simplex].
 
 use crate::{
-    signing_scheme::{Scheme, Vote, VoteVerification},
+    signing_scheme::{Scheme, Vote as Signature},
     simplex::signing_scheme::SimplexScheme,
     types::{Epoch, Round, View},
     Epochable, Viewable,
@@ -230,15 +230,9 @@
 ///
 /// Implementations use the subject to derive domain-separated message bytes for both
 /// individual votes and recovered certificates.
-<<<<<<< HEAD
 #[derive(Copy, Clone, Debug)]
-pub enum VoteContext<'a, D: Digest> {
-    /// Signing context for notarize votes and certificates, carrying the proposal.
-=======
-#[derive(Copy, Clone)]
 pub enum Subject<'a, D: Digest> {
     /// Subject for notarize votes and certificates, carrying the proposal.
->>>>>>> 24a318a7
     Notarize { proposal: &'a Proposal<D> },
     /// Subject for nullify votes and certificates, scoped to a round.
     Nullify { round: Round },
@@ -252,160 +246,6 @@
             Subject::Notarize { proposal } => proposal.view(),
             Subject::Nullify { round } => round.view(),
             Subject::Finalize { proposal } => proposal.view(),
-        }
-    }
-}
-
-<<<<<<< HEAD
-/// `BatchVerifier` is a utility for tracking and batch verifying consensus messages.
-///
-/// In consensus, verifying multiple signatures at the same time can be much more efficient
-/// than verifying them one by one. This struct collects messages from participants in consensus
-/// and signals they are ready to be verified when certain conditions are met (e.g., enough messages
-/// to potentially reach a quorum, or when a leader's message is received).
-///
-/// To avoid unnecessary verification, it also tracks the number of already verified messages (ensuring
-/// we no longer attempt to verify messages after a quorum of valid messages have already been verified).
-pub struct BatchVerifier<S: Scheme, D: Digest> {
-    /// Signing scheme used to verify votes and assemble certificates.
-    scheme: S,
-
-    /// Required quorum size. `None` disables quorum-based readiness.
-    quorum: Option<usize>,
-
-    /// Current leader index.
-    leader: Option<u32>,
-    /// Proposal associated with the current leader.
-    leader_proposal: Option<Proposal<D>>,
-
-    /// Pending notarize votes waiting to be verified.
-    notarizes: Vec<Notarize<S, D>>,
-    /// Forces notarize verification as soon as possible (set when the leader proposal is known).
-    notarizes_force: bool,
-    /// Count of already-verified notarize votes.
-    notarizes_verified: usize,
-
-    /// Pending nullify votes waiting to be verified.
-    nullifies: Vec<Nullify<S>>,
-    /// Count of already-verified nullify votes.
-    nullifies_verified: usize,
-
-    /// Pending finalize votes waiting to be verified.
-    finalizes: Vec<Finalize<S, D>>,
-    /// Count of already-verified finalize votes.
-    finalizes_verified: usize,
-}
-
-impl<S: Scheme, D: Digest> BatchVerifier<S, D> {
-    /// Creates a new `BatchVerifier`.
-    ///
-    /// # Arguments
-    ///
-    /// * `signing` - Scheme handle used to verify and aggregate votes.
-    /// * `quorum` - An optional `u32` specifying the number of votes (2f+1)
-    ///   required to reach a quorum. If `None`, batch verification readiness
-    ///   checks based on quorum size are skipped.
-    pub fn new(scheme: S, quorum: Option<u32>) -> Self {
-        Self {
-            scheme,
-
-            // Store quorum as usize to simplify comparisons against queue lengths.
-            quorum: quorum.map(|q| q as usize),
-
-            leader: None,
-            leader_proposal: None,
-
-            notarizes: Vec::new(),
-            notarizes_force: false,
-            notarizes_verified: 0,
-
-            nullifies: Vec::new(),
-            nullifies_verified: 0,
-
-            finalizes: Vec::new(),
-            finalizes_verified: 0,
-        }
-    }
-
-    /// Clears any pending messages that are not for the leader's proposal and forces
-    /// the notarizes to be verified.
-    ///
-    /// We force verification because we need to know the leader's proposal
-    /// to begin verifying it.
-    fn set_leader_proposal(&mut self, proposal: Proposal<D>) {
-        // Drop all notarizes/finalizes that aren't for the leader proposal
-        self.notarizes.retain(|n| n.proposal == proposal);
-        self.finalizes.retain(|f| f.proposal == proposal);
-
-        // Set the leader proposal
-        self.leader_proposal = Some(proposal);
-
-        // Force the notarizes to be verified
-        self.notarizes_force = true;
-    }
-=======
-/// Signed vote emitted by a participant.
-#[derive(Clone, Debug)]
-pub struct Signature<S: Scheme> {
-    /// Index of the signer inside the participant set.
-    pub signer: u32,
-    /// Scheme-specific signature or share produced for the vote context.
-    pub signature: S::Signature,
-}
-
-impl<S: Scheme> PartialEq for Signature<S> {
-    fn eq(&self, other: &Self) -> bool {
-        self.signer == other.signer && self.signature == other.signature
-    }
-}
-
-impl<S: Scheme> Eq for Signature<S> {}
-
-impl<S: Scheme> Hash for Signature<S> {
-    fn hash<H: std::hash::Hasher>(&self, state: &mut H) {
-        self.signer.hash(state);
-        self.signature.hash(state);
-    }
-}
-
-impl<S: Scheme> Write for Signature<S> {
-    fn write(&self, writer: &mut impl BufMut) {
-        self.signer.write(writer);
-        self.signature.write(writer);
-    }
-}
-
-impl<S: Scheme> EncodeSize for Signature<S> {
-    fn encode_size(&self) -> usize {
-        self.signer.encode_size() + self.signature.encode_size()
-    }
-}
-
-impl<S: Scheme> Read for Signature<S> {
-    type Cfg = ();
-
-    fn read_cfg(reader: &mut impl Buf, _: &()) -> Result<Self, Error> {
-        let signer = u32::read(reader)?;
-        let signature = S::Signature::read(reader)?;
-
-        Ok(Self { signer, signature })
-    }
-}
-
-/// Result of verifying a batch of signatures.
-pub struct SignatureVerification<S: Scheme> {
-    /// Contains the signatures accepted by the scheme.
-    pub verified: Vec<Signature<S>>,
-    /// Identifies the participant indices rejected during batch verification.
-    pub invalid_signers: Vec<u32>,
-}
-
-impl<S: Scheme> SignatureVerification<S> {
-    /// Creates a new `SignatureVerification` result.
-    pub const fn new(verified: Vec<Signature<S>>, invalid_signers: Vec<u32>) -> Self {
-        Self {
-            verified,
-            invalid_signers,
         }
     }
 }
@@ -420,7 +260,6 @@
     /// A validator's finalize vote over a proposal.
     Finalize(Finalize<S, D>),
 }
->>>>>>> 24a318a7
 
 impl<S: Scheme, D: Digest> Write for Vote<S, D> {
     fn write(&self, writer: &mut impl BufMut) {
@@ -451,36 +290,8 @@
     }
 }
 
-<<<<<<< HEAD
-    /// Verifies a batch of pending [Voter::Notarize] messages.
-    ///
-    /// It uses `S::verify_votes` for efficient batch verification.
-    ///
-    /// # Arguments
-    ///
-    /// * `rng` - Randomness source used by schemes that require batching randomness.
-    /// * `namespace` - The namespace for signature domain separation.
-    ///
-    /// # Returns
-    ///
-    /// A tuple containing:
-    /// * A `Vec<Voter<S, D>>` of successfully verified [Voter::Notarize] messages (wrapped as [Voter]).
-    /// * A `Vec<u32>` of signer indices for whom verification failed.
-    pub fn verify_notarizes<R: Rng + CryptoRng>(
-        &mut self,
-        rng: &mut R,
-        namespace: &[u8],
-    ) -> (Vec<Voter<S, D>>, Vec<u32>)
-    where
-        S: SimplexScheme<D>,
-    {
-        self.notarizes_force = false;
-
-        let notarizes = std::mem::take(&mut self.notarizes);
-=======
 impl<S: Scheme, D: Digest> Read for Vote<S, D> {
     type Cfg = ();
->>>>>>> 24a318a7
 
     fn read_cfg(reader: &mut impl Buf, _: &()) -> Result<Self, Error> {
         let tag = <u8>::read(reader)?;
@@ -499,35 +310,6 @@
             }
             _ => Err(Error::Invalid("consensus::simplex::Vote", "Invalid type")),
         }
-<<<<<<< HEAD
-
-        let (proposals, votes): (Vec<_>, Vec<_>) =
-            notarizes.into_iter().map(|n| (n.proposal, n.vote)).unzip();
-
-        let proposal = &proposals[0];
-
-        let VoteVerification {
-            verified,
-            invalid_signers,
-        } = self.scheme.verify_votes::<_, D, _>(
-            rng,
-            namespace,
-            VoteContext::Notarize { proposal },
-            votes,
-        );
-
-        self.notarizes_verified += verified.len();
-
-        (
-            verified
-                .into_iter()
-                .zip(proposals)
-                .map(|(vote, proposal)| Voter::Notarize(Notarize { proposal, vote }))
-                .collect(),
-            invalid_signers,
-        )
-=======
->>>>>>> 24a318a7
     }
 }
 
@@ -581,42 +363,12 @@
     }
 }
 
-<<<<<<< HEAD
-    /// Verifies a batch of pending [Voter::Nullify] messages.
-    ///
-    /// It uses `S::verify_votes` for efficient batch verification.
-    ///
-    /// # Arguments
-    ///
-    /// * `rng` - Randomness source used by schemes that require batching randomness.
-    /// * `namespace` - The namespace for signature domain separation.
-    ///
-    /// # Returns
-    ///
-    /// A tuple containing:
-    /// * A `Vec<Voter<S, D>>` of successfully verified [Voter::Nullify] messages (wrapped as [Voter]).
-    /// * A `Vec<u32>` of signer indices for whom verification failed.
-    pub fn verify_nullifies<R: Rng + CryptoRng>(
-        &mut self,
-        rng: &mut R,
-        namespace: &[u8],
-    ) -> (Vec<Voter<S, D>>, Vec<u32>)
-    where
-        S: SimplexScheme<D>,
-    {
-        let nullifies = std::mem::take(&mut self.nullifies);
-
-        // Early return if there are no nullifies to verify
-        if nullifies.is_empty() {
-            return (vec![], vec![]);
-=======
 impl<S: Scheme, D: Digest> EncodeSize for Certificate<S, D> {
     fn encode_size(&self) -> usize {
         1 + match self {
             Self::Notarization(v) => v.encode_size(),
             Self::Nullification(v) => v.encode_size(),
             Self::Finalization(v) => v.encode_size(),
->>>>>>> 24a318a7
         }
     }
 }
@@ -647,62 +399,6 @@
     }
 }
 
-<<<<<<< HEAD
-    /// Verifies a batch of pending [Voter::Finalize] messages.
-    ///
-    /// It uses `S::verify_votes` for efficient batch verification.
-    ///
-    /// # Arguments
-    ///
-    /// * `rng` - Randomness source used by schemes that require batching randomness.
-    /// * `namespace` - The namespace for signature domain separation.
-    ///
-    /// # Returns
-    ///
-    /// A tuple containing:
-    /// * A `Vec<Voter<S, D>>` of successfully verified [Voter::Finalize] messages (wrapped as [Voter]).
-    /// * A `Vec<u32>` of signer indices for whom verification failed.
-    pub fn verify_finalizes<R: Rng + CryptoRng>(
-        &mut self,
-        rng: &mut R,
-        namespace: &[u8],
-    ) -> (Vec<Voter<S, D>>, Vec<u32>)
-    where
-        S: SimplexScheme<D>,
-    {
-        let finalizes = std::mem::take(&mut self.finalizes);
-
-        // Early return if there are no finalizes to verify
-        if finalizes.is_empty() {
-            return (vec![], vec![]);
-        }
-
-        let (proposals, votes): (Vec<_>, Vec<_>) =
-            finalizes.into_iter().map(|n| (n.proposal, n.vote)).unzip();
-
-        let proposal = &proposals[0];
-
-        let VoteVerification {
-            verified,
-            invalid_signers,
-        } = self.scheme.verify_votes::<_, D, _>(
-            rng,
-            namespace,
-            VoteContext::Finalize { proposal },
-            votes,
-        );
-
-        self.finalizes_verified += verified.len();
-
-        (
-            verified
-                .into_iter()
-                .zip(proposals)
-                .map(|(vote, proposal)| Voter::Finalize(Finalize { proposal, vote }))
-                .collect(),
-            invalid_signers,
-        )
-=======
 impl<S: Scheme, D: Digest> Epochable for Certificate<S, D> {
     fn epoch(&self) -> Epoch {
         match self {
@@ -710,7 +406,6 @@
             Self::Nullification(v) => v.epoch(),
             Self::Finalization(v) => v.epoch(),
         }
->>>>>>> 24a318a7
     }
 }
 
@@ -943,40 +638,12 @@
 }
 
 impl<S: Scheme, D: Digest> Notarize<S, D> {
-<<<<<<< HEAD
     /// Signs a notarize vote for the provided proposal.
     pub fn sign(scheme: &S, namespace: &[u8], proposal: Proposal<D>) -> Option<Self>
     where
         S: SimplexScheme<D>,
     {
-        let vote = scheme.sign_vote::<D>(
-=======
-    /// Returns the round associated with this notarize vote.
-    pub const fn round(&self) -> Round {
-        self.proposal.round
-    }
-}
-
-impl<S: Scheme, D: Digest> PartialEq for Notarize<S, D> {
-    fn eq(&self, other: &Self) -> bool {
-        self.proposal == other.proposal && self.signature == other.signature
-    }
-}
-
-impl<S: Scheme, D: Digest> Eq for Notarize<S, D> {}
-
-impl<S: Scheme, D: Digest> Hash for Notarize<S, D> {
-    fn hash<H: std::hash::Hasher>(&self, state: &mut H) {
-        self.proposal.hash(state);
-        self.signature.hash(state);
-    }
-}
-
-impl<S: Scheme, D: Digest> Notarize<S, D> {
-    /// Signs a notarize vote for the provided proposal.
-    pub fn sign(scheme: &S, namespace: &[u8], proposal: Proposal<D>) -> Option<Self> {
-        let signature = scheme.sign_vote(
->>>>>>> 24a318a7
+        let signature = scheme.sign_vote::<D>(
             namespace,
             Subject::Notarize {
                 proposal: &proposal,
@@ -1006,14 +673,14 @@
     }
 
     /// Returns the round associated with this notarize vote.
-    pub fn round(&self) -> Round {
+    pub const fn round(&self) -> Round {
         self.proposal.round
     }
 }
 
 impl<S: Scheme, D: Digest> PartialEq for Notarize<S, D> {
     fn eq(&self, other: &Self) -> bool {
-        self.proposal == other.proposal && self.vote == other.vote
+        self.proposal == other.proposal && self.signature == other.signature
     }
 }
 
@@ -1022,7 +689,7 @@
 impl<S: Scheme, D: Digest> Hash for Notarize<S, D> {
     fn hash<H: std::hash::Hasher>(&self, state: &mut H) {
         self.proposal.hash(state);
-        self.vote.hash(state);
+        self.signature.hash(state);
     }
 }
 
@@ -1110,53 +777,34 @@
         scheme.verify_certificate::<_, D>(
             rng,
             namespace,
-            VoteContext::Notarize {
-                proposal: &self.proposal,
-            },
-            &self.certificate,
-        )
-    }
-
-    /// Returns the round associated with the notarized proposal.
-    pub const fn round(&self) -> Round {
-        self.proposal.round
-    }
-}
-
-impl<S: Scheme, D: Digest> PartialEq for Notarization<S, D> {
-    fn eq(&self, other: &Self) -> bool {
-        self.proposal == other.proposal && self.certificate == other.certificate
-    }
-}
-
-impl<S: Scheme, D: Digest> Eq for Notarization<S, D> {}
-
-impl<S: Scheme, D: Digest> Hash for Notarization<S, D> {
-    fn hash<H: std::hash::Hasher>(&self, state: &mut H) {
-        self.proposal.hash(state);
-        self.certificate.hash(state);
-    }
-}
-
-<<<<<<< HEAD
-=======
-impl<S: Scheme, D: Digest> Notarization<S, D> {
-    /// Verifies the notarization certificate against the provided signing scheme.
-    ///
-    /// This ensures that the certificate is valid for the claimed proposal.
-    pub fn verify<R: Rng + CryptoRng>(&self, rng: &mut R, scheme: &S, namespace: &[u8]) -> bool {
-        scheme.verify_certificate(
-            rng,
-            namespace,
             Subject::Notarize {
                 proposal: &self.proposal,
             },
             &self.certificate,
         )
     }
-}
-
->>>>>>> 24a318a7
+
+    /// Returns the round associated with the notarized proposal.
+    pub const fn round(&self) -> Round {
+        self.proposal.round
+    }
+}
+
+impl<S: Scheme, D: Digest> PartialEq for Notarization<S, D> {
+    fn eq(&self, other: &Self) -> bool {
+        self.proposal == other.proposal && self.certificate == other.certificate
+    }
+}
+
+impl<S: Scheme, D: Digest> Eq for Notarization<S, D> {}
+
+impl<S: Scheme, D: Digest> Hash for Notarization<S, D> {
+    fn hash<H: std::hash::Hasher>(&self, state: &mut H) {
+        self.proposal.hash(state);
+        self.certificate.hash(state);
+    }
+}
+
 impl<S: Scheme, D: Digest> Write for Notarization<S, D> {
     fn write(&self, writer: &mut impl BufMut) {
         self.proposal.write(writer);
@@ -1223,16 +871,11 @@
 
 impl<S: Scheme> Nullify<S> {
     /// Signs a nullify vote for the given round.
-<<<<<<< HEAD
     pub fn sign<D: Digest>(scheme: &S, namespace: &[u8], round: Round) -> Option<Self>
     where
         S: SimplexScheme<D>,
     {
-        let vote = scheme.sign_vote::<D>(namespace, VoteContext::Nullify { round })?;
-=======
-    pub fn sign<D: Digest>(scheme: &S, namespace: &[u8], round: Round) -> Option<Self> {
         let signature = scheme.sign_vote::<D>(namespace, Subject::Nullify { round })?;
->>>>>>> 24a318a7
 
         Some(Self { round, signature })
     }
@@ -1337,7 +980,7 @@
         scheme.verify_certificate::<_, D>(
             rng,
             namespace,
-            VoteContext::Nullify { round: self.round },
+            Subject::Nullify { round: self.round },
             &self.certificate,
         )
     }
@@ -1369,29 +1012,6 @@
         self.certificate.write(writer);
     }
 }
-
-<<<<<<< HEAD
-impl<S: Scheme> Nullification<S> {}
-=======
-impl<S: Scheme> Nullification<S> {
-    /// Verifies the nullification certificate against the provided signing scheme.
-    ///
-    /// This ensures that the certificate is valid for the claimed round.
-    pub fn verify<R: Rng + CryptoRng, D: Digest>(
-        &self,
-        rng: &mut R,
-        scheme: &S,
-        namespace: &[u8],
-    ) -> bool {
-        scheme.verify_certificate::<_, D>(
-            rng,
-            namespace,
-            Subject::Nullify { round: self.round },
-            &self.certificate,
-        )
-    }
-}
->>>>>>> 24a318a7
 
 impl<S: Scheme> EncodeSize for Nullification<S> {
     fn encode_size(&self) -> usize {
@@ -1434,40 +1054,12 @@
 }
 
 impl<S: Scheme, D: Digest> Finalize<S, D> {
-<<<<<<< HEAD
     /// Signs a finalize vote for the provided proposal.
     pub fn sign(scheme: &S, namespace: &[u8], proposal: Proposal<D>) -> Option<Self>
     where
         S: SimplexScheme<D>,
     {
-        let vote = scheme.sign_vote::<D>(
-=======
-    /// Returns the round associated with this finalize vote.
-    pub const fn round(&self) -> Round {
-        self.proposal.round
-    }
-}
-
-impl<S: Scheme, D: Digest> PartialEq for Finalize<S, D> {
-    fn eq(&self, other: &Self) -> bool {
-        self.proposal == other.proposal && self.signature == other.signature
-    }
-}
-
-impl<S: Scheme, D: Digest> Eq for Finalize<S, D> {}
-
-impl<S: Scheme, D: Digest> Hash for Finalize<S, D> {
-    fn hash<H: std::hash::Hasher>(&self, state: &mut H) {
-        self.proposal.hash(state);
-        self.signature.hash(state);
-    }
-}
-
-impl<S: Scheme, D: Digest> Finalize<S, D> {
-    /// Signs a finalize vote for the provided proposal.
-    pub fn sign(scheme: &S, namespace: &[u8], proposal: Proposal<D>) -> Option<Self> {
-        let signature = scheme.sign_vote(
->>>>>>> 24a318a7
+        let signature = scheme.sign_vote::<D>(
             namespace,
             Subject::Finalize {
                 proposal: &proposal,
@@ -1497,14 +1089,14 @@
     }
 
     /// Returns the round associated with this finalize vote.
-    pub fn round(&self) -> Round {
+    pub const fn round(&self) -> Round {
         self.proposal.round
     }
 }
 
 impl<S: Scheme, D: Digest> PartialEq for Finalize<S, D> {
     fn eq(&self, other: &Self) -> bool {
-        self.proposal == other.proposal && self.vote == other.vote
+        self.proposal == other.proposal && self.signature == other.signature
     }
 }
 
@@ -1513,7 +1105,7 @@
 impl<S: Scheme, D: Digest> Hash for Finalize<S, D> {
     fn hash<H: std::hash::Hasher>(&self, state: &mut H) {
         self.proposal.hash(state);
-        self.vote.hash(state);
+        self.signature.hash(state);
     }
 }
 
@@ -1601,53 +1193,34 @@
         scheme.verify_certificate::<_, D>(
             rng,
             namespace,
-            VoteContext::Finalize {
-                proposal: &self.proposal,
-            },
-            &self.certificate,
-        )
-    }
-
-    /// Returns the round associated with the finalized proposal.
-    pub const fn round(&self) -> Round {
-        self.proposal.round
-    }
-}
-
-impl<S: Scheme, D: Digest> PartialEq for Finalization<S, D> {
-    fn eq(&self, other: &Self) -> bool {
-        self.proposal == other.proposal && self.certificate == other.certificate
-    }
-}
-
-impl<S: Scheme, D: Digest> Eq for Finalization<S, D> {}
-
-impl<S: Scheme, D: Digest> Hash for Finalization<S, D> {
-    fn hash<H: std::hash::Hasher>(&self, state: &mut H) {
-        self.proposal.hash(state);
-        self.certificate.hash(state);
-    }
-}
-
-<<<<<<< HEAD
-=======
-impl<S: Scheme, D: Digest> Finalization<S, D> {
-    /// Verifies the finalization certificate against the provided signing scheme.
-    ///
-    /// This ensures that the certificate is valid for the claimed proposal.
-    pub fn verify<R: Rng + CryptoRng>(&self, rng: &mut R, scheme: &S, namespace: &[u8]) -> bool {
-        scheme.verify_certificate(
-            rng,
-            namespace,
             Subject::Finalize {
                 proposal: &self.proposal,
             },
             &self.certificate,
         )
     }
-}
-
->>>>>>> 24a318a7
+
+    /// Returns the round associated with the finalized proposal.
+    pub const fn round(&self) -> Round {
+        self.proposal.round
+    }
+}
+
+impl<S: Scheme, D: Digest> PartialEq for Finalization<S, D> {
+    fn eq(&self, other: &Self) -> bool {
+        self.proposal == other.proposal && self.certificate == other.certificate
+    }
+}
+
+impl<S: Scheme, D: Digest> Eq for Finalization<S, D> {}
+
+impl<S: Scheme, D: Digest> Hash for Finalization<S, D> {
+    fn hash<H: std::hash::Hasher>(&self, state: &mut H) {
+        self.proposal.hash(state);
+        self.certificate.hash(state);
+    }
+}
+
 impl<S: Scheme, D: Digest> Write for Finalization<S, D> {
     fn write(&self, writer: &mut impl BufMut) {
         self.proposal.write(writer);
@@ -2057,27 +1630,15 @@
         S: SimplexScheme<D>,
     {
         match self {
-<<<<<<< HEAD
-            Activity::Notarize(n) => n.verify(scheme, namespace),
-            Activity::Notarization(n) => n.verify(rng, scheme, namespace),
-            Activity::Nullify(n) => n.verify(scheme, namespace),
-            Activity::Nullification(n) => n.verify(rng, scheme, namespace),
-            Activity::Finalize(f) => f.verify(scheme, namespace),
-            Activity::Finalization(f) => f.verify(rng, scheme, namespace),
-            Activity::ConflictingNotarize(c) => c.verify(scheme, namespace),
-            Activity::ConflictingFinalize(c) => c.verify(scheme, namespace),
-            Activity::NullifyFinalize(c) => c.verify(scheme, namespace),
-=======
             Self::Notarize(n) => n.verify(scheme, namespace),
             Self::Notarization(n) => n.verify(rng, scheme, namespace),
-            Self::Nullify(n) => n.verify::<D>(scheme, namespace),
-            Self::Nullification(n) => n.verify::<R, D>(rng, scheme, namespace),
+            Self::Nullify(n) => n.verify(scheme, namespace),
+            Self::Nullification(n) => n.verify(rng, scheme, namespace),
             Self::Finalize(f) => f.verify(scheme, namespace),
             Self::Finalization(f) => f.verify(rng, scheme, namespace),
             Self::ConflictingNotarize(c) => c.verify(scheme, namespace),
             Self::ConflictingFinalize(c) => c.verify(scheme, namespace),
             Self::NullifyFinalize(c) => c.verify(scheme, namespace),
->>>>>>> 24a318a7
         }
     }
 }
@@ -3019,13 +2580,8 @@
         notarization_verify_wrong_namespace(&ed_schemes);
     }
 
-<<<<<<< HEAD
     fn notarization_recover_insufficient_signatures<S: SimplexScheme<Sha256>>(schemes: &[S]) {
         let quorum = quorum(schemes.len() as u32);
-=======
-    fn notarization_recover_insufficient_signatures<S: Scheme>(schemes: &[S]) {
-        let quorum = quorum_from_slice(schemes) as usize;
->>>>>>> 24a318a7
         assert!(quorum > 1, "test requires quorum larger than one");
         let round = Round::new(Epoch::new(0), View::new(10));
         let proposal = Proposal::new(round, View::new(5), sample_digest(5));
@@ -3129,866 +2685,6 @@
         finalization_verify_wrong_scheme(&ed_schemes, &ed_wrong_scheme[0]);
     }
 
-<<<<<<< HEAD
-    // Helper to create a Notarize message for any signing scheme
-    fn create_notarize<S: SimplexScheme<Sha256>>(
-        scheme: &S,
-        round: Round,
-        parent_view: View,
-        payload_val: u8,
-    ) -> Notarize<S, Sha256> {
-        let proposal = Proposal::new(round, parent_view, sample_digest(payload_val));
-        Notarize::sign(scheme, NAMESPACE, proposal).unwrap()
-    }
-
-    // Helper to create a Nullify message for any signing scheme
-    #[allow(dead_code)]
-    fn create_nullify<S: SimplexScheme<Sha256>>(scheme: &S, round: Round) -> Nullify<S> {
-        Nullify::sign::<Sha256>(scheme, NAMESPACE, round).unwrap()
-    }
-
-    // Helper to create a Finalize message for any signing scheme
-    #[allow(dead_code)]
-    fn create_finalize<S: SimplexScheme<Sha256>>(
-        scheme: &S,
-        round: Round,
-        parent_view: View,
-        payload_val: u8,
-    ) -> Finalize<S, Sha256> {
-        let proposal = Proposal::new(round, parent_view, sample_digest(payload_val));
-        Finalize::sign(scheme, NAMESPACE, proposal).unwrap()
-    }
-
-    fn create_notarization<S: SimplexScheme<Sha256>>(
-        schemes: &[S],
-        round: Round,
-        parent_view: View,
-        payload_val: u8,
-        quorum: u32,
-    ) -> Notarization<S, Sha256> {
-        let proposal = Proposal::new(round, parent_view, sample_digest(payload_val));
-        let notarizes: Vec<_> = schemes
-            .iter()
-            .take(quorum as usize)
-            .map(|scheme| Notarize::sign(scheme, NAMESPACE, proposal.clone()).unwrap())
-            .collect();
-        Notarization::from_notarizes(&schemes[0], &notarizes).unwrap()
-    }
-
-    fn batch_verifier_add_notarize<S: SimplexScheme<Sha256> + Clone>(schemes: Vec<S>) {
-        let quorum = quorum(schemes.len() as u32);
-        let mut verifier = BatchVerifier::<S, Sha256>::new(schemes[0].clone(), Some(quorum));
-
-        let round = Round::new(Epoch::new(0), View::new(1));
-        let notarize1 = create_notarize(&schemes[0], round, View::new(0), 1);
-        let notarize2 = create_notarize(&schemes[1], round, View::new(0), 1);
-        let notarize_diff = create_notarize(&schemes[2], round, View::new(0), 2);
-
-        verifier.add(Voter::Notarize(notarize1.clone()), false);
-        assert_eq!(verifier.notarizes.len(), 1);
-        assert_eq!(verifier.notarizes_verified, 0);
-
-        verifier.add(Voter::Notarize(notarize1.clone()), true);
-        assert_eq!(verifier.notarizes.len(), 1);
-        assert_eq!(verifier.notarizes_verified, 1);
-
-        verifier.set_leader(notarize1.signer());
-        assert!(verifier.leader_proposal.is_some());
-        assert_eq!(
-            verifier.leader_proposal.as_ref().unwrap(),
-            &notarize1.proposal
-        );
-        assert!(verifier.notarizes_force);
-        assert_eq!(verifier.notarizes.len(), 1);
-
-        verifier.add(Voter::Notarize(notarize2.clone()), false);
-        assert_eq!(verifier.notarizes.len(), 2);
-
-        verifier.add(Voter::Notarize(notarize_diff.clone()), false);
-        assert_eq!(verifier.notarizes.len(), 2);
-
-        let mut verifier2 = BatchVerifier::<S, Sha256>::new(schemes[0].clone(), Some(quorum));
-        let round2 = Round::new(Epoch::new(0), View::new(2));
-        let notarize_non_leader = create_notarize(&schemes[1], round2, View::new(1), 3);
-        let notarize_leader = create_notarize(&schemes[0], round2, View::new(1), 3);
-
-        verifier2.set_leader(notarize_leader.signer());
-        verifier2.add(Voter::Notarize(notarize_non_leader.clone()), false);
-        assert!(verifier2.leader_proposal.is_none());
-        assert_eq!(verifier2.notarizes.len(), 1);
-
-        verifier2.add(Voter::Notarize(notarize_leader.clone()), false);
-        assert!(verifier2.leader_proposal.is_some());
-        assert_eq!(
-            verifier2.leader_proposal.as_ref().unwrap(),
-            &notarize_leader.proposal
-        );
-        assert_eq!(verifier2.notarizes.len(), 2);
-    }
-
-    #[test]
-    fn test_batch_verifier_add_notarize() {
-        batch_verifier_add_notarize(generate_bls12381_threshold_schemes(5, 123));
-        batch_verifier_add_notarize(generate_ed25519_schemes(5, 123));
-    }
-
-    fn batch_verifier_set_leader<S: SimplexScheme<Sha256> + Clone>(schemes: Vec<S>) {
-        let quorum = quorum(schemes.len() as u32);
-        let mut verifier = BatchVerifier::<S, Sha256>::new(schemes[0].clone(), Some(quorum));
-
-        let round = Round::new(Epoch::new(0), View::new(1));
-        let leader_notarize = create_notarize(&schemes[0], round, View::new(0), 1);
-        let other_notarize = create_notarize(&schemes[1], round, View::new(0), 1);
-
-        verifier.add(Voter::Notarize(other_notarize.clone()), false);
-        assert_eq!(verifier.notarizes.len(), 1);
-
-        let leader = leader_notarize.signer();
-        verifier.set_leader(leader);
-        assert_eq!(verifier.leader, Some(leader));
-        assert!(verifier.leader_proposal.is_none());
-        assert!(!verifier.notarizes_force);
-        assert_eq!(verifier.notarizes.len(), 1);
-
-        verifier.add(Voter::Notarize(leader_notarize.clone()), false);
-        assert!(verifier.leader_proposal.is_some());
-        assert_eq!(
-            verifier.leader_proposal.as_ref().unwrap(),
-            &leader_notarize.proposal
-        );
-        assert!(verifier.notarizes_force);
-        assert_eq!(verifier.notarizes.len(), 2);
-    }
-
-    #[test]
-    fn test_batch_verifier_set_leader() {
-        batch_verifier_set_leader(generate_bls12381_threshold_schemes(5, 124));
-        batch_verifier_set_leader(generate_ed25519_schemes(5, 124));
-    }
-
-    fn batch_verifier_ready_and_verify_notarizes<S: SimplexScheme<Sha256> + Clone>(
-        schemes: Vec<S>,
-    ) {
-        let quorum = quorum(schemes.len() as u32);
-        let mut verifier = BatchVerifier::<S, Sha256>::new(schemes[0].clone(), Some(quorum));
-        let mut rng = OsRng;
-        let round = Round::new(Epoch::new(0), View::new(1));
-        let notarizes: Vec<_> = schemes
-            .iter()
-            .map(|scheme| create_notarize(scheme, round, View::new(0), 1))
-            .collect();
-
-        assert!(!verifier.ready_notarizes());
-
-        verifier.set_leader(notarizes[0].signer());
-        verifier.add(Voter::Notarize(notarizes[0].clone()), false);
-        assert!(verifier.ready_notarizes());
-        assert_eq!(verifier.notarizes.len(), 1);
-
-        let (verified_once, failed_once) = verifier.verify_notarizes(&mut rng, NAMESPACE);
-        assert_eq!(verified_once.len(), 1);
-        assert!(failed_once.is_empty());
-        assert_eq!(verifier.notarizes_verified, 1);
-        assert!(verifier.notarizes.is_empty());
-        assert!(!verifier.notarizes_force);
-
-        verifier.add(Voter::Notarize(notarizes[1].clone()), false);
-        assert!(!verifier.ready_notarizes());
-        verifier.add(Voter::Notarize(notarizes[2].clone()), false);
-        assert!(!verifier.ready_notarizes());
-        verifier.add(Voter::Notarize(notarizes[3].clone()), false);
-        assert!(verifier.ready_notarizes());
-        assert_eq!(verifier.notarizes.len(), 3);
-
-        let (verified_bulk, failed_bulk) = verifier.verify_notarizes(&mut rng, NAMESPACE);
-        assert_eq!(verified_bulk.len(), 3);
-        assert!(failed_bulk.is_empty());
-        assert_eq!(verifier.notarizes_verified, 4);
-        assert!(verifier.notarizes.is_empty());
-        assert!(!verifier.ready_notarizes());
-
-        let mut verifier2 = BatchVerifier::<S, Sha256>::new(schemes[0].clone(), Some(quorum));
-        let round2 = Round::new(Epoch::new(0), View::new(2));
-        let leader_vote = create_notarize(&schemes[0], round2, View::new(1), 10);
-        let mut faulty_vote = create_notarize(&schemes[1], round2, View::new(1), 10);
-        verifier2.set_leader(leader_vote.signer());
-        verifier2.add(Voter::Notarize(leader_vote.clone()), false);
-        faulty_vote.vote.signer = (schemes.len() as u32) + 10;
-        verifier2.add(Voter::Notarize(faulty_vote.clone()), false);
-        assert!(verifier2.ready_notarizes());
-
-        let (verified_second, failed_second) = verifier2.verify_notarizes(&mut rng, NAMESPACE);
-        assert_eq!(verified_second.len(), 1);
-        assert!(verified_second
-            .into_iter()
-            .any(|v| matches!(v, Voter::Notarize(ref n) if n == &leader_vote)));
-        assert_eq!(failed_second, vec![faulty_vote.signer()]);
-    }
-
-    #[test]
-    fn test_batch_verifier_ready_and_verify_notarizes() {
-        batch_verifier_ready_and_verify_notarizes(generate_bls12381_threshold_schemes(5, 125));
-        batch_verifier_ready_and_verify_notarizes(generate_ed25519_schemes(5, 125));
-    }
-
-    fn batch_verifier_add_nullify<S: SimplexScheme<Sha256> + Clone>(schemes: Vec<S>) {
-        let quorum = quorum(schemes.len() as u32);
-        let mut verifier = BatchVerifier::<S, Sha256>::new(schemes[0].clone(), Some(quorum));
-        let round = Round::new(Epoch::new(0), View::new(1));
-        let nullify = create_nullify(&schemes[0], round);
-
-        verifier.add(Voter::Nullify(nullify.clone()), false);
-        assert_eq!(verifier.nullifies.len(), 1);
-        assert_eq!(verifier.nullifies_verified, 0);
-
-        verifier.add(Voter::Nullify(nullify.clone()), true);
-        assert_eq!(verifier.nullifies.len(), 1);
-        assert_eq!(verifier.nullifies_verified, 1);
-    }
-
-    #[test]
-    fn test_batch_verifier_add_nullify() {
-        batch_verifier_add_nullify(generate_bls12381_threshold_schemes(5, 127));
-        batch_verifier_add_nullify(generate_ed25519_schemes(5, 127));
-    }
-
-    fn batch_verifier_ready_and_verify_nullifies<S: SimplexScheme<Sha256> + Clone>(
-        schemes: Vec<S>,
-    ) {
-        let quorum = quorum(schemes.len() as u32);
-        let mut verifier = BatchVerifier::<S, Sha256>::new(schemes[0].clone(), Some(quorum));
-        let mut rng = OsRng;
-        let round = Round::new(Epoch::new(0), View::new(1));
-        let nullifies: Vec<_> = schemes
-            .iter()
-            .map(|scheme| create_nullify(scheme, round))
-            .collect();
-
-        verifier.add(Voter::Nullify(nullifies[0].clone()), true);
-        assert_eq!(verifier.nullifies_verified, 1);
-
-        verifier.add(Voter::Nullify(nullifies[1].clone()), false);
-        assert!(!verifier.ready_nullifies());
-        verifier.add(Voter::Nullify(nullifies[2].clone()), false);
-        assert!(!verifier.ready_nullifies());
-        verifier.add(Voter::Nullify(nullifies[3].clone()), false);
-        assert!(verifier.ready_nullifies());
-        assert_eq!(verifier.nullifies.len(), 3);
-
-        let (verified, failed) = verifier.verify_nullifies(&mut rng, NAMESPACE);
-        assert_eq!(verified.len(), 3);
-        assert!(failed.is_empty());
-        assert_eq!(verifier.nullifies_verified, 4);
-        assert!(verifier.nullifies.is_empty());
-        assert!(!verifier.ready_nullifies());
-    }
-
-    #[test]
-    fn test_batch_verifier_ready_and_verify_nullifies() {
-        batch_verifier_ready_and_verify_nullifies(generate_bls12381_threshold_schemes(5, 128));
-        batch_verifier_ready_and_verify_nullifies(generate_ed25519_schemes(5, 128));
-    }
-
-    fn batch_verifier_add_finalize<S: SimplexScheme<Sha256> + Clone>(schemes: Vec<S>) {
-        let quorum = quorum(schemes.len() as u32);
-        let mut verifier = BatchVerifier::<S, Sha256>::new(schemes[0].clone(), Some(quorum));
-        let round = Round::new(Epoch::new(0), View::new(1));
-        let finalize_a = create_finalize(&schemes[0], round, View::new(0), 1);
-        let finalize_b = create_finalize(&schemes[1], round, View::new(0), 2);
-
-        verifier.add(Voter::Finalize(finalize_b.clone()), false);
-        assert_eq!(verifier.finalizes.len(), 1);
-        assert_eq!(verifier.finalizes_verified, 0);
-
-        verifier.add(Voter::Finalize(finalize_a.clone()), false);
-        assert_eq!(verifier.finalizes.len(), 2);
-
-        verifier.set_leader(finalize_a.signer());
-        assert!(verifier.leader_proposal.is_none());
-        verifier.set_leader_proposal(finalize_a.proposal.clone());
-        assert_eq!(verifier.finalizes.len(), 1);
-        assert_eq!(verifier.finalizes[0], finalize_a);
-        assert_eq!(verifier.finalizes_verified, 0);
-
-        verifier.add(Voter::Finalize(finalize_a.clone()), true);
-        assert_eq!(verifier.finalizes.len(), 1);
-        assert_eq!(verifier.finalizes_verified, 1);
-
-        verifier.add(Voter::Finalize(finalize_b.clone()), false);
-        assert_eq!(verifier.finalizes.len(), 1);
-        assert_eq!(verifier.finalizes_verified, 1);
-    }
-
-    #[test]
-    fn test_batch_verifier_add_finalize() {
-        batch_verifier_add_finalize(generate_bls12381_threshold_schemes(5, 129));
-        batch_verifier_add_finalize(generate_ed25519_schemes(5, 129));
-    }
-
-    fn batch_verifier_ready_and_verify_finalizes<S: SimplexScheme<Sha256> + Clone>(
-        schemes: Vec<S>,
-    ) {
-        let quorum = quorum(schemes.len() as u32);
-        let mut verifier = BatchVerifier::<S, Sha256>::new(schemes[0].clone(), Some(quorum));
-        let mut rng = OsRng;
-        let round = Round::new(Epoch::new(0), View::new(1));
-        let finalizes: Vec<_> = schemes
-            .iter()
-            .map(|scheme| create_finalize(scheme, round, View::new(0), 1))
-            .collect();
-
-        assert!(!verifier.ready_finalizes());
-
-        verifier.set_leader(finalizes[0].signer());
-        verifier.set_leader_proposal(finalizes[0].proposal.clone());
-
-        verifier.add(Voter::Finalize(finalizes[0].clone()), true);
-        assert_eq!(verifier.finalizes_verified, 1);
-        assert!(verifier.finalizes.is_empty());
-
-        verifier.add(Voter::Finalize(finalizes[1].clone()), false);
-        assert!(!verifier.ready_finalizes());
-        verifier.add(Voter::Finalize(finalizes[2].clone()), false);
-        assert!(!verifier.ready_finalizes());
-        verifier.add(Voter::Finalize(finalizes[3].clone()), false);
-        assert!(verifier.ready_finalizes());
-
-        let (verified, failed) = verifier.verify_finalizes(&mut rng, NAMESPACE);
-        assert_eq!(verified.len(), 3);
-        assert!(failed.is_empty());
-        assert_eq!(verifier.finalizes_verified, 4);
-        assert!(verifier.finalizes.is_empty());
-        assert!(!verifier.ready_finalizes());
-    }
-
-    #[test]
-    fn test_batch_verifier_ready_and_verify_finalizes() {
-        batch_verifier_ready_and_verify_finalizes(generate_bls12381_threshold_schemes(5, 130));
-        batch_verifier_ready_and_verify_finalizes(generate_ed25519_schemes(5, 130));
-    }
-
-    fn batch_verifier_quorum_none<S: SimplexScheme<Sha256> + Clone>(schemes: Vec<S>) {
-        let mut rng = OsRng;
-        let round = Round::new(Epoch::new(0), View::new(1));
-
-        let mut verifier_notarize = BatchVerifier::<S, Sha256>::new(schemes[0].clone(), None);
-        let notarize = create_notarize(&schemes[0], round, View::new(0), 1);
-        assert!(!verifier_notarize.ready_notarizes());
-        verifier_notarize.set_leader(notarize.signer());
-        verifier_notarize.add(Voter::Notarize(notarize.clone()), false);
-        assert!(verifier_notarize.ready_notarizes());
-        let (verified_notarize, failed_notarize) =
-            verifier_notarize.verify_notarizes(&mut rng, NAMESPACE);
-        assert_eq!(verified_notarize.len(), 1);
-        assert!(failed_notarize.is_empty());
-        assert_eq!(verifier_notarize.notarizes_verified, 1);
-        assert!(!verifier_notarize.ready_notarizes());
-
-        let mut verifier_null = BatchVerifier::<S, Sha256>::new(schemes[0].clone(), None);
-        let nullify = create_nullify(&schemes[0], round);
-        assert!(!verifier_null.ready_nullifies());
-        verifier_null.add(Voter::Nullify(nullify.clone()), false);
-        assert!(verifier_null.ready_nullifies());
-        let (verified_null, failed_null) = verifier_null.verify_nullifies(&mut rng, NAMESPACE);
-        assert_eq!(verified_null.len(), 1);
-        assert!(failed_null.is_empty());
-        assert_eq!(verifier_null.nullifies_verified, 1);
-        assert!(!verifier_null.ready_nullifies());
-
-        let mut verifier_final = BatchVerifier::<S, Sha256>::new(schemes[0].clone(), None);
-        let finalize = create_finalize(&schemes[0], round, View::new(0), 1);
-        assert!(!verifier_final.ready_finalizes());
-        verifier_final.set_leader(finalize.signer());
-        verifier_final.set_leader_proposal(finalize.proposal.clone());
-        verifier_final.add(Voter::Finalize(finalize.clone()), false);
-        assert!(verifier_final.ready_finalizes());
-        let (verified_fin, failed_fin) = verifier_final.verify_finalizes(&mut rng, NAMESPACE);
-        assert_eq!(verified_fin.len(), 1);
-        assert!(failed_fin.is_empty());
-        assert_eq!(verifier_final.finalizes_verified, 1);
-        assert!(!verifier_final.ready_finalizes());
-    }
-
-    #[test]
-    fn test_batch_verifier_quorum_none() {
-        batch_verifier_quorum_none(generate_bls12381_threshold_schemes(3, 200));
-        batch_verifier_quorum_none(generate_ed25519_schemes(3, 200));
-    }
-
-    fn batch_verifier_leader_proposal_filters_messages<S: SimplexScheme<Sha256> + Clone>(
-        schemes: Vec<S>,
-    ) {
-        let quorum = quorum(schemes.len() as u32);
-        let mut verifier = BatchVerifier::<S, Sha256>::new(schemes[0].clone(), Some(quorum));
-        let round = Round::new(Epoch::new(0), View::new(1));
-        let proposal_a = Proposal::new(round, View::new(0), sample_digest(10));
-        let proposal_b = Proposal::new(round, View::new(0), sample_digest(20));
-
-        let notarize_a = Notarize::sign(&schemes[0], NAMESPACE, proposal_a.clone()).unwrap();
-        let notarize_b = Notarize::sign(&schemes[1], NAMESPACE, proposal_b.clone()).unwrap();
-        let finalize_a = Finalize::sign(&schemes[0], NAMESPACE, proposal_a.clone()).unwrap();
-        let finalize_b = Finalize::sign(&schemes[1], NAMESPACE, proposal_b.clone()).unwrap();
-
-        verifier.add(Voter::Notarize(notarize_a.clone()), false);
-        verifier.add(Voter::Notarize(notarize_b.clone()), false);
-        verifier.add(Voter::Finalize(finalize_a.clone()), false);
-        verifier.add(Voter::Finalize(finalize_b.clone()), false);
-
-        assert_eq!(verifier.notarizes.len(), 2);
-        assert_eq!(verifier.finalizes.len(), 2);
-
-        verifier.set_leader(notarize_a.signer());
-
-        assert!(verifier.notarizes_force);
-        assert_eq!(verifier.notarizes.len(), 1);
-        assert_eq!(verifier.notarizes[0].proposal, proposal_a);
-        assert_eq!(verifier.finalizes.len(), 1);
-        assert_eq!(verifier.finalizes[0].proposal, proposal_a);
-    }
-
-    #[test]
-    fn test_batch_verifier_leader_proposal_filters_messages() {
-        batch_verifier_leader_proposal_filters_messages(generate_bls12381_threshold_schemes(
-            3, 201,
-        ));
-        batch_verifier_leader_proposal_filters_messages(generate_ed25519_schemes(3, 201));
-    }
-
-    fn batch_verifier_set_leader_twice_panics<S: SimplexScheme<Sha256> + Clone>(schemes: Vec<S>) {
-        let mut verifier = BatchVerifier::<S, Sha256>::new(schemes[0].clone(), Some(3));
-        verifier.set_leader(0);
-        verifier.set_leader(1);
-    }
-
-    #[test]
-    #[should_panic(expected = "self.leader.is_none()")]
-    fn test_batch_verifier_set_leader_twice_panics_bls() {
-        batch_verifier_set_leader_twice_panics(generate_bls12381_threshold_schemes(3, 212));
-    }
-
-    #[test]
-    #[should_panic(expected = "self.leader.is_none()")]
-    fn test_batch_verifier_set_leader_twice_panics_ed() {
-        batch_verifier_set_leader_twice_panics(generate_ed25519_schemes(3, 213));
-    }
-
-    fn batch_verifier_add_recovered_message_panics<S: SimplexScheme<Sha256> + Clone>(
-        schemes: Vec<S>,
-    ) {
-        let quorum = quorum(schemes.len() as u32);
-        let mut verifier = BatchVerifier::<S, Sha256>::new(schemes[0].clone(), Some(quorum));
-        let notarization = create_notarization(
-            &schemes,
-            Round::new(Epoch::new(0), View::new(1)),
-            View::new(0),
-            1,
-            quorum,
-        );
-        verifier.add(Voter::Notarization(notarization), false);
-    }
-
-    #[test]
-    #[should_panic(expected = "should not be adding recovered messages to partial verifier")]
-    fn test_batch_verifier_add_recovered_message_panics_bls() {
-        batch_verifier_add_recovered_message_panics(generate_bls12381_threshold_schemes(3, 213));
-    }
-
-    #[test]
-    #[should_panic(expected = "should not be adding recovered messages to partial verifier")]
-    fn test_batch_verifier_add_recovered_message_panics_ed() {
-        batch_verifier_add_recovered_message_panics(generate_ed25519_schemes(3, 214));
-    }
-
-    fn batch_verifier_notarizes_force_flag<S: SimplexScheme<Sha256> + Clone>(schemes: Vec<S>) {
-        let quorum = quorum(schemes.len() as u32);
-        let mut verifier = BatchVerifier::<S, Sha256>::new(schemes[0].clone(), Some(quorum));
-        let mut rng = OsRng;
-        let round = Round::new(Epoch::new(0), View::new(1));
-        let leader_vote = create_notarize(&schemes[0], round, View::new(0), 1);
-
-        verifier.set_leader(leader_vote.signer());
-        verifier.add(Voter::Notarize(leader_vote.clone()), false);
-
-        assert!(
-            verifier.notarizes_force,
-            "notarizes_force should be true after leader's proposal is set"
-        );
-        assert!(verifier.ready_notarizes());
-
-        let (verified, _) = verifier.verify_notarizes(&mut rng, NAMESPACE);
-        assert_eq!(verified.len(), 1);
-        assert!(
-            !verifier.notarizes_force,
-            "notarizes_force should be false after verification"
-        );
-        assert!(!verifier.ready_notarizes());
-    }
-
-    #[test]
-    fn test_ready_notarizes_behavior_with_force_flag() {
-        batch_verifier_notarizes_force_flag(generate_bls12381_threshold_schemes(3, 203));
-        batch_verifier_notarizes_force_flag(generate_ed25519_schemes(3, 203));
-    }
-
-    fn batch_verifier_ready_notarizes_without_leader<S: SimplexScheme<Sha256> + Clone>(
-        schemes: Vec<S>,
-    ) {
-        let quorum = quorum(schemes.len() as u32);
-        let mut verifier = BatchVerifier::<S, Sha256>::new(schemes[0].clone(), Some(quorum));
-        let round = Round::new(Epoch::new(0), View::new(1));
-
-        let notarizes: Vec<_> = schemes
-            .iter()
-            .take(quorum as usize)
-            .map(|scheme| create_notarize(scheme, round, View::new(0), 1))
-            .collect();
-
-        for vote in notarizes.iter() {
-            verifier.add(Voter::Notarize(vote.clone()), false);
-        }
-
-        assert!(
-            !verifier.ready_notarizes(),
-            "Should not be ready without leader/proposal set"
-        );
-
-        verifier.set_leader(notarizes[0].signer());
-        assert!(
-            verifier.ready_notarizes(),
-            "Should be ready once leader is set"
-        );
-    }
-
-    #[test]
-    fn test_ready_notarizes_without_leader_or_proposal() {
-        batch_verifier_ready_notarizes_without_leader(generate_bls12381_threshold_schemes(3, 204));
-        batch_verifier_ready_notarizes_without_leader(generate_ed25519_schemes(3, 204));
-    }
-
-    fn batch_verifier_ready_finalizes_without_leader<S: SimplexScheme<Sha256> + Clone>(
-        schemes: Vec<S>,
-    ) {
-        let quorum = quorum(schemes.len() as u32);
-        let mut verifier = BatchVerifier::<S, Sha256>::new(schemes[0].clone(), Some(quorum));
-        let round = Round::new(Epoch::new(0), View::new(1));
-        let finalizes: Vec<_> = schemes
-            .iter()
-            .take(quorum as usize)
-            .map(|scheme| create_finalize(scheme, round, View::new(0), 1))
-            .collect();
-
-        for finalize in finalizes.iter() {
-            verifier.add(Voter::Finalize(finalize.clone()), false);
-        }
-
-        assert!(
-            !verifier.ready_finalizes(),
-            "Should not be ready without leader/proposal set"
-        );
-
-        verifier.set_leader(finalizes[0].signer());
-        assert!(
-            !verifier.ready_finalizes(),
-            "Should not be ready without leader_proposal set"
-        );
-    }
-
-    #[test]
-    fn test_ready_finalizes_without_leader_or_proposal() {
-        batch_verifier_ready_finalizes_without_leader(generate_bls12381_threshold_schemes(3, 205));
-        batch_verifier_ready_finalizes_without_leader(generate_ed25519_schemes(3, 205));
-    }
-
-    fn batch_verifier_verify_notarizes_empty<S: SimplexScheme<Sha256> + Clone>(schemes: Vec<S>) {
-        let quorum = quorum(schemes.len() as u32);
-        let mut verifier = BatchVerifier::<S, Sha256>::new(schemes[0].clone(), Some(quorum));
-        let round = Round::new(Epoch::new(0), View::new(1));
-        let leader_proposal = Proposal::new(round, View::new(0), sample_digest(1));
-        verifier.set_leader_proposal(leader_proposal);
-        assert!(verifier.notarizes_force);
-        assert!(verifier.notarizes.is_empty());
-        assert!(!verifier.ready_notarizes());
-    }
-
-    #[test]
-    fn test_verify_notarizes_empty_pending_when_forced() {
-        batch_verifier_verify_notarizes_empty(generate_bls12381_threshold_schemes(3, 206));
-        batch_verifier_verify_notarizes_empty(generate_ed25519_schemes(3, 206));
-    }
-
-    fn batch_verifier_verify_nullifies_empty<S: SimplexScheme<Sha256> + Clone>(schemes: Vec<S>) {
-        let quorum = quorum(schemes.len() as u32);
-        let mut verifier = BatchVerifier::<S, Sha256>::new(schemes[0].clone(), Some(quorum));
-        let mut rng = OsRng;
-        assert!(verifier.nullifies.is_empty());
-        assert!(!verifier.ready_nullifies());
-        let (verified, failed) = verifier.verify_nullifies(&mut rng, NAMESPACE);
-        assert!(verified.is_empty());
-        assert!(failed.is_empty());
-        assert_eq!(verifier.nullifies_verified, 0);
-    }
-
-    #[test]
-    fn test_verify_nullifies_empty_pending() {
-        batch_verifier_verify_nullifies_empty(generate_bls12381_threshold_schemes(3, 207));
-        batch_verifier_verify_nullifies_empty(generate_ed25519_schemes(3, 207));
-    }
-
-    fn batch_verifier_verify_finalizes_empty<S: SimplexScheme<Sha256> + Clone>(schemes: Vec<S>) {
-        let quorum = quorum(schemes.len() as u32);
-        let mut verifier = BatchVerifier::<S, Sha256>::new(schemes[0].clone(), Some(quorum));
-        let mut rng = OsRng;
-        verifier.set_leader(0);
-        assert!(verifier.finalizes.is_empty());
-        assert!(!verifier.ready_finalizes());
-        let (verified, failed) = verifier.verify_finalizes(&mut rng, NAMESPACE);
-        assert!(verified.is_empty());
-        assert!(failed.is_empty());
-        assert_eq!(verifier.finalizes_verified, 0);
-    }
-
-    #[test]
-    fn test_verify_finalizes_empty_pending() {
-        batch_verifier_verify_finalizes_empty(generate_bls12381_threshold_schemes(3, 208));
-        batch_verifier_verify_finalizes_empty(generate_ed25519_schemes(3, 208));
-    }
-
-    fn batch_verifier_ready_notarizes_exact_quorum<S: SimplexScheme<Sha256> + Clone>(
-        schemes: Vec<S>,
-    ) {
-        let quorum = quorum(schemes.len() as u32);
-        let mut verifier = BatchVerifier::<S, Sha256>::new(schemes[0].clone(), Some(quorum));
-        let mut rng = OsRng;
-        let round = Round::new(Epoch::new(0), View::new(1));
-
-        let leader_vote = create_notarize(&schemes[0], round, View::new(0), 1);
-        verifier.set_leader(leader_vote.signer());
-        verifier.add(Voter::Notarize(leader_vote.clone()), true);
-        assert_eq!(verifier.notarizes_verified, 1);
-
-        let second_vote = create_notarize(&schemes[1], round, View::new(0), 1);
-        verifier.add(Voter::Notarize(second_vote.clone()), false);
-        assert!(verifier.ready_notarizes());
-        let (verified_once, failed_once) = verifier.verify_notarizes(&mut rng, NAMESPACE);
-        assert_eq!(verified_once.len(), 1);
-        assert!(failed_once.is_empty());
-        assert_eq!(verifier.notarizes_verified, 2);
-
-        for scheme in schemes.iter().take(quorum as usize).skip(2) {
-            assert!(!verifier.ready_notarizes());
-            verifier.add(
-                Voter::Notarize(create_notarize(scheme, round, View::new(0), 1)),
-                false,
-            );
-        }
-
-        assert!(verifier.ready_notarizes());
-    }
-
-    #[test]
-    fn test_ready_notarizes_exact_quorum() {
-        batch_verifier_ready_notarizes_exact_quorum(generate_bls12381_threshold_schemes(5, 209));
-        batch_verifier_ready_notarizes_exact_quorum(generate_ed25519_schemes(5, 209));
-    }
-
-    fn batch_verifier_ready_nullifies_exact_quorum<S: SimplexScheme<Sha256> + Clone>(
-        schemes: Vec<S>,
-    ) {
-        let quorum = quorum(schemes.len() as u32);
-        let mut verifier = BatchVerifier::<S, Sha256>::new(schemes[0].clone(), Some(quorum));
-        let round = Round::new(Epoch::new(0), View::new(1));
-
-        verifier.add(Voter::Nullify(create_nullify(&schemes[0], round)), true);
-        assert_eq!(verifier.nullifies_verified, 1);
-
-        for scheme in schemes.iter().take(quorum as usize).skip(1) {
-            assert!(!verifier.ready_nullifies());
-            verifier.add(Voter::Nullify(create_nullify(scheme, round)), false);
-        }
-
-        assert!(verifier.ready_nullifies());
-    }
-
-    #[test]
-    fn test_ready_nullifies_exact_quorum() {
-        batch_verifier_ready_nullifies_exact_quorum(generate_bls12381_threshold_schemes(5, 210));
-        batch_verifier_ready_nullifies_exact_quorum(generate_ed25519_schemes(5, 210));
-    }
-
-    fn batch_verifier_ready_finalizes_exact_quorum<S: SimplexScheme<Sha256> + Clone>(
-        schemes: Vec<S>,
-    ) {
-        let quorum = quorum(schemes.len() as u32);
-        let mut verifier = BatchVerifier::<S, Sha256>::new(schemes[0].clone(), Some(quorum));
-        let round = Round::new(Epoch::new(0), View::new(1));
-        let leader_finalize = create_finalize(&schemes[0], round, View::new(0), 1);
-        verifier.set_leader(leader_finalize.signer());
-        verifier.set_leader_proposal(leader_finalize.proposal.clone());
-        verifier.add(Voter::Finalize(leader_finalize), true);
-        assert_eq!(verifier.finalizes_verified, 1);
-
-        for scheme in schemes.iter().take(quorum as usize).skip(1) {
-            assert!(!verifier.ready_finalizes());
-            verifier.add(
-                Voter::Finalize(create_finalize(scheme, round, View::new(0), 1)),
-                false,
-            );
-        }
-
-        assert!(verifier.ready_finalizes());
-    }
-
-    #[test]
-    fn test_ready_finalizes_exact_quorum() {
-        batch_verifier_ready_finalizes_exact_quorum(generate_bls12381_threshold_schemes(5, 211));
-        batch_verifier_ready_finalizes_exact_quorum(generate_ed25519_schemes(5, 211));
-    }
-
-    fn batch_verifier_ready_notarizes_quorum_already_met_by_verified<
-        S: SimplexScheme<Sha256> + Clone,
-    >(
-        schemes: Vec<S>,
-    ) {
-        let quorum = quorum(schemes.len() as u32);
-        assert!(
-            schemes.len() > quorum as usize,
-            "test requires more validators than the quorum"
-        );
-        let mut verifier = BatchVerifier::<S, Sha256>::new(schemes[0].clone(), Some(quorum));
-        let round = Round::new(Epoch::new(0), View::new(1));
-
-        // Pre-load the leader vote as if it had already been processed.
-        let leader_vote = create_notarize(&schemes[0], round, View::new(0), 1);
-        verifier.set_leader(leader_vote.signer());
-        verifier.add(Voter::Notarize(leader_vote.clone()), false);
-        verifier.notarizes_force = false;
-
-        // Mark enough verified notarizes to satisfy the quorum outright.
-        for scheme in schemes.iter().take(quorum as usize) {
-            verifier.add(
-                Voter::Notarize(create_notarize(scheme, round, View::new(0), 1)),
-                true,
-            );
-        }
-        assert_eq!(verifier.notarizes_verified, quorum as usize);
-        assert!(
-            !verifier.ready_notarizes(),
-            "Should not be ready if quorum already met by verified messages"
-        );
-
-        // Additional pending votes must not flip readiness in this situation.
-        let extra_vote = create_notarize(&schemes[quorum as usize], round, View::new(0), 1);
-        verifier.add(Voter::Notarize(extra_vote), false);
-        assert!(
-            !verifier.ready_notarizes(),
-            "Should not be ready if quorum already met by verified messages"
-        );
-    }
-
-    #[test]
-    fn test_ready_notarizes_quorum_already_met_by_verified() {
-        batch_verifier_ready_notarizes_quorum_already_met_by_verified(
-            generate_bls12381_threshold_schemes(5, 212),
-        );
-        batch_verifier_ready_notarizes_quorum_already_met_by_verified(generate_ed25519_schemes(
-            5, 212,
-        ));
-    }
-
-    fn batch_verifier_ready_nullifies_quorum_already_met_by_verified<
-        S: SimplexScheme<Sha256> + Clone,
-    >(
-        schemes: Vec<S>,
-    ) {
-        let quorum = quorum(schemes.len() as u32);
-        assert!(
-            schemes.len() > quorum as usize,
-            "test requires more validators than the quorum"
-        );
-        let mut verifier = BatchVerifier::<S, Sha256>::new(schemes[0].clone(), Some(quorum));
-        let round = Round::new(Epoch::new(0), View::new(1));
-
-        // First mark a quorum's worth of verified nullifies.
-        for scheme in schemes.iter().take(quorum as usize) {
-            verifier.add(Voter::Nullify(create_nullify(scheme, round)), true);
-        }
-        assert_eq!(verifier.nullifies_verified, quorum as usize);
-        assert!(
-            !verifier.ready_nullifies(),
-            "Should not be ready if quorum already met by verified messages"
-        );
-
-        // Pending messages alone cannot transition the batch to ready.
-        let extra_nullify = create_nullify(&schemes[quorum as usize], round);
-        verifier.add(Voter::Nullify(extra_nullify), false);
-        assert!(
-            !verifier.ready_nullifies(),
-            "Should not be ready if quorum already met by verified messages"
-        );
-    }
-
-    #[test]
-    fn test_ready_nullifies_quorum_already_met_by_verified() {
-        batch_verifier_ready_nullifies_quorum_already_met_by_verified(
-            generate_bls12381_threshold_schemes(5, 213),
-        );
-        batch_verifier_ready_nullifies_quorum_already_met_by_verified(generate_ed25519_schemes(
-            5, 213,
-        ));
-    }
-
-    fn batch_verifier_ready_finalizes_quorum_already_met_by_verified<
-        S: SimplexScheme<Sha256> + Clone,
-    >(
-        schemes: Vec<S>,
-    ) {
-        let quorum = quorum(schemes.len() as u32);
-        assert!(
-            schemes.len() > quorum as usize,
-            "test requires more validators than the quorum"
-        );
-        let mut verifier = BatchVerifier::<S, Sha256>::new(schemes[0].clone(), Some(quorum));
-        let round = Round::new(Epoch::new(0), View::new(1));
-
-        // Prime the leader state so the quorum is already satisfied by verified finalizes.
-        let leader_finalize = create_finalize(&schemes[0], round, View::new(0), 1);
-        verifier.set_leader(leader_finalize.signer());
-        verifier.set_leader_proposal(leader_finalize.proposal.clone());
-
-        // Feed exactly the number of verified finalizes required to hit the quorum.
-        for scheme in schemes.iter().take(quorum as usize) {
-            verifier.add(
-                Voter::Finalize(create_finalize(scheme, round, View::new(0), 1)),
-                true,
-            );
-        }
-        assert_eq!(verifier.finalizes_verified, quorum as usize);
-        assert!(
-            !verifier.ready_finalizes(),
-            "Should not be ready if quorum already met by verified messages"
-        );
-
-        // Ensure additional pending finalizes do not incorrectly trigger readiness.
-        let extra_finalize = create_finalize(&schemes[quorum as usize], round, View::new(0), 1);
-        verifier.add(Voter::Finalize(extra_finalize), false);
-        assert!(
-            !verifier.ready_finalizes(),
-            "Should not be ready if quorum already met by verified messages"
-        );
-    }
-
-    #[test]
-    fn test_ready_finalizes_quorum_already_met_by_verified() {
-        batch_verifier_ready_finalizes_quorum_already_met_by_verified(
-            generate_bls12381_threshold_schemes(5, 214),
-        );
-        batch_verifier_ready_finalizes_quorum_already_met_by_verified(generate_ed25519_schemes(
-            5, 214,
-        ));
-    }
-
-=======
->>>>>>> 24a318a7
     struct MockAttributable(u32);
 
     impl Attributable for MockAttributable {
