//! Types used in [crate::simplex].

use crate::{
    signing_scheme::{Scheme, Vote, VoteVerification},
    simplex::signing_scheme::SimplexScheme,
    types::{Epoch, Round, View},
    Epochable, Viewable,
};
use bytes::{Buf, BufMut};
use commonware_codec::{varint::UInt, EncodeSize, Error, Read, ReadExt, ReadRangeExt, Write};
use commonware_cryptography::{Digest, PublicKey};
use rand::{CryptoRng, Rng};
use std::{collections::HashSet, fmt::Debug, hash::Hash};

/// Context is a collection of metadata from consensus about a given payload.
/// It provides information about the current epoch/view and the parent payload that new proposals are built on.
#[derive(Clone, Debug)]
pub struct Context<D: Digest, P: PublicKey> {
    /// Current round of consensus.
    pub round: Round,
    /// Leader of the current round.
    pub leader: P,
    /// Parent the payload is built on.
    ///
    /// If there is a gap between the current view and the parent view, the participant
    /// must possess a nullification for each discarded view to safely vote on the proposed
    /// payload (any view without a nullification may eventually be finalized and skipping
    /// it would result in a fork).
    pub parent: (View, D),
}

impl<D: Digest, P: PublicKey> Epochable for Context<D, P> {
    fn epoch(&self) -> Epoch {
        self.round.epoch()
    }
}

impl<D: Digest, P: PublicKey> Viewable for Context<D, P> {
    fn view(&self) -> View {
        self.round.view()
    }
}

/// Attributable is a trait that provides access to the signer index.
/// This is used to identify which participant signed a given message.
pub trait Attributable {
    /// Returns the index of the signer (validator) who produced this message.
    fn signer(&self) -> u32;
}

/// A map of [Attributable] items keyed by their signer index.
///
/// The key for each item is automatically inferred from [Attributable::signer()].
/// Each signer can insert at most one item.
pub struct AttributableMap<T: Attributable> {
    data: Vec<Option<T>>,
    added: usize,
}

impl<T: Attributable> AttributableMap<T> {
    /// Creates a new [AttributableMap] with the given number of participants.
    pub fn new(participants: usize) -> Self {
        // `resize_with` avoids requiring `T: Clone` while pre-filling with `None`.
        let mut data = Vec::with_capacity(participants);
        data.resize_with(participants, || None);

        Self { data, added: 0 }
    }

    /// Clears all existing items from the [AttributableMap].
    pub fn clear(&mut self) {
        self.data.fill_with(|| None);
        self.added = 0;
    }

    /// Inserts an item into the map, using [Attributable::signer()] as the key,
    /// if it has not been added yet.
    ///
    /// Returns `true` if the item was inserted, `false` if an item from this
    /// signer already exists or if the signer index is out of bounds.
    pub fn insert(&mut self, item: T) -> bool {
        let index = item.signer() as usize;
        if index >= self.data.len() {
            return false;
        }
        if self.data[index].is_some() {
            return false;
        }
        self.data[index] = Some(item);
        self.added += 1;
        true
    }

    /// Returns the number of items in the [AttributableMap].
    pub fn len(&self) -> usize {
        self.added
    }

    /// Returns `true` if the [AttributableMap] is empty.
    pub fn is_empty(&self) -> bool {
        self.added == 0
    }

    /// Returns a reference to the item associated with the given signer, if present.
    pub fn get(&self, signer: u32) -> Option<&T> {
        self.data.get(signer as usize)?.as_ref()
    }

    /// Returns an iterator over items in the map, ordered by signer index
    /// ([Attributable::signer()]).
    pub fn iter(&self) -> impl Iterator<Item = &T> {
        self.data.iter().filter_map(|o| o.as_ref())
    }
}

/// Tracks notarize/nullify/finalize votes for a view.
///
/// Each vote type is stored in its own [`AttributableMap`] so a validator can only
/// contribute one vote per phase. The tracker is reused across rounds/views to keep
/// allocations stable.
pub struct VoteTracker<S: Scheme, D: Digest> {
    /// Per-signer notarize votes keyed by validator index.
    notarizes: AttributableMap<Notarize<S, D>>,
    /// Per-signer nullify votes keyed by validator index.
    nullifies: AttributableMap<Nullify<S>>,
    /// Per-signer finalize votes keyed by validator index.
    ///
    /// Finalize votes include the proposal digest so the entire certificate can be
    /// reconstructed once the quorum threshold is hit.
    finalizes: AttributableMap<Finalize<S, D>>,
}

impl<S: Scheme, D: Digest> VoteTracker<S, D> {
    /// Creates a tracker sized for `participants` validators.
    pub fn new(participants: usize) -> Self {
        Self {
            notarizes: AttributableMap::new(participants),
            nullifies: AttributableMap::new(participants),
            finalizes: AttributableMap::new(participants),
        }
    }

    /// Inserts a notarize vote if the signer has not already voted.
    pub fn insert_notarize(&mut self, vote: Notarize<S, D>) -> bool {
        self.notarizes.insert(vote)
    }

    /// Inserts a nullify vote if the signer has not already voted.
    pub fn insert_nullify(&mut self, vote: Nullify<S>) -> bool {
        self.nullifies.insert(vote)
    }

    /// Inserts a finalize vote if the signer has not already voted.
    pub fn insert_finalize(&mut self, vote: Finalize<S, D>) -> bool {
        self.finalizes.insert(vote)
    }

    /// Returns the notarize vote for `signer`, if present.
    pub fn notarize(&self, signer: u32) -> Option<&Notarize<S, D>> {
        self.notarizes.get(signer)
    }

    /// Returns the nullify vote for `signer`, if present.
    pub fn nullify(&self, signer: u32) -> Option<&Nullify<S>> {
        self.nullifies.get(signer)
    }

    /// Returns the finalize vote for `signer`, if present.
    pub fn finalize(&self, signer: u32) -> Option<&Finalize<S, D>> {
        self.finalizes.get(signer)
    }

    /// Iterates over notarize votes in signer order.
    pub fn iter_notarizes(&self) -> impl Iterator<Item = &Notarize<S, D>> {
        self.notarizes.iter()
    }

    /// Iterates over nullify votes in signer order.
    pub fn iter_nullifies(&self) -> impl Iterator<Item = &Nullify<S>> {
        self.nullifies.iter()
    }

    /// Iterates over finalize votes in signer order.
    pub fn iter_finalizes(&self) -> impl Iterator<Item = &Finalize<S, D>> {
        self.finalizes.iter()
    }

    /// Returns how many notarize votes have been recorded.
    pub fn len_notarizes(&self) -> usize {
        self.notarizes.len()
    }

    /// Returns how many nullify votes have been recorded.
    pub fn len_nullifies(&self) -> usize {
        self.nullifies.len()
    }

    /// Returns how many finalize votes have been recorded.
    pub fn len_finalizes(&self) -> usize {
        self.finalizes.len()
    }

    /// Returns `true` if the given signer has a notarize vote recorded.
    pub fn has_notarize(&self, signer: u32) -> bool {
        self.notarize(signer).is_some()
    }

    /// Returns `true` if the given signer has a nullify vote recorded.
    pub fn has_nullify(&self, signer: u32) -> bool {
        self.nullify(signer).is_some()
    }

    /// Clears all notarize votes but keeps the allocations for reuse.
    pub fn clear_notarizes(&mut self) {
        self.notarizes.clear();
    }

    /// Clears all finalize votes but keeps the allocations for reuse.
    pub fn clear_finalizes(&mut self) {
        self.finalizes.clear();
    }
}

/// Identifies the signing domain for a vote or certificate.
///
/// Implementations use the context to derive domain-separated message bytes for both
/// individual votes and recovered certificates.
#[derive(Copy, Clone, Debug)]
pub enum VoteContext<'a, D: Digest> {
    /// Signing context for notarize votes and certificates, carrying the proposal.
    Notarize { proposal: &'a Proposal<D> },
    /// Signing context for nullify votes and certificates, scoped to a round.
    Nullify { round: Round },
    /// Signing context for finalize votes and certificates, carrying the proposal.
    Finalize { proposal: &'a Proposal<D> },
}

impl<D: Digest> Viewable for VoteContext<'_, D> {
    fn view(&self) -> View {
        match self {
            VoteContext::Notarize { proposal } => proposal.view(),
            VoteContext::Nullify { round } => round.view(),
            VoteContext::Finalize { proposal } => proposal.view(),
        }
    }
}

/// `BatchVerifier` is a utility for tracking and batch verifying consensus messages.
///
/// In consensus, verifying multiple signatures at the same time can be much more efficient
/// than verifying them one by one. This struct collects messages from participants in consensus
/// and signals they are ready to be verified when certain conditions are met (e.g., enough messages
/// to potentially reach a quorum, or when a leader's message is received).
///
/// To avoid unnecessary verification, it also tracks the number of already verified messages (ensuring
/// we no longer attempt to verify messages after a quorum of valid messages have already been verified).
pub struct BatchVerifier<S: Scheme, D: Digest> {
    /// Signing scheme used to verify votes and assemble certificates.
    scheme: S,

    /// Required quorum size. `None` disables quorum-based readiness.
    quorum: Option<usize>,

    /// Current leader index.
    leader: Option<u32>,
    /// Proposal associated with the current leader.
    leader_proposal: Option<Proposal<D>>,

    /// Pending notarize votes waiting to be verified.
    notarizes: Vec<Notarize<S, D>>,
    /// Forces notarize verification as soon as possible (set when the leader proposal is known).
    notarizes_force: bool,
    /// Count of already-verified notarize votes.
    notarizes_verified: usize,

    /// Pending nullify votes waiting to be verified.
    nullifies: Vec<Nullify<S>>,
    /// Count of already-verified nullify votes.
    nullifies_verified: usize,

    /// Pending finalize votes waiting to be verified.
    finalizes: Vec<Finalize<S, D>>,
    /// Count of already-verified finalize votes.
    finalizes_verified: usize,
}

impl<S: Scheme, D: Digest> BatchVerifier<S, D> {
    /// Creates a new `BatchVerifier`.
    ///
    /// # Arguments
    ///
    /// * `signing` - Scheme handle used to verify and aggregate votes.
    /// * `quorum` - An optional `u32` specifying the number of votes (2f+1)
    ///   required to reach a quorum. If `None`, batch verification readiness
    ///   checks based on quorum size are skipped.
    pub fn new(scheme: S, quorum: Option<u32>) -> Self {
        Self {
            scheme,

            // Store quorum as usize to simplify comparisons against queue lengths.
            quorum: quorum.map(|q| q as usize),

            leader: None,
            leader_proposal: None,

            notarizes: Vec::new(),
            notarizes_force: false,
            notarizes_verified: 0,

            nullifies: Vec::new(),
            nullifies_verified: 0,

            finalizes: Vec::new(),
            finalizes_verified: 0,
        }
    }

    /// Clears any pending messages that are not for the leader's proposal and forces
    /// the notarizes to be verified.
    ///
    /// We force verification because we need to know the leader's proposal
    /// to begin verifying it.
    fn set_leader_proposal(&mut self, proposal: Proposal<D>) {
        // Drop all notarizes/finalizes that aren't for the leader proposal
        self.notarizes.retain(|n| n.proposal == proposal);
        self.finalizes.retain(|f| f.proposal == proposal);

        // Set the leader proposal
        self.leader_proposal = Some(proposal);

        // Force the notarizes to be verified
        self.notarizes_force = true;
    }

    /// Adds a [Voter] message to the batch for later verification.
    ///
    /// If the message has already been verified (e.g., we built it), it increments
    /// the count of verified messages directly. Otherwise, it adds the message to
    /// the appropriate pending queue.
    ///
    /// If a leader is known and the message is a [Voter::Notarize] from that leader,
    /// this method may trigger `set_leader_proposal`.
    ///
    /// Recovered messages (e.g., [Voter::Notarization], [Voter::Nullification], [Voter::Finalization])
    /// are not expected here and will cause a panic.
    ///
    /// # Arguments
    ///
    /// * `msg` - The [Voter] message to add.
    /// * `verified` - A boolean indicating if the message has already been verified.
    pub fn add(&mut self, msg: Voter<S, D>, verified: bool) {
        match msg {
            Voter::Notarize(notarize) => {
                if let Some(ref leader_proposal) = self.leader_proposal {
                    // If leader proposal is set and the message is not for it, drop it
                    if leader_proposal != &notarize.proposal {
                        return;
                    }
                } else if let Some(leader) = self.leader {
                    // If leader is set but leader proposal is not, set it
                    if leader == notarize.signer() {
                        // Set the leader proposal
                        self.set_leader_proposal(notarize.proposal.clone());
                    }
                }

                // If we've made it this far, add the notarize
                if verified {
                    self.notarizes_verified += 1;
                } else {
                    self.notarizes.push(notarize);
                }
            }
            Voter::Nullify(nullify) => {
                if verified {
                    self.nullifies_verified += 1;
                } else {
                    self.nullifies.push(nullify);
                }
            }
            Voter::Finalize(finalize) => {
                // If leader proposal is set and the message is not for it, drop it
                if let Some(ref leader_proposal) = self.leader_proposal {
                    if leader_proposal != &finalize.proposal {
                        return;
                    }
                }

                // If we've made it this far, add the finalize
                if verified {
                    self.finalizes_verified += 1;
                } else {
                    self.finalizes.push(finalize);
                }
            }
            Voter::Notarization(_) | Voter::Nullification(_) | Voter::Finalization(_) => {
                unreachable!("should not be adding recovered messages to partial verifier");
            }
        }
    }

    /// Sets the leader for the current consensus view.
    ///
    /// If the leader is found, we may call `set_leader_proposal` to clear any pending
    /// messages that are not for the leader's proposal and to force verification of said
    /// proposal.
    ///
    /// # Arguments
    ///
    /// * `leader` - The `u32` identifier of the leader.
    pub fn set_leader(&mut self, leader: u32) {
        // Set the leader
        assert!(self.leader.is_none());
        self.leader = Some(leader);

        // Look for a notarize from the leader
        let Some(notarize) = self.notarizes.iter().find(|n| n.signer() == leader) else {
            return;
        };

        // Set the leader proposal
        self.set_leader_proposal(notarize.proposal.clone());
    }

    /// Verifies a batch of pending [Voter::Notarize] messages.
    ///
    /// It uses `S::verify_votes` for efficient batch verification.
    ///
    /// # Arguments
    ///
    /// * `rng` - Randomness source used by schemes that require batching randomness.
    /// * `namespace` - The namespace for signature domain separation.
    ///
    /// # Returns
    ///
    /// A tuple containing:
    /// * A `Vec<Voter<S, D>>` of successfully verified [Voter::Notarize] messages (wrapped as [Voter]).
    /// * A `Vec<u32>` of signer indices for whom verification failed.
    pub fn verify_notarizes<R: Rng + CryptoRng>(
        &mut self,
        rng: &mut R,
        namespace: &[u8],
    ) -> (Vec<Voter<S, D>>, Vec<u32>)
    where
        S: SimplexScheme<D>,
    {
        self.notarizes_force = false;

        let notarizes = std::mem::take(&mut self.notarizes);

        // Early return if there are no notarizes to verify
        if notarizes.is_empty() {
            return (vec![], vec![]);
        }

        let (proposals, votes): (Vec<_>, Vec<_>) =
            notarizes.into_iter().map(|n| (n.proposal, n.vote)).unzip();

        let proposal = &proposals[0];

        let VoteVerification {
            verified,
            invalid_signers,
        } = self.scheme.verify_votes::<_, D, _>(
            rng,
            namespace,
            VoteContext::Notarize { proposal },
            votes,
        );

        self.notarizes_verified += verified.len();

        (
            verified
                .into_iter()
                .zip(proposals)
                .map(|(vote, proposal)| Voter::Notarize(Notarize { proposal, vote }))
                .collect(),
            invalid_signers,
        )
    }

    /// Checks if there are [Voter::Notarize] messages ready for batch verification.
    ///
    /// Verification is considered "ready" if:
    /// 1. `notarizes_force` is true (e.g., after a leader's proposal is set).
    /// 2. A leader and their proposal are known, and:
    ///    a. The quorum (if set) has not yet been met by verified messages.
    ///    b. The sum of verified and pending messages is enough to potentially reach the quorum.
    /// 3. There are pending [Voter::Notarize] messages to verify.
    ///
    /// # Returns
    ///
    /// `true` if [Voter::Notarize] messages should be verified, `false` otherwise.
    pub fn ready_notarizes(&self) -> bool {
        // If there are no pending notarizes, there is nothing to do.
        if self.notarizes.is_empty() {
            return false;
        }

        // If we have the leader's notarize, we should verify immediately to start
        // block verification.
        if self.notarizes_force {
            return true;
        }

        // If we don't yet know the leader, notarizes may contain messages for
        // a number of different proposals.
        if self.leader.is_none() || self.leader_proposal.is_none() {
            return false;
        }

        // If we have a quorum, we need to check if we have enough verified and pending
        if let Some(quorum) = self.quorum {
            // If we have already performed sufficient verifications, there is nothing more
            // to do.
            if self.notarizes_verified >= quorum {
                return false;
            }

            // If we don't have enough to reach the quorum, there is nothing to do yet.
            if self.notarizes_verified + self.notarizes.len() < quorum {
                return false;
            }
        }

        // If there is no required quorum and we have pending notarizes, we should verify.
        true
    }

    /// Verifies a batch of pending [Voter::Nullify] messages.
    ///
    /// It uses `S::verify_votes` for efficient batch verification.
    ///
    /// # Arguments
    ///
    /// * `rng` - Randomness source used by schemes that require batching randomness.
    /// * `namespace` - The namespace for signature domain separation.
    ///
    /// # Returns
    ///
    /// A tuple containing:
    /// * A `Vec<Voter<S, D>>` of successfully verified [Voter::Nullify] messages (wrapped as [Voter]).
    /// * A `Vec<u32>` of signer indices for whom verification failed.
    pub fn verify_nullifies<R: Rng + CryptoRng>(
        &mut self,
        rng: &mut R,
        namespace: &[u8],
    ) -> (Vec<Voter<S, D>>, Vec<u32>)
    where
        S: SimplexScheme<D>,
    {
        let nullifies = std::mem::take(&mut self.nullifies);

        // Early return if there are no nullifies to verify
        if nullifies.is_empty() {
            return (vec![], vec![]);
        }

        let round = nullifies[0].round;

        let VoteVerification {
            verified,
            invalid_signers,
        } = self.scheme.verify_votes::<_, D, _>(
            rng,
            namespace,
            VoteContext::Nullify { round },
            nullifies.into_iter().map(|nullify| nullify.vote),
        );

        self.nullifies_verified += verified.len();

        (
            verified
                .into_iter()
                .map(|vote| Voter::Nullify(Nullify { round, vote }))
                .collect(),
            invalid_signers,
        )
    }

    /// Checks if there are [Voter::Nullify] messages ready for batch verification.
    ///
    /// Verification is considered "ready" if:
    /// 1. The quorum (if set) has not yet been met by verified messages.
    /// 2. The sum of verified and pending messages is enough to potentially reach the quorum.
    /// 3. There are pending [Voter::Nullify] messages to verify.
    ///
    /// # Returns
    ///
    /// `true` if [Voter::Nullify] messages should be verified, `false` otherwise.
    pub fn ready_nullifies(&self) -> bool {
        // If there are no pending nullifies, there is nothing to do.
        if self.nullifies.is_empty() {
            return false;
        }

        if let Some(quorum) = self.quorum {
            // If we have already performed sufficient verifications, there is nothing more
            // to do.
            if self.nullifies_verified >= quorum {
                return false;
            }

            // If we don't have enough to reach the quorum, there is nothing to do yet.
            if self.nullifies_verified + self.nullifies.len() < quorum {
                return false;
            }
        }

        // If there is no required quorum and we have pending nullifies, we should verify.
        true
    }

    /// Verifies a batch of pending [Voter::Finalize] messages.
    ///
    /// It uses `S::verify_votes` for efficient batch verification.
    ///
    /// # Arguments
    ///
    /// * `rng` - Randomness source used by schemes that require batching randomness.
    /// * `namespace` - The namespace for signature domain separation.
    ///
    /// # Returns
    ///
    /// A tuple containing:
    /// * A `Vec<Voter<S, D>>` of successfully verified [Voter::Finalize] messages (wrapped as [Voter]).
    /// * A `Vec<u32>` of signer indices for whom verification failed.
    pub fn verify_finalizes<R: Rng + CryptoRng>(
        &mut self,
        rng: &mut R,
        namespace: &[u8],
    ) -> (Vec<Voter<S, D>>, Vec<u32>)
    where
        S: SimplexScheme<D>,
    {
        let finalizes = std::mem::take(&mut self.finalizes);

        // Early return if there are no finalizes to verify
        if finalizes.is_empty() {
            return (vec![], vec![]);
        }

        let (proposals, votes): (Vec<_>, Vec<_>) =
            finalizes.into_iter().map(|n| (n.proposal, n.vote)).unzip();

        let proposal = &proposals[0];

        let VoteVerification {
            verified,
            invalid_signers,
        } = self.scheme.verify_votes::<_, D, _>(
            rng,
            namespace,
            VoteContext::Finalize { proposal },
            votes,
        );

        self.finalizes_verified += verified.len();

        (
            verified
                .into_iter()
                .zip(proposals)
                .map(|(vote, proposal)| Voter::Finalize(Finalize { proposal, vote }))
                .collect(),
            invalid_signers,
        )
    }

    /// Checks if there are [Voter::Finalize] messages ready for batch verification.
    ///
    /// Verification is considered "ready" if:
    /// 1. A leader and their proposal are known (finalizes are proposal-specific).
    /// 2. The quorum (if set) has not yet been met by verified messages.
    /// 3. The sum of verified and pending messages is enough to potentially reach the quorum.
    /// 4. There are pending [Voter::Finalize] messages to verify.
    ///
    /// # Returns
    ///
    /// `true` if [Voter::Finalize] messages should be verified, `false` otherwise.
    pub fn ready_finalizes(&self) -> bool {
        // If there are no pending finalizes, there is nothing to do.
        if self.finalizes.is_empty() {
            return false;
        }

        // If we don't yet know the leader, finalizers may contain messages for
        // a number of different proposals.
        if self.leader.is_none() || self.leader_proposal.is_none() {
            return false;
        }
        if let Some(quorum) = self.quorum {
            // If we have already performed sufficient verifications, there is nothing more
            // to do.
            if self.finalizes_verified >= quorum {
                return false;
            }

            // If we don't have enough to reach the quorum, there is nothing to do yet.
            if self.finalizes_verified + self.finalizes.len() < quorum {
                return false;
            }
        }

        // If there is no required quorum and we have pending finalizes, we should verify.
        true
    }
}

/// Voter represents all possible message types that can be sent by validators
/// in the consensus protocol.
#[derive(Clone, Debug, PartialEq)]
pub enum Voter<S: Scheme, D: Digest> {
    /// A validator's notarize vote over a proposal
    Notarize(Notarize<S, D>),
    /// A recovered certificate for a notarization (scheme-specific)
    Notarization(Notarization<S, D>),
    /// A validator's nullify vote used to skip the current view (usually when the leader is unresponsive)
    Nullify(Nullify<S>),
    /// A recovered certificate for a nullification (scheme-specific)
    Nullification(Nullification<S>),
    /// A validator's finalize vote over a proposal
    Finalize(Finalize<S, D>),
    /// A recovered certificate for a finalization (scheme-specific)
    Finalization(Finalization<S, D>),
}

impl<S: Scheme, D: Digest> Write for Voter<S, D> {
    fn write(&self, writer: &mut impl BufMut) {
        match self {
            Voter::Notarize(v) => {
                0u8.write(writer);
                v.write(writer);
            }
            Voter::Notarization(v) => {
                1u8.write(writer);
                v.write(writer);
            }
            Voter::Nullify(v) => {
                2u8.write(writer);
                v.write(writer);
            }
            Voter::Nullification(v) => {
                3u8.write(writer);
                v.write(writer);
            }
            Voter::Finalize(v) => {
                4u8.write(writer);
                v.write(writer);
            }
            Voter::Finalization(v) => {
                5u8.write(writer);
                v.write(writer);
            }
        }
    }
}

impl<S: Scheme, D: Digest> EncodeSize for Voter<S, D> {
    fn encode_size(&self) -> usize {
        1 + match self {
            Voter::Notarize(v) => v.encode_size(),
            Voter::Notarization(v) => v.encode_size(),
            Voter::Nullify(v) => v.encode_size(),
            Voter::Nullification(v) => v.encode_size(),
            Voter::Finalize(v) => v.encode_size(),
            Voter::Finalization(v) => v.encode_size(),
        }
    }
}

impl<S: Scheme, D: Digest> Read for Voter<S, D> {
    type Cfg = <S::Certificate as Read>::Cfg;

    fn read_cfg(reader: &mut impl Buf, cfg: &Self::Cfg) -> Result<Self, Error> {
        let tag = <u8>::read(reader)?;
        match tag {
            0 => {
                let v = Notarize::read(reader)?;
                Ok(Voter::Notarize(v))
            }
            1 => {
                let v = Notarization::read_cfg(reader, cfg)?;
                Ok(Voter::Notarization(v))
            }
            2 => {
                let v = Nullify::read(reader)?;
                Ok(Voter::Nullify(v))
            }
            3 => {
                let v = Nullification::read_cfg(reader, cfg)?;
                Ok(Voter::Nullification(v))
            }
            4 => {
                let v = Finalize::read(reader)?;
                Ok(Voter::Finalize(v))
            }
            5 => {
                let v = Finalization::read_cfg(reader, cfg)?;
                Ok(Voter::Finalization(v))
            }
            _ => Err(Error::Invalid("consensus::simplex::Voter", "Invalid type")),
        }
    }
}

impl<S: Scheme, D: Digest> Epochable for Voter<S, D> {
    fn epoch(&self) -> Epoch {
        match self {
            Voter::Notarize(v) => v.epoch(),
            Voter::Notarization(v) => v.epoch(),
            Voter::Nullify(v) => v.epoch(),
            Voter::Nullification(v) => v.epoch(),
            Voter::Finalize(v) => v.epoch(),
            Voter::Finalization(v) => v.epoch(),
        }
    }
}

impl<S: Scheme, D: Digest> Viewable for Voter<S, D> {
    fn view(&self) -> View {
        match self {
            Voter::Notarize(v) => v.view(),
            Voter::Notarization(v) => v.view(),
            Voter::Nullify(v) => v.view(),
            Voter::Nullification(v) => v.view(),
            Voter::Finalize(v) => v.view(),
            Voter::Finalization(v) => v.view(),
        }
    }
}

/// Proposal represents a proposed block in the protocol.
/// It includes the view number, the parent view, and the actual payload (typically a digest of block data).
#[derive(Clone, Debug, PartialEq, Eq, PartialOrd, Ord, Hash)]
pub struct Proposal<D: Digest> {
    /// The round in which this proposal is made
    pub round: Round,
    /// The view of the parent proposal that this one builds upon
    pub parent: View,
    /// The actual payload/content of the proposal (typically a digest of the block data)
    pub payload: D,
}

impl<D: Digest> Proposal<D> {
    /// Creates a new proposal with the specified view, parent view, and payload.
    pub fn new(round: Round, parent: View, payload: D) -> Self {
        Proposal {
            round,
            parent,
            payload,
        }
    }
}

impl<D: Digest> Write for Proposal<D> {
    fn write(&self, writer: &mut impl BufMut) {
        self.round.write(writer);
        self.parent.write(writer);
        self.payload.write(writer)
    }
}

impl<D: Digest> Read for Proposal<D> {
    type Cfg = ();

    fn read_cfg(reader: &mut impl Buf, _: &()) -> Result<Self, Error> {
        let round = Round::read(reader)?;
        let parent = View::read(reader)?;
        let payload = D::read(reader)?;
        Ok(Self {
            round,
            parent,
            payload,
        })
    }
}

impl<D: Digest> EncodeSize for Proposal<D> {
    fn encode_size(&self) -> usize {
        self.round.encode_size() + self.parent.encode_size() + self.payload.encode_size()
    }
}

impl<D: Digest> Epochable for Proposal<D> {
    fn epoch(&self) -> Epoch {
        self.round.epoch()
    }
}

impl<D: Digest> Viewable for Proposal<D> {
    fn view(&self) -> View {
        self.round.view()
    }
}

/// Validator vote that endorses a proposal for notarization.
#[derive(Clone, Debug)]
pub struct Notarize<S: Scheme, D: Digest> {
    /// Proposal being notarized.
    pub proposal: Proposal<D>,
    /// Scheme-specific vote material.
    pub vote: Vote<S>,
}

impl<S: Scheme, D: Digest> Notarize<S, D> {
    /// Signs a notarize vote for the provided proposal.
    pub fn sign(scheme: &S, namespace: &[u8], proposal: Proposal<D>) -> Option<Self>
    where
        S: SimplexScheme<D>,
    {
        let vote = scheme.sign_vote::<D>(
            namespace,
            VoteContext::Notarize {
                proposal: &proposal,
            },
        )?;

        Some(Self { proposal, vote })
    }

    /// Verifies the notarize vote against the provided signing scheme.
    ///
    /// This ensures that the notarize signature is valid for the claimed proposal.
    pub fn verify(&self, scheme: &S, namespace: &[u8]) -> bool
    where
        S: SimplexScheme<D>,
    {
        scheme.verify_vote::<D>(
            namespace,
            VoteContext::Notarize {
                proposal: &self.proposal,
            },
            &self.vote,
        )
    }

    /// Returns the round associated with this notarize vote.
    pub fn round(&self) -> Round {
        self.proposal.round
    }
}

impl<S: Scheme, D: Digest> PartialEq for Notarize<S, D> {
    fn eq(&self, other: &Self) -> bool {
        self.proposal == other.proposal && self.vote == other.vote
    }
}

impl<S: Scheme, D: Digest> Eq for Notarize<S, D> {}

impl<S: Scheme, D: Digest> Hash for Notarize<S, D> {
    fn hash<H: std::hash::Hasher>(&self, state: &mut H) {
        self.proposal.hash(state);
        self.vote.hash(state);
    }
}

impl<S: Scheme, D: Digest> Write for Notarize<S, D> {
    fn write(&self, writer: &mut impl BufMut) {
        self.proposal.write(writer);
        self.vote.write(writer);
    }
}

impl<S: Scheme, D: Digest> EncodeSize for Notarize<S, D> {
    fn encode_size(&self) -> usize {
        self.proposal.encode_size() + self.vote.encode_size()
    }
}

impl<S: Scheme, D: Digest> Read for Notarize<S, D> {
    type Cfg = ();

    fn read_cfg(reader: &mut impl Buf, _: &()) -> Result<Self, Error> {
        let proposal = Proposal::read(reader)?;
        let vote = Vote::read(reader)?;

        Ok(Self { proposal, vote })
    }
}

impl<S: Scheme, D: Digest> Attributable for Notarize<S, D> {
    fn signer(&self) -> u32 {
        self.vote.signer
    }
}

impl<S: Scheme, D: Digest> Epochable for Notarize<S, D> {
    fn epoch(&self) -> Epoch {
        self.proposal.epoch()
    }
}

impl<S: Scheme, D: Digest> Viewable for Notarize<S, D> {
    fn view(&self) -> View {
        self.proposal.view()
    }
}

/// Aggregated notarization certificate recovered from notarize votes.
/// When a proposal is notarized, it means at least 2f+1 validators have voted for it.
///
/// Some signing schemes embed an additional randomness seed in the certificate (used for
/// leader rotation), it can be accessed via [`Scheme::seed`].
#[derive(Clone, Debug)]
pub struct Notarization<S: Scheme, D: Digest> {
    /// The proposal that has been notarized.
    pub proposal: Proposal<D>,
    /// The recovered certificate for the proposal.
    pub certificate: S::Certificate,
}

impl<S: Scheme, D: Digest> Notarization<S, D> {
    /// Builds a notarization certificate from notarize votes for the same proposal.
    pub fn from_notarizes<'a>(
        scheme: &S,
        notarizes: impl IntoIterator<Item = &'a Notarize<S, D>>,
    ) -> Option<Self> {
        let mut iter = notarizes.into_iter().peekable();
        let proposal = iter.peek()?.proposal.clone();
        let certificate = scheme.assemble_certificate(iter.map(|n| n.vote.clone()))?;

        Some(Self {
            proposal,
            certificate,
        })
    }

    /// Verifies the notarization certificate against the provided signing scheme.
    ///
    /// This ensures that the certificate is valid for the claimed proposal.
    pub fn verify<R: Rng + CryptoRng>(&self, rng: &mut R, scheme: &S, namespace: &[u8]) -> bool
    where
        S: SimplexScheme<D>,
    {
        scheme.verify_certificate::<_, D>(
            rng,
            namespace,
            VoteContext::Notarize {
                proposal: &self.proposal,
            },
            &self.certificate,
        )
    }

    /// Returns the round associated with the notarized proposal.
    pub fn round(&self) -> Round {
        self.proposal.round
    }
}

impl<S: Scheme, D: Digest> PartialEq for Notarization<S, D> {
    fn eq(&self, other: &Self) -> bool {
        self.proposal == other.proposal && self.certificate == other.certificate
    }
}

impl<S: Scheme, D: Digest> Eq for Notarization<S, D> {}

impl<S: Scheme, D: Digest> Hash for Notarization<S, D> {
    fn hash<H: std::hash::Hasher>(&self, state: &mut H) {
        self.proposal.hash(state);
        self.certificate.hash(state);
    }
}

impl<S: Scheme, D: Digest> Write for Notarization<S, D> {
    fn write(&self, writer: &mut impl BufMut) {
        self.proposal.write(writer);
        self.certificate.write(writer);
    }
}

impl<S: Scheme, D: Digest> EncodeSize for Notarization<S, D> {
    fn encode_size(&self) -> usize {
        self.proposal.encode_size() + self.certificate.encode_size()
    }
}

impl<S: Scheme, D: Digest> Read for Notarization<S, D> {
    type Cfg = <S::Certificate as Read>::Cfg;

    fn read_cfg(reader: &mut impl Buf, cfg: &Self::Cfg) -> Result<Self, Error> {
        let proposal = Proposal::read(reader)?;
        let certificate = S::Certificate::read_cfg(reader, cfg)?;

        Ok(Self {
            proposal,
            certificate,
        })
    }
}

impl<S: Scheme, D: Digest> Epochable for Notarization<S, D> {
    fn epoch(&self) -> Epoch {
        self.proposal.epoch()
    }
}

impl<S: Scheme, D: Digest> Viewable for Notarization<S, D> {
    fn view(&self) -> View {
        self.proposal.view()
    }
}

/// Validator vote for nullifying the current round, i.e. skip the current round.
/// This is typically used when the leader is unresponsive or fails to propose a valid block.
#[derive(Clone, Debug)]
pub struct Nullify<S: Scheme> {
    /// The round to be nullified (skipped).
    pub round: Round,
    /// Scheme-specific vote material.
    pub vote: Vote<S>,
}

impl<S: Scheme> PartialEq for Nullify<S> {
    fn eq(&self, other: &Self) -> bool {
        self.round == other.round && self.vote == other.vote
    }
}

impl<S: Scheme> Eq for Nullify<S> {}

impl<S: Scheme> Hash for Nullify<S> {
    fn hash<H: std::hash::Hasher>(&self, state: &mut H) {
        self.round.hash(state);
        self.vote.hash(state);
    }
}

impl<S: Scheme> Nullify<S> {
    /// Signs a nullify vote for the given round.
    pub fn sign<D: Digest>(scheme: &S, namespace: &[u8], round: Round) -> Option<Self>
    where
        S: SimplexScheme<D>,
    {
        let vote = scheme.sign_vote::<D>(namespace, VoteContext::Nullify { round })?;

        Some(Self { round, vote })
    }

    /// Verifies the nullify vote against the provided signing scheme.
    ///
    /// This ensures that the nullify signature is valid for the given round.
    pub fn verify<D: Digest>(&self, scheme: &S, namespace: &[u8]) -> bool
    where
        S: SimplexScheme<D>,
    {
        scheme.verify_vote::<D>(
            namespace,
            VoteContext::Nullify { round: self.round },
            &self.vote,
        )
    }

    /// Returns the round associated with this nullify vote.
    pub fn round(&self) -> Round {
        self.round
    }
}

impl<S: Scheme> Write for Nullify<S> {
    fn write(&self, writer: &mut impl BufMut) {
        self.round.write(writer);
        self.vote.write(writer);
    }
}

impl<S: Scheme> EncodeSize for Nullify<S> {
    fn encode_size(&self) -> usize {
        self.round.encode_size() + self.vote.encode_size()
    }
}

impl<S: Scheme> Read for Nullify<S> {
    type Cfg = ();

    fn read_cfg(reader: &mut impl Buf, _: &()) -> Result<Self, Error> {
        let round = Round::read(reader)?;
        let vote = Vote::read(reader)?;

        Ok(Self { round, vote })
    }
}

impl<S: Scheme> Attributable for Nullify<S> {
    fn signer(&self) -> u32 {
        self.vote.signer
    }
}

impl<S: Scheme> Epochable for Nullify<S> {
    fn epoch(&self) -> Epoch {
        self.round.epoch()
    }
}

impl<S: Scheme> Viewable for Nullify<S> {
    fn view(&self) -> View {
        self.round.view()
    }
}

/// Aggregated nullification certificate recovered from nullify votes.
/// When a view is nullified, the consensus moves to the next view without finalizing a block.
#[derive(Clone, Debug)]
pub struct Nullification<S: Scheme> {
    /// The round in which this nullification is made.
    pub round: Round,
    /// The recovered certificate for the nullification.
    pub certificate: S::Certificate,
}

impl<S: Scheme> Nullification<S> {
    /// Builds a nullification certificate from nullify votes from the same round.
    pub fn from_nullifies<'a>(
        scheme: &S,
        nullifies: impl IntoIterator<Item = &'a Nullify<S>>,
    ) -> Option<Self> {
        let mut iter = nullifies.into_iter().peekable();
        let round = iter.peek()?.round;
        let certificate = scheme.assemble_certificate(iter.map(|n| n.vote.clone()))?;

        Some(Self { round, certificate })
    }

    /// Verifies the nullification certificate against the provided signing scheme.
    ///
    /// This ensures that the certificate is valid for the claimed round.
    pub fn verify<R: Rng + CryptoRng, D: Digest>(
        &self,
        rng: &mut R,
        scheme: &S,
        namespace: &[u8],
    ) -> bool
    where
        S: SimplexScheme<D>,
    {
        scheme.verify_certificate::<_, D>(
            rng,
            namespace,
            VoteContext::Nullify { round: self.round },
            &self.certificate,
        )
    }

    /// Returns the round associated with this nullification.
    pub fn round(&self) -> Round {
        self.round
    }
}

impl<S: Scheme> PartialEq for Nullification<S> {
    fn eq(&self, other: &Self) -> bool {
        self.round == other.round && self.certificate == other.certificate
    }
}

impl<S: Scheme> Eq for Nullification<S> {}

impl<S: Scheme> Hash for Nullification<S> {
    fn hash<H: std::hash::Hasher>(&self, state: &mut H) {
        self.round.hash(state);
        self.certificate.hash(state);
    }
}

impl<S: Scheme> Write for Nullification<S> {
    fn write(&self, writer: &mut impl BufMut) {
        self.round.write(writer);
        self.certificate.write(writer);
    }
}

impl<S: Scheme> Nullification<S> {}

impl<S: Scheme> EncodeSize for Nullification<S> {
    fn encode_size(&self) -> usize {
        self.round.encode_size() + self.certificate.encode_size()
    }
}

impl<S: Scheme> Read for Nullification<S> {
    type Cfg = <S::Certificate as Read>::Cfg;

    fn read_cfg(reader: &mut impl Buf, cfg: &Self::Cfg) -> Result<Self, Error> {
        let round = Round::read(reader)?;
        let certificate = S::Certificate::read_cfg(reader, cfg)?;

        Ok(Self { round, certificate })
    }
}

impl<S: Scheme> Epochable for Nullification<S> {
    fn epoch(&self) -> Epoch {
        self.round.epoch()
    }
}

impl<S: Scheme> Viewable for Nullification<S> {
    fn view(&self) -> View {
        self.round.view()
    }
}

/// Validator vote to finalize a proposal.
/// This happens after a proposal has been notarized, confirming it as the canonical block
/// for this round.
#[derive(Clone, Debug)]
pub struct Finalize<S: Scheme, D: Digest> {
    /// Proposal being finalized.
    pub proposal: Proposal<D>,
    /// Scheme-specific vote material.
    pub vote: Vote<S>,
}

impl<S: Scheme, D: Digest> Finalize<S, D> {
    /// Signs a finalize vote for the provided proposal.
    pub fn sign(scheme: &S, namespace: &[u8], proposal: Proposal<D>) -> Option<Self>
    where
        S: SimplexScheme<D>,
    {
        let vote = scheme.sign_vote::<D>(
            namespace,
            VoteContext::Finalize {
                proposal: &proposal,
            },
        )?;

        Some(Self { proposal, vote })
    }

    /// Verifies the finalize vote against the provided signing scheme.
    ///
    /// This ensures that the finalize signature is valid for the claimed proposal.
    pub fn verify(&self, scheme: &S, namespace: &[u8]) -> bool
    where
        S: SimplexScheme<D>,
    {
        scheme.verify_vote::<D>(
            namespace,
            VoteContext::Finalize {
                proposal: &self.proposal,
            },
            &self.vote,
        )
    }

    /// Returns the round associated with this finalize vote.
    pub fn round(&self) -> Round {
        self.proposal.round
    }
}

impl<S: Scheme, D: Digest> PartialEq for Finalize<S, D> {
    fn eq(&self, other: &Self) -> bool {
        self.proposal == other.proposal && self.vote == other.vote
    }
}

impl<S: Scheme, D: Digest> Eq for Finalize<S, D> {}

impl<S: Scheme, D: Digest> Hash for Finalize<S, D> {
    fn hash<H: std::hash::Hasher>(&self, state: &mut H) {
        self.proposal.hash(state);
        self.vote.hash(state);
    }
}

impl<S: Scheme, D: Digest> Write for Finalize<S, D> {
    fn write(&self, writer: &mut impl BufMut) {
        self.proposal.write(writer);
        self.vote.write(writer);
    }
}

impl<S: Scheme, D: Digest> EncodeSize for Finalize<S, D> {
    fn encode_size(&self) -> usize {
        self.proposal.encode_size() + self.vote.encode_size()
    }
}

impl<S: Scheme, D: Digest> Read for Finalize<S, D> {
    type Cfg = ();

    fn read_cfg(reader: &mut impl Buf, _: &()) -> Result<Self, Error> {
        let proposal = Proposal::read(reader)?;
        let vote = Vote::read(reader)?;

        Ok(Self { proposal, vote })
    }
}

impl<S: Scheme, D: Digest> Attributable for Finalize<S, D> {
    fn signer(&self) -> u32 {
        self.vote.signer
    }
}

impl<S: Scheme, D: Digest> Epochable for Finalize<S, D> {
    fn epoch(&self) -> Epoch {
        self.proposal.epoch()
    }
}

impl<S: Scheme, D: Digest> Viewable for Finalize<S, D> {
    fn view(&self) -> View {
        self.proposal.view()
    }
}

/// Aggregated finalization certificate recovered from finalize votes.
/// When a proposal is finalized, it becomes the canonical block for its view.
///
/// Some signing schemes embed an additional randomness seed in the certificate (used for
/// leader rotation), it can be accessed via [`Scheme::seed`].
#[derive(Clone, Debug)]
pub struct Finalization<S: Scheme, D: Digest> {
    /// The proposal that has been finalized.
    pub proposal: Proposal<D>,
    /// The recovered certificate for the proposal.
    pub certificate: S::Certificate,
}

impl<S: Scheme, D: Digest> Finalization<S, D> {
    /// Builds a finalization certificate from finalize votes for the same proposal.
    pub fn from_finalizes<'a>(
        scheme: &S,
        finalizes: impl IntoIterator<Item = &'a Finalize<S, D>>,
    ) -> Option<Self> {
        let mut iter = finalizes.into_iter().peekable();
        let proposal = iter.peek()?.proposal.clone();
        let certificate = scheme.assemble_certificate(iter.map(|f| f.vote.clone()))?;

        Some(Self {
            proposal,
            certificate,
        })
    }

    /// Verifies the finalization certificate against the provided signing scheme.
    ///
    /// This ensures that the certificate is valid for the claimed proposal.
    pub fn verify<R: Rng + CryptoRng>(&self, rng: &mut R, scheme: &S, namespace: &[u8]) -> bool
    where
        S: SimplexScheme<D>,
    {
        scheme.verify_certificate::<_, D>(
            rng,
            namespace,
            VoteContext::Finalize {
                proposal: &self.proposal,
            },
            &self.certificate,
        )
    }

    /// Returns the round associated with the finalized proposal.
    pub fn round(&self) -> Round {
        self.proposal.round
    }
}

impl<S: Scheme, D: Digest> PartialEq for Finalization<S, D> {
    fn eq(&self, other: &Self) -> bool {
        self.proposal == other.proposal && self.certificate == other.certificate
    }
}

impl<S: Scheme, D: Digest> Eq for Finalization<S, D> {}

impl<S: Scheme, D: Digest> Hash for Finalization<S, D> {
    fn hash<H: std::hash::Hasher>(&self, state: &mut H) {
        self.proposal.hash(state);
        self.certificate.hash(state);
    }
}

impl<S: Scheme, D: Digest> Write for Finalization<S, D> {
    fn write(&self, writer: &mut impl BufMut) {
        self.proposal.write(writer);
        self.certificate.write(writer);
    }
}

impl<S: Scheme, D: Digest> EncodeSize for Finalization<S, D> {
    fn encode_size(&self) -> usize {
        self.proposal.encode_size() + self.certificate.encode_size()
    }
}

impl<S: Scheme, D: Digest> Read for Finalization<S, D> {
    type Cfg = <S::Certificate as Read>::Cfg;

    fn read_cfg(reader: &mut impl Buf, cfg: &Self::Cfg) -> Result<Self, Error> {
        let proposal = Proposal::read(reader)?;
        let certificate = S::Certificate::read_cfg(reader, cfg)?;

        Ok(Self {
            proposal,
            certificate,
        })
    }
}

impl<S: Scheme, D: Digest> Epochable for Finalization<S, D> {
    fn epoch(&self) -> Epoch {
        self.proposal.epoch()
    }
}

impl<S: Scheme, D: Digest> Viewable for Finalization<S, D> {
    fn view(&self) -> View {
        self.proposal.view()
    }
}

/// Backfiller is a message type for requesting and receiving missing consensus artifacts.
/// This is used to synchronize validators that have fallen behind or just joined the network.
#[derive(Clone, Debug, PartialEq)]
pub enum Backfiller<S: Scheme, D: Digest> {
    /// Request for missing notarizations and nullifications
    Request(Request),
    /// Response containing requested notarizations and nullifications
    Response(Response<S, D>),
}

impl<S: Scheme, D: Digest> Write for Backfiller<S, D> {
    fn write(&self, writer: &mut impl BufMut) {
        match self {
            Backfiller::Request(request) => {
                0u8.write(writer);
                request.write(writer);
            }
            Backfiller::Response(response) => {
                1u8.write(writer);
                response.write(writer);
            }
        }
    }
}

impl<S: Scheme, D: Digest> EncodeSize for Backfiller<S, D> {
    fn encode_size(&self) -> usize {
        1 + match self {
            Backfiller::Request(v) => v.encode_size(),
            Backfiller::Response(v) => v.encode_size(),
        }
    }
}

impl<S: Scheme, D: Digest> Read for Backfiller<S, D> {
    type Cfg = (usize, <S::Certificate as Read>::Cfg);

    fn read_cfg(reader: &mut impl Buf, cfg: &Self::Cfg) -> Result<Self, Error> {
        let tag = <u8>::read(reader)?;
        match tag {
            0 => {
                let (max_len, _) = cfg;
                let v = Request::read_cfg(reader, max_len)?;
                Ok(Backfiller::Request(v))
            }
            1 => {
                let v = Response::<S, D>::read_cfg(reader, cfg)?;
                Ok(Backfiller::Response(v))
            }
            _ => Err(Error::Invalid(
                "consensus::simplex::Backfiller",
                "Invalid type",
            )),
        }
    }
}

/// Request is a message to request missing notarizations and nullifications.
/// This is used by validators who need to catch up with the consensus state.
#[derive(Clone, Debug, PartialEq)]
pub struct Request {
    /// Unique identifier for this request (used to match responses)
    pub id: u64,
    /// Views for which notarizations are requested
    pub notarizations: Vec<View>,
    /// Views for which nullifications are requested
    pub nullifications: Vec<View>,
}

impl Request {
    /// Creates a new request for missing notarizations and nullifications.
    pub fn new(id: u64, notarizations: Vec<View>, nullifications: Vec<View>) -> Self {
        Request {
            id,
            notarizations,
            nullifications,
        }
    }
}

impl Write for Request {
    fn write(&self, writer: &mut impl BufMut) {
        UInt(self.id).write(writer);
        self.notarizations.write(writer);
        self.nullifications.write(writer);
    }
}

impl EncodeSize for Request {
    fn encode_size(&self) -> usize {
        UInt(self.id).encode_size()
            + self.notarizations.encode_size()
            + self.nullifications.encode_size()
    }
}

impl Read for Request {
    type Cfg = usize;

    fn read_cfg(reader: &mut impl Buf, max_len: &usize) -> Result<Self, Error> {
        let id = UInt::read(reader)?.into();
        let mut views = HashSet::new();
        let notarizations = Vec::<View>::read_range(reader, ..=*max_len)?;
        for view in notarizations.iter() {
            if !views.insert(view) {
                return Err(Error::Invalid(
                    "consensus::simplex::Request",
                    "Duplicate notarization",
                ));
            }
        }
        let remaining = max_len - notarizations.len();
        views.clear();
        let nullifications = Vec::<View>::read_range(reader, ..=remaining)?;
        for view in nullifications.iter() {
            if !views.insert(view) {
                return Err(Error::Invalid(
                    "consensus::simplex::Request",
                    "Duplicate nullification",
                ));
            }
        }
        Ok(Request {
            id,
            notarizations,
            nullifications,
        })
    }
}

/// Response is a message containing the requested notarizations and nullifications.
/// This is sent in response to a Request message.
#[derive(Clone, Debug, PartialEq)]
pub struct Response<S: Scheme, D: Digest> {
    /// Identifier matching the original request
    pub id: u64,
    /// Notarizations for the requested views
    pub notarizations: Vec<Notarization<S, D>>,
    /// Nullifications for the requested views
    pub nullifications: Vec<Nullification<S>>,
}

impl<S: Scheme, D: Digest> Response<S, D> {
    /// Creates a new response with the given id, notarizations, and nullifications.
    pub fn new(
        id: u64,
        notarizations: Vec<Notarization<S, D>>,
        nullifications: Vec<Nullification<S>>,
    ) -> Self {
        Response {
            id,
            notarizations,
            nullifications,
        }
    }

    /// Verifies the certificates contained in this response against the signing scheme.
    pub fn verify<R: Rng + CryptoRng>(&self, rng: &mut R, scheme: &S, namespace: &[u8]) -> bool
    where
        S: SimplexScheme<D>,
    {
        // Prepare to verify
        if self.notarizations.is_empty() && self.nullifications.is_empty() {
            return true;
        }

        let notarizations = self.notarizations.iter().map(|notarization| {
            let context = VoteContext::Notarize {
                proposal: &notarization.proposal,
            };

            (context, &notarization.certificate)
        });

        let nullifications = self.nullifications.iter().map(|nullification| {
            let context = VoteContext::Nullify {
                round: nullification.round,
            };

            (context, &nullification.certificate)
        });

        scheme.verify_certificates::<_, D, _>(rng, namespace, notarizations.chain(nullifications))
    }
}

impl<S: Scheme, D: Digest> Write for Response<S, D> {
    fn write(&self, writer: &mut impl BufMut) {
        UInt(self.id).write(writer);
        self.notarizations.write(writer);
        self.nullifications.write(writer);
    }
}

impl<S: Scheme, D: Digest> EncodeSize for Response<S, D> {
    fn encode_size(&self) -> usize {
        UInt(self.id).encode_size()
            + self.notarizations.encode_size()
            + self.nullifications.encode_size()
    }
}

impl<S: Scheme, D: Digest> Read for Response<S, D> {
    type Cfg = (usize, <S::Certificate as Read>::Cfg);

    fn read_cfg(reader: &mut impl Buf, cfg: &Self::Cfg) -> Result<Self, Error> {
        let (max_len, certificate_cfg) = cfg;
        let id = UInt::read(reader)?.into();
        let mut views = HashSet::new();
        let notarizations = Vec::<Notarization<S, D>>::read_cfg(
            reader,
            &((..=*max_len).into(), certificate_cfg.clone()),
        )?;
        for notarization in notarizations.iter() {
            if !views.insert(notarization.view()) {
                return Err(Error::Invalid(
                    "consensus::simplex::Response",
                    "Duplicate notarization",
                ));
            }
        }
        let remaining = max_len - notarizations.len();
        views.clear();
        let nullifications = Vec::<Nullification<S>>::read_cfg(
            reader,
            &((..=remaining).into(), certificate_cfg.clone()),
        )?;
        for nullification in nullifications.iter() {
            if !views.insert(nullification.view()) {
                return Err(Error::Invalid(
                    "consensus::simplex::Response",
                    "Duplicate nullification",
                ));
            }
        }
        Ok(Response {
            id,
            notarizations,
            nullifications,
        })
    }
}

/// Activity represents all possible activities that can occur in the consensus protocol.
/// This includes both regular consensus messages and fault evidence.
///
/// # Verification
///
/// Some activities issued by consensus are not guaranteed to be cryptographically verified (i.e. if not needed
/// to produce a minimum quorum certificate). Use [`Activity::verified`] to check if an activity may not be verified,
/// and [`Activity::verify`] to perform verification.
///
/// # Activity Filtering
///
/// For **non-attributable** schemes like [`crate::simplex::signing_scheme::bls12381_threshold`], exposing
/// per-validator activity as fault evidence is not safe: with threshold cryptography, any `t` valid partial signatures can
/// be used to forge a partial signature for any player.
///
/// Use [`crate::simplex::signing_scheme::reporter::AttributableReporter`] to automatically filter and
/// verify activities based on [`Scheme::is_attributable`].
#[derive(Clone, Debug)]
pub enum Activity<S: Scheme, D: Digest> {
    /// A validator's notarize vote over a proposal.
    Notarize(Notarize<S, D>),
    /// A recovered certificate for a notarization (scheme-specific).
    Notarization(Notarization<S, D>),
    /// A validator's nullify vote used to skip the current view.
    Nullify(Nullify<S>),
    /// A recovered certificate for a nullification (scheme-specific).
    Nullification(Nullification<S>),
    /// A validator's finalize vote over a proposal.
    Finalize(Finalize<S, D>),
    /// A recovered certificate for a finalization (scheme-specific).
    Finalization(Finalization<S, D>),
    /// Evidence of a validator sending conflicting notarizes (Byzantine behavior).
    ConflictingNotarize(ConflictingNotarize<S, D>),
    /// Evidence of a validator sending conflicting finalizes (Byzantine behavior).
    ConflictingFinalize(ConflictingFinalize<S, D>),
    /// Evidence of a validator sending both nullify and finalize for the same view (Byzantine behavior).
    NullifyFinalize(NullifyFinalize<S, D>),
}

impl<S: Scheme, D: Digest> PartialEq for Activity<S, D> {
    fn eq(&self, other: &Self) -> bool {
        match (self, other) {
            (Activity::Notarize(a), Activity::Notarize(b)) => a == b,
            (Activity::Notarization(a), Activity::Notarization(b)) => a == b,
            (Activity::Nullify(a), Activity::Nullify(b)) => a == b,
            (Activity::Nullification(a), Activity::Nullification(b)) => a == b,
            (Activity::Finalize(a), Activity::Finalize(b)) => a == b,
            (Activity::Finalization(a), Activity::Finalization(b)) => a == b,
            (Activity::ConflictingNotarize(a), Activity::ConflictingNotarize(b)) => a == b,
            (Activity::ConflictingFinalize(a), Activity::ConflictingFinalize(b)) => a == b,
            (Activity::NullifyFinalize(a), Activity::NullifyFinalize(b)) => a == b,
            _ => false,
        }
    }
}

impl<S: Scheme, D: Digest> Eq for Activity<S, D> {}

impl<S: Scheme, D: Digest> Hash for Activity<S, D> {
    fn hash<H: std::hash::Hasher>(&self, state: &mut H) {
        match self {
            Activity::Notarize(v) => {
                0u8.hash(state);
                v.hash(state);
            }
            Activity::Notarization(v) => {
                1u8.hash(state);
                v.hash(state);
            }
            Activity::Nullify(v) => {
                2u8.hash(state);
                v.hash(state);
            }
            Activity::Nullification(v) => {
                3u8.hash(state);
                v.hash(state);
            }
            Activity::Finalize(v) => {
                4u8.hash(state);
                v.hash(state);
            }
            Activity::Finalization(v) => {
                5u8.hash(state);
                v.hash(state);
            }
            Activity::ConflictingNotarize(v) => {
                6u8.hash(state);
                v.hash(state);
            }
            Activity::ConflictingFinalize(v) => {
                7u8.hash(state);
                v.hash(state);
            }
            Activity::NullifyFinalize(v) => {
                8u8.hash(state);
                v.hash(state);
            }
        }
    }
}

impl<S: Scheme, D: Digest> Activity<S, D> {
    /// Indicates whether the activity is guaranteed to have been verified by consensus.
    pub fn verified(&self) -> bool {
        match self {
            Activity::Notarize(_) => false,
            Activity::Notarization(_) => true,
            Activity::Nullify(_) => false,
            Activity::Nullification(_) => true,
            Activity::Finalize(_) => false,
            Activity::Finalization(_) => true,
            Activity::ConflictingNotarize(_) => false,
            Activity::ConflictingFinalize(_) => false,
            Activity::NullifyFinalize(_) => false,
        }
    }

    /// Verifies the validity of this activity against the signing scheme.
    ///
    /// This method **always** performs verification regardless of whether the activity has been
    /// previously verified. Callers can use [`Activity::verified`] to check if verification is
    /// necessary before calling this method.
    pub fn verify<R: Rng + CryptoRng>(&self, rng: &mut R, scheme: &S, namespace: &[u8]) -> bool
    where
        S: SimplexScheme<D>,
    {
        match self {
            Activity::Notarize(n) => n.verify(scheme, namespace),
            Activity::Notarization(n) => n.verify(rng, scheme, namespace),
            Activity::Nullify(n) => n.verify(scheme, namespace),
            Activity::Nullification(n) => n.verify(rng, scheme, namespace),
            Activity::Finalize(f) => f.verify(scheme, namespace),
            Activity::Finalization(f) => f.verify(rng, scheme, namespace),
            Activity::ConflictingNotarize(c) => c.verify(scheme, namespace),
            Activity::ConflictingFinalize(c) => c.verify(scheme, namespace),
            Activity::NullifyFinalize(c) => c.verify(scheme, namespace),
        }
    }
}

impl<S: Scheme, D: Digest> Write for Activity<S, D> {
    fn write(&self, writer: &mut impl BufMut) {
        match self {
            Activity::Notarize(v) => {
                0u8.write(writer);
                v.write(writer);
            }
            Activity::Notarization(v) => {
                1u8.write(writer);
                v.write(writer);
            }
            Activity::Nullify(v) => {
                2u8.write(writer);
                v.write(writer);
            }
            Activity::Nullification(v) => {
                3u8.write(writer);
                v.write(writer);
            }
            Activity::Finalize(v) => {
                4u8.write(writer);
                v.write(writer);
            }
            Activity::Finalization(v) => {
                5u8.write(writer);
                v.write(writer);
            }
            Activity::ConflictingNotarize(v) => {
                6u8.write(writer);
                v.write(writer);
            }
            Activity::ConflictingFinalize(v) => {
                7u8.write(writer);
                v.write(writer);
            }
            Activity::NullifyFinalize(v) => {
                8u8.write(writer);
                v.write(writer);
            }
        }
    }
}

impl<S: Scheme, D: Digest> EncodeSize for Activity<S, D> {
    fn encode_size(&self) -> usize {
        1 + match self {
            Activity::Notarize(v) => v.encode_size(),
            Activity::Notarization(v) => v.encode_size(),
            Activity::Nullify(v) => v.encode_size(),
            Activity::Nullification(v) => v.encode_size(),
            Activity::Finalize(v) => v.encode_size(),
            Activity::Finalization(v) => v.encode_size(),
            Activity::ConflictingNotarize(v) => v.encode_size(),
            Activity::ConflictingFinalize(v) => v.encode_size(),
            Activity::NullifyFinalize(v) => v.encode_size(),
        }
    }
}

impl<S: Scheme, D: Digest> Read for Activity<S, D> {
    type Cfg = <S::Certificate as Read>::Cfg;

    fn read_cfg(reader: &mut impl Buf, cfg: &Self::Cfg) -> Result<Self, Error> {
        let tag = <u8>::read(reader)?;
        match tag {
            0 => {
                let v = Notarize::<S, D>::read(reader)?;
                Ok(Activity::Notarize(v))
            }
            1 => {
                let v = Notarization::<S, D>::read_cfg(reader, cfg)?;
                Ok(Activity::Notarization(v))
            }
            2 => {
                let v = Nullify::<S>::read(reader)?;
                Ok(Activity::Nullify(v))
            }
            3 => {
                let v = Nullification::<S>::read_cfg(reader, cfg)?;
                Ok(Activity::Nullification(v))
            }
            4 => {
                let v = Finalize::<S, D>::read(reader)?;
                Ok(Activity::Finalize(v))
            }
            5 => {
                let v = Finalization::<S, D>::read_cfg(reader, cfg)?;
                Ok(Activity::Finalization(v))
            }
            6 => {
                let v = ConflictingNotarize::<S, D>::read(reader)?;
                Ok(Activity::ConflictingNotarize(v))
            }
            7 => {
                let v = ConflictingFinalize::<S, D>::read(reader)?;
                Ok(Activity::ConflictingFinalize(v))
            }
            8 => {
                let v = NullifyFinalize::<S, D>::read(reader)?;
                Ok(Activity::NullifyFinalize(v))
            }
            _ => Err(Error::Invalid(
                "consensus::simplex::Activity",
                "Invalid type",
            )),
        }
    }
}

impl<S: Scheme, D: Digest> Epochable for Activity<S, D> {
    fn epoch(&self) -> Epoch {
        match self {
            Activity::Notarize(v) => v.epoch(),
            Activity::Notarization(v) => v.epoch(),
            Activity::Nullify(v) => v.epoch(),
            Activity::Nullification(v) => v.epoch(),
            Activity::Finalize(v) => v.epoch(),
            Activity::Finalization(v) => v.epoch(),
            Activity::ConflictingNotarize(v) => v.epoch(),
            Activity::ConflictingFinalize(v) => v.epoch(),
            Activity::NullifyFinalize(v) => v.epoch(),
        }
    }
}

impl<S: Scheme, D: Digest> Viewable for Activity<S, D> {
    fn view(&self) -> View {
        match self {
            Activity::Notarize(v) => v.view(),
            Activity::Notarization(v) => v.view(),
            Activity::Nullify(v) => v.view(),
            Activity::Nullification(v) => v.view(),
            Activity::Finalize(v) => v.view(),
            Activity::Finalization(v) => v.view(),
            Activity::ConflictingNotarize(v) => v.view(),
            Activity::ConflictingFinalize(v) => v.view(),
            Activity::NullifyFinalize(v) => v.view(),
        }
    }
}

/// ConflictingNotarize represents evidence of a Byzantine validator sending conflicting notarizes.
/// This is used to prove that a validator has equivocated (voted for different proposals in the same view).
#[derive(Clone, Debug)]
pub struct ConflictingNotarize<S: Scheme, D: Digest> {
    /// The first conflicting notarize
    notarize_1: Notarize<S, D>,
    /// The second conflicting notarize
    notarize_2: Notarize<S, D>,
}

impl<S: Scheme, D: Digest> PartialEq for ConflictingNotarize<S, D> {
    fn eq(&self, other: &Self) -> bool {
        self.notarize_1 == other.notarize_1 && self.notarize_2 == other.notarize_2
    }
}

impl<S: Scheme, D: Digest> Eq for ConflictingNotarize<S, D> {}

impl<S: Scheme, D: Digest> Hash for ConflictingNotarize<S, D> {
    fn hash<H: std::hash::Hasher>(&self, state: &mut H) {
        self.notarize_1.hash(state);
        self.notarize_2.hash(state);
    }
}

impl<S: Scheme, D: Digest> ConflictingNotarize<S, D> {
    /// Creates a new conflicting notarize evidence from two conflicting notarizes.
    pub fn new(notarize_1: Notarize<S, D>, notarize_2: Notarize<S, D>) -> Self {
        assert_eq!(notarize_1.round(), notarize_2.round());
        assert_eq!(notarize_1.signer(), notarize_2.signer());

        ConflictingNotarize {
            notarize_1,
            notarize_2,
        }
    }

    /// Verifies that both conflicting signatures are valid, proving Byzantine behavior.
    pub fn verify(&self, scheme: &S, namespace: &[u8]) -> bool
    where
        S: SimplexScheme<D>,
    {
        self.notarize_1.verify(scheme, namespace) && self.notarize_2.verify(scheme, namespace)
    }
}

impl<S: Scheme, D: Digest> Attributable for ConflictingNotarize<S, D> {
    fn signer(&self) -> u32 {
        self.notarize_1.signer()
    }
}

impl<S: Scheme, D: Digest> Epochable for ConflictingNotarize<S, D> {
    fn epoch(&self) -> Epoch {
        self.notarize_1.epoch()
    }
}

impl<S: Scheme, D: Digest> Viewable for ConflictingNotarize<S, D> {
    fn view(&self) -> View {
        self.notarize_1.view()
    }
}

impl<S: Scheme, D: Digest> Write for ConflictingNotarize<S, D> {
    fn write(&self, writer: &mut impl BufMut) {
        self.notarize_1.write(writer);
        self.notarize_2.write(writer);
    }
}

impl<S: Scheme, D: Digest> Read for ConflictingNotarize<S, D> {
    type Cfg = ();

    fn read_cfg(reader: &mut impl Buf, _: &()) -> Result<Self, Error> {
        let notarize_1 = Notarize::read(reader)?;
        let notarize_2 = Notarize::read(reader)?;

        if notarize_1.signer() != notarize_2.signer() || notarize_1.round() != notarize_2.round() {
            return Err(Error::Invalid(
                "consensus::simplex::ConflictingNotarize",
                "invalid conflicting notarize",
            ));
        }

        Ok(ConflictingNotarize {
            notarize_1,
            notarize_2,
        })
    }
}

impl<S: Scheme, D: Digest> EncodeSize for ConflictingNotarize<S, D> {
    fn encode_size(&self) -> usize {
        self.notarize_1.encode_size() + self.notarize_2.encode_size()
    }
}

/// ConflictingFinalize represents evidence of a Byzantine validator sending conflicting finalizes.
/// Similar to ConflictingNotarize, but for finalizes.
#[derive(Clone, Debug)]
pub struct ConflictingFinalize<S: Scheme, D: Digest> {
    /// The second conflicting finalize
    finalize_1: Finalize<S, D>,
    /// The second conflicting finalize
    finalize_2: Finalize<S, D>,
}

impl<S: Scheme, D: Digest> PartialEq for ConflictingFinalize<S, D> {
    fn eq(&self, other: &Self) -> bool {
        self.finalize_1 == other.finalize_1 && self.finalize_2 == other.finalize_2
    }
}

impl<S: Scheme, D: Digest> Eq for ConflictingFinalize<S, D> {}

impl<S: Scheme, D: Digest> Hash for ConflictingFinalize<S, D> {
    fn hash<H: std::hash::Hasher>(&self, state: &mut H) {
        self.finalize_1.hash(state);
        self.finalize_2.hash(state);
    }
}

impl<S: Scheme, D: Digest> ConflictingFinalize<S, D> {
    /// Creates a new conflicting finalize evidence from two conflicting finalizes.
    pub fn new(finalize_1: Finalize<S, D>, finalize_2: Finalize<S, D>) -> Self {
        assert_eq!(finalize_1.round(), finalize_2.round());
        assert_eq!(finalize_1.signer(), finalize_2.signer());

        ConflictingFinalize {
            finalize_1,
            finalize_2,
        }
    }

    /// Verifies that both conflicting signatures are valid, proving Byzantine behavior.
    pub fn verify(&self, scheme: &S, namespace: &[u8]) -> bool
    where
        S: SimplexScheme<D>,
    {
        self.finalize_1.verify(scheme, namespace) && self.finalize_2.verify(scheme, namespace)
    }
}

impl<S: Scheme, D: Digest> Attributable for ConflictingFinalize<S, D> {
    fn signer(&self) -> u32 {
        self.finalize_1.signer()
    }
}

impl<S: Scheme, D: Digest> Epochable for ConflictingFinalize<S, D> {
    fn epoch(&self) -> Epoch {
        self.finalize_1.epoch()
    }
}

impl<S: Scheme, D: Digest> Viewable for ConflictingFinalize<S, D> {
    fn view(&self) -> View {
        self.finalize_1.view()
    }
}

impl<S: Scheme, D: Digest> Write for ConflictingFinalize<S, D> {
    fn write(&self, writer: &mut impl BufMut) {
        self.finalize_1.write(writer);
        self.finalize_2.write(writer);
    }
}

impl<S: Scheme, D: Digest> Read for ConflictingFinalize<S, D> {
    type Cfg = ();

    fn read_cfg(reader: &mut impl Buf, _: &()) -> Result<Self, Error> {
        let finalize_1 = Finalize::read(reader)?;
        let finalize_2 = Finalize::read(reader)?;

        if finalize_1.signer() != finalize_2.signer() || finalize_1.round() != finalize_2.round() {
            return Err(Error::Invalid(
                "consensus::simplex::ConflictingFinalize",
                "invalid conflicting finalize",
            ));
        }

        Ok(ConflictingFinalize {
            finalize_1,
            finalize_2,
        })
    }
}

impl<S: Scheme, D: Digest> EncodeSize for ConflictingFinalize<S, D> {
    fn encode_size(&self) -> usize {
        self.finalize_1.encode_size() + self.finalize_2.encode_size()
    }
}

/// NullifyFinalize represents evidence of a Byzantine validator sending both a nullify and finalize
/// for the same view, which is contradictory behavior (a validator should either try to skip a view OR
/// finalize a proposal, not both).
#[derive(Clone, Debug)]
pub struct NullifyFinalize<S: Scheme, D: Digest> {
    /// The conflicting nullify
    nullify: Nullify<S>,
    /// The conflicting finalize
    finalize: Finalize<S, D>,
}

impl<S: Scheme, D: Digest> PartialEq for NullifyFinalize<S, D> {
    fn eq(&self, other: &Self) -> bool {
        self.nullify == other.nullify && self.finalize == other.finalize
    }
}

impl<S: Scheme, D: Digest> Eq for NullifyFinalize<S, D> {}

impl<S: Scheme, D: Digest> Hash for NullifyFinalize<S, D> {
    fn hash<H: std::hash::Hasher>(&self, state: &mut H) {
        self.nullify.hash(state);
        self.finalize.hash(state);
    }
}

impl<S: Scheme, D: Digest> NullifyFinalize<S, D> {
    /// Creates a new nullify-finalize evidence from a nullify and a finalize.
    pub fn new(nullify: Nullify<S>, finalize: Finalize<S, D>) -> Self {
        assert_eq!(nullify.round, finalize.round());
        assert_eq!(nullify.signer(), finalize.signer());

        NullifyFinalize { nullify, finalize }
    }

    /// Verifies that both the nullify and finalize signatures are valid, proving Byzantine behavior.
    pub fn verify(&self, scheme: &S, namespace: &[u8]) -> bool
    where
        S: SimplexScheme<D>,
    {
        self.nullify.verify(scheme, namespace) && self.finalize.verify(scheme, namespace)
    }
}

impl<S: Scheme, D: Digest> Attributable for NullifyFinalize<S, D> {
    fn signer(&self) -> u32 {
        self.nullify.signer()
    }
}

impl<S: Scheme, D: Digest> Epochable for NullifyFinalize<S, D> {
    fn epoch(&self) -> Epoch {
        self.nullify.epoch()
    }
}

impl<S: Scheme, D: Digest> Viewable for NullifyFinalize<S, D> {
    fn view(&self) -> View {
        self.nullify.view()
    }
}

impl<S: Scheme, D: Digest> Write for NullifyFinalize<S, D> {
    fn write(&self, writer: &mut impl BufMut) {
        self.nullify.write(writer);
        self.finalize.write(writer);
    }
}

impl<S: Scheme, D: Digest> Read for NullifyFinalize<S, D> {
    type Cfg = ();

    fn read_cfg(reader: &mut impl Buf, _: &()) -> Result<Self, Error> {
        let nullify = Nullify::read(reader)?;
        let finalize = Finalize::read(reader)?;

        if nullify.signer() != finalize.signer() || nullify.round != finalize.round() {
            return Err(Error::Invalid(
                "consensus::simplex::NullifyFinalize",
                "mismatched signatures",
            ));
        }

        Ok(NullifyFinalize { nullify, finalize })
    }
}

impl<S: Scheme, D: Digest> EncodeSize for NullifyFinalize<S, D> {
    fn encode_size(&self) -> usize {
        self.nullify.encode_size() + self.finalize.encode_size()
    }
}

#[cfg(test)]
mod tests {
    use super::*;
    use crate::simplex::signing_scheme::{bls12381_threshold, ed25519};
    use commonware_codec::{Decode, DecodeExt, Encode};
    use commonware_cryptography::{
        bls12381::{
            dkg::ops::{self},
            primitives::variant::MinSig,
        },
        ed25519::{PrivateKey as EdPrivateKey, PublicKey as EdPublicKey},
        sha256::Digest as Sha256,
        PrivateKeyExt, Signer,
    };
    use commonware_utils::{quorum, set::Ordered};
    use rand::{
        rngs::{OsRng, StdRng},
        SeedableRng,
    };

    const NAMESPACE: &[u8] = b"test";

    // Helper function to create a sample digest
    fn sample_digest(v: u8) -> Sha256 {
        Sha256::from([v; 32]) // Simple fixed digest for testing
    }

    fn generate_bls12381_threshold_schemes(
        n: u32,
        seed: u64,
    ) -> Vec<bls12381_threshold::Scheme<EdPublicKey, MinSig>> {
        let mut rng = StdRng::seed_from_u64(seed);
        let t = quorum(n);

        // Generate ed25519 keys for participant identities
        let participants: Vec<_> = (0..n)
            .map(|_| EdPrivateKey::from_rng(&mut rng).public_key())
            .collect();
        let (polynomial, shares) = ops::generate_shares::<_, MinSig>(&mut rng, None, n, t);

        shares
            .into_iter()
            .map(|share| {
                bls12381_threshold::Scheme::new(participants.clone().into(), &polynomial, share)
            })
            .collect()
    }

    fn generate_bls12381_threshold_verifier(
        n: u32,
        seed: u64,
    ) -> bls12381_threshold::Scheme<EdPublicKey, MinSig> {
        let mut rng = StdRng::seed_from_u64(seed);
        let t = quorum(n);

        // Generate ed25519 keys for participant identities
        let participants: Vec<_> = (0..n)
            .map(|_| EdPrivateKey::from_rng(&mut rng).public_key())
            .collect();

        let (polynomial, _) = ops::generate_shares::<_, MinSig>(&mut rng, None, n, t);
        bls12381_threshold::Scheme::verifier(participants.into(), &polynomial)
    }

    fn generate_ed25519_schemes(n: usize, seed: u64) -> Vec<ed25519::Scheme> {
        let mut rng = StdRng::seed_from_u64(seed);
        let private_keys: Vec<_> = (0..n).map(|_| EdPrivateKey::from_rng(&mut rng)).collect();

        let participants: Ordered<_> = private_keys.iter().map(|p| p.public_key()).collect();

        private_keys
            .into_iter()
            .map(|sk| ed25519::Scheme::new(participants.clone(), sk))
            .collect()
    }

    #[test]
    fn test_proposal_encode_decode() {
        let proposal = Proposal::new(
            Round::new(Epoch::new(0), View::new(10)),
            View::new(5),
            sample_digest(1),
        );
        let encoded = proposal.encode();
        let decoded = Proposal::<Sha256>::decode(encoded).unwrap();
        assert_eq!(proposal, decoded);
    }

<<<<<<< HEAD
    fn notarize_encode_decode<S: SimplexScheme<Sha256>>(schemes: &[S]) {
        let round = Round::new(0, 10);
        let proposal = Proposal::new(round, 5, sample_digest(1));
=======
    fn notarize_encode_decode<S: Scheme>(schemes: &[S]) {
        let round = Round::new(Epoch::new(0), View::new(10));
        let proposal = Proposal::new(round, View::new(5), sample_digest(1));
>>>>>>> 641d61e3
        let notarize = Notarize::sign(&schemes[0], NAMESPACE, proposal).unwrap();

        let encoded = notarize.encode();
        let decoded = Notarize::decode(encoded).unwrap();

        assert_eq!(notarize, decoded);
        assert!(decoded.verify(&schemes[0], NAMESPACE));
    }

    #[test]
    fn test_notarize_encode_decode() {
        let bls_threshold_schemes = generate_bls12381_threshold_schemes(5, 0);
        notarize_encode_decode(&bls_threshold_schemes);

        let ed_schemes = generate_ed25519_schemes(5, 0);
        notarize_encode_decode(&ed_schemes);
    }

<<<<<<< HEAD
    fn notarization_encode_decode<S: SimplexScheme<Sha256>>(schemes: &[S]) {
        let proposal = Proposal::new(Round::new(0, 10), 5, sample_digest(1));
=======
    fn notarization_encode_decode<S: Scheme>(schemes: &[S]) {
        let proposal = Proposal::new(
            Round::new(Epoch::new(0), View::new(10)),
            View::new(5),
            sample_digest(1),
        );
>>>>>>> 641d61e3
        let notarizes: Vec<_> = schemes
            .iter()
            .map(|scheme| Notarize::sign(scheme, NAMESPACE, proposal.clone()).unwrap())
            .collect();
        let notarization = Notarization::from_notarizes(&schemes[0], &notarizes).unwrap();
        let encoded = notarization.encode();
        let cfg = schemes[0].certificate_codec_config();
        let decoded = Notarization::decode_cfg(encoded, &cfg).unwrap();
        assert_eq!(notarization, decoded);
        assert!(decoded.verify(&mut OsRng, &schemes[0], NAMESPACE));
    }

    #[test]
    fn test_notarization_encode_decode() {
        let bls_threshold_schemes = generate_bls12381_threshold_schemes(5, 1);
        notarization_encode_decode(&bls_threshold_schemes);

        let ed_schemes = generate_ed25519_schemes(5, 1);
        notarization_encode_decode(&ed_schemes);
    }

<<<<<<< HEAD
    fn nullify_encode_decode<S: SimplexScheme<Sha256>>(schemes: &[S]) {
        let round = Round::new(0, 10);
=======
    fn nullify_encode_decode<S: Scheme>(schemes: &[S]) {
        let round = Round::new(Epoch::new(0), View::new(10));
>>>>>>> 641d61e3
        let nullify = Nullify::sign::<Sha256>(&schemes[0], NAMESPACE, round).unwrap();
        let encoded = nullify.encode();
        let decoded = Nullify::decode(encoded).unwrap();
        assert_eq!(nullify, decoded);
        assert!(decoded.verify::<Sha256>(&schemes[0], NAMESPACE));
    }

    #[test]
    fn test_nullify_encode_decode() {
        let bls_threshold_schemes = generate_bls12381_threshold_schemes(5, 2);
        nullify_encode_decode(&bls_threshold_schemes);

        let ed_schemes = generate_ed25519_schemes(5, 2);
        nullify_encode_decode(&ed_schemes);
    }

<<<<<<< HEAD
    fn nullification_encode_decode<S: SimplexScheme<Sha256>>(schemes: &[S]) {
        let round = Round::new(333, 10);
=======
    fn nullification_encode_decode<S: Scheme>(schemes: &[S]) {
        let round = Round::new(Epoch::new(333), View::new(10));
>>>>>>> 641d61e3
        let nullifies: Vec<_> = schemes
            .iter()
            .map(|scheme| Nullify::sign::<Sha256>(scheme, NAMESPACE, round).unwrap())
            .collect();
        let nullification = Nullification::from_nullifies(&schemes[0], &nullifies).unwrap();
        let encoded = nullification.encode();
        let cfg = schemes[0].certificate_codec_config();
        let decoded = Nullification::decode_cfg(encoded, &cfg).unwrap();
        assert_eq!(nullification, decoded);
        assert!(decoded.verify::<_, Sha256>(&mut OsRng, &schemes[0], NAMESPACE));
    }

    #[test]
    fn test_nullification_encode_decode() {
        let bls_threshold_schemes = generate_bls12381_threshold_schemes(5, 3);
        nullification_encode_decode(&bls_threshold_schemes);

        let ed_schemes = generate_ed25519_schemes(5, 3);
        nullification_encode_decode(&ed_schemes);
    }

<<<<<<< HEAD
    fn finalize_encode_decode<S: SimplexScheme<Sha256>>(schemes: &[S]) {
        let round = Round::new(0, 10);
        let proposal = Proposal::new(round, 5, sample_digest(1));
=======
    fn finalize_encode_decode<S: Scheme>(schemes: &[S]) {
        let round = Round::new(Epoch::new(0), View::new(10));
        let proposal = Proposal::new(round, View::new(5), sample_digest(1));
>>>>>>> 641d61e3
        let finalize = Finalize::sign(&schemes[0], NAMESPACE, proposal).unwrap();
        let encoded = finalize.encode();
        let decoded = Finalize::decode(encoded).unwrap();
        assert_eq!(finalize, decoded);
        assert!(decoded.verify(&schemes[0], NAMESPACE));
    }

    #[test]
    fn test_finalize_encode_decode() {
        let bls_threshold_schemes = generate_bls12381_threshold_schemes(5, 4);
        finalize_encode_decode(&bls_threshold_schemes);

        let ed_schemes = generate_ed25519_schemes(5, 4);
        finalize_encode_decode(&ed_schemes);
    }

<<<<<<< HEAD
    fn finalization_encode_decode<S: SimplexScheme<Sha256>>(schemes: &[S]) {
        let round = Round::new(0, 10);
        let proposal = Proposal::new(round, 5, sample_digest(1));
=======
    fn finalization_encode_decode<S: Scheme>(schemes: &[S]) {
        let round = Round::new(Epoch::new(0), View::new(10));
        let proposal = Proposal::new(round, View::new(5), sample_digest(1));
>>>>>>> 641d61e3
        let finalizes: Vec<_> = schemes
            .iter()
            .map(|scheme| Finalize::sign(scheme, NAMESPACE, proposal.clone()).unwrap())
            .collect();
        let finalization = Finalization::from_finalizes(&schemes[0], &finalizes).unwrap();
        let encoded = finalization.encode();
        let cfg = schemes[0].certificate_codec_config();
        let decoded = Finalization::decode_cfg(encoded, &cfg).unwrap();
        assert_eq!(finalization, decoded);
        assert!(decoded.verify(&mut OsRng, &schemes[0], NAMESPACE));
    }

    #[test]
    fn test_finalization_encode_decode() {
        let bls_threshold_schemes = generate_bls12381_threshold_schemes(5, 5);
        finalization_encode_decode(&bls_threshold_schemes);

        let ed_schemes = generate_ed25519_schemes(5, 5);
        finalization_encode_decode(&ed_schemes);
    }

    fn backfiller_encode_decode<S: SimplexScheme<Sha256>>(schemes: &[S]) {
        let cfg = schemes[0].certificate_codec_config();
        let request = Request::new(
            1,
            vec![View::new(10), View::new(11)],
            vec![View::new(12), View::new(13)],
        );
        let encoded_request = Backfiller::<S, Sha256>::Request(request.clone()).encode();
        let decoded_request =
            Backfiller::<S, Sha256>::decode_cfg(encoded_request, &(usize::MAX, cfg.clone()))
                .unwrap();
        assert!(matches!(decoded_request, Backfiller::Request(r) if r == request));

        let round = Round::new(Epoch::new(0), View::new(10));
        let proposal = Proposal::new(round, View::new(5), sample_digest(1));
        let notarizes: Vec<_> = schemes
            .iter()
            .map(|scheme| Notarize::sign(scheme, NAMESPACE, proposal.clone()).unwrap())
            .collect();
        let notarization = Notarization::from_notarizes(&schemes[0], &notarizes).unwrap();

        let nullifies: Vec<_> = schemes
            .iter()
            .map(|scheme| Nullify::sign::<Sha256>(scheme, NAMESPACE, round).unwrap())
            .collect();
        let nullification = Nullification::from_nullifies(&schemes[0], &nullifies).unwrap();

        let response = Response::<S, Sha256>::new(1, vec![notarization], vec![nullification]);
        let encoded_response = Backfiller::<S, Sha256>::Response(response.clone()).encode();
        let decoded_response =
            Backfiller::<S, Sha256>::decode_cfg(encoded_response, &(usize::MAX, cfg)).unwrap();
        assert!(matches!(decoded_response, Backfiller::Response(r) if r.id == response.id));
    }

    #[test]
    fn test_backfiller_encode_decode() {
        let bls_threshold_schemes = generate_bls12381_threshold_schemes(5, 6);
        backfiller_encode_decode(&bls_threshold_schemes);

        let ed_schemes = generate_ed25519_schemes(5, 6);
        backfiller_encode_decode(&ed_schemes);
    }

    #[test]
    fn test_request_encode_decode() {
        let request = Request::new(
            1,
            vec![View::new(10), View::new(11)],
            vec![View::new(12), View::new(13)],
        );
        let encoded = request.encode();
        let decoded = Request::decode_cfg(encoded, &usize::MAX).unwrap();
        assert_eq!(request, decoded);
    }

<<<<<<< HEAD
    fn response_encode_decode<S: SimplexScheme<Sha256>>(schemes: &[S]) {
        let round = Round::new(0, 10);
        let proposal = Proposal::new(round, 5, sample_digest(1));
=======
    fn response_encode_decode<S: Scheme>(schemes: &[S]) {
        let round = Round::new(Epoch::new(0), View::new(10));
        let proposal = Proposal::new(round, View::new(5), sample_digest(1));
>>>>>>> 641d61e3

        let notarizes: Vec<_> = schemes
            .iter()
            .map(|scheme| Notarize::sign(scheme, NAMESPACE, proposal.clone()).unwrap())
            .collect();
        let notarization = Notarization::from_notarizes(&schemes[0], &notarizes).unwrap();

        let nullifies: Vec<_> = schemes
            .iter()
            .map(|scheme| Nullify::sign::<Sha256>(scheme, NAMESPACE, round).unwrap())
            .collect();
        let nullification = Nullification::from_nullifies(&schemes[0], &nullifies).unwrap();

        let response = Response::<S, Sha256>::new(1, vec![notarization], vec![nullification]);
        let cfg = schemes[0].certificate_codec_config();
        let mut decoded =
            Response::<S, Sha256>::decode_cfg(response.encode(), &(usize::MAX, cfg.clone()))
                .unwrap();
        assert_eq!(response.id, decoded.id);
        assert_eq!(response.notarizations.len(), decoded.notarizations.len());
        assert_eq!(response.nullifications.len(), decoded.nullifications.len());

        let mut rng = OsRng;
        assert!(decoded.verify(&mut rng, &schemes[0], NAMESPACE));

        decoded.nullifications[0].round = Round::new(
            decoded.nullifications[0].round.epoch(),
            decoded.nullifications[0].round.view().next(),
        );
        assert!(!decoded.verify(&mut rng, &schemes[0], NAMESPACE));
    }

    #[test]
    fn test_response_encode_decode() {
        let bls_threshold_schemes = generate_bls12381_threshold_schemes(5, 7);
        response_encode_decode(&bls_threshold_schemes);

        let ed_schemes = generate_ed25519_schemes(5, 7);
        response_encode_decode(&ed_schemes);
    }

<<<<<<< HEAD
    fn conflicting_notarize_encode_decode<S: SimplexScheme<Sha256>>(schemes: &[S]) {
        let proposal1 = Proposal::new(Round::new(0, 10), 5, sample_digest(1));
        let proposal2 = Proposal::new(Round::new(0, 10), 5, sample_digest(2));
=======
    fn conflicting_notarize_encode_decode<S: Scheme>(schemes: &[S]) {
        let proposal1 = Proposal::new(
            Round::new(Epoch::new(0), View::new(10)),
            View::new(5),
            sample_digest(1),
        );
        let proposal2 = Proposal::new(
            Round::new(Epoch::new(0), View::new(10)),
            View::new(5),
            sample_digest(2),
        );
>>>>>>> 641d61e3
        let notarize1 = Notarize::sign(&schemes[0], NAMESPACE, proposal1).unwrap();
        let notarize2 = Notarize::sign(&schemes[0], NAMESPACE, proposal2).unwrap();
        let conflicting = ConflictingNotarize::new(notarize1, notarize2);

        let encoded = conflicting.encode();
        let decoded = ConflictingNotarize::<S, Sha256>::decode(encoded).unwrap();

        assert_eq!(conflicting, decoded);
        assert!(decoded.verify(&schemes[0], NAMESPACE));
    }

    #[test]
    fn test_conflicting_notarize_encode_decode() {
        let bls_threshold_schemes = generate_bls12381_threshold_schemes(5, 8);
        conflicting_notarize_encode_decode(&bls_threshold_schemes);

        let ed_schemes = generate_ed25519_schemes(5, 8);
        conflicting_notarize_encode_decode(&ed_schemes);
    }

<<<<<<< HEAD
    fn conflicting_finalize_encode_decode<S: SimplexScheme<Sha256>>(schemes: &[S]) {
        let proposal1 = Proposal::new(Round::new(0, 10), 5, sample_digest(1));
        let proposal2 = Proposal::new(Round::new(0, 10), 5, sample_digest(2));
=======
    fn conflicting_finalize_encode_decode<S: Scheme>(schemes: &[S]) {
        let proposal1 = Proposal::new(
            Round::new(Epoch::new(0), View::new(10)),
            View::new(5),
            sample_digest(1),
        );
        let proposal2 = Proposal::new(
            Round::new(Epoch::new(0), View::new(10)),
            View::new(5),
            sample_digest(2),
        );
>>>>>>> 641d61e3
        let finalize1 = Finalize::sign(&schemes[0], NAMESPACE, proposal1).unwrap();
        let finalize2 = Finalize::sign(&schemes[0], NAMESPACE, proposal2).unwrap();
        let conflicting = ConflictingFinalize::new(finalize1, finalize2);

        let encoded = conflicting.encode();
        let decoded = ConflictingFinalize::<S, Sha256>::decode(encoded).unwrap();

        assert_eq!(conflicting, decoded);
        assert!(decoded.verify(&schemes[0], NAMESPACE));
    }

    #[test]
    fn test_conflicting_finalize_encode_decode() {
        let bls_threshold_schemes = generate_bls12381_threshold_schemes(5, 9);
        conflicting_finalize_encode_decode(&bls_threshold_schemes);

        let ed_schemes = generate_ed25519_schemes(5, 9);
        conflicting_finalize_encode_decode(&ed_schemes);
    }

<<<<<<< HEAD
    fn nullify_finalize_encode_decode<S: SimplexScheme<Sha256>>(schemes: &[S]) {
        let round = Round::new(0, 10);
        let proposal = Proposal::new(round, 5, sample_digest(1));
=======
    fn nullify_finalize_encode_decode<S: Scheme>(schemes: &[S]) {
        let round = Round::new(Epoch::new(0), View::new(10));
        let proposal = Proposal::new(round, View::new(5), sample_digest(1));
>>>>>>> 641d61e3
        let nullify = Nullify::sign::<Sha256>(&schemes[0], NAMESPACE, round).unwrap();
        let finalize = Finalize::sign(&schemes[0], NAMESPACE, proposal).unwrap();
        let conflict = NullifyFinalize::new(nullify, finalize);

        let encoded = conflict.encode();
        let decoded = NullifyFinalize::<S, Sha256>::decode(encoded).unwrap();

        assert_eq!(conflict, decoded);
        assert!(decoded.verify(&schemes[0], NAMESPACE));
    }

    #[test]
    fn test_nullify_finalize_encode_decode() {
        let bls_threshold_schemes = generate_bls12381_threshold_schemes(5, 10);
        nullify_finalize_encode_decode(&bls_threshold_schemes);

        let ed_schemes = generate_ed25519_schemes(5, 10);
        nullify_finalize_encode_decode(&ed_schemes);
    }

<<<<<<< HEAD
    fn notarize_verify_wrong_namespace<S: SimplexScheme<Sha256>>(scheme: &S) {
        let round = Round::new(0, 10);
        let proposal = Proposal::new(round, 5, sample_digest(1));
=======
    fn notarize_verify_wrong_namespace<S: Scheme>(scheme: &S) {
        let round = Round::new(Epoch::new(0), View::new(10));
        let proposal = Proposal::new(round, View::new(5), sample_digest(1));
>>>>>>> 641d61e3
        let notarize = Notarize::sign(scheme, NAMESPACE, proposal).unwrap();

        assert!(notarize.verify(scheme, NAMESPACE));
        assert!(!notarize.verify(scheme, b"wrong_namespace"));
    }

    #[test]
    fn test_notarize_verify_wrong_namespace() {
        let bls_threshold_schemes = generate_bls12381_threshold_schemes(5, 220);
        notarize_verify_wrong_namespace(&bls_threshold_schemes[0]);

        let ed_schemes = generate_ed25519_schemes(5, 220);
        notarize_verify_wrong_namespace(&ed_schemes[0]);
    }

<<<<<<< HEAD
    fn notarize_verify_wrong_scheme<S: SimplexScheme<Sha256>>(scheme: &S, wrong_scheme: &S) {
        let round = Round::new(0, 10);
        let proposal = Proposal::new(round, 5, sample_digest(2));
=======
    fn notarize_verify_wrong_scheme<S: Scheme>(scheme: &S, wrong_scheme: &S) {
        let round = Round::new(Epoch::new(0), View::new(10));
        let proposal = Proposal::new(round, View::new(5), sample_digest(2));
>>>>>>> 641d61e3
        let notarize = Notarize::sign(scheme, NAMESPACE, proposal).unwrap();

        assert!(notarize.verify(scheme, NAMESPACE));
        assert!(!notarize.verify(wrong_scheme, NAMESPACE));
    }

    #[test]
    fn test_notarize_verify_wrong_scheme() {
        let bls_threshold_schemes = generate_bls12381_threshold_schemes(5, 221);
        let bls_threshold_wrong_scheme = generate_bls12381_threshold_verifier(5, 501);
        notarize_verify_wrong_scheme(&bls_threshold_schemes[0], &bls_threshold_wrong_scheme);

        let ed_schemes = generate_ed25519_schemes(5, 221);
        let ed_wrong_scheme = generate_ed25519_schemes(5, 321);
        notarize_verify_wrong_scheme(&ed_schemes[0], &ed_wrong_scheme[0]);
    }

<<<<<<< HEAD
    fn notarization_verify_wrong_scheme<S: SimplexScheme<Sha256>>(schemes: &[S], wrong_scheme: &S) {
        let round = Round::new(0, 10);
        let proposal = Proposal::new(round, 5, sample_digest(3));
=======
    fn notarization_verify_wrong_scheme<S: Scheme>(schemes: &[S], wrong_scheme: &S) {
        let round = Round::new(Epoch::new(0), View::new(10));
        let proposal = Proposal::new(round, View::new(5), sample_digest(3));
>>>>>>> 641d61e3
        let quorum = quorum(schemes.len() as u32);
        let notarizes: Vec<_> = schemes
            .iter()
            .take(quorum as usize)
            .map(|scheme| Notarize::sign(scheme, NAMESPACE, proposal.clone()).unwrap())
            .collect();

        let notarization =
            Notarization::from_notarizes(&schemes[0], &notarizes).expect("quorum notarization");
        let mut rng = OsRng;
        assert!(notarization.verify(&mut rng, &schemes[0], NAMESPACE));

        let mut rng = OsRng;
        assert!(!notarization.verify(&mut rng, wrong_scheme, NAMESPACE));
    }

    #[test]
    fn test_notarization_verify_wrong_scheme() {
        let bls_threshold_schemes = generate_bls12381_threshold_schemes(5, 222);
        let bls_threshold_wrong_scheme = generate_bls12381_threshold_verifier(5, 502);
        notarization_verify_wrong_scheme(&bls_threshold_schemes, &bls_threshold_wrong_scheme);

        let ed_schemes = generate_ed25519_schemes(5, 222);
        let ed_wrong_scheme = generate_ed25519_schemes(5, 422);
        notarization_verify_wrong_scheme(&ed_schemes, &ed_wrong_scheme[0]);
    }

<<<<<<< HEAD
    fn notarization_verify_wrong_namespace<S: SimplexScheme<Sha256>>(schemes: &[S]) {
        let round = Round::new(0, 10);
        let proposal = Proposal::new(round, 5, sample_digest(4));
=======
    fn notarization_verify_wrong_namespace<S: Scheme>(schemes: &[S]) {
        let round = Round::new(Epoch::new(0), View::new(10));
        let proposal = Proposal::new(round, View::new(5), sample_digest(4));
>>>>>>> 641d61e3
        let quorum = quorum(schemes.len() as u32);
        let notarizes: Vec<_> = schemes
            .iter()
            .take(quorum as usize)
            .map(|scheme| Notarize::sign(scheme, NAMESPACE, proposal.clone()).unwrap())
            .collect();

        let notarization =
            Notarization::from_notarizes(&schemes[0], &notarizes).expect("quorum notarization");
        let mut rng = OsRng;
        assert!(notarization.verify(&mut rng, &schemes[0], NAMESPACE));

        let mut rng = OsRng;
        assert!(!notarization.verify(&mut rng, &schemes[0], b"wrong_namespace"));
    }

    #[test]
    fn test_notarization_verify_wrong_namespace() {
        let bls_threshold_schemes = generate_bls12381_threshold_schemes(5, 223);
        notarization_verify_wrong_namespace(&bls_threshold_schemes);

        let ed_schemes = generate_ed25519_schemes(5, 223);
        notarization_verify_wrong_namespace(&ed_schemes);
    }

    fn notarization_recover_insufficient_signatures<S: SimplexScheme<Sha256>>(schemes: &[S]) {
        let quorum = quorum(schemes.len() as u32);
        assert!(quorum > 1, "test requires quorum larger than one");
        let round = Round::new(Epoch::new(0), View::new(10));
        let proposal = Proposal::new(round, View::new(5), sample_digest(5));
        let notarizes: Vec<_> = schemes
            .iter()
            .take((quorum - 1) as usize)
            .map(|scheme| Notarize::sign(scheme, NAMESPACE, proposal.clone()).unwrap())
            .collect();

        assert!(
            Notarization::from_notarizes(&schemes[0], &notarizes).is_none(),
            "insufficient votes should not form a notarization"
        );
    }

    #[test]
    fn test_notarization_recover_insufficient_signatures() {
        let bls_threshold_schemes = generate_bls12381_threshold_schemes(5, 224);
        notarization_recover_insufficient_signatures(&bls_threshold_schemes);

        let ed_schemes = generate_ed25519_schemes(5, 224);
        notarization_recover_insufficient_signatures(&ed_schemes);
    }

<<<<<<< HEAD
    fn conflicting_notarize_detection<S: SimplexScheme<Sha256>>(scheme: &S, wrong_scheme: &S) {
        let round = Round::new(0, 10);
        let proposal1 = Proposal::new(round, 5, sample_digest(6));
        let proposal2 = Proposal::new(round, 5, sample_digest(7));
=======
    fn conflicting_notarize_detection<S: Scheme>(scheme: &S, wrong_scheme: &S) {
        let round = Round::new(Epoch::new(0), View::new(10));
        let proposal1 = Proposal::new(round, View::new(5), sample_digest(6));
        let proposal2 = Proposal::new(round, View::new(5), sample_digest(7));
>>>>>>> 641d61e3

        let notarize1 = Notarize::sign(scheme, NAMESPACE, proposal1).unwrap();
        let notarize2 = Notarize::sign(scheme, NAMESPACE, proposal2).unwrap();
        let conflict = ConflictingNotarize::new(notarize1, notarize2);

        assert!(conflict.verify(scheme, NAMESPACE));
        assert!(!conflict.verify(scheme, b"wrong_namespace"));
        assert!(!conflict.verify(wrong_scheme, NAMESPACE));
    }

    #[test]
    fn test_conflicting_notarize_detection() {
        let bls_threshold_schemes = generate_bls12381_threshold_schemes(5, 225);
        let bls_threshold_wrong_scheme = generate_bls12381_threshold_verifier(5, 503);
        conflicting_notarize_detection(&bls_threshold_schemes[0], &bls_threshold_wrong_scheme);

        let ed_schemes = generate_ed25519_schemes(5, 225);
        let ed_wrong_scheme = generate_ed25519_schemes(5, 425);
        conflicting_notarize_detection(&ed_schemes[0], &ed_wrong_scheme[0]);
    }

<<<<<<< HEAD
    fn nullify_finalize_detection<S: SimplexScheme<Sha256>>(scheme: &S, wrong_scheme: &S) {
        let round = Round::new(0, 10);
        let proposal = Proposal::new(round, 5, sample_digest(8));
=======
    fn nullify_finalize_detection<S: Scheme>(scheme: &S, wrong_scheme: &S) {
        let round = Round::new(Epoch::new(0), View::new(10));
        let proposal = Proposal::new(round, View::new(5), sample_digest(8));
>>>>>>> 641d61e3

        let nullify = Nullify::sign::<Sha256>(scheme, NAMESPACE, round).unwrap();
        let finalize = Finalize::sign(scheme, NAMESPACE, proposal).unwrap();
        let conflict = NullifyFinalize::new(nullify, finalize);

        assert!(conflict.verify(scheme, NAMESPACE));
        assert!(!conflict.verify(scheme, b"wrong_namespace"));
        assert!(!conflict.verify(wrong_scheme, NAMESPACE));
    }

    #[test]
    fn test_nullify_finalize_detection() {
        let bls_threshold_schemes = generate_bls12381_threshold_schemes(5, 226);
        let bls_threshold_wrong_scheme = generate_bls12381_threshold_verifier(5, 504);
        nullify_finalize_detection(&bls_threshold_schemes[0], &bls_threshold_wrong_scheme);

        let ed_schemes = generate_ed25519_schemes(5, 226);
        let ed_wrong_scheme = generate_ed25519_schemes(5, 426);
        nullify_finalize_detection(&ed_schemes[0], &ed_wrong_scheme[0]);
    }

<<<<<<< HEAD
    fn finalization_verify_wrong_scheme<S: SimplexScheme<Sha256>>(schemes: &[S], wrong_scheme: &S) {
        let round = Round::new(0, 10);
        let proposal = Proposal::new(round, 5, sample_digest(9));
=======
    fn finalization_verify_wrong_scheme<S: Scheme>(schemes: &[S], wrong_scheme: &S) {
        let round = Round::new(Epoch::new(0), View::new(10));
        let proposal = Proposal::new(round, View::new(5), sample_digest(9));
>>>>>>> 641d61e3
        let quorum = quorum(schemes.len() as u32);
        let finalizes: Vec<_> = schemes
            .iter()
            .take(quorum as usize)
            .map(|scheme| Finalize::sign(scheme, NAMESPACE, proposal.clone()).unwrap())
            .collect();

        let finalization =
            Finalization::from_finalizes(&schemes[0], &finalizes).expect("quorum finalization");
        let mut rng = OsRng;
        assert!(finalization.verify(&mut rng, &schemes[0], NAMESPACE));

        let mut rng = OsRng;
        assert!(!finalization.verify(&mut rng, wrong_scheme, NAMESPACE));
    }

    #[test]
    fn test_finalization_wrong_scheme() {
        let bls_threshold_schemes = generate_bls12381_threshold_schemes(5, 227);
        let bls_threshold_wrong_scheme = generate_bls12381_threshold_verifier(5, 505);
        finalization_verify_wrong_scheme(&bls_threshold_schemes, &bls_threshold_wrong_scheme);

        let ed_schemes = generate_ed25519_schemes(5, 227);
        let ed_wrong_scheme = generate_ed25519_schemes(5, 427);
        finalization_verify_wrong_scheme(&ed_schemes, &ed_wrong_scheme[0]);
    }

    // Helper to create a Notarize message for any signing scheme
    fn create_notarize<S: SimplexScheme<Sha256>>(
        scheme: &S,
        round: Round,
        parent_view: View,
        payload_val: u8,
    ) -> Notarize<S, Sha256> {
        let proposal = Proposal::new(round, parent_view, sample_digest(payload_val));
        Notarize::sign(scheme, NAMESPACE, proposal).unwrap()
    }

    // Helper to create a Nullify message for any signing scheme
    #[allow(dead_code)]
    fn create_nullify<S: SimplexScheme<Sha256>>(scheme: &S, round: Round) -> Nullify<S> {
        Nullify::sign::<Sha256>(scheme, NAMESPACE, round).unwrap()
    }

    // Helper to create a Finalize message for any signing scheme
    #[allow(dead_code)]
    fn create_finalize<S: SimplexScheme<Sha256>>(
        scheme: &S,
        round: Round,
        parent_view: View,
        payload_val: u8,
    ) -> Finalize<S, Sha256> {
        let proposal = Proposal::new(round, parent_view, sample_digest(payload_val));
        Finalize::sign(scheme, NAMESPACE, proposal).unwrap()
    }

    fn create_notarization<S: SimplexScheme<Sha256>>(
        schemes: &[S],
        round: Round,
        parent_view: View,
        payload_val: u8,
        quorum: u32,
    ) -> Notarization<S, Sha256> {
        let proposal = Proposal::new(round, parent_view, sample_digest(payload_val));
        let notarizes: Vec<_> = schemes
            .iter()
            .take(quorum as usize)
            .map(|scheme| Notarize::sign(scheme, NAMESPACE, proposal.clone()).unwrap())
            .collect();
        Notarization::from_notarizes(&schemes[0], &notarizes).unwrap()
    }

    fn batch_verifier_add_notarize<S: SimplexScheme<Sha256> + Clone>(schemes: Vec<S>) {
        let quorum = quorum(schemes.len() as u32);
        let mut verifier = BatchVerifier::<S, Sha256>::new(schemes[0].clone(), Some(quorum));

        let round = Round::new(Epoch::new(0), View::new(1));
        let notarize1 = create_notarize(&schemes[0], round, View::new(0), 1);
        let notarize2 = create_notarize(&schemes[1], round, View::new(0), 1);
        let notarize_diff = create_notarize(&schemes[2], round, View::new(0), 2);

        verifier.add(Voter::Notarize(notarize1.clone()), false);
        assert_eq!(verifier.notarizes.len(), 1);
        assert_eq!(verifier.notarizes_verified, 0);

        verifier.add(Voter::Notarize(notarize1.clone()), true);
        assert_eq!(verifier.notarizes.len(), 1);
        assert_eq!(verifier.notarizes_verified, 1);

        verifier.set_leader(notarize1.signer());
        assert!(verifier.leader_proposal.is_some());
        assert_eq!(
            verifier.leader_proposal.as_ref().unwrap(),
            &notarize1.proposal
        );
        assert!(verifier.notarizes_force);
        assert_eq!(verifier.notarizes.len(), 1);

        verifier.add(Voter::Notarize(notarize2.clone()), false);
        assert_eq!(verifier.notarizes.len(), 2);

        verifier.add(Voter::Notarize(notarize_diff.clone()), false);
        assert_eq!(verifier.notarizes.len(), 2);

        let mut verifier2 = BatchVerifier::<S, Sha256>::new(schemes[0].clone(), Some(quorum));
        let round2 = Round::new(Epoch::new(0), View::new(2));
        let notarize_non_leader = create_notarize(&schemes[1], round2, View::new(1), 3);
        let notarize_leader = create_notarize(&schemes[0], round2, View::new(1), 3);

        verifier2.set_leader(notarize_leader.signer());
        verifier2.add(Voter::Notarize(notarize_non_leader.clone()), false);
        assert!(verifier2.leader_proposal.is_none());
        assert_eq!(verifier2.notarizes.len(), 1);

        verifier2.add(Voter::Notarize(notarize_leader.clone()), false);
        assert!(verifier2.leader_proposal.is_some());
        assert_eq!(
            verifier2.leader_proposal.as_ref().unwrap(),
            &notarize_leader.proposal
        );
        assert_eq!(verifier2.notarizes.len(), 2);
    }

    #[test]
    fn test_batch_verifier_add_notarize() {
        batch_verifier_add_notarize(generate_bls12381_threshold_schemes(5, 123));
        batch_verifier_add_notarize(generate_ed25519_schemes(5, 123));
    }

    fn batch_verifier_set_leader<S: SimplexScheme<Sha256> + Clone>(schemes: Vec<S>) {
        let quorum = quorum(schemes.len() as u32);
        let mut verifier = BatchVerifier::<S, Sha256>::new(schemes[0].clone(), Some(quorum));

        let round = Round::new(Epoch::new(0), View::new(1));
        let leader_notarize = create_notarize(&schemes[0], round, View::new(0), 1);
        let other_notarize = create_notarize(&schemes[1], round, View::new(0), 1);

        verifier.add(Voter::Notarize(other_notarize.clone()), false);
        assert_eq!(verifier.notarizes.len(), 1);

        let leader = leader_notarize.signer();
        verifier.set_leader(leader);
        assert_eq!(verifier.leader, Some(leader));
        assert!(verifier.leader_proposal.is_none());
        assert!(!verifier.notarizes_force);
        assert_eq!(verifier.notarizes.len(), 1);

        verifier.add(Voter::Notarize(leader_notarize.clone()), false);
        assert!(verifier.leader_proposal.is_some());
        assert_eq!(
            verifier.leader_proposal.as_ref().unwrap(),
            &leader_notarize.proposal
        );
        assert!(verifier.notarizes_force);
        assert_eq!(verifier.notarizes.len(), 2);
    }

    #[test]
    fn test_batch_verifier_set_leader() {
        batch_verifier_set_leader(generate_bls12381_threshold_schemes(5, 124));
        batch_verifier_set_leader(generate_ed25519_schemes(5, 124));
    }

    fn batch_verifier_ready_and_verify_notarizes<S: SimplexScheme<Sha256> + Clone>(
        schemes: Vec<S>,
    ) {
        let quorum = quorum(schemes.len() as u32);
        let mut verifier = BatchVerifier::<S, Sha256>::new(schemes[0].clone(), Some(quorum));
        let mut rng = OsRng;
        let round = Round::new(Epoch::new(0), View::new(1));
        let notarizes: Vec<_> = schemes
            .iter()
            .map(|scheme| create_notarize(scheme, round, View::new(0), 1))
            .collect();

        assert!(!verifier.ready_notarizes());

        verifier.set_leader(notarizes[0].signer());
        verifier.add(Voter::Notarize(notarizes[0].clone()), false);
        assert!(verifier.ready_notarizes());
        assert_eq!(verifier.notarizes.len(), 1);

        let (verified_once, failed_once) = verifier.verify_notarizes(&mut rng, NAMESPACE);
        assert_eq!(verified_once.len(), 1);
        assert!(failed_once.is_empty());
        assert_eq!(verifier.notarizes_verified, 1);
        assert!(verifier.notarizes.is_empty());
        assert!(!verifier.notarizes_force);

        verifier.add(Voter::Notarize(notarizes[1].clone()), false);
        assert!(!verifier.ready_notarizes());
        verifier.add(Voter::Notarize(notarizes[2].clone()), false);
        assert!(!verifier.ready_notarizes());
        verifier.add(Voter::Notarize(notarizes[3].clone()), false);
        assert!(verifier.ready_notarizes());
        assert_eq!(verifier.notarizes.len(), 3);

        let (verified_bulk, failed_bulk) = verifier.verify_notarizes(&mut rng, NAMESPACE);
        assert_eq!(verified_bulk.len(), 3);
        assert!(failed_bulk.is_empty());
        assert_eq!(verifier.notarizes_verified, 4);
        assert!(verifier.notarizes.is_empty());
        assert!(!verifier.ready_notarizes());

        let mut verifier2 = BatchVerifier::<S, Sha256>::new(schemes[0].clone(), Some(quorum));
        let round2 = Round::new(Epoch::new(0), View::new(2));
        let leader_vote = create_notarize(&schemes[0], round2, View::new(1), 10);
        let mut faulty_vote = create_notarize(&schemes[1], round2, View::new(1), 10);
        verifier2.set_leader(leader_vote.signer());
        verifier2.add(Voter::Notarize(leader_vote.clone()), false);
        faulty_vote.vote.signer = (schemes.len() as u32) + 10;
        verifier2.add(Voter::Notarize(faulty_vote.clone()), false);
        assert!(verifier2.ready_notarizes());

        let (verified_second, failed_second) = verifier2.verify_notarizes(&mut rng, NAMESPACE);
        assert_eq!(verified_second.len(), 1);
        assert!(verified_second
            .into_iter()
            .any(|v| matches!(v, Voter::Notarize(ref n) if n == &leader_vote)));
        assert_eq!(failed_second, vec![faulty_vote.signer()]);
    }

    #[test]
    fn test_batch_verifier_ready_and_verify_notarizes() {
        batch_verifier_ready_and_verify_notarizes(generate_bls12381_threshold_schemes(5, 125));
        batch_verifier_ready_and_verify_notarizes(generate_ed25519_schemes(5, 125));
    }

    fn batch_verifier_add_nullify<S: SimplexScheme<Sha256> + Clone>(schemes: Vec<S>) {
        let quorum = quorum(schemes.len() as u32);
        let mut verifier = BatchVerifier::<S, Sha256>::new(schemes[0].clone(), Some(quorum));
        let round = Round::new(Epoch::new(0), View::new(1));
        let nullify = create_nullify(&schemes[0], round);

        verifier.add(Voter::Nullify(nullify.clone()), false);
        assert_eq!(verifier.nullifies.len(), 1);
        assert_eq!(verifier.nullifies_verified, 0);

        verifier.add(Voter::Nullify(nullify.clone()), true);
        assert_eq!(verifier.nullifies.len(), 1);
        assert_eq!(verifier.nullifies_verified, 1);
    }

    #[test]
    fn test_batch_verifier_add_nullify() {
        batch_verifier_add_nullify(generate_bls12381_threshold_schemes(5, 127));
        batch_verifier_add_nullify(generate_ed25519_schemes(5, 127));
    }

    fn batch_verifier_ready_and_verify_nullifies<S: SimplexScheme<Sha256> + Clone>(
        schemes: Vec<S>,
    ) {
        let quorum = quorum(schemes.len() as u32);
        let mut verifier = BatchVerifier::<S, Sha256>::new(schemes[0].clone(), Some(quorum));
        let mut rng = OsRng;
        let round = Round::new(Epoch::new(0), View::new(1));
        let nullifies: Vec<_> = schemes
            .iter()
            .map(|scheme| create_nullify(scheme, round))
            .collect();

        verifier.add(Voter::Nullify(nullifies[0].clone()), true);
        assert_eq!(verifier.nullifies_verified, 1);

        verifier.add(Voter::Nullify(nullifies[1].clone()), false);
        assert!(!verifier.ready_nullifies());
        verifier.add(Voter::Nullify(nullifies[2].clone()), false);
        assert!(!verifier.ready_nullifies());
        verifier.add(Voter::Nullify(nullifies[3].clone()), false);
        assert!(verifier.ready_nullifies());
        assert_eq!(verifier.nullifies.len(), 3);

        let (verified, failed) = verifier.verify_nullifies(&mut rng, NAMESPACE);
        assert_eq!(verified.len(), 3);
        assert!(failed.is_empty());
        assert_eq!(verifier.nullifies_verified, 4);
        assert!(verifier.nullifies.is_empty());
        assert!(!verifier.ready_nullifies());
    }

    #[test]
    fn test_batch_verifier_ready_and_verify_nullifies() {
        batch_verifier_ready_and_verify_nullifies(generate_bls12381_threshold_schemes(5, 128));
        batch_verifier_ready_and_verify_nullifies(generate_ed25519_schemes(5, 128));
    }

    fn batch_verifier_add_finalize<S: SimplexScheme<Sha256> + Clone>(schemes: Vec<S>) {
        let quorum = quorum(schemes.len() as u32);
        let mut verifier = BatchVerifier::<S, Sha256>::new(schemes[0].clone(), Some(quorum));
        let round = Round::new(Epoch::new(0), View::new(1));
        let finalize_a = create_finalize(&schemes[0], round, View::new(0), 1);
        let finalize_b = create_finalize(&schemes[1], round, View::new(0), 2);

        verifier.add(Voter::Finalize(finalize_b.clone()), false);
        assert_eq!(verifier.finalizes.len(), 1);
        assert_eq!(verifier.finalizes_verified, 0);

        verifier.add(Voter::Finalize(finalize_a.clone()), false);
        assert_eq!(verifier.finalizes.len(), 2);

        verifier.set_leader(finalize_a.signer());
        assert!(verifier.leader_proposal.is_none());
        verifier.set_leader_proposal(finalize_a.proposal.clone());
        assert_eq!(verifier.finalizes.len(), 1);
        assert_eq!(verifier.finalizes[0], finalize_a);
        assert_eq!(verifier.finalizes_verified, 0);

        verifier.add(Voter::Finalize(finalize_a.clone()), true);
        assert_eq!(verifier.finalizes.len(), 1);
        assert_eq!(verifier.finalizes_verified, 1);

        verifier.add(Voter::Finalize(finalize_b.clone()), false);
        assert_eq!(verifier.finalizes.len(), 1);
        assert_eq!(verifier.finalizes_verified, 1);
    }

    #[test]
    fn test_batch_verifier_add_finalize() {
        batch_verifier_add_finalize(generate_bls12381_threshold_schemes(5, 129));
        batch_verifier_add_finalize(generate_ed25519_schemes(5, 129));
    }

    fn batch_verifier_ready_and_verify_finalizes<S: SimplexScheme<Sha256> + Clone>(
        schemes: Vec<S>,
    ) {
        let quorum = quorum(schemes.len() as u32);
        let mut verifier = BatchVerifier::<S, Sha256>::new(schemes[0].clone(), Some(quorum));
        let mut rng = OsRng;
        let round = Round::new(Epoch::new(0), View::new(1));
        let finalizes: Vec<_> = schemes
            .iter()
            .map(|scheme| create_finalize(scheme, round, View::new(0), 1))
            .collect();

        assert!(!verifier.ready_finalizes());

        verifier.set_leader(finalizes[0].signer());
        verifier.set_leader_proposal(finalizes[0].proposal.clone());

        verifier.add(Voter::Finalize(finalizes[0].clone()), true);
        assert_eq!(verifier.finalizes_verified, 1);
        assert!(verifier.finalizes.is_empty());

        verifier.add(Voter::Finalize(finalizes[1].clone()), false);
        assert!(!verifier.ready_finalizes());
        verifier.add(Voter::Finalize(finalizes[2].clone()), false);
        assert!(!verifier.ready_finalizes());
        verifier.add(Voter::Finalize(finalizes[3].clone()), false);
        assert!(verifier.ready_finalizes());

        let (verified, failed) = verifier.verify_finalizes(&mut rng, NAMESPACE);
        assert_eq!(verified.len(), 3);
        assert!(failed.is_empty());
        assert_eq!(verifier.finalizes_verified, 4);
        assert!(verifier.finalizes.is_empty());
        assert!(!verifier.ready_finalizes());
    }

    #[test]
    fn test_batch_verifier_ready_and_verify_finalizes() {
        batch_verifier_ready_and_verify_finalizes(generate_bls12381_threshold_schemes(5, 130));
        batch_verifier_ready_and_verify_finalizes(generate_ed25519_schemes(5, 130));
    }

    fn batch_verifier_quorum_none<S: SimplexScheme<Sha256> + Clone>(schemes: Vec<S>) {
        let mut rng = OsRng;
        let round = Round::new(Epoch::new(0), View::new(1));

        let mut verifier_notarize = BatchVerifier::<S, Sha256>::new(schemes[0].clone(), None);
        let notarize = create_notarize(&schemes[0], round, View::new(0), 1);
        assert!(!verifier_notarize.ready_notarizes());
        verifier_notarize.set_leader(notarize.signer());
        verifier_notarize.add(Voter::Notarize(notarize.clone()), false);
        assert!(verifier_notarize.ready_notarizes());
        let (verified_notarize, failed_notarize) =
            verifier_notarize.verify_notarizes(&mut rng, NAMESPACE);
        assert_eq!(verified_notarize.len(), 1);
        assert!(failed_notarize.is_empty());
        assert_eq!(verifier_notarize.notarizes_verified, 1);
        assert!(!verifier_notarize.ready_notarizes());

        let mut verifier_null = BatchVerifier::<S, Sha256>::new(schemes[0].clone(), None);
        let nullify = create_nullify(&schemes[0], round);
        assert!(!verifier_null.ready_nullifies());
        verifier_null.add(Voter::Nullify(nullify.clone()), false);
        assert!(verifier_null.ready_nullifies());
        let (verified_null, failed_null) = verifier_null.verify_nullifies(&mut rng, NAMESPACE);
        assert_eq!(verified_null.len(), 1);
        assert!(failed_null.is_empty());
        assert_eq!(verifier_null.nullifies_verified, 1);
        assert!(!verifier_null.ready_nullifies());

        let mut verifier_final = BatchVerifier::<S, Sha256>::new(schemes[0].clone(), None);
        let finalize = create_finalize(&schemes[0], round, View::new(0), 1);
        assert!(!verifier_final.ready_finalizes());
        verifier_final.set_leader(finalize.signer());
        verifier_final.set_leader_proposal(finalize.proposal.clone());
        verifier_final.add(Voter::Finalize(finalize.clone()), false);
        assert!(verifier_final.ready_finalizes());
        let (verified_fin, failed_fin) = verifier_final.verify_finalizes(&mut rng, NAMESPACE);
        assert_eq!(verified_fin.len(), 1);
        assert!(failed_fin.is_empty());
        assert_eq!(verifier_final.finalizes_verified, 1);
        assert!(!verifier_final.ready_finalizes());
    }

    #[test]
    fn test_batch_verifier_quorum_none() {
        batch_verifier_quorum_none(generate_bls12381_threshold_schemes(3, 200));
        batch_verifier_quorum_none(generate_ed25519_schemes(3, 200));
    }

    fn batch_verifier_leader_proposal_filters_messages<S: SimplexScheme<Sha256> + Clone>(
        schemes: Vec<S>,
    ) {
        let quorum = quorum(schemes.len() as u32);
        let mut verifier = BatchVerifier::<S, Sha256>::new(schemes[0].clone(), Some(quorum));
        let round = Round::new(Epoch::new(0), View::new(1));
        let proposal_a = Proposal::new(round, View::new(0), sample_digest(10));
        let proposal_b = Proposal::new(round, View::new(0), sample_digest(20));

        let notarize_a = Notarize::sign(&schemes[0], NAMESPACE, proposal_a.clone()).unwrap();
        let notarize_b = Notarize::sign(&schemes[1], NAMESPACE, proposal_b.clone()).unwrap();
        let finalize_a = Finalize::sign(&schemes[0], NAMESPACE, proposal_a.clone()).unwrap();
        let finalize_b = Finalize::sign(&schemes[1], NAMESPACE, proposal_b.clone()).unwrap();

        verifier.add(Voter::Notarize(notarize_a.clone()), false);
        verifier.add(Voter::Notarize(notarize_b.clone()), false);
        verifier.add(Voter::Finalize(finalize_a.clone()), false);
        verifier.add(Voter::Finalize(finalize_b.clone()), false);

        assert_eq!(verifier.notarizes.len(), 2);
        assert_eq!(verifier.finalizes.len(), 2);

        verifier.set_leader(notarize_a.signer());

        assert!(verifier.notarizes_force);
        assert_eq!(verifier.notarizes.len(), 1);
        assert_eq!(verifier.notarizes[0].proposal, proposal_a);
        assert_eq!(verifier.finalizes.len(), 1);
        assert_eq!(verifier.finalizes[0].proposal, proposal_a);
    }

    #[test]
    fn test_batch_verifier_leader_proposal_filters_messages() {
        batch_verifier_leader_proposal_filters_messages(generate_bls12381_threshold_schemes(
            3, 201,
        ));
        batch_verifier_leader_proposal_filters_messages(generate_ed25519_schemes(3, 201));
    }

    fn batch_verifier_set_leader_twice_panics<S: SimplexScheme<Sha256> + Clone>(schemes: Vec<S>) {
        let mut verifier = BatchVerifier::<S, Sha256>::new(schemes[0].clone(), Some(3));
        verifier.set_leader(0);
        verifier.set_leader(1);
    }

    #[test]
    #[should_panic(expected = "self.leader.is_none()")]
    fn test_batch_verifier_set_leader_twice_panics_bls() {
        batch_verifier_set_leader_twice_panics(generate_bls12381_threshold_schemes(3, 212));
    }

    #[test]
    #[should_panic(expected = "self.leader.is_none()")]
    fn test_batch_verifier_set_leader_twice_panics_ed() {
        batch_verifier_set_leader_twice_panics(generate_ed25519_schemes(3, 213));
    }

    fn batch_verifier_add_recovered_message_panics<S: SimplexScheme<Sha256> + Clone>(
        schemes: Vec<S>,
    ) {
        let quorum = quorum(schemes.len() as u32);
        let mut verifier = BatchVerifier::<S, Sha256>::new(schemes[0].clone(), Some(quorum));
        let notarization = create_notarization(
            &schemes,
            Round::new(Epoch::new(0), View::new(1)),
            View::new(0),
            1,
            quorum,
        );
        verifier.add(Voter::Notarization(notarization), false);
    }

    #[test]
    #[should_panic(expected = "should not be adding recovered messages to partial verifier")]
    fn test_batch_verifier_add_recovered_message_panics_bls() {
        batch_verifier_add_recovered_message_panics(generate_bls12381_threshold_schemes(3, 213));
    }

    #[test]
    #[should_panic(expected = "should not be adding recovered messages to partial verifier")]
    fn test_batch_verifier_add_recovered_message_panics_ed() {
        batch_verifier_add_recovered_message_panics(generate_ed25519_schemes(3, 214));
    }

    fn batch_verifier_notarizes_force_flag<S: SimplexScheme<Sha256> + Clone>(schemes: Vec<S>) {
        let quorum = quorum(schemes.len() as u32);
        let mut verifier = BatchVerifier::<S, Sha256>::new(schemes[0].clone(), Some(quorum));
        let mut rng = OsRng;
        let round = Round::new(Epoch::new(0), View::new(1));
        let leader_vote = create_notarize(&schemes[0], round, View::new(0), 1);

        verifier.set_leader(leader_vote.signer());
        verifier.add(Voter::Notarize(leader_vote.clone()), false);

        assert!(
            verifier.notarizes_force,
            "notarizes_force should be true after leader's proposal is set"
        );
        assert!(verifier.ready_notarizes());

        let (verified, _) = verifier.verify_notarizes(&mut rng, NAMESPACE);
        assert_eq!(verified.len(), 1);
        assert!(
            !verifier.notarizes_force,
            "notarizes_force should be false after verification"
        );
        assert!(!verifier.ready_notarizes());
    }

    #[test]
    fn test_ready_notarizes_behavior_with_force_flag() {
        batch_verifier_notarizes_force_flag(generate_bls12381_threshold_schemes(3, 203));
        batch_verifier_notarizes_force_flag(generate_ed25519_schemes(3, 203));
    }

    fn batch_verifier_ready_notarizes_without_leader<S: SimplexScheme<Sha256> + Clone>(
        schemes: Vec<S>,
    ) {
        let quorum = quorum(schemes.len() as u32);
        let mut verifier = BatchVerifier::<S, Sha256>::new(schemes[0].clone(), Some(quorum));
        let round = Round::new(Epoch::new(0), View::new(1));

        let notarizes: Vec<_> = schemes
            .iter()
            .take(quorum as usize)
            .map(|scheme| create_notarize(scheme, round, View::new(0), 1))
            .collect();

        for vote in notarizes.iter() {
            verifier.add(Voter::Notarize(vote.clone()), false);
        }

        assert!(
            !verifier.ready_notarizes(),
            "Should not be ready without leader/proposal set"
        );

        verifier.set_leader(notarizes[0].signer());
        assert!(
            verifier.ready_notarizes(),
            "Should be ready once leader is set"
        );
    }

    #[test]
    fn test_ready_notarizes_without_leader_or_proposal() {
        batch_verifier_ready_notarizes_without_leader(generate_bls12381_threshold_schemes(3, 204));
        batch_verifier_ready_notarizes_without_leader(generate_ed25519_schemes(3, 204));
    }

    fn batch_verifier_ready_finalizes_without_leader<S: SimplexScheme<Sha256> + Clone>(
        schemes: Vec<S>,
    ) {
        let quorum = quorum(schemes.len() as u32);
        let mut verifier = BatchVerifier::<S, Sha256>::new(schemes[0].clone(), Some(quorum));
        let round = Round::new(Epoch::new(0), View::new(1));
        let finalizes: Vec<_> = schemes
            .iter()
            .take(quorum as usize)
            .map(|scheme| create_finalize(scheme, round, View::new(0), 1))
            .collect();

        for finalize in finalizes.iter() {
            verifier.add(Voter::Finalize(finalize.clone()), false);
        }

        assert!(
            !verifier.ready_finalizes(),
            "Should not be ready without leader/proposal set"
        );

        verifier.set_leader(finalizes[0].signer());
        assert!(
            !verifier.ready_finalizes(),
            "Should not be ready without leader_proposal set"
        );
    }

    #[test]
    fn test_ready_finalizes_without_leader_or_proposal() {
        batch_verifier_ready_finalizes_without_leader(generate_bls12381_threshold_schemes(3, 205));
        batch_verifier_ready_finalizes_without_leader(generate_ed25519_schemes(3, 205));
    }

    fn batch_verifier_verify_notarizes_empty<S: SimplexScheme<Sha256> + Clone>(schemes: Vec<S>) {
        let quorum = quorum(schemes.len() as u32);
        let mut verifier = BatchVerifier::<S, Sha256>::new(schemes[0].clone(), Some(quorum));
        let round = Round::new(Epoch::new(0), View::new(1));
        let leader_proposal = Proposal::new(round, View::new(0), sample_digest(1));
        verifier.set_leader_proposal(leader_proposal);
        assert!(verifier.notarizes_force);
        assert!(verifier.notarizes.is_empty());
        assert!(!verifier.ready_notarizes());
    }

    #[test]
    fn test_verify_notarizes_empty_pending_when_forced() {
        batch_verifier_verify_notarizes_empty(generate_bls12381_threshold_schemes(3, 206));
        batch_verifier_verify_notarizes_empty(generate_ed25519_schemes(3, 206));
    }

    fn batch_verifier_verify_nullifies_empty<S: SimplexScheme<Sha256> + Clone>(schemes: Vec<S>) {
        let quorum = quorum(schemes.len() as u32);
        let mut verifier = BatchVerifier::<S, Sha256>::new(schemes[0].clone(), Some(quorum));
        let mut rng = OsRng;
        assert!(verifier.nullifies.is_empty());
        assert!(!verifier.ready_nullifies());
        let (verified, failed) = verifier.verify_nullifies(&mut rng, NAMESPACE);
        assert!(verified.is_empty());
        assert!(failed.is_empty());
        assert_eq!(verifier.nullifies_verified, 0);
    }

    #[test]
    fn test_verify_nullifies_empty_pending() {
        batch_verifier_verify_nullifies_empty(generate_bls12381_threshold_schemes(3, 207));
        batch_verifier_verify_nullifies_empty(generate_ed25519_schemes(3, 207));
    }

    fn batch_verifier_verify_finalizes_empty<S: SimplexScheme<Sha256> + Clone>(schemes: Vec<S>) {
        let quorum = quorum(schemes.len() as u32);
        let mut verifier = BatchVerifier::<S, Sha256>::new(schemes[0].clone(), Some(quorum));
        let mut rng = OsRng;
        verifier.set_leader(0);
        assert!(verifier.finalizes.is_empty());
        assert!(!verifier.ready_finalizes());
        let (verified, failed) = verifier.verify_finalizes(&mut rng, NAMESPACE);
        assert!(verified.is_empty());
        assert!(failed.is_empty());
        assert_eq!(verifier.finalizes_verified, 0);
    }

    #[test]
    fn test_verify_finalizes_empty_pending() {
        batch_verifier_verify_finalizes_empty(generate_bls12381_threshold_schemes(3, 208));
        batch_verifier_verify_finalizes_empty(generate_ed25519_schemes(3, 208));
    }

    fn batch_verifier_ready_notarizes_exact_quorum<S: SimplexScheme<Sha256> + Clone>(
        schemes: Vec<S>,
    ) {
        let quorum = quorum(schemes.len() as u32);
        let mut verifier = BatchVerifier::<S, Sha256>::new(schemes[0].clone(), Some(quorum));
        let mut rng = OsRng;
        let round = Round::new(Epoch::new(0), View::new(1));

        let leader_vote = create_notarize(&schemes[0], round, View::new(0), 1);
        verifier.set_leader(leader_vote.signer());
        verifier.add(Voter::Notarize(leader_vote.clone()), true);
        assert_eq!(verifier.notarizes_verified, 1);

        let second_vote = create_notarize(&schemes[1], round, View::new(0), 1);
        verifier.add(Voter::Notarize(second_vote.clone()), false);
        assert!(verifier.ready_notarizes());
        let (verified_once, failed_once) = verifier.verify_notarizes(&mut rng, NAMESPACE);
        assert_eq!(verified_once.len(), 1);
        assert!(failed_once.is_empty());
        assert_eq!(verifier.notarizes_verified, 2);

        for scheme in schemes.iter().take(quorum as usize).skip(2) {
            assert!(!verifier.ready_notarizes());
            verifier.add(
                Voter::Notarize(create_notarize(scheme, round, View::new(0), 1)),
                false,
            );
        }

        assert!(verifier.ready_notarizes());
    }

    #[test]
    fn test_ready_notarizes_exact_quorum() {
        batch_verifier_ready_notarizes_exact_quorum(generate_bls12381_threshold_schemes(5, 209));
        batch_verifier_ready_notarizes_exact_quorum(generate_ed25519_schemes(5, 209));
    }

    fn batch_verifier_ready_nullifies_exact_quorum<S: SimplexScheme<Sha256> + Clone>(
        schemes: Vec<S>,
    ) {
        let quorum = quorum(schemes.len() as u32);
        let mut verifier = BatchVerifier::<S, Sha256>::new(schemes[0].clone(), Some(quorum));
        let round = Round::new(Epoch::new(0), View::new(1));

        verifier.add(Voter::Nullify(create_nullify(&schemes[0], round)), true);
        assert_eq!(verifier.nullifies_verified, 1);

        for scheme in schemes.iter().take(quorum as usize).skip(1) {
            assert!(!verifier.ready_nullifies());
            verifier.add(Voter::Nullify(create_nullify(scheme, round)), false);
        }

        assert!(verifier.ready_nullifies());
    }

    #[test]
    fn test_ready_nullifies_exact_quorum() {
        batch_verifier_ready_nullifies_exact_quorum(generate_bls12381_threshold_schemes(5, 210));
        batch_verifier_ready_nullifies_exact_quorum(generate_ed25519_schemes(5, 210));
    }

    fn batch_verifier_ready_finalizes_exact_quorum<S: SimplexScheme<Sha256> + Clone>(
        schemes: Vec<S>,
    ) {
        let quorum = quorum(schemes.len() as u32);
        let mut verifier = BatchVerifier::<S, Sha256>::new(schemes[0].clone(), Some(quorum));
        let round = Round::new(Epoch::new(0), View::new(1));
        let leader_finalize = create_finalize(&schemes[0], round, View::new(0), 1);
        verifier.set_leader(leader_finalize.signer());
        verifier.set_leader_proposal(leader_finalize.proposal.clone());
        verifier.add(Voter::Finalize(leader_finalize), true);
        assert_eq!(verifier.finalizes_verified, 1);

        for scheme in schemes.iter().take(quorum as usize).skip(1) {
            assert!(!verifier.ready_finalizes());
            verifier.add(
                Voter::Finalize(create_finalize(scheme, round, View::new(0), 1)),
                false,
            );
        }

        assert!(verifier.ready_finalizes());
    }

    #[test]
    fn test_ready_finalizes_exact_quorum() {
        batch_verifier_ready_finalizes_exact_quorum(generate_bls12381_threshold_schemes(5, 211));
        batch_verifier_ready_finalizes_exact_quorum(generate_ed25519_schemes(5, 211));
    }

    fn batch_verifier_ready_notarizes_quorum_already_met_by_verified<
        S: SimplexScheme<Sha256> + Clone,
    >(
        schemes: Vec<S>,
    ) {
        let quorum = quorum(schemes.len() as u32);
        assert!(
            schemes.len() > quorum as usize,
            "test requires more validators than the quorum"
        );
        let mut verifier = BatchVerifier::<S, Sha256>::new(schemes[0].clone(), Some(quorum));
        let round = Round::new(Epoch::new(0), View::new(1));

        // Pre-load the leader vote as if it had already been processed.
        let leader_vote = create_notarize(&schemes[0], round, View::new(0), 1);
        verifier.set_leader(leader_vote.signer());
        verifier.add(Voter::Notarize(leader_vote.clone()), false);
        verifier.notarizes_force = false;

        // Mark enough verified notarizes to satisfy the quorum outright.
        for scheme in schemes.iter().take(quorum as usize) {
            verifier.add(
                Voter::Notarize(create_notarize(scheme, round, View::new(0), 1)),
                true,
            );
        }
        assert_eq!(verifier.notarizes_verified, quorum as usize);
        assert!(
            !verifier.ready_notarizes(),
            "Should not be ready if quorum already met by verified messages"
        );

        // Additional pending votes must not flip readiness in this situation.
        let extra_vote = create_notarize(&schemes[quorum as usize], round, View::new(0), 1);
        verifier.add(Voter::Notarize(extra_vote), false);
        assert!(
            !verifier.ready_notarizes(),
            "Should not be ready if quorum already met by verified messages"
        );
    }

    #[test]
    fn test_ready_notarizes_quorum_already_met_by_verified() {
        batch_verifier_ready_notarizes_quorum_already_met_by_verified(
            generate_bls12381_threshold_schemes(5, 212),
        );
        batch_verifier_ready_notarizes_quorum_already_met_by_verified(generate_ed25519_schemes(
            5, 212,
        ));
    }

    fn batch_verifier_ready_nullifies_quorum_already_met_by_verified<
        S: SimplexScheme<Sha256> + Clone,
    >(
        schemes: Vec<S>,
    ) {
        let quorum = quorum(schemes.len() as u32);
        assert!(
            schemes.len() > quorum as usize,
            "test requires more validators than the quorum"
        );
        let mut verifier = BatchVerifier::<S, Sha256>::new(schemes[0].clone(), Some(quorum));
        let round = Round::new(Epoch::new(0), View::new(1));

        // First mark a quorum's worth of verified nullifies.
        for scheme in schemes.iter().take(quorum as usize) {
            verifier.add(Voter::Nullify(create_nullify(scheme, round)), true);
        }
        assert_eq!(verifier.nullifies_verified, quorum as usize);
        assert!(
            !verifier.ready_nullifies(),
            "Should not be ready if quorum already met by verified messages"
        );

        // Pending messages alone cannot transition the batch to ready.
        let extra_nullify = create_nullify(&schemes[quorum as usize], round);
        verifier.add(Voter::Nullify(extra_nullify), false);
        assert!(
            !verifier.ready_nullifies(),
            "Should not be ready if quorum already met by verified messages"
        );
    }

    #[test]
    fn test_ready_nullifies_quorum_already_met_by_verified() {
        batch_verifier_ready_nullifies_quorum_already_met_by_verified(
            generate_bls12381_threshold_schemes(5, 213),
        );
        batch_verifier_ready_nullifies_quorum_already_met_by_verified(generate_ed25519_schemes(
            5, 213,
        ));
    }

    fn batch_verifier_ready_finalizes_quorum_already_met_by_verified<
        S: SimplexScheme<Sha256> + Clone,
    >(
        schemes: Vec<S>,
    ) {
        let quorum = quorum(schemes.len() as u32);
        assert!(
            schemes.len() > quorum as usize,
            "test requires more validators than the quorum"
        );
        let mut verifier = BatchVerifier::<S, Sha256>::new(schemes[0].clone(), Some(quorum));
        let round = Round::new(Epoch::new(0), View::new(1));

        // Prime the leader state so the quorum is already satisfied by verified finalizes.
        let leader_finalize = create_finalize(&schemes[0], round, View::new(0), 1);
        verifier.set_leader(leader_finalize.signer());
        verifier.set_leader_proposal(leader_finalize.proposal.clone());

        // Feed exactly the number of verified finalizes required to hit the quorum.
        for scheme in schemes.iter().take(quorum as usize) {
            verifier.add(
                Voter::Finalize(create_finalize(scheme, round, View::new(0), 1)),
                true,
            );
        }
        assert_eq!(verifier.finalizes_verified, quorum as usize);
        assert!(
            !verifier.ready_finalizes(),
            "Should not be ready if quorum already met by verified messages"
        );

        // Ensure additional pending finalizes do not incorrectly trigger readiness.
        let extra_finalize = create_finalize(&schemes[quorum as usize], round, View::new(0), 1);
        verifier.add(Voter::Finalize(extra_finalize), false);
        assert!(
            !verifier.ready_finalizes(),
            "Should not be ready if quorum already met by verified messages"
        );
    }

    #[test]
    fn test_ready_finalizes_quorum_already_met_by_verified() {
        batch_verifier_ready_finalizes_quorum_already_met_by_verified(
            generate_bls12381_threshold_schemes(5, 214),
        );
        batch_verifier_ready_finalizes_quorum_already_met_by_verified(generate_ed25519_schemes(
            5, 214,
        ));
    }

    struct MockAttributable(u32);

    impl Attributable for MockAttributable {
        fn signer(&self) -> u32 {
            self.0
        }
    }

    #[test]
    fn test_attributable_map() {
        let mut map = AttributableMap::new(5);
        assert_eq!(map.len(), 0);
        assert!(map.is_empty());

        // Test get on empty map
        for i in 0..5 {
            assert!(map.get(i).is_none());
        }

        assert!(map.insert(MockAttributable(3)));
        assert_eq!(map.len(), 1);
        assert!(!map.is_empty());
        let mut iter = map.iter();
        assert!(matches!(iter.next(), Some(a) if a.signer() == 3));
        assert!(iter.next().is_none());
        drop(iter);

        // Test get on existing item
        assert!(matches!(map.get(3), Some(a) if a.signer() == 3));

        assert!(map.insert(MockAttributable(1)));
        assert_eq!(map.len(), 2);
        assert!(!map.is_empty());
        let mut iter = map.iter();
        assert!(matches!(iter.next(), Some(a) if a.signer() == 1));
        assert!(matches!(iter.next(), Some(a) if a.signer() == 3));
        assert!(iter.next().is_none());
        drop(iter);

        // Test get on both items
        assert!(matches!(map.get(1), Some(a) if a.signer() == 1));
        assert!(matches!(map.get(3), Some(a) if a.signer() == 3));

        // Test get on non-existing items
        assert!(map.get(0).is_none());
        assert!(map.get(2).is_none());
        assert!(map.get(4).is_none());

        assert!(!map.insert(MockAttributable(3)));
        assert_eq!(map.len(), 2);
        assert!(!map.is_empty());
        let mut iter = map.iter();
        assert!(matches!(iter.next(), Some(a) if a.signer() == 1));
        assert!(matches!(iter.next(), Some(a) if a.signer() == 3));
        assert!(iter.next().is_none());
        drop(iter);

        // Test out-of-bounds signer indices
        assert!(!map.insert(MockAttributable(5)));
        assert!(!map.insert(MockAttributable(100)));
        assert_eq!(map.len(), 2);

        // Test clear
        map.clear();
        assert_eq!(map.len(), 0);
        assert!(map.is_empty());
        assert!(map.iter().next().is_none());

        // Verify can insert after clear
        assert!(map.insert(MockAttributable(2)));
        assert_eq!(map.len(), 1);
        let mut iter = map.iter();
        assert!(matches!(iter.next(), Some(a) if a.signer() == 2));
        assert!(iter.next().is_none());
    }
}<|MERGE_RESOLUTION|>--- conflicted
+++ resolved
@@ -2419,15 +2419,9 @@
         assert_eq!(proposal, decoded);
     }
 
-<<<<<<< HEAD
     fn notarize_encode_decode<S: SimplexScheme<Sha256>>(schemes: &[S]) {
-        let round = Round::new(0, 10);
-        let proposal = Proposal::new(round, 5, sample_digest(1));
-=======
-    fn notarize_encode_decode<S: Scheme>(schemes: &[S]) {
         let round = Round::new(Epoch::new(0), View::new(10));
         let proposal = Proposal::new(round, View::new(5), sample_digest(1));
->>>>>>> 641d61e3
         let notarize = Notarize::sign(&schemes[0], NAMESPACE, proposal).unwrap();
 
         let encoded = notarize.encode();
@@ -2446,17 +2440,12 @@
         notarize_encode_decode(&ed_schemes);
     }
 
-<<<<<<< HEAD
     fn notarization_encode_decode<S: SimplexScheme<Sha256>>(schemes: &[S]) {
-        let proposal = Proposal::new(Round::new(0, 10), 5, sample_digest(1));
-=======
-    fn notarization_encode_decode<S: Scheme>(schemes: &[S]) {
         let proposal = Proposal::new(
             Round::new(Epoch::new(0), View::new(10)),
             View::new(5),
             sample_digest(1),
         );
->>>>>>> 641d61e3
         let notarizes: Vec<_> = schemes
             .iter()
             .map(|scheme| Notarize::sign(scheme, NAMESPACE, proposal.clone()).unwrap())
@@ -2478,13 +2467,8 @@
         notarization_encode_decode(&ed_schemes);
     }
 
-<<<<<<< HEAD
     fn nullify_encode_decode<S: SimplexScheme<Sha256>>(schemes: &[S]) {
-        let round = Round::new(0, 10);
-=======
-    fn nullify_encode_decode<S: Scheme>(schemes: &[S]) {
         let round = Round::new(Epoch::new(0), View::new(10));
->>>>>>> 641d61e3
         let nullify = Nullify::sign::<Sha256>(&schemes[0], NAMESPACE, round).unwrap();
         let encoded = nullify.encode();
         let decoded = Nullify::decode(encoded).unwrap();
@@ -2501,13 +2485,8 @@
         nullify_encode_decode(&ed_schemes);
     }
 
-<<<<<<< HEAD
     fn nullification_encode_decode<S: SimplexScheme<Sha256>>(schemes: &[S]) {
-        let round = Round::new(333, 10);
-=======
-    fn nullification_encode_decode<S: Scheme>(schemes: &[S]) {
         let round = Round::new(Epoch::new(333), View::new(10));
->>>>>>> 641d61e3
         let nullifies: Vec<_> = schemes
             .iter()
             .map(|scheme| Nullify::sign::<Sha256>(scheme, NAMESPACE, round).unwrap())
@@ -2529,15 +2508,9 @@
         nullification_encode_decode(&ed_schemes);
     }
 
-<<<<<<< HEAD
     fn finalize_encode_decode<S: SimplexScheme<Sha256>>(schemes: &[S]) {
-        let round = Round::new(0, 10);
-        let proposal = Proposal::new(round, 5, sample_digest(1));
-=======
-    fn finalize_encode_decode<S: Scheme>(schemes: &[S]) {
         let round = Round::new(Epoch::new(0), View::new(10));
         let proposal = Proposal::new(round, View::new(5), sample_digest(1));
->>>>>>> 641d61e3
         let finalize = Finalize::sign(&schemes[0], NAMESPACE, proposal).unwrap();
         let encoded = finalize.encode();
         let decoded = Finalize::decode(encoded).unwrap();
@@ -2554,15 +2527,9 @@
         finalize_encode_decode(&ed_schemes);
     }
 
-<<<<<<< HEAD
     fn finalization_encode_decode<S: SimplexScheme<Sha256>>(schemes: &[S]) {
-        let round = Round::new(0, 10);
-        let proposal = Proposal::new(round, 5, sample_digest(1));
-=======
-    fn finalization_encode_decode<S: Scheme>(schemes: &[S]) {
         let round = Round::new(Epoch::new(0), View::new(10));
         let proposal = Proposal::new(round, View::new(5), sample_digest(1));
->>>>>>> 641d61e3
         let finalizes: Vec<_> = schemes
             .iter()
             .map(|scheme| Finalize::sign(scheme, NAMESPACE, proposal.clone()).unwrap())
@@ -2639,15 +2606,9 @@
         assert_eq!(request, decoded);
     }
 
-<<<<<<< HEAD
     fn response_encode_decode<S: SimplexScheme<Sha256>>(schemes: &[S]) {
-        let round = Round::new(0, 10);
-        let proposal = Proposal::new(round, 5, sample_digest(1));
-=======
-    fn response_encode_decode<S: Scheme>(schemes: &[S]) {
         let round = Round::new(Epoch::new(0), View::new(10));
         let proposal = Proposal::new(round, View::new(5), sample_digest(1));
->>>>>>> 641d61e3
 
         let notarizes: Vec<_> = schemes
             .iter()
@@ -2689,12 +2650,7 @@
         response_encode_decode(&ed_schemes);
     }
 
-<<<<<<< HEAD
     fn conflicting_notarize_encode_decode<S: SimplexScheme<Sha256>>(schemes: &[S]) {
-        let proposal1 = Proposal::new(Round::new(0, 10), 5, sample_digest(1));
-        let proposal2 = Proposal::new(Round::new(0, 10), 5, sample_digest(2));
-=======
-    fn conflicting_notarize_encode_decode<S: Scheme>(schemes: &[S]) {
         let proposal1 = Proposal::new(
             Round::new(Epoch::new(0), View::new(10)),
             View::new(5),
@@ -2705,7 +2661,6 @@
             View::new(5),
             sample_digest(2),
         );
->>>>>>> 641d61e3
         let notarize1 = Notarize::sign(&schemes[0], NAMESPACE, proposal1).unwrap();
         let notarize2 = Notarize::sign(&schemes[0], NAMESPACE, proposal2).unwrap();
         let conflicting = ConflictingNotarize::new(notarize1, notarize2);
@@ -2726,12 +2681,7 @@
         conflicting_notarize_encode_decode(&ed_schemes);
     }
 
-<<<<<<< HEAD
     fn conflicting_finalize_encode_decode<S: SimplexScheme<Sha256>>(schemes: &[S]) {
-        let proposal1 = Proposal::new(Round::new(0, 10), 5, sample_digest(1));
-        let proposal2 = Proposal::new(Round::new(0, 10), 5, sample_digest(2));
-=======
-    fn conflicting_finalize_encode_decode<S: Scheme>(schemes: &[S]) {
         let proposal1 = Proposal::new(
             Round::new(Epoch::new(0), View::new(10)),
             View::new(5),
@@ -2742,7 +2692,6 @@
             View::new(5),
             sample_digest(2),
         );
->>>>>>> 641d61e3
         let finalize1 = Finalize::sign(&schemes[0], NAMESPACE, proposal1).unwrap();
         let finalize2 = Finalize::sign(&schemes[0], NAMESPACE, proposal2).unwrap();
         let conflicting = ConflictingFinalize::new(finalize1, finalize2);
@@ -2763,15 +2712,9 @@
         conflicting_finalize_encode_decode(&ed_schemes);
     }
 
-<<<<<<< HEAD
     fn nullify_finalize_encode_decode<S: SimplexScheme<Sha256>>(schemes: &[S]) {
-        let round = Round::new(0, 10);
-        let proposal = Proposal::new(round, 5, sample_digest(1));
-=======
-    fn nullify_finalize_encode_decode<S: Scheme>(schemes: &[S]) {
         let round = Round::new(Epoch::new(0), View::new(10));
         let proposal = Proposal::new(round, View::new(5), sample_digest(1));
->>>>>>> 641d61e3
         let nullify = Nullify::sign::<Sha256>(&schemes[0], NAMESPACE, round).unwrap();
         let finalize = Finalize::sign(&schemes[0], NAMESPACE, proposal).unwrap();
         let conflict = NullifyFinalize::new(nullify, finalize);
@@ -2792,15 +2735,9 @@
         nullify_finalize_encode_decode(&ed_schemes);
     }
 
-<<<<<<< HEAD
     fn notarize_verify_wrong_namespace<S: SimplexScheme<Sha256>>(scheme: &S) {
-        let round = Round::new(0, 10);
-        let proposal = Proposal::new(round, 5, sample_digest(1));
-=======
-    fn notarize_verify_wrong_namespace<S: Scheme>(scheme: &S) {
         let round = Round::new(Epoch::new(0), View::new(10));
         let proposal = Proposal::new(round, View::new(5), sample_digest(1));
->>>>>>> 641d61e3
         let notarize = Notarize::sign(scheme, NAMESPACE, proposal).unwrap();
 
         assert!(notarize.verify(scheme, NAMESPACE));
@@ -2816,15 +2753,9 @@
         notarize_verify_wrong_namespace(&ed_schemes[0]);
     }
 
-<<<<<<< HEAD
     fn notarize_verify_wrong_scheme<S: SimplexScheme<Sha256>>(scheme: &S, wrong_scheme: &S) {
-        let round = Round::new(0, 10);
-        let proposal = Proposal::new(round, 5, sample_digest(2));
-=======
-    fn notarize_verify_wrong_scheme<S: Scheme>(scheme: &S, wrong_scheme: &S) {
         let round = Round::new(Epoch::new(0), View::new(10));
         let proposal = Proposal::new(round, View::new(5), sample_digest(2));
->>>>>>> 641d61e3
         let notarize = Notarize::sign(scheme, NAMESPACE, proposal).unwrap();
 
         assert!(notarize.verify(scheme, NAMESPACE));
@@ -2842,15 +2773,9 @@
         notarize_verify_wrong_scheme(&ed_schemes[0], &ed_wrong_scheme[0]);
     }
 
-<<<<<<< HEAD
     fn notarization_verify_wrong_scheme<S: SimplexScheme<Sha256>>(schemes: &[S], wrong_scheme: &S) {
-        let round = Round::new(0, 10);
-        let proposal = Proposal::new(round, 5, sample_digest(3));
-=======
-    fn notarization_verify_wrong_scheme<S: Scheme>(schemes: &[S], wrong_scheme: &S) {
         let round = Round::new(Epoch::new(0), View::new(10));
         let proposal = Proposal::new(round, View::new(5), sample_digest(3));
->>>>>>> 641d61e3
         let quorum = quorum(schemes.len() as u32);
         let notarizes: Vec<_> = schemes
             .iter()
@@ -2878,15 +2803,9 @@
         notarization_verify_wrong_scheme(&ed_schemes, &ed_wrong_scheme[0]);
     }
 
-<<<<<<< HEAD
     fn notarization_verify_wrong_namespace<S: SimplexScheme<Sha256>>(schemes: &[S]) {
-        let round = Round::new(0, 10);
-        let proposal = Proposal::new(round, 5, sample_digest(4));
-=======
-    fn notarization_verify_wrong_namespace<S: Scheme>(schemes: &[S]) {
         let round = Round::new(Epoch::new(0), View::new(10));
         let proposal = Proposal::new(round, View::new(5), sample_digest(4));
->>>>>>> 641d61e3
         let quorum = quorum(schemes.len() as u32);
         let notarizes: Vec<_> = schemes
             .iter()
@@ -2938,17 +2857,10 @@
         notarization_recover_insufficient_signatures(&ed_schemes);
     }
 
-<<<<<<< HEAD
     fn conflicting_notarize_detection<S: SimplexScheme<Sha256>>(scheme: &S, wrong_scheme: &S) {
-        let round = Round::new(0, 10);
-        let proposal1 = Proposal::new(round, 5, sample_digest(6));
-        let proposal2 = Proposal::new(round, 5, sample_digest(7));
-=======
-    fn conflicting_notarize_detection<S: Scheme>(scheme: &S, wrong_scheme: &S) {
         let round = Round::new(Epoch::new(0), View::new(10));
         let proposal1 = Proposal::new(round, View::new(5), sample_digest(6));
         let proposal2 = Proposal::new(round, View::new(5), sample_digest(7));
->>>>>>> 641d61e3
 
         let notarize1 = Notarize::sign(scheme, NAMESPACE, proposal1).unwrap();
         let notarize2 = Notarize::sign(scheme, NAMESPACE, proposal2).unwrap();
@@ -2970,15 +2882,9 @@
         conflicting_notarize_detection(&ed_schemes[0], &ed_wrong_scheme[0]);
     }
 
-<<<<<<< HEAD
     fn nullify_finalize_detection<S: SimplexScheme<Sha256>>(scheme: &S, wrong_scheme: &S) {
-        let round = Round::new(0, 10);
-        let proposal = Proposal::new(round, 5, sample_digest(8));
-=======
-    fn nullify_finalize_detection<S: Scheme>(scheme: &S, wrong_scheme: &S) {
         let round = Round::new(Epoch::new(0), View::new(10));
         let proposal = Proposal::new(round, View::new(5), sample_digest(8));
->>>>>>> 641d61e3
 
         let nullify = Nullify::sign::<Sha256>(scheme, NAMESPACE, round).unwrap();
         let finalize = Finalize::sign(scheme, NAMESPACE, proposal).unwrap();
@@ -3000,15 +2906,9 @@
         nullify_finalize_detection(&ed_schemes[0], &ed_wrong_scheme[0]);
     }
 
-<<<<<<< HEAD
     fn finalization_verify_wrong_scheme<S: SimplexScheme<Sha256>>(schemes: &[S], wrong_scheme: &S) {
-        let round = Round::new(0, 10);
-        let proposal = Proposal::new(round, 5, sample_digest(9));
-=======
-    fn finalization_verify_wrong_scheme<S: Scheme>(schemes: &[S], wrong_scheme: &S) {
         let round = Round::new(Epoch::new(0), View::new(10));
         let proposal = Proposal::new(round, View::new(5), sample_digest(9));
->>>>>>> 641d61e3
         let quorum = quorum(schemes.len() as u32);
         let finalizes: Vec<_> = schemes
             .iter()
