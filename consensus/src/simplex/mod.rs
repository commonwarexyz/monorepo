--- conflicted
+++ resolved
@@ -256,9 +256,6 @@
 #[cfg(test)]
 mod tests {
     use super::*;
-<<<<<<< HEAD
-    use crate::{simplex::mocks::supervisor::Supervisor, Monitor};
-=======
     use crate::{
         simplex::{
             mocks::fixtures::{
@@ -270,15 +267,16 @@
         Monitor,
     };
     use commonware_codec::Encode;
->>>>>>> cbf091ce
     use commonware_cryptography::{
         bls12381::{
             primitives::variant::{MinPk, MinSig, Variant},
             tle::{decrypt, encrypt, Block},
         },
-        ed25519::PrivateKey,
-        PrivateKeyExt as _, PublicKey, Sha256, Signer as _,
+        ed25519::{self, PrivateKey},
+        Digest, PrivateKeyExt as _, PublicKey, Sha256, Signer as _,
     };
+    use std::collections::{HashMap, HashSet};
+    use rand::{CryptoRng, Rng};
     use commonware_macros::{select, test_traced};
     use commonware_p2p::simulated::{Config, Link, Network, Oracle, Receiver, Sender};
     use commonware_runtime::{buffer::PoolRef, deterministic, Clock, Metrics, Runner, Spawner};
@@ -286,13 +284,8 @@
     use engine::Engine;
     use futures::{future::join_all, StreamExt};
     use governor::Quota;
-    use rand::{rngs::StdRng, Rng as _, SeedableRng as _};
+    use rand::{rngs::StdRng, SeedableRng as _};
     use std::{
-<<<<<<< HEAD
-        collections::{BTreeMap, HashMap, HashSet},
-=======
-        collections::HashMap,
->>>>>>> cbf091ce
         num::NonZeroUsize,
         sync::{Arc, Mutex},
         time::Duration,
@@ -963,7 +956,7 @@
             } else {
                 deterministic::Runner::timed(Duration::from_secs(60))
             }
-            .start_and_recover(f);
+                .start_and_recover(f);
 
             // Check if we should exit
             if complete {
@@ -1024,7 +1017,7 @@
                 Action::Link(link),
                 Some(|_, i, j| ![i, j].contains(&0usize)),
             )
-            .await;
+                .await;
 
             // Create engines
             let relay = Arc::new(mocks::relay::Relay::new());
@@ -1120,7 +1113,7 @@
                 Action::Update(link.clone()),
                 Some(|_, i, j| ![i, j].contains(&0usize)),
             )
-            .await;
+                .await;
 
             // Wait for nullifications to accrue
             context.sleep(Duration::from_secs(120)).await;
@@ -1132,7 +1125,7 @@
                 Action::Unlink,
                 Some(|_, i, j| [i, j].contains(&1usize) && ![i, j].contains(&0usize)),
             )
-            .await;
+                .await;
 
             // Configure engine for first peer
             let scheme = schemes[0].clone();
@@ -1146,7 +1139,7 @@
                 Action::Link(link),
                 Some(|_, i, j| [i, j].contains(&0usize) && ![i, j].contains(&1usize)),
             )
-            .await;
+                .await;
 
             // Restore network connections for all online peers
             let link = Link {
@@ -1160,7 +1153,7 @@
                 Action::Update(link),
                 Some(|_, i, j| ![i, j].contains(&1usize)),
             )
-            .await;
+                .await;
 
             // Configure engine
             let reporter_config = mocks::reporter::Config {
@@ -1281,7 +1274,7 @@
                 Action::Link(link),
                 Some(|_, i, j| ![i, j].contains(&0usize)),
             )
-            .await;
+                .await;
 
             // Create engines
             let relay = Arc::new(mocks::relay::Relay::new());
@@ -2025,7 +2018,7 @@
                 Action::Link(link),
                 Some(separated),
             )
-            .await;
+                .await;
 
             // Wait for all engines to finish
             let mut finalizers = Vec::new();
@@ -3738,26 +3731,28 @@
         tle::<MinSig>();
     }
 
-    // Basic Twins test: n = 4, f = 1.
-    // Honest nodes: 0, 1, 2.
-    // Byzantine identity: node 3 has a twin (node 4); both share the same private key.
-    // We model byzantine behavior by running two nodes (3 and 4) with the same identity.
-    // There is no partitioning.
-    #[test_traced]
-    fn test_basic_twins() {
+    fn twins<S, F>(seed: u64, mut fixture: F)
+    where
+        S: Scheme,
+        F: FnMut(&mut deterministic::Context, u32) -> Fixture<S>,
+    {
         // Create context
-        let n = 5;
+        let _n = 5; // 4 honest nodes + 1 twin
         let required_containers = 100;
         let activity_timeout = 10;
         let skip_timeout = 5;
         let namespace = b"consensus".to_vec();
-        let executor = deterministic::Runner::timed(Duration::from_secs(30));
-        executor.start(|context| async move {
+        let cfg = deterministic::Config::new()
+            .with_seed(seed)
+            .with_timeout(Some(Duration::from_secs(30)));
+        let executor = deterministic::Runner::new(cfg);
+        executor.start(|mut context| async move {
             // Create simulated network
             let (network, mut oracle) = Network::new(
                 context.with_label("network"),
                 Config {
                     max_size: 1024 * 1024,
+                    disconnect_on_block: false,
                 },
             );
 
@@ -3765,38 +3760,28 @@
             network.start();
 
             // Register participants with Twins approach
-            // Nodes 0,1,2,3 have normal keys, node 4 is a twin of node 3
-            let mut schemes = Vec::new();
-            let mut validators = Vec::new();
-            let mut scheme_validator_pairs = Vec::new();
-
-            // Create nodes 0,1,2,3 normally
-            for i in 0..4 {
-                let scheme = PrivateKey::from_seed(i as u64);
-                let pk = scheme.public_key();
-                scheme_validator_pairs.push((scheme.clone(), pk.clone()));
-                schemes.push(scheme);
-                validators.push(pk);
-            }
-
-            // Create node 4 as a twin of node 3
-            // It uses the same private key as node 3 but needs a different public key for registration
-            let twin_scheme = PrivateKey::from_seed(3_u64); // Same seed as node 3
-
-            // For registration, we need a unique public key for the twin
-            // We'll use a different seed just for generating a unique validator ID
-            let twin_registration_key = PrivateKey::from_seed(3_u64 + 0xffffffffffffffed);
-            let twin_validator_id = twin_registration_key.public_key();
-
-            scheme_validator_pairs.push((twin_scheme.clone(), twin_validator_id.clone()));
-            schemes.push(twin_scheme);
-            validators.push(twin_validator_id);
-
-            assert_eq!(schemes[3], schemes[4], "twins private keys are the same");
-
-            // Sort validators for consistent ordering
+            // Create fixture for 4 nodes
+            let (ed25519_keys, ed25519_public, signing_schemes, _verifier) = fixture(&mut context, 4);
+            
+            // Now we need to create the twin - node 4 will be a twin of node 3
+            // It will use the same signing scheme as node 3 but have a different validator ID
+            let twin_ed25519_key = ed25519::PrivateKey::from_seed(999); // Unique ID for registration
+            let twin_validator_id = twin_ed25519_key.public_key();
+            
+            // Clone the signing scheme of node 3 for the twin
+            let twin_signing_scheme = signing_schemes[3].clone();
+            
+            // Build final list of validators and schemes
+            let mut validators = ed25519_public.clone();
+            validators.push(twin_validator_id.clone());
             validators.sort();
-            let view_validators = BTreeMap::from_iter(vec![(0, validators.clone())]);
+            
+            let mut all_signing_schemes = signing_schemes.clone();
+            all_signing_schemes.push(twin_signing_scheme);
+            
+            let mut all_ed25519_keys = ed25519_keys.clone();
+            all_ed25519_keys.push(twin_ed25519_key);
+            
             let mut registrations = register_validators(&mut oracle, &validators).await;
 
             // Link all validators
@@ -3809,22 +3794,27 @@
 
             // Create engines
             let relay = Arc::new(mocks::relay::Relay::new());
-            let mut supervisors = Vec::new();
-            let mut engine_handlers = Vec::new();
-            for (scheme, validator) in scheme_validator_pairs.into_iter() {
+            let mut reporters = Vec::new();
+            
+            for (_idx, (ed25519_key, signing_scheme)) in all_ed25519_keys.into_iter().zip(all_signing_schemes.into_iter()).enumerate() {
                 // Create scheme context
+                let validator = ed25519_key.public_key();
                 let context = context.with_label(&format!("validator-{}", validator));
 
-                // Start engine - use the paired validator ID, not scheme.public_key()
-                // This allows the twin to have a different validator ID while using the same signing key
-                let supervisor_config = mocks::supervisor::Config {
+                // Start engine
+                let reporter_config = mocks::reporter::Config {
                     namespace: namespace.clone(),
-                    participants: view_validators.clone(),
-                };
-                let supervisor = mocks::supervisor::Supervisor::<PublicKey, Sha256Digest>::new(
-                    supervisor_config,
-                );
-                supervisors.push(supervisor.clone());
+                    participants: validators.clone().into(),
+                    scheme: signing_scheme.clone(),
+                };
+                let reporter =
+                    mocks::reporter::Reporter::new(context.with_label("reporter"), reporter_config);
+                reporters.push(reporter.clone());
+                
+                let (pending, recovered, resolver) = registrations
+                    .remove(&validator)
+                    .expect("validator should be registered");
+                
                 let application_cfg = mocks::application::Config {
                     hasher: Sha256::default(),
                     relay: relay.clone(),
@@ -3837,14 +3827,18 @@
                     application_cfg,
                 );
                 actor.start();
+                let blocker = oracle.control(validator.clone());
                 let cfg = config::Config {
-                    crypto: scheme,
+                    me: validator.clone(),
+                    participants: validators.clone().into(),
+                    scheme: signing_scheme.clone(),
+                    blocker,
                     automaton: application.clone(),
                     relay: application.clone(),
-                    reporter: supervisor.clone(),
-                    supervisor,
+                    reporter: reporter.clone(),
                     partition: validator.to_string(),
                     mailbox_size: 1024,
+                    epoch: 333,
                     namespace: namespace.clone(),
                     leader_timeout: Duration::from_secs(1),
                     notarization_timeout: Duration::from_secs(2),
@@ -3853,7 +3847,6 @@
                     activity_timeout,
                     skip_timeout,
                     max_fetch_count: 1,
-                    max_participants: n as usize,
                     fetch_rate_per_peer: Quota::per_second(NZU32!(1)),
                     fetch_concurrent: 1,
                     replay_buffer: NZUsize!(1024 * 1024),
@@ -3861,16 +3854,13 @@
                     buffer_pool: PoolRef::new(PAGE_SIZE, PAGE_CACHE_SIZE),
                 };
                 let engine = Engine::new(context.with_label("engine"), cfg);
-                let (voter, resolver) = registrations
-                    .remove(&validator)
-                    .expect("validator should be registered");
-                engine_handlers.push(engine.start(voter, resolver));
+                engine.start(pending, recovered, resolver);
             }
 
             // Wait for all engines to finish
             let mut finalizers = Vec::new();
-            for supervisor in supervisors.iter_mut() {
-                let (mut latest, mut monitor) = supervisor.subscribe().await;
+            for reporter in reporters.iter_mut() {
+                let (mut latest, mut monitor) = reporter.subscribe().await;
                 finalizers.push(context.with_label("finalizer").spawn(move |_| async move {
                     while latest < required_containers {
                         latest = monitor.next().await.expect("event missing");
@@ -3880,260 +3870,46 @@
 
             join_all(finalizers).await;
 
-            for supervisor in supervisors.iter() {
-                {
-                    let faults = supervisor.faults.lock().unwrap();
-                    assert!(!faults.is_empty());
-                }
-            }
-
-            check_invariants(supervisors);
+            // Check that twins caused Byzantine faults to be detected
+            for reporter in reporters.iter() {
+                let faults = reporter.faults.lock().unwrap();
+                // Faults should be detected due to twins behavior
+                assert!(!faults.is_empty(), "Byzantine twins behavior should be detected");
+            }
+
+            check_twins_invariants(reporters);
         });
     }
 
+    // Basic Twins test: n = 4, f = 1.
+    // Honest nodes: 0, 1, 2.
+    // Byzantine identity: node 3 has a twin (node 4); both share the same private key.
+    // We model byzantine behavior by running two nodes (3 and 4) with the same signing scheme.
+    // There is no partitioning.
     #[test_traced]
-    fn test_twins_with_dynamic_partitioning() {
-        // Create context
-        let n = 5;
-        let required_containers = 100;
-        let activity_timeout = 10;
-        let skip_timeout = 5;
-        let namespace = b"consensus".to_vec();
-        let executor = deterministic::Runner::timed(Duration::from_secs(120));
-        executor.start(|context| async move {
-            // Create simulated network
-            let (network, mut oracle) = Network::new(
-                context.with_label("network"),
-                Config {
-                    max_size: 1024 * 1024,
-                },
-            );
-
-            // Start network
-            network.start();
-
-            // Register participants with Twins approach
-            // Nodes 0,1,2,3 have normal keys, node 4 is a twin of node 3
-            let mut schemes = Vec::new();
-            let mut validators = Vec::new();
-            let mut scheme_validator_pairs = Vec::new();
-
-            // Create nodes 0,1,2,3 normally
-            for i in 0..4 {
-                let scheme = PrivateKey::from_seed(i as u64);
-                let pk = scheme.public_key();
-                scheme_validator_pairs.push((scheme.clone(), pk.clone()));
-                schemes.push(scheme);
-                validators.push(pk);
-            }
-
-            // Create node 4 as a twin of node 3
-            // It uses the same private key as node 3 but needs a different public key for registration
-            let twin_scheme = PrivateKey::from_seed(3_u64); // Same seed as node 3
-
-            // For registration, we need a unique public key for the twin
-            let twin_registration_key = PrivateKey::from_seed(3_u64 + 0xffffffffffffffed);
-            let twin_validator_id = twin_registration_key.public_key();
-
-            scheme_validator_pairs.push((twin_scheme.clone(), twin_validator_id.clone()));
-            schemes.push(twin_scheme);
-            validators.push(twin_validator_id);
-
-            assert_eq!(schemes[3], schemes[4], "twins private keys are the same");
-
-            // Sort validators for consistent ordering
-            validators.sort();
-            let view_validators = BTreeMap::from_iter(vec![(0, validators.clone())]);
-            let mut registrations = register_validators(&mut oracle, &validators).await;
-
-            // Initial link - all connected
-            let link = Link {
-                latency: Duration::from_millis(10),
-                jitter: Duration::from_millis(1),
-                success_rate: 1.0,
-            };
-            link_validators(&mut oracle, &validators, Action::Link(link.clone()), None).await;
-
-            // Create engines
-            let relay = Arc::new(mocks::relay::Relay::new());
-            let mut supervisors = Vec::new();
-            let mut engine_handlers = Vec::new();
-            for (scheme, validator) in scheme_validator_pairs.into_iter() {
-                // Create scheme context
-                let context = context.with_label(&format!("validator-{}", validator));
-
-                // Start engine
-                let supervisor_config = mocks::supervisor::Config {
-                    namespace: namespace.clone(),
-                    participants: view_validators.clone(),
-                };
-                let supervisor = mocks::supervisor::Supervisor::<PublicKey, Sha256Digest>::new(
-                    supervisor_config,
-                );
-                supervisors.push(supervisor.clone());
-                let application_cfg = mocks::application::Config {
-                    hasher: Sha256::default(),
-                    relay: relay.clone(),
-                    participant: validator.clone(),
-                    propose_latency: (10.0, 5.0),
-                    verify_latency: (10.0, 5.0),
-                };
-                let (actor, application) = mocks::application::Application::new(
-                    context.with_label("application"),
-                    application_cfg,
-                );
-                actor.start();
-                let cfg = config::Config {
-                    crypto: scheme,
-                    automaton: application.clone(),
-                    relay: application.clone(),
-                    reporter: supervisor.clone(),
-                    supervisor,
-                    partition: validator.to_string(),
-                    mailbox_size: 1024,
-                    namespace: namespace.clone(),
-                    leader_timeout: Duration::from_secs(1),
-                    notarization_timeout: Duration::from_secs(2),
-                    nullify_retry: Duration::from_secs(10),
-                    fetch_timeout: Duration::from_secs(1),
-                    activity_timeout,
-                    skip_timeout,
-                    max_fetch_count: 1,
-                    max_participants: n as usize,
-                    fetch_rate_per_peer: Quota::per_second(NZU32!(1)),
-                    fetch_concurrent: 1,
-                    replay_buffer: NZUsize!(1024 * 1024),
-                    write_buffer: NZUsize!(1024 * 1024),
-                    buffer_pool: PoolRef::new(PAGE_SIZE, PAGE_CACHE_SIZE),
-                };
-                let engine = Engine::new(context.with_label("engine"), cfg);
-                let (voter, resolver) = registrations
-                    .remove(&validator)
-                    .expect("validator should be registered");
-                engine_handlers.push(engine.start(voter, resolver));
-            }
-
-            // Run initial phase - all connected for first 20 containers
-            let mut finalizers = Vec::new();
-            for supervisor in supervisors.iter_mut() {
-                let (mut latest, mut monitor) = supervisor.subscribe().await;
-                finalizers.push(context.with_label("finalizer").spawn(move |_| async move {
-                    while latest < 20 {
-                        latest = monitor.next().await.expect("event missing");
-                    }
-                }));
-            }
-            join_all(finalizers).await;
-
-            // Phase 1: Isolate node 0.
-            // Partition: [1,2,3,4] [0]
-            fn partition_isolate_node_0(_n: usize, a: usize, b: usize) -> bool {
-                let isolated_idx = 0;
-                (a != isolated_idx && b != isolated_idx) || (a == isolated_idx && b == isolated_idx)
-            }
-            link_validators(
-                &mut oracle,
-                &validators,
-                Action::Update(link.clone()),
-                Some(partition_isolate_node_0),
-            )
-            .await;
-
-            // Continue for 20 more containers
-            let mut finalizers = Vec::new();
-            for supervisor in supervisors.iter_mut() {
-                let (mut latest, mut monitor) = supervisor.subscribe().await;
-                finalizers.push(context.with_label("finalizer").spawn(move |_| async move {
-                    while latest < 40 {
-                        latest = monitor.next().await.expect("event missing");
-                    }
-                }));
-            }
-            join_all(finalizers).await;
-
-            // Phase 2: Isolate Twin node (node 4)
-            // Partition: [0,1,2,3] [3_twin]
-            fn partition_isolate_node_4(_n: usize, a: usize, b: usize) -> bool {
-                let isolated_idx = 4;
-                (a != isolated_idx && b != isolated_idx) || (a == isolated_idx && b == isolated_idx)
-            }
-            link_validators(
-                &mut oracle,
-                &validators,
-                Action::Update(link.clone()),
-                Some(partition_isolate_node_4),
-            )
-            .await;
-
-            // Continue for 20 more containers
-            let mut finalizers = Vec::new();
-            for supervisor in supervisors.iter_mut() {
-                let (mut latest, mut monitor) = supervisor.subscribe().await;
-                finalizers.push(context.with_label("finalizer").spawn(move |_| async move {
-                    while latest < 60 {
-                        latest = monitor.next().await.expect("event missing");
-                    }
-                }));
-            }
-            join_all(finalizers).await;
-
-            // Phase 3: Isolate node 3
-            // Partition: Multiple isolated nodes
-            fn partition_isolate_node_3(_n: usize, a: usize, b: usize) -> bool {
-                let isolated_idx = 3;
-                (a != isolated_idx && b != isolated_idx) || (a == isolated_idx && b == isolated_idx)
-            }
-            link_validators(
-                &mut oracle,
-                &validators,
-                Action::Update(link.clone()),
-                Some(partition_isolate_node_3),
-            )
-            .await;
-
-            // Continue for 20 more containers
-            let mut finalizers = Vec::new();
-            for supervisor in supervisors.iter_mut() {
-                let (mut latest, mut monitor) = supervisor.subscribe().await;
-                finalizers.push(context.with_label("finalizer").spawn(move |_| async move {
-                    while latest < 80 {
-                        latest = monitor.next().await.expect("event missing");
-                    }
-                }));
-            }
-            join_all(finalizers).await;
-
-            // Phase 4: Restore full connectivity
-            link_validators(&mut oracle, &validators, Action::Update(link.clone()), None).await;
-
-            // Finish remaining containers
-            let mut finalizers = Vec::new();
-            for supervisor in supervisors.iter_mut() {
-                let (mut latest, mut monitor) = supervisor.subscribe().await;
-                finalizers.push(context.with_label("finalizer").spawn(move |_| async move {
-                    while latest < required_containers {
-                        latest = monitor.next().await.expect("event missing");
-                    }
-                }));
-            }
-            join_all(finalizers).await;
-
-            for supervisor in supervisors.iter() {
-                {
-                    let faults = supervisor.faults.lock().unwrap();
-                    assert!(!faults.is_empty());
-                }
-            }
-            check_invariants(supervisors);
-        });
-    }
-
-    pub fn check_invariants(replicas: Vec<Supervisor<PublicKey, Sha256Digest>>) {
+    fn test_basic_twins() {
+        for seed in 0..5 {
+            twins(seed, bls_threshold_fixture::<MinPk, _>);
+            twins(seed, bls_threshold_fixture::<MinSig, _>);
+            twins(seed, bls_multisig_fixture::<MinPk, _>);
+            twins(seed, bls_multisig_fixture::<MinSig, _>);
+            twins(seed, ed25519_fixture);
+        }
+    }
+
+
+    pub fn check_twins_invariants<E, P, S, D>(replicas: Vec<mocks::reporter::Reporter<E, P, S, D>>)
+    where
+        E: Rng + CryptoRng,
+        P: PublicKey,
+        S: Scheme,
+        D: Digest,
+    {
         let finalizations: Vec<HashMap<u64, _>> = replicas
             .into_iter()
-            .map(|supervisor| {
-                let finalizations = supervisor.finalizations.lock().unwrap();
-                let finalization_data =
+            .map(|reporter| {
+                let finalizations = reporter.finalizations.lock().unwrap();
+                let finalization_data: HashMap<u64, _> =
                     finalizations.iter().map(|(&k, v)| (k, v.clone())).collect();
 
                 finalization_data
@@ -4151,13 +3927,13 @@
 
             // For each view, check that all existing finalizations are the same
             for view in all_views {
-                let finalizations_for_view: Vec<(usize, Sha256Digest)> = finalizations
+                let finalizations_for_view: Vec<(usize, D)> = finalizations
                     .iter()
                     .enumerate()
                     .filter_map(|(replica_idx, finalizations)| {
                         finalizations
                             .get(&view)
-                            .map(|data| (replica_idx, data.proposal.payload))
+                            .map(|data| (replica_idx, data.proposal.payload.clone()))
                     })
                     .collect();
 
@@ -4173,4 +3949,56 @@
             }
         }
     }
+
+    pub fn check_invariants<E, P, S, D>(replicas: Vec<mocks::reporter::Reporter<E, P, S, D>>)
+    where
+        E: Rng + CryptoRng,
+        P: PublicKey,
+        S: Scheme,
+        D: Digest,
+    {
+        let finalizations: Vec<HashMap<u64, _>> = replicas
+            .into_iter()
+            .map(|reporter| {
+                let finalizations = reporter.finalizations.lock().unwrap();
+                let finalization_data: HashMap<u64, _> =
+                    finalizations.iter().map(|(&k, v)| (k, v.clone())).collect();
+
+                finalization_data
+            })
+            .collect();
+
+        // Invariant: agreement
+        // Finalized digests must be the same
+        {
+            let all_views: HashSet<u64> = finalizations
+                .iter()
+                .flat_map(|finalizations| finalizations.keys())
+                .copied()
+                .collect();
+
+            // For each view, check that all existing finalizations are the same
+            for view in all_views {
+                let finalizations_for_view: Vec<(usize, D)> = finalizations
+                    .iter()
+                    .enumerate()
+                    .filter_map(|(replica_idx, finalizations)| {
+                        finalizations
+                            .get(&view)
+                            .map(|data| (replica_idx, data.proposal.payload.clone()))
+                    })
+                    .collect();
+
+                // If there are any finalizations for this view, they must all be the same
+                if let Some((first_replica_idx, first_digest)) = finalizations_for_view.first() {
+                    for (replica_idx, digest) in &finalizations_for_view[1..] {
+                        assert_eq!(
+                            digest, first_digest,
+                            "finalized digest mismatch in view {view}: replica {replica_idx} has {digest:?} but replica {first_replica_idx} has {first_digest:?}",
+                        );
+                    }
+                }
+            }
+        }
+    }
 }