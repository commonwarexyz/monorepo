//! Simple and fast BFT agreement inspired by Simplex Consensus.
//!
//! Inspired by [Simplex Consensus](https://eprint.iacr.org/2023/463), `simplex` provides
//! simple and fast BFT agreement with network-speed view (i.e. block time) latency and optimal
//! finalization latency in a partially synchronous setting.
//!
//! _If your application would benefit from succinct consensus certificates or a bias-resistant
//! VRF, see [Threshold Simplex](crate::threshold_simplex)._
//!
//! # Features
//!
//! * Wicked Fast Block Times (2 Network Hops)
//! * Optimal Finalization Latency (3 Network Hops)
//! * Externalized Uptime and Fault Proofs
//! * Decoupled Block Broadcast and Sync
//! * Flexible Block Format
//!
//! # Design
//!
//! ## Architecture
//!
//! All logic is split into two components: the `Voter` and the `Resolver` (and the user of `simplex`
//! provides `Application`). The `Voter` is responsible for participating in the latest view and the
//! `Resolver` is responsible for fetching artifacts from previous views required to verify proposed
//! blocks in the latest view.
//!
//! To provide great performance, all interactions between `Voter`, `Resolver`, and `Application` are
//! non-blocking. This means that, for example, the `Voter` can continue processing messages while the
//! `Application` verifies a proposed block or the `Resolver` verifies a notarization.
//!
//! ```txt
//! +---------------+           +---------+            +++++++++++++++
//! |               |<----------+         +----------->+             +
//! |  Application  |           |  Voter  |            +    Peers    +
//! |               +---------->|         |<-----------+             +
//! +---------------+           +--+------+            +++++++++++++++
//!                                |   ^
//!                                |   |
//!                                |   |
//!                                |   |
//!                                v   |
//!                            +-------+----+          +++++++++++++++
//!                            |            +--------->+             +
//!                            |  Resolver  |          +    Peers    +
//!                            |            |<---------+             +
//!                            +------------+          +++++++++++++++
//! ```
//!
//! _Application is usually a single object that implements the `Automaton`, `Relay`, `Committer`,
//! and `Supervisor` traits._
//!
//! ## Joining Consensus
//!
//! As soon as `2f+1` notarizes, nullifies, or finalizes are observed for some view `v`, the `Voter`
//! will enter `v+1`. This means that a new participant joining consensus will immediately jump
//! ahead to the latest view and begin participating in consensus (assuming it can verify blocks).
//!
//! ## Persistence
//!
//! The `Voter` caches all data required to participate in consensus to avoid any disk reads on
//! on the critical path. To enable recovery, the `Voter` writes valid messages it receives from
//! consensus and messages it generates to a write-ahead log (WAL) implemented by [`Journal`](https://docs.rs/commonware-storage/latest/commonware_storage/journal/index.html).
//! Before sending a message, the `Journal` sync is invoked to prevent inadvertent Byzantine behavior
//! on restart (especially in the case of unclean shutdown).
//!
//! ## Protocol Description
//!
//! ### Specification for View `v`
//!
//! Upon entering view `v`:
//! * Determine leader `l` for view `v`
//! * Set timer for leader proposal `t_l = 2Δ` and advance `t_a = 3Δ`
//!     * If leader `l` has not been active in last `r` views, set `t_l` to 0.
//! * If leader `l`, broadcast `notarize(c,v)`
//!   * If can't propose container in view `v` because missing notarization/nullification for a
//!     previous view `v_m`, request `v_m`
//!
//! Upon receiving first `notarize(c,v)` from `l`:
//! * Cancel `t_l`
//! * If the container's parent `c_parent` is notarized at `v_parent` and we have nullifications for all views
//!   between `v` and `v_parent`, verify `c` and broadcast `notarize(c,v)`
//!
//! Upon receiving `2f+1` `notarize(c,v)`:
//! * Cancel `t_a`
//! * Mark `c` as notarized
//! * Broadcast `notarization(c,v)` (even if we have not verified `c`)
//! * If have not broadcast `nullify(v)`, broadcast `finalize(c,v)`
//! * Enter `v+1`
//!
//! Upon receiving `2f+1` `nullify(v)`:
//! * Broadcast `nullification(v)`
//!     * If observe `>= f+1` `notarize(c,v)` for some `c`, request `notarization(c_parent, v_parent)` and any missing
//!       `nullification(*)` between `v_parent` and `v`. If `c_parent` is than last finalized, broadcast last finalization
//!       instead.
//! * Enter `v+1`
//!
//! Upon receiving `2f+1` `finalize(c,v)`:
//! * Mark `c` as finalized (and recursively finalize its parents)
//! * Broadcast `finalization(c,v)` (even if we have not verified `c`)
//!
//! Upon `t_l` or `t_a` firing:
//! * Broadcast `nullify(v)`
//! * Every `t_r` after `nullify(v)` broadcast that we are still in view `v`:
//!    * Rebroadcast `nullify(v)` and either `notarization(v-1)` or `nullification(v-1)`
//!
//! ### Deviations from Simplex Consensus
//!
//! * Fetch missing notarizations/nullifications as needed rather than assuming each proposal contains
//!   a set of all notarizations/nullifications for all historical blocks.
//! * Introduce distinct messages for `notarize` and `nullify` rather than referring to both as a `vote` for
//!   either a "block" or a "dummy block", respectively.
//! * Introduce a "leader timeout" to trigger early view transitions for unresponsive leaders.
//! * Skip "leader timeout" and "notarization timeout" if a designated leader hasn't participated in
//!   some number of views (again to trigger early view transition for an unresponsive leader).
//! * Introduce message rebroadcast to continue making progress if messages from a given view are dropped (only way
//!   to ensure messages are reliably delivered is with a heavyweight reliable broadcast protocol).

pub mod types;

cfg_if::cfg_if! {
    if #[cfg(not(target_arch = "wasm32"))] {
        mod actors;
        mod config;
        pub use config::Config;
        mod engine;
        pub use engine::Engine;
        mod metrics;
    }
}

#[cfg(test)]
pub mod mocks;

#[cfg(test)]
mod tests {
    use super::*;
    use crate::Monitor;
    use commonware_cryptography::{sha256::Digest as Sha256Digest, Ed25519, Sha256, Signer};
    use commonware_macros::{select, test_traced};
    use commonware_p2p::simulated::{Config, Link, Network, Oracle, Receiver, Sender};
    use commonware_runtime::{
        deterministic::{self, Executor},
        Clock, Metrics, Runner, Spawner,
    };
    use commonware_storage::journal::variable::{Config as JConfig, Journal};
    use commonware_utils::{quorum, Array};
    use engine::Engine;
    use futures::{future::join_all, StreamExt};
    use governor::Quota;
    use rand::Rng;
    use std::{
        collections::{BTreeMap, HashMap},
        num::NonZeroU32,
        sync::{Arc, Mutex},
        time::Duration,
    };
    use tracing::debug;
    use types::Activity;

    /// Registers all validators using the oracle.
    async fn register_validators<P: Array>(
        oracle: &mut Oracle<P>,
        validators: &[P],
    ) -> HashMap<P, ((Sender<P>, Receiver<P>), (Sender<P>, Receiver<P>))> {
        let mut registrations = HashMap::new();
        for validator in validators.iter() {
            let (voter_sender, voter_receiver) =
                oracle.register(validator.clone(), 0).await.unwrap();
            let (resolver_sender, resolver_receiver) =
                oracle.register(validator.clone(), 1).await.unwrap();
            registrations.insert(
                validator.clone(),
                (
                    (voter_sender, voter_receiver),
                    (resolver_sender, resolver_receiver),
                ),
            );
        }
        registrations
    }

    /// Enum to describe the action to take when linking validators.
    enum Action {
        Link(Link),
        Update(Link), // Unlink and then link
        Unlink,
    }

    /// Links (or unlinks) validators using the oracle.
    ///
    /// The `action` parameter determines the action (e.g. link, unlink) to take.
    /// The `restrict_to` function can be used to restrict the linking to certain connections,
    /// otherwise all validators will be linked to all other validators.
    async fn link_validators<P: Array>(
        oracle: &mut Oracle<P>,
        validators: &[P],
        action: Action,
        restrict_to: Option<fn(usize, usize, usize) -> bool>,
    ) {
        for (i1, v1) in validators.iter().enumerate() {
            for (i2, v2) in validators.iter().enumerate() {
                // Ignore self
                if v2 == v1 {
                    continue;
                }

                // Restrict to certain connections
                if let Some(f) = restrict_to {
                    if !f(validators.len(), i1, i2) {
                        continue;
                    }
                }

                // Do any unlinking first
                match action {
                    Action::Update(_) | Action::Unlink => {
                        oracle.remove_link(v1.clone(), v2.clone()).await.unwrap();
                    }
                    _ => {}
                }

                // Do any linking after
                match action {
                    Action::Link(ref link) | Action::Update(ref link) => {
                        oracle
                            .add_link(v1.clone(), v2.clone(), link.clone())
                            .await
                            .unwrap();
                    }
                    _ => {}
                }
            }
        }
    }

    #[test_traced]
    fn test_all_online() {
        // Create context
        let n = 5;
<<<<<<< HEAD
        let threshold = quorum(n).expect("unable to calculate threshold");
        let max_exceptions = 10;
=======
        let threshold = quorum(n);
        let max_exceptions = 4;
>>>>>>> 5a14fd63
        let required_containers = 100;
        let activity_timeout = 10;
        let skip_timeout = 5;
        let namespace = b"consensus".to_vec();
        let (executor, context, _) = Executor::timed(Duration::from_secs(30));
        executor.start(async move {
            // Create simulated network
            let (network, mut oracle) = Network::new(
                context.with_label("network"),
                Config {
                    max_size: 1024 * 1024,
                },
            );

            // Start network
            network.start();

            // Register participants
            let mut schemes = Vec::new();
            let mut validators = Vec::new();
            for i in 0..n {
                let scheme = Ed25519::from_seed(i as u64);
                let pk = scheme.public_key();
                schemes.push(scheme);
                validators.push(pk);
            }
            validators.sort();
            schemes.sort_by_key(|s| s.public_key());
            let view_validators = BTreeMap::from_iter(vec![(0, validators.clone())]);
            let mut registrations = register_validators(&mut oracle, &validators).await;

            // Link all validators
            let link = Link {
                latency: 10.0,
                jitter: 1.0,
                success_rate: 1.0,
            };
            link_validators(&mut oracle, &validators, Action::Link(link), None).await;

            // Create engines
            let relay = Arc::new(mocks::relay::Relay::new());
            let mut supervisors = Vec::new();
            let mut engine_handlers = Vec::new();
            for scheme in schemes.into_iter() {
                // Create scheme context
                let context = context.with_label(&format!("validator-{}", scheme.public_key()));

                // Start engine
                let validator = scheme.public_key();
                let supervisor_config = mocks::supervisor::Config {
                    namespace: namespace.clone(),
                    participants: view_validators.clone(),
                };
                let supervisor =
                    mocks::supervisor::Supervisor::<Ed25519, Sha256Digest>::new(supervisor_config);
                supervisors.push(supervisor.clone());
                let application_cfg = mocks::application::Config {
                    hasher: Sha256::default(),
                    relay: relay.clone(),
                    participant: validator.clone(),
                    propose_latency: (10.0, 5.0),
                    verify_latency: (10.0, 5.0),
                };
                let (actor, application) = mocks::application::Application::new(
                    context.with_label("application"),
                    application_cfg,
                );
                actor.start();
                let cfg = JConfig {
                    partition: validator.to_string(),
                };
                let journal = Journal::init(context.with_label("journal"), cfg)
                    .await
                    .expect("unable to create journal");
                let cfg = config::Config {
                    crypto: scheme,
                    automaton: application.clone(),
                    relay: application.clone(),
                    reporter: supervisor.clone(),
                    supervisor,
                    mailbox_size: 1024,
                    namespace: namespace.clone(),
                    leader_timeout: Duration::from_secs(1),
                    notarization_timeout: Duration::from_secs(2),
                    nullify_retry: Duration::from_secs(10),
                    fetch_timeout: Duration::from_secs(1),
                    activity_timeout,
                    skip_timeout,
                    max_fetch_count: 1,
                    max_participants: n as usize,
                    fetch_rate_per_peer: Quota::per_second(NonZeroU32::new(1).unwrap()),
                    fetch_concurrent: 1,
                    replay_concurrency: 1,
                };
                let engine = Engine::new(context.with_label("engine"), journal, cfg);
                let (voter, resolver) = registrations
                    .remove(&validator)
                    .expect("validator should be registered");
                engine_handlers.push(engine.start(voter, resolver));
            }

            // Wait for all engines to finish
            let mut finalizers = Vec::new();
            for supervisor in supervisors.iter_mut() {
                let (mut latest, mut monitor) = supervisor.subscribe().await;
                finalizers.push(context.with_label("finalizer").spawn(move |_| async move {
                    while latest < required_containers {
                        latest = monitor.next().await.expect("event missing");
                    }
                }));
            }
            join_all(finalizers).await;

            // Check supervisors for correct activity
            let latest_complete = required_containers - activity_timeout;
            for supervisor in supervisors.iter() {
                // Ensure no faults
                {
                    let faults = supervisor.faults.lock().unwrap();
                    assert!(faults.is_empty());
                }

                // Ensure no forks
                let mut exceptions = 0;
                let mut notarized = HashMap::new();
                let mut finalized = HashMap::new();
                {
                    let notarizes = supervisor.notarizes.lock().unwrap();
                    for view in 1..latest_complete {
                        // Ensure only one payload proposed per view
                        let Some(payloads) = notarizes.get(&view) else {
                            exceptions += 1;
                            continue;
                        };
                        if payloads.len() > 1 {
                            panic!("view: {}", view);
                        }
                        let (digest, notarizers) = payloads.iter().next().unwrap();
                        notarized.insert(view, *digest);

                        if notarizers.len() < threshold as usize {
                            // We can't verify that everyone participated at every view because some nodes may
                            // have started later.
                            panic!("view: {}", view);
                        }
                        if notarizers.len() != n as usize {
                            exceptions += 1;
                        }
                    }
                }
                {
                    let notarizations = supervisor.notarizations.lock().unwrap();
                    for view in 1..latest_complete {
                        // Ensure notarization matches digest from notarizes
                        let Some(notarization) = notarizations.get(&view) else {
                            exceptions += 1;
                            continue;
                        };
                        let Some(digest) = notarized.get(&view) else {
                            exceptions += 1;
                            continue;
                        };
                        assert_eq!(&notarization.proposal.payload, digest);
                    }
                }
                {
                    let finalizes = supervisor.finalizes.lock().unwrap();
                    for view in 1..latest_complete {
                        // Ensure only one payload proposed per view
                        let Some(payloads) = finalizes.get(&view) else {
                            exceptions += 1;
                            continue;
                        };
                        if payloads.len() > 1 {
                            panic!("view: {}", view);
                        }
                        let (digest, finalizers) = payloads.iter().next().unwrap();
                        finalized.insert(view, *digest);

                        // Only check at views below timeout
                        if view > latest_complete {
                            continue;
                        }

                        // Ensure everyone participating
                        if finalizers.len() < threshold as usize {
                            // We can't verify that everyone participated at every view because some nodes may
                            // have started later.
                            panic!("view: {}", view);
                        }
                        if finalizers.len() != n as usize {
                            exceptions += 1;
                        }

                        // Ensure no nullifies for any finalizers
                        let nullifies = supervisor.nullifies.lock().unwrap();
                        let Some(nullifies) = nullifies.get(&view) else {
                            continue;
                        };
                        for (_, finalizers) in payloads.iter() {
                            for finalizer in finalizers.iter() {
                                if nullifies.contains(finalizer) {
                                    panic!("should not nullify and finalize at same view");
                                }
                            }
                        }
                    }
                }
                {
                    let finalizations = supervisor.finalizations.lock().unwrap();
                    for view in 1..latest_complete {
                        // Ensure finalization matches digest from finalizes
                        let Some(finalization) = finalizations.get(&view) else {
                            exceptions += 1;
                            continue;
                        };
                        let Some(digest) = finalized.get(&view) else {
                            exceptions += 1;
                            continue;
                        };
                        assert_eq!(&finalization.proposal.payload, digest);
                    }
                }

                // Ensure exceptions within allowed
                assert!(exceptions <= max_exceptions);
            }
        });
    }

    #[test_traced]
    fn test_unclean_shutdown() {
        // Create context
        let n = 5;
        let required_containers = 100;
        let activity_timeout = 10;
        let skip_timeout = 5;
        let namespace = b"consensus".to_vec();

        // Random restarts every x seconds
        let shutdowns: Arc<Mutex<u64>> = Arc::new(Mutex::new(0));
        let supervised = Arc::new(Mutex::new(Vec::new()));
<<<<<<< HEAD
        let (mut executor, mut context, _) = Executor::timed(Duration::from_secs(30));
        loop {
=======
        let (mut executor, mut context, _) = Executor::timed(Duration::from_secs(60));
        while completed.lock().unwrap().len() != n as usize {
>>>>>>> 5a14fd63
            let namespace = namespace.clone();
            let shutdowns = shutdowns.clone();
            let supervised = supervised.clone();
            let complete = executor.start({
                let mut context = context.clone();
                async move {
                    // Create simulated network
                    let (network, mut oracle) = Network::new(
                        context.with_label("network"),
                        Config {
                            max_size: 1024 * 1024,
                        },
                    );

<<<<<<< HEAD
                    // Start network
                    network.start();

                    // Register participants
                    let mut schemes = Vec::new();
                    let mut validators = Vec::new();
                    for i in 0..n {
                        let scheme = Ed25519::from_seed(i as u64);
                        let pk = scheme.public_key();
                        schemes.push(scheme);
                        validators.push(pk);
                    }
                    validators.sort();
                    schemes.sort_by_key(|s| s.public_key());
                    let view_validators = BTreeMap::from_iter(vec![(0, validators.clone())]);
                    let mut registrations = register_validators(&mut oracle, &validators).await;

                    // Link all validators
                    let link = Link {
                        latency: 50.0,
                        jitter: 50.0,
                        success_rate: 1.0,
=======
                // Start network
                network.start();

                // Register participants
                let mut schemes = Vec::new();
                let mut validators = Vec::new();
                for i in 0..n {
                    let scheme = Ed25519::from_seed(i as u64);
                    let pk = scheme.public_key();
                    schemes.push(scheme);
                    validators.push(pk);
                }
                validators.sort();
                schemes.sort_by_key(|s| s.public_key());
                let view_validators = BTreeMap::from_iter(vec![(0, validators.clone())]);
                let mut registrations = register_validators(&mut oracle, &validators).await;

                // Link all validators
                let link = Link {
                    latency: 50.0,
                    jitter: 25.0,
                    success_rate: 1.0,
                };
                link_validators(&mut oracle, &validators, Action::Link(link), None).await;

                // Create engines
                let prover = Prover::new(&namespace);
                let relay = Arc::new(mocks::relay::Relay::new());
                let mut supervisors = HashMap::new();
                let (done_sender, mut done_receiver) = mpsc::unbounded();
                let mut engine_handlers = Vec::new();
                for scheme in schemes.into_iter() {
                    // Create scheme context
                    let context = context
                        .clone()
                        .with_label(&format!("validator-{}", scheme.public_key()));

                    // Start engine
                    let validator = scheme.public_key();
                    let supervisor_config = mocks::supervisor::Config {
                        prover: prover.clone(),
                        participants: view_validators.clone(),
                    };
                    let supervisor =
                        mocks::supervisor::Supervisor::<Ed25519, Sha256Digest>::new(supervisor_config);
                    supervisors.insert(validator.clone(), supervisor.clone());
                    let application_cfg = mocks::application::Config {
                        hasher: Sha256::default(),
                        relay: relay.clone(),
                        participant: validator.clone(),
                        tracker: done_sender.clone(),
                        propose_latency: (10.0, 5.0),
                        verify_latency: (10.0, 5.0),
                    };
                    let (actor, application) =
                        mocks::application::Application::new(context.with_label("application"), application_cfg);
                    actor.start();
                    let cfg = JConfig {
                        partition: validator.to_string(),
                    };
                    let journal = Journal::init(context.with_label("journal"), cfg)
                        .await
                        .expect("unable to create journal");
                    let cfg = config::Config {
                        crypto: scheme,
                        automaton: application.clone(),
                        relay: application.clone(),
                        committer: application,
                        supervisor,
                        mailbox_size: 1024,
                        namespace: namespace.clone(),
                        leader_timeout: Duration::from_secs(1),
                        notarization_timeout: Duration::from_secs(2),
                        nullify_retry: Duration::from_secs(10),
                        fetch_timeout: Duration::from_secs(1),
                        activity_timeout,
                        skip_timeout,
                        max_fetch_count: 1,
                        max_fetch_size: 1024 * 512,
                        fetch_rate_per_peer: Quota::per_second(NonZeroU32::new(1).unwrap()),
                        fetch_concurrent: 1,
                        replay_concurrency: 1,
>>>>>>> 5a14fd63
                    };
                    link_validators(&mut oracle, &validators, Action::Link(link), None).await;

                    // Create engines
                    let relay = Arc::new(mocks::relay::Relay::new());
                    let mut supervisors = HashMap::new();
                    let mut engine_handlers = Vec::new();
                    for scheme in schemes.into_iter() {
                        // Create scheme context
                        let context = context
                            .clone()
                            .with_label(&format!("validator-{}", scheme.public_key()));

                        // Start engine
                        let validator = scheme.public_key();
                        let supervisor_config = mocks::supervisor::Config {
                            namespace: namespace.clone(),
                            participants: view_validators.clone(),
                        };
                        let supervisor =
                            mocks::supervisor::Supervisor::<Ed25519, Sha256Digest>::new(
                                supervisor_config,
                            );
                        supervisors.insert(validator.clone(), supervisor.clone());
                        let application_cfg = mocks::application::Config {
                            hasher: Sha256::default(),
                            relay: relay.clone(),
                            participant: validator.clone(),
                            propose_latency: (10.0, 5.0),
                            verify_latency: (10.0, 5.0),
                        };
                        let (actor, application) = mocks::application::Application::new(
                            context.with_label("application"),
                            application_cfg,
                        );
                        actor.start();
                        let cfg = JConfig {
                            partition: validator.to_string(),
                        };
                        let journal = Journal::init(context.with_label("journal"), cfg)
                            .await
                            .expect("unable to create journal");
                        let cfg = config::Config {
                            crypto: scheme,
                            automaton: application.clone(),
                            relay: application.clone(),
                            reporter: supervisor.clone(),
                            supervisor,
                            mailbox_size: 1024,
                            namespace: namespace.clone(),
                            leader_timeout: Duration::from_secs(1),
                            notarization_timeout: Duration::from_secs(2),
                            nullify_retry: Duration::from_secs(10),
                            fetch_timeout: Duration::from_secs(1),
                            activity_timeout,
                            skip_timeout,
                            max_participants: n as usize,
                            max_fetch_count: 1,
                            fetch_rate_per_peer: Quota::per_second(NonZeroU32::new(1).unwrap()),
                            fetch_concurrent: 1,
                            replay_concurrency: 1,
                        };
                        let engine = Engine::new(context.with_label("engine"), journal, cfg);
                        let (voter_network, resolver_network) = registrations
                            .remove(&validator)
                            .expect("validator should be registered");
                        engine_handlers.push(engine.start(voter_network, resolver_network));
                    }

                    // Store all finalizer handles
                    let mut finalizers = Vec::new();
                    for (_, supervisor) in supervisors.iter_mut() {
                        let (mut latest, mut monitor) = supervisor.subscribe().await;
                        finalizers.push(context.with_label("finalizer").spawn(
                            move |_| async move {
                                while latest < required_containers {
                                    latest = monitor.next().await.expect("event missing");
                                }
                            },
                        ));
                    }

                    // Exit at random points for unclean shutdown of entire set
                    let wait =
                        context.gen_range(Duration::from_millis(10)..Duration::from_millis(2_000));
                    select! {
                        _ = context.sleep(wait) => {
                            // Collect supervisors to check faults
                            {
                                let mut shutdowns = shutdowns.lock().unwrap();
                                debug!(shutdowns = *shutdowns, elapsed = ?wait, "restarting");
                                *shutdowns += 1;
                            }
                            supervised.lock().unwrap().push(supervisors);
                            false
                        },
                        _ = join_all(finalizers) => {
                            // Check supervisors for faults activity
                            let supervised = supervised.lock().unwrap();
                            for supervisors in supervised.iter() {
                                for (_, supervisor) in supervisors.iter() {
                                    let faults = supervisor.faults.lock().unwrap();
                                    assert!(faults.is_empty());
                                }
                            }
                            true
                        }
                    }
                }
            });

            // If we are done, break
            if complete {
                break;
            }

            // Recover context
            (executor, context, _) = context.recover();
        }
    }

    #[test_traced]
    fn test_backfill() {
        // Create context
        let n = 4;
        let required_containers = 100;
        let activity_timeout = 10;
        let skip_timeout = 5;
        let namespace = b"consensus".to_vec();
        let (executor, context, _) = Executor::timed(Duration::from_secs(360));
        executor.start(async move {
            // Create simulated network
            let (network, mut oracle) = Network::new(
                context.with_label("network"),
                Config {
                    max_size: 1024 * 1024,
                },
            );

            // Start network
            network.start();

            // Register participants
            let mut schemes = Vec::new();
            let mut validators = Vec::new();
            for i in 0..n {
                let scheme = Ed25519::from_seed(i as u64);
                let pk = scheme.public_key();
                schemes.push(scheme);
                validators.push(pk);
            }
            validators.sort();
            schemes.sort_by_key(|s| s.public_key());
            let view_validators = BTreeMap::from_iter(vec![(0, validators.clone())]);
            let mut registrations = register_validators(&mut oracle, &validators).await;

            // Link all validators except first
            let link = Link {
                latency: 10.0,
                jitter: 1.0,
                success_rate: 1.0,
            };
            link_validators(
                &mut oracle,
                &validators,
                Action::Link(link),
                Some(|_, i, j| ![i, j].contains(&0usize)),
            )
            .await;

            // Create engines
            let relay = Arc::new(mocks::relay::Relay::new());
            let mut supervisors = Vec::new();
            let mut engine_handlers = Vec::new();
            for (idx_scheme, scheme) in schemes.iter().enumerate() {
                // Skip first peer
                if idx_scheme == 0 {
                    continue;
                }

                // Create scheme context
                let context = context.with_label(&format!("validator-{}", scheme.public_key()));

                // Start engine
                let validator = scheme.public_key();
                let supervisor_config = mocks::supervisor::Config {
                    namespace: namespace.clone(),
                    participants: view_validators.clone(),
                };
                let supervisor =
                    mocks::supervisor::Supervisor::<Ed25519, Sha256Digest>::new(supervisor_config);
                supervisors.push(supervisor.clone());
                let application_cfg = mocks::application::Config {
                    hasher: Sha256::default(),
                    relay: relay.clone(),
                    participant: validator.clone(),
                    propose_latency: (10.0, 5.0),
                    verify_latency: (10.0, 5.0),
                };
                let (actor, application) = mocks::application::Application::new(
                    context.with_label("application"),
                    application_cfg,
                );
                actor.start();
                let cfg = JConfig {
                    partition: validator.to_string(),
                };
                let journal = Journal::init(context.with_label("journal"), cfg)
                    .await
                    .expect("unable to create journal");
                let cfg = config::Config {
                    crypto: scheme.clone(),
                    automaton: application.clone(),
                    relay: application.clone(),
                    reporter: supervisor.clone(),
                    supervisor,
                    mailbox_size: 1024,
                    namespace: namespace.clone(),
                    leader_timeout: Duration::from_secs(1),
                    notarization_timeout: Duration::from_secs(2),
                    nullify_retry: Duration::from_secs(10),
                    fetch_timeout: Duration::from_secs(1),
                    activity_timeout,
                    skip_timeout,
                    max_fetch_count: 1, // force many fetches
                    max_participants: n as usize,
                    fetch_rate_per_peer: Quota::per_second(NonZeroU32::new(1).unwrap()),
                    fetch_concurrent: 1,
                    replay_concurrency: 1,
                };
                let (voter, resolver) = registrations
                    .remove(&validator)
                    .expect("validator should be registered");
                let engine = Engine::new(context.with_label("engine"), journal, cfg);
                engine_handlers.push(engine.start(voter, resolver));
            }

            // Wait for all engines to finish
            let mut finalizers = Vec::new();
            for supervisor in supervisors.iter_mut() {
                let (mut latest, mut monitor) = supervisor.subscribe().await;
                finalizers.push(context.with_label("finalizer").spawn(move |_| async move {
                    while latest < required_containers {
                        latest = monitor.next().await.expect("event missing");
                    }
                }));
            }
            join_all(finalizers).await;

            // Degrade network connections for online peers
            let link = Link {
                latency: 3_000.0,
                jitter: 0.0,
                success_rate: 1.0,
            };
            link_validators(
                &mut oracle,
                &validators,
                Action::Update(link.clone()),
                Some(|_, i, j| ![i, j].contains(&0usize)),
            )
            .await;

            // Wait for nullifications to accrue
            context.sleep(Duration::from_secs(120)).await;

            // Unlink second peer from all (except first)
            link_validators(
                &mut oracle,
                &validators,
                Action::Unlink,
                Some(|_, i, j| [i, j].contains(&1usize) && ![i, j].contains(&0usize)),
            )
            .await;

            // Start engine for first peer
            let scheme = schemes[0].clone();
            let validator = scheme.public_key();

            // Create scheme context
            let context = context.with_label(&format!("validator-{}", scheme.public_key()));

            // Link first peer to all (except second)
            link_validators(
                &mut oracle,
                &validators,
                Action::Link(link),
                Some(|_, i, j| [i, j].contains(&0usize) && ![i, j].contains(&1usize)),
            )
            .await;

            // Restore network connections for all online peers
            let link = Link {
                latency: 10.0,
                jitter: 2.5,
                success_rate: 1.0,
            };
            link_validators(
                &mut oracle,
                &validators,
                Action::Update(link),
                Some(|_, i, j| ![i, j].contains(&1usize)),
            )
            .await;

            // Start engine
            let supervisor_config = mocks::supervisor::Config {
                namespace: namespace.clone(),
                participants: view_validators.clone(),
            };
            let mut supervisor =
                mocks::supervisor::Supervisor::<Ed25519, Sha256Digest>::new(supervisor_config);
            supervisors.push(supervisor.clone());
            let application_cfg = mocks::application::Config {
                hasher: Sha256::default(),
                relay: relay.clone(),
                participant: validator.clone(),
                propose_latency: (10.0, 5.0),
                verify_latency: (10.0, 5.0),
            };
            let (actor, application) = mocks::application::Application::new(
                context.with_label("application"),
                application_cfg,
            );
            actor.start();
            let cfg = JConfig {
                partition: validator.to_string(),
            };
            let journal = Journal::init(context.with_label("journal"), cfg)
                .await
                .expect("unable to create journal");
            let cfg = config::Config {
                crypto: scheme,
                automaton: application.clone(),
                relay: application.clone(),
                reporter: supervisor.clone(),
                supervisor: supervisor.clone(),
                mailbox_size: 1024,
                namespace: namespace.clone(),
                leader_timeout: Duration::from_secs(1),
                notarization_timeout: Duration::from_secs(2),
                nullify_retry: Duration::from_secs(10),
                fetch_timeout: Duration::from_secs(1),
                activity_timeout,
                skip_timeout,
                max_fetch_count: 1,
                max_participants: n as usize,
                fetch_rate_per_peer: Quota::per_second(NonZeroU32::new(1).unwrap()),
                fetch_concurrent: 1,
                replay_concurrency: 1,
            };
            let (voter, resolver) = registrations
                .remove(&validator)
                .expect("validator should be registered");
            let engine = Engine::new(context.with_label("engine"), journal, cfg);
            engine_handlers.push(engine.start(voter, resolver));

            // Wait for new engine to finalize required
            let (mut latest, mut monitor) = supervisor.subscribe().await;
            while latest < required_containers {
                latest = monitor.next().await.expect("event missing");
            }
        });
    }

    #[test_traced]
    fn test_one_offline() {
        // Create context
        let n = 5;
        let threshold = quorum(n).expect("unable to calculate threshold");
        let required_containers = 100;
        let activity_timeout = 10;
        let skip_timeout = 5;
        let namespace = b"consensus".to_vec();
        let (executor, context, _) = Executor::timed(Duration::from_secs(30));
        executor.start(async move {
            // Create simulated network
            let (network, mut oracle) = Network::new(
                context.with_label("network"),
                Config {
                    max_size: 1024 * 1024,
                },
            );

            // Start network
            network.start();

            // Register participants
            let mut schemes = Vec::new();
            let mut validators = Vec::new();
            for i in 0..n {
                let scheme = Ed25519::from_seed(i as u64);
                let pk = scheme.public_key();
                schemes.push(scheme);
                validators.push(pk);
            }
            validators.sort();
            schemes.sort_by_key(|s| s.public_key());
            let view_validators = BTreeMap::from_iter(vec![(0, validators.clone())]);
            let mut registrations = register_validators(&mut oracle, &validators).await;

            // Link all validators except first
            let link = Link {
                latency: 10.0,
                jitter: 1.0,
                success_rate: 1.0,
            };
            link_validators(
                &mut oracle,
                &validators,
                Action::Link(link),
                Some(|_, i, j| ![i, j].contains(&0usize)),
            )
            .await;

            // Create engines
            let relay = Arc::new(mocks::relay::Relay::new());
            let mut supervisors = Vec::new();
            let mut engine_handlers = Vec::new();
            for (idx_scheme, scheme) in schemes.into_iter().enumerate() {
                // Skip first peer
                if idx_scheme == 0 {
                    continue;
                }

                // Create scheme context
                let context = context.with_label(&format!("validator-{}", scheme.public_key()));

                // Start engine
                let validator = scheme.public_key();
                let supervisor_config = mocks::supervisor::Config {
                    namespace: namespace.clone(),
                    participants: view_validators.clone(),
                };
                let supervisor =
                    mocks::supervisor::Supervisor::<Ed25519, Sha256Digest>::new(supervisor_config);
                supervisors.push(supervisor.clone());
                let application_cfg = mocks::application::Config {
                    hasher: Sha256::default(),
                    relay: relay.clone(),
                    participant: validator.clone(),
                    propose_latency: (10.0, 5.0),
                    verify_latency: (10.0, 5.0),
                };
                let (actor, application) = mocks::application::Application::new(
                    context.with_label("application"),
                    application_cfg,
                );
                actor.start();
                let cfg = JConfig {
                    partition: validator.to_string(),
                };
                let journal = Journal::init(context.with_label("journal"), cfg)
                    .await
                    .expect("unable to create journal");
                let cfg = config::Config {
                    crypto: scheme,
                    automaton: application.clone(),
                    relay: application.clone(),
                    reporter: supervisor.clone(),
                    supervisor,
                    mailbox_size: 1024,
                    namespace: namespace.clone(),
                    leader_timeout: Duration::from_secs(1),
                    notarization_timeout: Duration::from_secs(2),
                    nullify_retry: Duration::from_secs(10),
                    fetch_timeout: Duration::from_secs(1),
                    activity_timeout,
                    skip_timeout,
                    max_participants: n as usize,
                    max_fetch_count: 1,
                    fetch_rate_per_peer: Quota::per_second(NonZeroU32::new(1).unwrap()),
                    fetch_concurrent: 1,
                    replay_concurrency: 1,
                };
                let (voter, resolver) = registrations
                    .remove(&validator)
                    .expect("validator should be registered");
                let engine = Engine::new(context.with_label("engine"), journal, cfg);
                engine_handlers.push(engine.start(voter, resolver));
            }

            // Wait for all engines to finish
            let mut finalizers = Vec::new();
            for supervisor in supervisors.iter_mut() {
                let (mut latest, mut monitor) = supervisor.subscribe().await;
                finalizers.push(context.with_label("finalizer").spawn(move |_| async move {
                    while latest < required_containers {
                        latest = monitor.next().await.expect("event missing");
                    }
                }));
            }
            join_all(finalizers).await;

            // Check supervisors for correct activity
            let offline = &validators[0];
            for supervisor in supervisors.iter() {
                // Ensure no faults
                {
                    let faults = supervisor.faults.lock().unwrap();
                    assert!(faults.is_empty());
                }

                // Ensure offline node is never active
                {
                    let notarizes = supervisor.notarizes.lock().unwrap();
                    for (view, payloads) in notarizes.iter() {
                        for (_, participants) in payloads.iter() {
                            if participants.contains(offline) {
                                panic!("view: {}", view);
                            }
                        }
                    }
                }
                {
                    let nullifies = supervisor.nullifies.lock().unwrap();
                    for (view, participants) in nullifies.iter() {
                        if participants.contains(offline) {
                            panic!("view: {}", view);
                        }
                    }
                }
                {
                    let finalizes = supervisor.finalizes.lock().unwrap();
                    for (view, payloads) in finalizes.iter() {
                        for (_, finalizers) in payloads.iter() {
                            if finalizers.contains(offline) {
                                panic!("view: {}", view);
                            }
                        }
                    }
                }

                // Identify offline views
                let mut offline_views = Vec::new();
                {
                    let leaders = supervisor.leaders.lock().unwrap();
                    for (view, leader) in leaders.iter() {
                        if leader == offline {
                            offline_views.push(*view);
                        }
                    }
                }
                assert!(!offline_views.is_empty());

                // Ensure nullifies/nullification collected for offline node
                {
                    let nullifies = supervisor.nullifies.lock().unwrap();
                    for view in offline_views.iter() {
                        let nullifies = nullifies.get(view).unwrap();
                        if nullifies.len() < threshold as usize {
                            panic!("view: {}", view);
                        }
                    }
                }
                {
                    let nullifications = supervisor.nullifications.lock().unwrap();
                    for view in offline_views.iter() {
                        nullifications.get(view).unwrap();
                    }
                }
            }
        });
    }

    #[test_traced]
    fn test_slow_validator() {
        // Create context
        let n = 5;
        let required_containers = 50;
        let activity_timeout = 10;
        let skip_timeout = 5;
        let namespace = b"consensus".to_vec();
        let (executor, context, _) = Executor::timed(Duration::from_secs(30));
        executor.start(async move {
            // Create simulated network
            let (network, mut oracle) = Network::new(
                context.with_label("network"),
                Config {
                    max_size: 1024 * 1024,
                },
            );

            // Start network
            network.start();

            // Register participants
            let mut schemes = Vec::new();
            let mut validators = Vec::new();
            for i in 0..n {
                let scheme = Ed25519::from_seed(i as u64);
                let pk = scheme.public_key();
                schemes.push(scheme);
                validators.push(pk);
            }
            validators.sort();
            schemes.sort_by_key(|s| s.public_key());
            let view_validators = BTreeMap::from_iter(vec![(0, validators.clone())]);
            let mut registrations = register_validators(&mut oracle, &validators).await;

            // Link all validators
            let link = Link {
                latency: 10.0,
                jitter: 1.0,
                success_rate: 1.0,
            };
            link_validators(&mut oracle, &validators, Action::Link(link), None).await;

            // Create engines
            let relay = Arc::new(mocks::relay::Relay::new());
            let mut supervisors = Vec::new();
            let mut engine_handlers = Vec::new();
            for (idx_scheme, scheme) in schemes.into_iter().enumerate() {
                // Create scheme context
                let context = context.with_label(&format!("validator-{}", scheme.public_key()));

                // Start engine
                let validator = scheme.public_key();
                let supervisor_config = mocks::supervisor::Config {
                    namespace: namespace.clone(),
                    participants: view_validators.clone(),
                };
                let supervisor =
                    mocks::supervisor::Supervisor::<Ed25519, Sha256Digest>::new(supervisor_config);
                supervisors.push(supervisor.clone());
                let application_cfg = if idx_scheme == 0 {
                    mocks::application::Config {
                        hasher: Sha256::default(),
                        relay: relay.clone(),
                        participant: validator.clone(),
                        propose_latency: (3_000.0, 0.0),
                        verify_latency: (3_000.0, 5.0),
                    }
                } else {
                    mocks::application::Config {
                        hasher: Sha256::default(),
                        relay: relay.clone(),
                        participant: validator.clone(),
                        propose_latency: (10.0, 5.0),
                        verify_latency: (10.0, 5.0),
                    }
                };
                let (actor, application) = mocks::application::Application::new(
                    context.with_label("application"),
                    application_cfg,
                );
                actor.start();
                let cfg = JConfig {
                    partition: validator.to_string(),
                };
                let journal = Journal::init(context.with_label("journal"), cfg)
                    .await
                    .expect("unable to create journal");
                let cfg = config::Config {
                    crypto: scheme,
                    automaton: application.clone(),
                    relay: application.clone(),
                    reporter: supervisor.clone(),
                    supervisor,
                    mailbox_size: 1024,
                    namespace: namespace.clone(),
                    leader_timeout: Duration::from_secs(1),
                    notarization_timeout: Duration::from_secs(2),
                    nullify_retry: Duration::from_secs(10),
                    fetch_timeout: Duration::from_secs(1),
                    activity_timeout,
                    skip_timeout,
                    max_fetch_count: 1,
                    max_participants: n as usize,
                    fetch_rate_per_peer: Quota::per_second(NonZeroU32::new(1).unwrap()),
                    fetch_concurrent: 1,
                    replay_concurrency: 1,
                };
                let (voter, resolver) = registrations
                    .remove(&validator)
                    .expect("validator should be registered");
                let engine = Engine::new(context.with_label("engine"), journal, cfg);
                engine_handlers.push(engine.start(voter, resolver));
            }

            // Wait for all engines to finish
            let mut finalizers = Vec::new();
            for supervisor in supervisors.iter_mut() {
                let (mut latest, mut monitor) = supervisor.subscribe().await;
                finalizers.push(context.with_label("finalizer").spawn(move |_| async move {
                    while latest < required_containers {
                        latest = monitor.next().await.expect("event missing");
                    }
                }));
            }
            join_all(finalizers).await;

            // Check supervisors for correct activity
            let slow = &validators[0];
            for supervisor in supervisors.iter() {
                // Ensure no faults
                {
                    let faults = supervisor.faults.lock().unwrap();
                    assert!(faults.is_empty());
                }

                // Ensure slow node is never active (will never process anything fast enough to nullify)
                {
                    let notarizes = supervisor.notarizes.lock().unwrap();
                    for (view, payloads) in notarizes.iter() {
                        for (_, participants) in payloads.iter() {
                            if participants.contains(slow) {
                                panic!("view: {}", view);
                            }
                        }
                    }
                }
                {
                    let nullifies = supervisor.nullifies.lock().unwrap();
                    for (view, participants) in nullifies.iter() {
                        // Start checking once all are online (leader may never have proposed)
                        if *view > 10 && participants.contains(slow) {
                            panic!("view: {}", view);
                        }
                    }
                }
                {
                    let finalizes = supervisor.finalizes.lock().unwrap();
                    for (view, payloads) in finalizes.iter() {
                        for (_, finalizers) in payloads.iter() {
                            if finalizers.contains(slow) {
                                panic!("view: {}", view);
                            }
                        }
                    }
                }
            }
        });
    }

    #[test_traced]
    fn test_all_recovery() {
        // Create context
        let n = 5;
        let required_containers = 100;
        let activity_timeout = 10;
        let skip_timeout = 5;
        let namespace = b"consensus".to_vec();
        let (executor, context, _) = Executor::timed(Duration::from_secs(120));
        executor.start(async move {
            // Create simulated network
            let (network, mut oracle) = Network::new(
                context.with_label("network"),
                Config {
                    max_size: 1024 * 1024,
                },
            );

            // Start network
            network.start();

            // Register participants
            let mut schemes = Vec::new();
            let mut validators = Vec::new();
            for i in 0..n {
                let scheme = Ed25519::from_seed(i as u64);
                let pk = scheme.public_key();
                schemes.push(scheme);
                validators.push(pk);
            }
            validators.sort();
            schemes.sort_by_key(|s| s.public_key());
            let view_validators = BTreeMap::from_iter(vec![(0, validators.clone())]);
            let mut registrations = register_validators(&mut oracle, &validators).await;

            // Link all validators
            let link = Link {
                latency: 3_000.0,
                jitter: 0.0,
                success_rate: 1.0,
            };
            link_validators(&mut oracle, &validators, Action::Link(link), None).await;

            // Create engines
            let relay = Arc::new(mocks::relay::Relay::new());
            let mut supervisors = Vec::new();
            let mut engine_handlers = Vec::new();
            for scheme in schemes.iter() {
                // Create scheme context
                let context = context.with_label(&format!("validator-{}", scheme.public_key()));

                // Start engine
                let validator = scheme.public_key();
                let supervisor_config = mocks::supervisor::Config {
                    namespace: namespace.clone(),
                    participants: view_validators.clone(),
                };
                let supervisor =
                    mocks::supervisor::Supervisor::<Ed25519, Sha256Digest>::new(supervisor_config);
                supervisors.push(supervisor.clone());
                let application_cfg = mocks::application::Config {
                    hasher: Sha256::default(),
                    relay: relay.clone(),
                    participant: validator.clone(),
                    propose_latency: (10.0, 5.0),
                    verify_latency: (10.0, 5.0),
                };
                let (actor, application) = mocks::application::Application::new(
                    context.with_label("application"),
                    application_cfg,
                );
                actor.start();
                let cfg = JConfig {
                    partition: validator.to_string(),
                };
                let journal = Journal::init(context.with_label("journal"), cfg)
                    .await
                    .expect("unable to create journal");
                let cfg = config::Config {
                    crypto: scheme.clone(),
                    automaton: application.clone(),
                    relay: application.clone(),
                    reporter: supervisor.clone(),
                    supervisor,
                    mailbox_size: 1024,
                    namespace: namespace.clone(),
                    leader_timeout: Duration::from_secs(1),
                    notarization_timeout: Duration::from_secs(2),
                    nullify_retry: Duration::from_secs(10),
                    fetch_timeout: Duration::from_secs(1),
                    activity_timeout,
                    skip_timeout,
                    max_fetch_count: 1,
                    max_participants: n as usize,
                    fetch_rate_per_peer: Quota::per_second(NonZeroU32::new(1).unwrap()),
                    fetch_concurrent: 1,
                    replay_concurrency: 1,
                };
                let (voter, resolver) = registrations
                    .remove(&validator)
                    .expect("validator should be registered");
                let engine = Engine::new(context.with_label("engine"), journal, cfg);
                engine_handlers.push(engine.start(voter, resolver));
            }

            // Wait for a few virtual minutes (shouldn't finalize anything)
            let mut finalizers = Vec::new();
            for supervisor in supervisors.iter_mut() {
                let (_, mut monitor) = supervisor.subscribe().await;
                finalizers.push(
                    context
                        .with_label("finalizer")
                        .spawn(move |context| async move {
                            select! {
                                _timeout = context.sleep(Duration::from_secs(60)) => {},
                                _done = monitor.next() => {
                                    panic!("engine should not notarize or finalize anything");
                                }
                            }
                        }),
                );
            }
            join_all(finalizers).await;

            // Update links
            let link = Link {
                latency: 10.0,
                jitter: 1.0,
                success_rate: 1.0,
            };
            link_validators(&mut oracle, &validators, Action::Update(link), None).await;

            // Wait for all engines to finish
            let mut finalizers = Vec::new();
            for supervisor in supervisors.iter_mut() {
                let (mut latest, mut monitor) = supervisor.subscribe().await;
                finalizers.push(context.with_label("finalizer").spawn(move |_| async move {
                    while latest < required_containers {
                        latest = monitor.next().await.expect("event missing");
                    }
                }));
            }
            join_all(finalizers).await;

            // Check supervisors for correct activity
            for supervisor in supervisors.iter() {
                // Ensure no faults
                {
                    let faults = supervisor.faults.lock().unwrap();
                    assert!(faults.is_empty());
                }
            }
        });
    }

    #[test_traced]
    fn test_partition() {
        // Create context
        let n = 10;
        let required_containers = 50;
        let activity_timeout = 10;
        let skip_timeout = 5;
        let namespace = b"consensus".to_vec();
        let (executor, context, _) = Executor::timed(Duration::from_secs(900));
        executor.start(async move {
            // Create simulated network
            let (network, mut oracle) = Network::new(
                context.with_label("network"),
                Config {
                    max_size: 1024 * 1024,
                },
            );

            // Start network
            network.start();

            // Register participants
            let mut schemes = Vec::new();
            let mut validators = Vec::new();
            for i in 0..n {
                let scheme = Ed25519::from_seed(i as u64);
                let pk = scheme.public_key();
                schemes.push(scheme);
                validators.push(pk);
            }
            validators.sort();
            schemes.sort_by_key(|s| s.public_key());
            let view_validators = BTreeMap::from_iter(vec![(0, validators.clone())]);
            let mut registrations = register_validators(&mut oracle, &validators).await;

            // Link all validators
            let link = Link {
                latency: 10.0,
                jitter: 1.0,
                success_rate: 1.0,
            };
            link_validators(&mut oracle, &validators, Action::Link(link.clone()), None).await;

            // Create engines
            let relay = Arc::new(mocks::relay::Relay::new());
            let mut supervisors = Vec::new();
            let mut engine_handlers = Vec::new();
            for scheme in schemes.iter() {
                // Start engine
                let validator = scheme.public_key();
                let supervisor_config = mocks::supervisor::Config {
                    namespace: namespace.clone(),
                    participants: view_validators.clone(),
                };
                let supervisor =
                    mocks::supervisor::Supervisor::<Ed25519, Sha256Digest>::new(supervisor_config);
                supervisors.push(supervisor.clone());
                let application_cfg = mocks::application::Config {
                    hasher: Sha256::default(),
                    relay: relay.clone(),
                    participant: validator.clone(),
                    propose_latency: (10.0, 5.0),
                    verify_latency: (10.0, 5.0),
                };
                let (actor, application) = mocks::application::Application::new(
                    context.with_label("application"),
                    application_cfg,
                );
                actor.start();
                let cfg = JConfig {
                    partition: validator.to_string(),
                };
                let journal = Journal::init(context.with_label("journal"), cfg)
                    .await
                    .expect("unable to create journal");
                let cfg = config::Config {
                    crypto: scheme.clone(),
                    automaton: application.clone(),
                    relay: application.clone(),
                    reporter: supervisor.clone(),
                    supervisor,
                    mailbox_size: 1024,
                    namespace: namespace.clone(),
                    leader_timeout: Duration::from_secs(1),
                    notarization_timeout: Duration::from_secs(2),
                    nullify_retry: Duration::from_secs(10),
                    fetch_timeout: Duration::from_secs(1),
                    activity_timeout,
                    skip_timeout,
                    max_fetch_count: 1,
                    max_participants: n as usize,
                    fetch_rate_per_peer: Quota::per_second(NonZeroU32::new(1).unwrap()),
                    fetch_concurrent: 1,
                    replay_concurrency: 1,
                };
                let (voter, resolver) = registrations
                    .remove(&validator)
                    .expect("validator should be registered");
                let engine = Engine::new(context.with_label("engine"), journal, cfg);
                engine_handlers.push(engine.start(voter, resolver));
            }

            // Wait for all engines to finish
            let mut finalizers = Vec::new();
            for supervisor in supervisors.iter_mut() {
                let (mut latest, mut monitor) = supervisor.subscribe().await;
                finalizers.push(context.with_label("finalizer").spawn(move |_| async move {
                    while latest < required_containers {
                        latest = monitor.next().await.expect("event missing");
                    }
                }));
            }
            join_all(finalizers).await;

            // Cut all links between validator halves
            fn separated(n: usize, a: usize, b: usize) -> bool {
                let m = n / 2;
                (a < m && b >= m) || (a >= m && b < m)
            }
            link_validators(&mut oracle, &validators, Action::Unlink, Some(separated)).await;

            // Wait for any in-progress notarizations/finalizations to finish
            context.sleep(Duration::from_secs(10)).await;

            // Wait for a few virtual minutes (shouldn't finalize anything)
            let mut finalizers = Vec::new();
            for supervisor in supervisors.iter_mut() {
                let (_, mut monitor) = supervisor.subscribe().await;
                finalizers.push(
                    context
                        .with_label("finalizer")
                        .spawn(move |context| async move {
                            select! {
                                _timeout = context.sleep(Duration::from_secs(60)) => {},
                                _done = monitor.next() => {
                                    panic!("engine should not notarize or finalize anything");
                                }
                            }
                        }),
                );
            }
            join_all(finalizers).await;

            // Restore links
            link_validators(
                &mut oracle,
                &validators,
                Action::Link(link),
                Some(separated),
            )
            .await;

            // Wait for all engines to finish
            let mut finalizers = Vec::new();
            for supervisor in supervisors.iter_mut() {
                let (mut latest, mut monitor) = supervisor.subscribe().await;
                let required = latest + required_containers;
                finalizers.push(context.with_label("finalizer").spawn(move |_| async move {
                    while latest < required {
                        latest = monitor.next().await.expect("event missing");
                    }
                }));
            }
            join_all(finalizers).await;

            // Check supervisors for correct activity
            for supervisor in supervisors.iter() {
                // Ensure no faults
                {
                    let faults = supervisor.faults.lock().unwrap();
                    assert!(faults.is_empty());
                }
            }
        });
    }

    fn slow_and_lossy_links(seed: u64) -> String {
        // Create context
        let n = 5;
        let required_containers = 50;
        let activity_timeout = 10;
        let skip_timeout = 5;
        let namespace = b"consensus".to_vec();
        let cfg = deterministic::Config {
            seed,
            timeout: Some(Duration::from_secs(5_000)),
            ..deterministic::Config::default()
        };
        let (executor, context, auditor) = Executor::init(cfg);
        executor.start(async move {
            // Create simulated network
            let (network, mut oracle) = Network::new(
                context.with_label("network"),
                Config {
                    max_size: 1024 * 1024,
                },
            );

            // Start network
            network.start();

            // Register participants
            let mut schemes = Vec::new();
            let mut validators = Vec::new();
            for i in 0..n {
                let scheme = Ed25519::from_seed(i as u64);
                let pk = scheme.public_key();
                schemes.push(scheme);
                validators.push(pk);
            }
            validators.sort();
            schemes.sort_by_key(|s| s.public_key());
            let view_validators = BTreeMap::from_iter(vec![(0, validators.clone())]);
            let mut registrations = register_validators(&mut oracle, &validators).await;

            // Link all validators
            let degraded_link = Link {
                latency: 200.0,
                jitter: 150.0,
                success_rate: 0.5,
            };
            link_validators(&mut oracle, &validators, Action::Link(degraded_link), None).await;

            // Create engines
            let relay = Arc::new(mocks::relay::Relay::new());
            let mut supervisors = Vec::new();
            let mut engine_handlers = Vec::new();
            for scheme in schemes.into_iter() {
                // Create scheme context
                let context = context.with_label(&format!("validator-{}", scheme.public_key()));

                // Start engine
                let validator = scheme.public_key();
                let supervisor_config = mocks::supervisor::Config {
                    namespace: namespace.clone(),
                    participants: view_validators.clone(),
                };
                let supervisor =
                    mocks::supervisor::Supervisor::<Ed25519, Sha256Digest>::new(supervisor_config);
                supervisors.push(supervisor.clone());
                let application_cfg = mocks::application::Config {
                    hasher: Sha256::default(),
                    relay: relay.clone(),
                    participant: validator.clone(),
                    propose_latency: (10.0, 5.0),
                    verify_latency: (10.0, 5.0),
                };
                let (actor, application) = mocks::application::Application::new(
                    context.with_label("application"),
                    application_cfg,
                );
                actor.start();
                let cfg = JConfig {
                    partition: validator.to_string(),
                };
                let journal = Journal::init(context.with_label("journal"), cfg)
                    .await
                    .expect("unable to create journal");
                let cfg = config::Config {
                    crypto: scheme,
                    automaton: application.clone(),
                    relay: application.clone(),
                    reporter: supervisor.clone(),
                    supervisor,
                    mailbox_size: 1024,
                    namespace: namespace.clone(),
                    leader_timeout: Duration::from_secs(1),
                    notarization_timeout: Duration::from_secs(2),
                    nullify_retry: Duration::from_secs(10),
                    fetch_timeout: Duration::from_secs(1),
                    activity_timeout,
                    skip_timeout,
                    max_fetch_count: 1,
                    max_participants: n as usize,
                    fetch_rate_per_peer: Quota::per_second(NonZeroU32::new(1).unwrap()),
                    fetch_concurrent: 1,
                    replay_concurrency: 1,
                };
                let (voter, resolver) = registrations
                    .remove(&validator)
                    .expect("validator should be registered");
                let engine = Engine::new(context.with_label("engine"), journal, cfg);
                engine_handlers.push(engine.start(voter, resolver));
            }

            // Wait for all engines to finish
            let mut finalizers = Vec::new();
            for supervisor in supervisors.iter_mut() {
                let (mut latest, mut monitor) = supervisor.subscribe().await;
                finalizers.push(context.with_label("finalizer").spawn(move |_| async move {
                    while latest < required_containers {
                        latest = monitor.next().await.expect("event missing");
                    }
                }));
            }
            join_all(finalizers).await;

            // Check supervisors for correct activity
            for supervisor in supervisors.iter() {
                // Ensure no faults
                {
                    let faults = supervisor.faults.lock().unwrap();
                    assert!(faults.is_empty());
                }
            }
        });
        auditor.state()
    }

    #[test_traced]
    fn test_slow_and_lossy_links() {
        slow_and_lossy_links(0);
    }

    #[test_traced]
    fn test_determinism() {
        // We use slow and lossy links as the deterministic test
        // because it is the most complex test.
        for seed in 1..6 {
            // Run test with seed
            let state_1 = slow_and_lossy_links(seed);

            // Run test again with same seed
            let state_2 = slow_and_lossy_links(seed);

            // Ensure states are equal
            assert_eq!(state_1, state_2);
        }
    }

    #[test_traced]
    fn test_conflicter() {
        // Create context
        let n = 4;
        let required_containers = 50;
        let activity_timeout = 10;
        let skip_timeout = 5;
        let namespace = b"consensus".to_vec();
        let (executor, context, _) = Executor::timed(Duration::from_secs(30));
        executor.start(async move {
            // Create simulated network
            let (network, mut oracle) = Network::new(
                context.with_label("network"),
                Config {
                    max_size: 1024 * 1024,
                },
            );

            // Start network
            network.start();

            // Register participants
            let mut schemes = Vec::new();
            let mut validators = Vec::new();
            for i in 0..n {
                let scheme = Ed25519::from_seed(i as u64);
                let pk = scheme.public_key();
                schemes.push(scheme);
                validators.push(pk);
            }
            validators.sort();
            schemes.sort_by_key(|s| s.public_key());
            let view_validators = BTreeMap::from_iter(vec![(0, validators.clone())]);
            let mut registrations = register_validators(&mut oracle, &validators).await;

            // Link all validators
            let link = Link {
                latency: 10.0,
                jitter: 1.0,
                success_rate: 1.0,
            };
            link_validators(&mut oracle, &validators, Action::Link(link), None).await;

            // Create engines
            let relay = Arc::new(mocks::relay::Relay::new());
            let mut supervisors = Vec::new();
            for (idx_scheme, scheme) in schemes.into_iter().enumerate() {
                // Create scheme context
                let context = context.with_label(&format!("validator-{}", scheme.public_key()));

                // Start engine
                let validator = scheme.public_key();
                let supervisor_config = mocks::supervisor::Config {
                    namespace: namespace.clone(),
                    participants: view_validators.clone(),
                };
                let supervisor =
                    mocks::supervisor::Supervisor::<Ed25519, Sha256Digest>::new(supervisor_config);
                if idx_scheme == 0 {
                    let cfg = mocks::conflicter::Config {
                        crypto: scheme,
                        supervisor,
                        namespace: namespace.clone(),
                    };
                    let (voter, _) = registrations
                        .remove(&validator)
                        .expect("validator should be registered");
                    let engine: mocks::conflicter::Conflicter<_, _, Sha256, _> =
                        mocks::conflicter::Conflicter::new(
                            context.with_label("byzantine_engine"),
                            cfg,
                        );
                    engine.start(voter);
                } else {
                    supervisors.push(supervisor.clone());
                    let application_cfg = mocks::application::Config {
                        hasher: Sha256::default(),
                        relay: relay.clone(),
                        participant: validator.clone(),
                        propose_latency: (10.0, 5.0),
                        verify_latency: (10.0, 5.0),
                    };
                    let (actor, application) = mocks::application::Application::new(
                        context.with_label("application"),
                        application_cfg,
                    );
                    actor.start();
                    let cfg = JConfig {
                        partition: validator.to_string(),
                    };
                    let journal = Journal::init(context.with_label("journal"), cfg)
                        .await
                        .expect("unable to create journal");
                    let cfg = config::Config {
                        crypto: scheme,
                        automaton: application.clone(),
                        relay: application.clone(),
                        reporter: supervisor.clone(),
                        supervisor,
                        mailbox_size: 1024,
                        namespace: namespace.clone(),
                        leader_timeout: Duration::from_secs(1),
                        notarization_timeout: Duration::from_secs(2),
                        nullify_retry: Duration::from_secs(10),
                        fetch_timeout: Duration::from_secs(1),
                        activity_timeout,
                        skip_timeout,
                        max_fetch_count: 1,
                        max_participants: n as usize,
                        fetch_rate_per_peer: Quota::per_second(NonZeroU32::new(1).unwrap()),
                        fetch_concurrent: 1,
                        replay_concurrency: 1,
                    };
                    let (voter, resolver) = registrations
                        .remove(&validator)
                        .expect("validator should be registered");
                    let engine = Engine::new(context.with_label("engine"), journal, cfg);
                    engine.start(voter, resolver);
                }
            }

            // Wait for all engines to finish
            let mut finalizers = Vec::new();
            for supervisor in supervisors.iter_mut() {
                let (mut latest, mut monitor) = supervisor.subscribe().await;
                finalizers.push(context.with_label("finalizer").spawn(move |_| async move {
                    while latest < required_containers {
                        latest = monitor.next().await.expect("event missing");
                    }
                }));
            }
            join_all(finalizers).await;

            // Check supervisors for correct activity
            let byz = &validators[0];
            let mut count_conflicting_notarize = 0;
            let mut count_conflicting_finalize = 0;
            for supervisor in supervisors.iter() {
                // Ensure only faults for byz
                {
                    let faults = supervisor.faults.lock().unwrap();
                    assert_eq!(faults.len(), 1);
                    let faulter = faults.get(byz).expect("byzantine party is not faulter");
                    for (_, faults) in faulter.iter() {
                        for fault in faults.iter() {
                            match fault {
                                Activity::ConflictingNotarize(_) => {
                                    count_conflicting_notarize += 1;
                                }
                                Activity::ConflictingFinalize(_) => {
                                    count_conflicting_finalize += 1;
                                }
                                _ => panic!("unexpected fault: {:?}", fault),
                            }
                        }
                    }
                }
            }
            assert!(count_conflicting_notarize > 0);
            assert!(count_conflicting_finalize > 0);
        });
    }

    #[test_traced]
    fn test_nuller() {
        // Create context
        let n = 4;
        let required_containers = 50;
        let activity_timeout = 10;
        let skip_timeout = 5;
        let namespace = b"consensus".to_vec();
        let (executor, context, _) = Executor::timed(Duration::from_secs(30));
        executor.start(async move {
            // Create simulated network
            let (network, mut oracle) = Network::new(
                context.with_label("network"),
                Config {
                    max_size: 1024 * 1024,
                },
            );

            // Start network
            network.start();

            // Register participants
            let mut schemes = Vec::new();
            let mut validators = Vec::new();
            for i in 0..n {
                let scheme = Ed25519::from_seed(i as u64);
                let pk = scheme.public_key();
                schemes.push(scheme);
                validators.push(pk);
            }
            validators.sort();
            schemes.sort_by_key(|s| s.public_key());
            let view_validators = BTreeMap::from_iter(vec![(0, validators.clone())]);
            let mut registrations = register_validators(&mut oracle, &validators).await;

            // Link all validators
            let link = Link {
                latency: 10.0,
                jitter: 1.0,
                success_rate: 1.0,
            };
            link_validators(&mut oracle, &validators, Action::Link(link), None).await;

            // Create engines
            let relay = Arc::new(mocks::relay::Relay::new());
            let mut supervisors = Vec::new();
            for (idx_scheme, scheme) in schemes.into_iter().enumerate() {
                // Create scheme context
                let context = context.with_label(&format!("validator-{}", scheme.public_key()));

                // Start engine
                let validator = scheme.public_key();
                let supervisor_config = mocks::supervisor::Config {
                    namespace: namespace.clone(),
                    participants: view_validators.clone(),
                };
                let supervisor =
                    mocks::supervisor::Supervisor::<Ed25519, Sha256Digest>::new(supervisor_config);
                if idx_scheme == 0 {
                    let cfg = mocks::nuller::Config {
                        crypto: scheme,
                        supervisor,
                        namespace: namespace.clone(),
                    };
                    let (voter, _) = registrations
                        .remove(&validator)
                        .expect("validator should be registered");
                    let engine: mocks::nuller::Nuller<_, _, Sha256, _> =
                        mocks::nuller::Nuller::new(context.with_label("byzantine_engine"), cfg);
                    engine.start(voter);
                } else {
                    supervisors.push(supervisor.clone());
                    let application_cfg = mocks::application::Config {
                        hasher: Sha256::default(),
                        relay: relay.clone(),
                        participant: validator.clone(),
                        propose_latency: (10.0, 5.0),
                        verify_latency: (10.0, 5.0),
                    };
                    let (actor, application) = mocks::application::Application::new(
                        context.with_label("application"),
                        application_cfg,
                    );
                    actor.start();
                    let cfg = JConfig {
                        partition: validator.to_string(),
                    };
                    let journal = Journal::init(context.with_label("journal"), cfg)
                        .await
                        .expect("unable to create journal");
                    let cfg = config::Config {
                        crypto: scheme,
                        automaton: application.clone(),
                        relay: application.clone(),
                        reporter: supervisor.clone(),
                        supervisor,
                        mailbox_size: 1024,
                        namespace: namespace.clone(),
                        leader_timeout: Duration::from_secs(1),
                        notarization_timeout: Duration::from_secs(2),
                        nullify_retry: Duration::from_secs(10),
                        fetch_timeout: Duration::from_secs(1),
                        activity_timeout,
                        skip_timeout,
                        max_fetch_count: 1,
                        max_participants: n as usize,
                        fetch_rate_per_peer: Quota::per_second(NonZeroU32::new(1).unwrap()),
                        fetch_concurrent: 1,
                        replay_concurrency: 1,
                    };
                    let (voter, resolver) = registrations
                        .remove(&validator)
                        .expect("validator should be registered");
                    let engine = Engine::new(context.with_label("engine"), journal, cfg);
                    engine.start(voter, resolver);
                }
            }

            // Wait for all engines to finish
            let mut finalizers = Vec::new();
            for supervisor in supervisors.iter_mut() {
                let (mut latest, mut monitor) = supervisor.subscribe().await;
                finalizers.push(context.with_label("finalizer").spawn(move |_| async move {
                    while latest < required_containers {
                        latest = monitor.next().await.expect("event missing");
                    }
                }));
            }
            join_all(finalizers).await;

            // Check supervisors for correct activity
            let byz = &validators[0];
            let mut count_nullify_and_finalize = 0;
            for supervisor in supervisors.iter() {
                // Ensure only faults for byz
                {
                    let faults = supervisor.faults.lock().unwrap();
                    assert_eq!(faults.len(), 1);
                    let faulter = faults.get(byz).expect("byzantine party is not faulter");
                    for (_, faults) in faulter.iter() {
                        for fault in faults.iter() {
                            match fault {
                                Activity::NullifyFinalize(_) => {
                                    count_nullify_and_finalize += 1;
                                }
                                _ => panic!("unexpected fault: {:?}", fault),
                            }
                        }
                    }
                }
            }
            assert!(count_nullify_and_finalize > 0);
        });
    }

    #[test_traced]
    fn test_outdated() {
        // Create context
        let n = 4;
        let required_containers = 100;
        let activity_timeout = 10;
        let skip_timeout = 5;
        let namespace = b"consensus".to_vec();
        let (executor, context, _) = Executor::timed(Duration::from_secs(30));
        executor.start(async move {
            // Create simulated network
            let (network, mut oracle) = Network::new(
                context.with_label("network"),
                Config {
                    max_size: 1024 * 1024,
                },
            );

            // Start network
            network.start();

            // Register participants
            let mut schemes = Vec::new();
            let mut validators = Vec::new();
            for i in 0..n {
                let scheme = Ed25519::from_seed(i as u64);
                let pk = scheme.public_key();
                schemes.push(scheme);
                validators.push(pk);
            }
            validators.sort();
            schemes.sort_by_key(|s| s.public_key());
            let view_validators = BTreeMap::from_iter(vec![(0, validators.clone())]);
            let mut registrations = register_validators(&mut oracle, &validators).await;

            // Link all validators
            let link = Link {
                latency: 10.0,
                jitter: 1.0,
                success_rate: 1.0,
            };
            link_validators(&mut oracle, &validators, Action::Link(link), None).await;

            // Create engines
            let relay = Arc::new(mocks::relay::Relay::new());
            let mut supervisors = Vec::new();
            for (idx_scheme, scheme) in schemes.into_iter().enumerate() {
                // Create scheme context
                let context = context.with_label(&format!("validator-{}", scheme.public_key()));

                // Start engine
                let validator = scheme.public_key();
                let supervisor_config = mocks::supervisor::Config {
                    namespace: namespace.clone(),
                    participants: view_validators.clone(),
                };
                let supervisor =
                    mocks::supervisor::Supervisor::<Ed25519, Sha256Digest>::new(supervisor_config);
                if idx_scheme == 0 {
                    let cfg = mocks::outdated::Config {
                        crypto: scheme,
                        supervisor,
                        namespace: namespace.clone(),
                        view_delta: activity_timeout * 4,
                    };
                    let (voter, _) = registrations
                        .remove(&validator)
                        .expect("validator should be registered");
                    let engine: mocks::outdated::Outdated<_, _, Sha256, _> =
                        mocks::outdated::Outdated::new(context.with_label("byzantine_engine"), cfg);
                    engine.start(voter);
                } else {
                    supervisors.push(supervisor.clone());
                    let application_cfg = mocks::application::Config {
                        hasher: Sha256::default(),
                        relay: relay.clone(),
                        participant: validator.clone(),
                        propose_latency: (10.0, 5.0),
                        verify_latency: (10.0, 5.0),
                    };
                    let (actor, application) = mocks::application::Application::new(
                        context.with_label("application"),
                        application_cfg,
                    );
                    actor.start();
                    let cfg = JConfig {
                        partition: validator.to_string(),
                    };
                    let journal = Journal::init(context.with_label("journal"), cfg)
                        .await
                        .expect("unable to create journal");
                    let cfg = config::Config {
                        crypto: scheme,
                        automaton: application.clone(),
                        relay: application.clone(),
                        reporter: supervisor.clone(),
                        supervisor,
                        mailbox_size: 1024,
                        namespace: namespace.clone(),
                        leader_timeout: Duration::from_secs(1),
                        notarization_timeout: Duration::from_secs(2),
                        nullify_retry: Duration::from_secs(10),
                        fetch_timeout: Duration::from_secs(1),
                        activity_timeout,
                        skip_timeout,
                        max_fetch_count: 1,
                        max_participants: n as usize,
                        fetch_rate_per_peer: Quota::per_second(NonZeroU32::new(1).unwrap()),
                        fetch_concurrent: 1,
                        replay_concurrency: 1,
                    };
                    let (voter, resolver) = registrations
                        .remove(&validator)
                        .expect("validator should be registered");
                    let engine = Engine::new(context.with_label("engine"), journal, cfg);
                    engine.start(voter, resolver);
                }
            }

            // Wait for all engines to finish
            let mut finalizers = Vec::new();
            for supervisor in supervisors.iter_mut() {
                let (mut latest, mut monitor) = supervisor.subscribe().await;
                finalizers.push(context.with_label("finalizer").spawn(move |_| async move {
                    while latest < required_containers {
                        latest = monitor.next().await.expect("event missing");
                    }
                }));
            }
            join_all(finalizers).await;

            // Ensure no faults
            for supervisor in supervisors.iter() {
                {
                    let faults = supervisor.faults.lock().unwrap();
                    assert!(faults.is_empty());
                }
            }
        });
    }
}<|MERGE_RESOLUTION|>--- conflicted
+++ resolved
@@ -237,13 +237,8 @@
     fn test_all_online() {
         // Create context
         let n = 5;
-<<<<<<< HEAD
         let threshold = quorum(n).expect("unable to calculate threshold");
         let max_exceptions = 10;
-=======
-        let threshold = quorum(n);
-        let max_exceptions = 4;
->>>>>>> 5a14fd63
         let required_containers = 100;
         let activity_timeout = 10;
         let skip_timeout = 5;
@@ -486,13 +481,8 @@
         // Random restarts every x seconds
         let shutdowns: Arc<Mutex<u64>> = Arc::new(Mutex::new(0));
         let supervised = Arc::new(Mutex::new(Vec::new()));
-<<<<<<< HEAD
         let (mut executor, mut context, _) = Executor::timed(Duration::from_secs(30));
         loop {
-=======
-        let (mut executor, mut context, _) = Executor::timed(Duration::from_secs(60));
-        while completed.lock().unwrap().len() != n as usize {
->>>>>>> 5a14fd63
             let namespace = namespace.clone();
             let shutdowns = shutdowns.clone();
             let supervised = supervised.clone();
@@ -507,7 +497,6 @@
                         },
                     );
 
-<<<<<<< HEAD
                     // Start network
                     network.start();
 
@@ -530,90 +519,6 @@
                         latency: 50.0,
                         jitter: 50.0,
                         success_rate: 1.0,
-=======
-                // Start network
-                network.start();
-
-                // Register participants
-                let mut schemes = Vec::new();
-                let mut validators = Vec::new();
-                for i in 0..n {
-                    let scheme = Ed25519::from_seed(i as u64);
-                    let pk = scheme.public_key();
-                    schemes.push(scheme);
-                    validators.push(pk);
-                }
-                validators.sort();
-                schemes.sort_by_key(|s| s.public_key());
-                let view_validators = BTreeMap::from_iter(vec![(0, validators.clone())]);
-                let mut registrations = register_validators(&mut oracle, &validators).await;
-
-                // Link all validators
-                let link = Link {
-                    latency: 50.0,
-                    jitter: 25.0,
-                    success_rate: 1.0,
-                };
-                link_validators(&mut oracle, &validators, Action::Link(link), None).await;
-
-                // Create engines
-                let prover = Prover::new(&namespace);
-                let relay = Arc::new(mocks::relay::Relay::new());
-                let mut supervisors = HashMap::new();
-                let (done_sender, mut done_receiver) = mpsc::unbounded();
-                let mut engine_handlers = Vec::new();
-                for scheme in schemes.into_iter() {
-                    // Create scheme context
-                    let context = context
-                        .clone()
-                        .with_label(&format!("validator-{}", scheme.public_key()));
-
-                    // Start engine
-                    let validator = scheme.public_key();
-                    let supervisor_config = mocks::supervisor::Config {
-                        prover: prover.clone(),
-                        participants: view_validators.clone(),
-                    };
-                    let supervisor =
-                        mocks::supervisor::Supervisor::<Ed25519, Sha256Digest>::new(supervisor_config);
-                    supervisors.insert(validator.clone(), supervisor.clone());
-                    let application_cfg = mocks::application::Config {
-                        hasher: Sha256::default(),
-                        relay: relay.clone(),
-                        participant: validator.clone(),
-                        tracker: done_sender.clone(),
-                        propose_latency: (10.0, 5.0),
-                        verify_latency: (10.0, 5.0),
-                    };
-                    let (actor, application) =
-                        mocks::application::Application::new(context.with_label("application"), application_cfg);
-                    actor.start();
-                    let cfg = JConfig {
-                        partition: validator.to_string(),
-                    };
-                    let journal = Journal::init(context.with_label("journal"), cfg)
-                        .await
-                        .expect("unable to create journal");
-                    let cfg = config::Config {
-                        crypto: scheme,
-                        automaton: application.clone(),
-                        relay: application.clone(),
-                        committer: application,
-                        supervisor,
-                        mailbox_size: 1024,
-                        namespace: namespace.clone(),
-                        leader_timeout: Duration::from_secs(1),
-                        notarization_timeout: Duration::from_secs(2),
-                        nullify_retry: Duration::from_secs(10),
-                        fetch_timeout: Duration::from_secs(1),
-                        activity_timeout,
-                        skip_timeout,
-                        max_fetch_count: 1,
-                        max_fetch_size: 1024 * 512,
-                        fetch_rate_per_peer: Quota::per_second(NonZeroU32::new(1).unwrap()),
-                        fetch_concurrent: 1,
-                        replay_concurrency: 1,
->>>>>>> 5a14fd63
                     };
                     link_validators(&mut oracle, &validators, Action::Link(link), None).await;
 
