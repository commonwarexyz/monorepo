//! Mock `Reporter` for tests: tracks participants/leaders, verifies activities,
//! records votes/faults, and exposes a simple subscription.
use crate::{
    signing_scheme::Scheme,
    simplex::{
        select_leader,
        signing_scheme::{SeededScheme, SimplexScheme},
        types::{
            Activity, Attributable, ConflictingFinalize, ConflictingNotarize, Finalization,
            Finalize, Notarization, Notarize, Nullification, Nullify, NullifyFinalize, Subject,
        },
    },
    types::{Round, View},
    Monitor, Viewable,
};
use commonware_codec::{Decode, DecodeExt, Encode};
<<<<<<< HEAD
use commonware_cryptography::Digest;
use commonware_utils::set::Ordered;
=======
use commonware_cryptography::{Digest, PublicKey};
use commonware_utils::ordered::Set;
>>>>>>> 24a318a7
use futures::channel::mpsc::{Receiver, Sender};
use rand::{CryptoRng, Rng};
use std::{
    collections::{HashMap, HashSet},
    hash::Hash,
    sync::{Arc, Mutex},
};

// Records which validators have participated in a given view/payload pair.
type Participation<P, D> = HashMap<View, HashMap<D, HashSet<P>>>;
type Faults<S, D> = HashMap<<S as Scheme>::PublicKey, HashMap<View, HashSet<Activity<S, D>>>>;

/// Reporter configuration used in tests.
#[derive(Clone, Debug)]
pub struct Config<S: Scheme> {
    pub namespace: Vec<u8>,
<<<<<<< HEAD
    pub participants: Ordered<S::PublicKey>,
=======
    pub participants: Set<P>,
>>>>>>> 24a318a7
    pub scheme: S,
}

#[derive(Clone)]
pub struct Reporter<E: Rng + CryptoRng, S: SeededScheme, D: Digest> {
    context: E,
<<<<<<< HEAD
    participants: Ordered<S::PublicKey>,
=======
    pub participants: Set<P>,
>>>>>>> 24a318a7
    scheme: S,

    namespace: Vec<u8>,

    pub leaders: Arc<Mutex<HashMap<View, S::PublicKey>>>,
    pub seeds: Arc<Mutex<HashMap<View, Option<S::Seed>>>>,
    pub notarizes: Arc<Mutex<Participation<S::PublicKey, D>>>,
    pub notarizations: Arc<Mutex<HashMap<View, Notarization<S, D>>>>,
    pub nullifies: Arc<Mutex<HashMap<View, HashSet<S::PublicKey>>>>,
    pub nullifications: Arc<Mutex<HashMap<View, Nullification<S>>>>,
    pub finalizes: Arc<Mutex<Participation<S::PublicKey, D>>>,
    pub finalizations: Arc<Mutex<HashMap<View, Finalization<S, D>>>>,
    pub faults: Arc<Mutex<Faults<S, D>>>,
    pub invalid: Arc<Mutex<usize>>,

    latest: Arc<Mutex<View>>,
    subscribers: Arc<Mutex<Vec<Sender<View>>>>,
}

impl<E, S, D> Reporter<E, S, D>
where
    E: Rng + CryptoRng,
    S: SeededScheme,
    D: Digest + Eq + Hash + Clone,
{
    pub fn new(context: E, cfg: Config<S>) -> Self {
        Self {
            context,
            namespace: cfg.namespace,
            participants: cfg.participants,
            scheme: cfg.scheme,
            leaders: Arc::new(Mutex::new(HashMap::new())),
            seeds: Arc::new(Mutex::new(HashMap::new())),
            notarizes: Arc::new(Mutex::new(HashMap::new())),
            notarizations: Arc::new(Mutex::new(HashMap::new())),
            nullifies: Arc::new(Mutex::new(HashMap::new())),
            nullifications: Arc::new(Mutex::new(HashMap::new())),
            finalizes: Arc::new(Mutex::new(HashMap::new())),
            finalizations: Arc::new(Mutex::new(HashMap::new())),
            faults: Arc::new(Mutex::new(HashMap::new())),
            invalid: Arc::new(Mutex::new(0)),
            latest: Arc::new(Mutex::new(View::zero())),
            subscribers: Arc::new(Mutex::new(Vec::new())),
        }
    }

    fn record_leader(&self, round: Round, seed: Option<S::Seed>) {
        // We use the seed from view N to select the leader for view N+1
        let next_round = Round::new(round.epoch(), round.view().next());
        let mut leaders = self.leaders.lock().unwrap();
        leaders.entry(next_round.view()).or_insert_with(|| {
            let (leader, _) = select_leader::<S>(self.participants.as_ref(), next_round, seed);
            leader
        });
    }
}

impl<E, S, D> crate::Reporter for Reporter<E, S, D>
where
    E: Clone + Rng + CryptoRng + Send + Sync + 'static,
    S: SimplexScheme<D>,
    D: Digest + Eq + Hash + Clone,
{
    type Activity = Activity<S, D>;

    async fn report(&mut self, activity: Self::Activity) {
        // We check signatures for all messages to ensure that the prover is working correctly
        // but in production this isn't necessary (as signatures are already verified in
        // consensus).
        let verified = activity.verified();
        match &activity {
            Activity::Notarize(notarize) => {
                if !notarize.verify(&self.scheme, &self.namespace) {
                    assert!(!verified);
                    *self.invalid.lock().unwrap() += 1;
                    return;
                }
                let encoded = notarize.encode();
                Notarize::<S, D>::decode(encoded).unwrap();
                let public_key = self.participants[notarize.signer() as usize].clone();
                self.notarizes
                    .lock()
                    .unwrap()
                    .entry(notarize.view())
                    .or_default()
                    .entry(notarize.proposal.payload)
                    .or_default()
                    .insert(public_key);
            }
            Activity::Notarization(notarization) => {
                // Verify notarization
                let view = notarization.view();
                if !self.scheme.verify_certificate::<_, D>(
                    &mut self.context,
                    &self.namespace,
                    Subject::Notarize {
                        proposal: &notarization.proposal,
                    },
                    &notarization.certificate,
                ) {
                    assert!(!verified);
                    *self.invalid.lock().unwrap() += 1;
                    return;
                }
                let encoded = notarization.encode();
                Notarization::<S, D>::decode_cfg(encoded, &self.scheme.certificate_codec_config())
                    .unwrap();
                self.notarizations
                    .lock()
                    .unwrap()
                    .insert(view, notarization.clone());
                let seed = self
                    .scheme
                    .seed(notarization.round(), &notarization.certificate);
                self.seeds.lock().unwrap().insert(view, seed.clone());
                self.record_leader(notarization.round(), seed);
            }
            Activity::Nullify(nullify) => {
                if !nullify.verify(&self.scheme, &self.namespace) {
                    assert!(!verified);
                    *self.invalid.lock().unwrap() += 1;
                    return;
                }
                let encoded = nullify.encode();
                Nullify::<S>::decode(encoded).unwrap();
                let public_key = self.participants[nullify.signer() as usize].clone();
                self.nullifies
                    .lock()
                    .unwrap()
                    .entry(nullify.view())
                    .or_default()
                    .insert(public_key);
            }
            Activity::Nullification(nullification) => {
                // Verify nullification
                let view = nullification.view();
                if !self.scheme.verify_certificate::<_, D>(
                    &mut self.context,
                    &self.namespace,
                    Subject::Nullify {
                        round: nullification.round,
                    },
                    &nullification.certificate,
                ) {
                    assert!(!verified);
                    *self.invalid.lock().unwrap() += 1;
                    return;
                }
                let encoded = nullification.encode();
                Nullification::<S>::decode_cfg(encoded, &self.scheme.certificate_codec_config())
                    .unwrap();
                self.nullifications
                    .lock()
                    .unwrap()
                    .insert(view, nullification.clone());
                let seed = self
                    .scheme
                    .seed(nullification.round, &nullification.certificate);
                self.seeds.lock().unwrap().insert(view, seed.clone());
                self.record_leader(nullification.round, seed);
            }
            Activity::Finalize(finalize) => {
                if !finalize.verify(&self.scheme, &self.namespace) {
                    assert!(!verified);
                    *self.invalid.lock().unwrap() += 1;
                    return;
                }
                let encoded = finalize.encode();
                Finalize::<S, D>::decode(encoded).unwrap();
                let public_key = self.participants[finalize.signer() as usize].clone();
                self.finalizes
                    .lock()
                    .unwrap()
                    .entry(finalize.view())
                    .or_default()
                    .entry(finalize.proposal.payload)
                    .or_default()
                    .insert(public_key);
            }
            Activity::Finalization(finalization) => {
                // Verify finalization
                let view = finalization.view();
                if !self.scheme.verify_certificate::<_, D>(
                    &mut self.context,
                    &self.namespace,
                    Subject::Finalize {
                        proposal: &finalization.proposal,
                    },
                    &finalization.certificate,
                ) {
                    assert!(!verified);
                    *self.invalid.lock().unwrap() += 1;
                    return;
                }
                let encoded = finalization.encode();
                Finalization::<S, D>::decode_cfg(encoded, &self.scheme.certificate_codec_config())
                    .unwrap();
                self.finalizations
                    .lock()
                    .unwrap()
                    .insert(view, finalization.clone());
                let seed = self
                    .scheme
                    .seed(finalization.round(), &finalization.certificate);
                self.seeds.lock().unwrap().insert(view, seed.clone());
                self.record_leader(finalization.round(), seed);

                // Send message to subscribers
                *self.latest.lock().unwrap() = finalization.view();
                let mut subscribers = self.subscribers.lock().unwrap();
                for subscriber in subscribers.iter_mut() {
                    let _ = subscriber.try_send(finalization.view());
                }
            }
            Activity::ConflictingNotarize(conflicting) => {
                let view = conflicting.view();
                if !conflicting.verify(&self.scheme, &self.namespace) {
                    assert!(!verified);
                    *self.invalid.lock().unwrap() += 1;
                    return;
                }
                let encoded = conflicting.encode();
                ConflictingNotarize::<S, D>::decode(encoded).unwrap();
                let public_key = self.participants[conflicting.signer() as usize].clone();
                self.faults
                    .lock()
                    .unwrap()
                    .entry(public_key)
                    .or_default()
                    .entry(view)
                    .or_default()
                    .insert(activity);
            }
            Activity::ConflictingFinalize(conflicting) => {
                let view = conflicting.view();
                if !conflicting.verify(&self.scheme, &self.namespace) {
                    assert!(!verified);
                    *self.invalid.lock().unwrap() += 1;
                    return;
                }
                let encoded = conflicting.encode();
                ConflictingFinalize::<S, D>::decode(encoded).unwrap();
                let public_key = self.participants[conflicting.signer() as usize].clone();
                self.faults
                    .lock()
                    .unwrap()
                    .entry(public_key)
                    .or_default()
                    .entry(view)
                    .or_default()
                    .insert(activity);
            }
            Activity::NullifyFinalize(conflicting) => {
                let view = conflicting.view();
                if !conflicting.verify(&self.scheme, &self.namespace) {
                    assert!(!verified);
                    *self.invalid.lock().unwrap() += 1;
                    return;
                }
                let encoded = conflicting.encode();
                NullifyFinalize::<S, D>::decode(encoded).unwrap();
                let public_key = self.participants[conflicting.signer() as usize].clone();
                self.faults
                    .lock()
                    .unwrap()
                    .entry(public_key)
                    .or_default()
                    .entry(view)
                    .or_default()
                    .insert(activity);
            }
        }
    }
}

impl<E, S, D> Monitor for Reporter<E, S, D>
where
    E: Clone + Rng + CryptoRng + Send + Sync + 'static,
    S: SeededScheme,
    D: Digest + Eq + Hash + Clone,
{
    type Index = View;

    async fn subscribe(&mut self) -> (Self::Index, Receiver<Self::Index>) {
        let (tx, rx) = futures::channel::mpsc::channel(128);
        self.subscribers.lock().unwrap().push(tx);
        let latest = *self.latest.lock().unwrap();
        (latest, rx)
    }
}<|MERGE_RESOLUTION|>--- conflicted
+++ resolved
@@ -14,13 +14,8 @@
     Monitor, Viewable,
 };
 use commonware_codec::{Decode, DecodeExt, Encode};
-<<<<<<< HEAD
 use commonware_cryptography::Digest;
-use commonware_utils::set::Ordered;
-=======
-use commonware_cryptography::{Digest, PublicKey};
 use commonware_utils::ordered::Set;
->>>>>>> 24a318a7
 use futures::channel::mpsc::{Receiver, Sender};
 use rand::{CryptoRng, Rng};
 use std::{
@@ -37,22 +32,14 @@
 #[derive(Clone, Debug)]
 pub struct Config<S: Scheme> {
     pub namespace: Vec<u8>,
-<<<<<<< HEAD
-    pub participants: Ordered<S::PublicKey>,
-=======
-    pub participants: Set<P>,
->>>>>>> 24a318a7
+    pub participants: Set<S::PublicKey>,
     pub scheme: S,
 }
 
 #[derive(Clone)]
 pub struct Reporter<E: Rng + CryptoRng, S: SeededScheme, D: Digest> {
     context: E,
-<<<<<<< HEAD
-    participants: Ordered<S::PublicKey>,
-=======
-    pub participants: Set<P>,
->>>>>>> 24a318a7
+    pub participants: Set<S::PublicKey>,
     scheme: S,
 
     namespace: Vec<u8>,
