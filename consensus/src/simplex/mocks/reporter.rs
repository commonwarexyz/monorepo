//! Mock `Reporter` for tests: tracks participants/leaders, verifies activities,
//! records votes/faults, and exposes a simple subscription.
use crate::{
    simplex::{
        select_leader,
        signing_scheme::Scheme,
        types::{
            Activity, Attributable, ConflictingFinalize, ConflictingNotarize, Finalization,
            Finalize, Notarization, Notarize, Nullification, Nullify, NullifyFinalize, VoteContext,
        },
    },
    types::{Round, View},
    Monitor, Viewable,
};
use commonware_codec::{Decode, DecodeExt, Encode};
use commonware_cryptography::{Digest, PublicKey};
use commonware_utils::set::Ordered;
use futures::channel::mpsc::{Receiver, Sender};
use rand::{CryptoRng, Rng};
use std::{
    collections::{HashMap, HashSet},
    hash::Hash,
    sync::{Arc, Mutex},
};

// Records which validators have participated in a given view/payload pair.
type Participation<P, D> = HashMap<View, HashMap<D, HashSet<P>>>;
type Faults<P, S, D> = HashMap<P, HashMap<View, HashSet<Activity<S, D>>>>;

/// Reporter configuration used in tests.
#[derive(Clone, Debug)]
pub struct Config<P: PublicKey, S: Scheme> {
    pub namespace: Vec<u8>,
    pub participants: Ordered<P>,
    pub scheme: S,
}

#[derive(Clone)]
pub struct Reporter<E: Rng + CryptoRng, P: PublicKey, S: Scheme, D: Digest> {
    context: E,
<<<<<<< HEAD
    pub participants: Participants<P>,
=======
    participants: Ordered<P>,
>>>>>>> 60287cef
    scheme: S,

    namespace: Vec<u8>,

    pub leaders: Arc<Mutex<HashMap<View, P>>>,
    pub seeds: Arc<Mutex<HashMap<View, Option<S::Seed>>>>,
    pub notarizes: Arc<Mutex<Participation<P, D>>>,
    pub notarizations: Arc<Mutex<HashMap<View, Notarization<S, D>>>>,
    pub nullifies: Arc<Mutex<HashMap<View, HashSet<P>>>>,
    pub nullifications: Arc<Mutex<HashMap<View, Nullification<S>>>>,
    pub finalizes: Arc<Mutex<Participation<P, D>>>,
    pub finalizations: Arc<Mutex<HashMap<View, Finalization<S, D>>>>,
    pub faults: Arc<Mutex<Faults<P, S, D>>>,
    pub invalid: Arc<Mutex<usize>>,

    latest: Arc<Mutex<View>>,
    subscribers: Arc<Mutex<Vec<Sender<View>>>>,
}

impl<E, P, S, D> Reporter<E, P, S, D>
where
    E: Rng + CryptoRng,
    P: PublicKey + Eq + Hash + Clone,
    S: Scheme,
    D: Digest + Eq + Hash + Clone,
{
    pub fn new(context: E, cfg: Config<P, S>) -> Self {
        Self {
            context,
            namespace: cfg.namespace,
            participants: cfg.participants,
            scheme: cfg.scheme,
            leaders: Arc::new(Mutex::new(HashMap::new())),
            seeds: Arc::new(Mutex::new(HashMap::new())),
            notarizes: Arc::new(Mutex::new(HashMap::new())),
            notarizations: Arc::new(Mutex::new(HashMap::new())),
            nullifies: Arc::new(Mutex::new(HashMap::new())),
            nullifications: Arc::new(Mutex::new(HashMap::new())),
            finalizes: Arc::new(Mutex::new(HashMap::new())),
            finalizations: Arc::new(Mutex::new(HashMap::new())),
            faults: Arc::new(Mutex::new(HashMap::new())),
            invalid: Arc::new(Mutex::new(0)),
            latest: Arc::new(Mutex::new(0)),
            subscribers: Arc::new(Mutex::new(Vec::new())),
        }
    }

    fn record_leader(&self, round: Round, seed: Option<S::Seed>) {
        // We use the seed from view N to select the leader for view N+1
        let next_round = Round::new(round.epoch(), round.view() + 1);
        let mut leaders = self.leaders.lock().unwrap();
        leaders.entry(next_round.view()).or_insert_with(|| {
            let (leader, _) = select_leader::<S, _>(self.participants.as_ref(), next_round, seed);
            leader
        });
    }
}

impl<E, P, S, D> crate::Reporter for Reporter<E, P, S, D>
where
    E: Clone + Rng + CryptoRng + Send + Sync + 'static,
    P: PublicKey + Eq + Hash + Clone,
    S: Scheme,
    D: Digest + Eq + Hash + Clone,
{
    type Activity = Activity<S, D>;

    async fn report(&mut self, activity: Self::Activity) {
        // We check signatures for all messages to ensure that the prover is working correctly
        // but in production this isn't necessary (as signatures are already verified in
        // consensus).
        let verified = activity.verified();
        match &activity {
            Activity::Notarize(notarize) => {
                if !notarize.verify(&self.scheme, &self.namespace) {
                    assert!(!verified);
                    *self.invalid.lock().unwrap() += 1;
                    return;
                }
                let encoded = notarize.encode();
                Notarize::<S, D>::decode(encoded).unwrap();
                let public_key = self.participants[notarize.signer() as usize].clone();
                self.notarizes
                    .lock()
                    .unwrap()
                    .entry(notarize.view())
                    .or_default()
                    .entry(notarize.proposal.payload)
                    .or_default()
                    .insert(public_key);
            }
            Activity::Notarization(notarization) => {
                // Verify notarization
                let view = notarization.view();
                if !self.scheme.verify_certificate(
                    &mut self.context,
                    &self.namespace,
                    VoteContext::Notarize {
                        proposal: &notarization.proposal,
                    },
                    &notarization.certificate,
                ) {
                    assert!(!verified);
                    *self.invalid.lock().unwrap() += 1;
                    return;
                }
                let encoded = notarization.encode();
                Notarization::<S, D>::decode_cfg(encoded, &self.scheme.certificate_codec_config())
                    .unwrap();
                self.notarizations
                    .lock()
                    .unwrap()
                    .insert(view, notarization.clone());
                let seed = self
                    .scheme
                    .seed(notarization.round(), &notarization.certificate);
                self.seeds.lock().unwrap().insert(view, seed.clone());
                self.record_leader(notarization.round(), seed);
            }
            Activity::Nullify(nullify) => {
                if !nullify.verify::<D>(&self.scheme, &self.namespace) {
                    assert!(!verified);
                    *self.invalid.lock().unwrap() += 1;
                    return;
                }
                let encoded = nullify.encode();
                Nullify::<S>::decode(encoded).unwrap();
                let public_key = self.participants[nullify.signer() as usize].clone();
                self.nullifies
                    .lock()
                    .unwrap()
                    .entry(nullify.view())
                    .or_default()
                    .insert(public_key);
            }
            Activity::Nullification(nullification) => {
                // Verify nullification
                let view = nullification.view();
                if !self.scheme.verify_certificate::<_, D>(
                    &mut self.context,
                    &self.namespace,
                    VoteContext::Nullify {
                        round: nullification.round,
                    },
                    &nullification.certificate,
                ) {
                    assert!(!verified);
                    *self.invalid.lock().unwrap() += 1;
                    return;
                }
                let encoded = nullification.encode();
                Nullification::<S>::decode_cfg(encoded, &self.scheme.certificate_codec_config())
                    .unwrap();
                self.nullifications
                    .lock()
                    .unwrap()
                    .insert(view, nullification.clone());
                let seed = self
                    .scheme
                    .seed(nullification.round, &nullification.certificate);
                self.seeds.lock().unwrap().insert(view, seed.clone());
                self.record_leader(nullification.round, seed);
            }
            Activity::Finalize(finalize) => {
                if !finalize.verify(&self.scheme, &self.namespace) {
                    assert!(!verified);
                    *self.invalid.lock().unwrap() += 1;
                    return;
                }
                let encoded = finalize.encode();
                Finalize::<S, D>::decode(encoded).unwrap();
                let public_key = self.participants[finalize.signer() as usize].clone();
                self.finalizes
                    .lock()
                    .unwrap()
                    .entry(finalize.view())
                    .or_default()
                    .entry(finalize.proposal.payload)
                    .or_default()
                    .insert(public_key);
            }
            Activity::Finalization(finalization) => {
                // Verify finalization
                let view = finalization.view();
                if !self.scheme.verify_certificate(
                    &mut self.context,
                    &self.namespace,
                    VoteContext::Finalize {
                        proposal: &finalization.proposal,
                    },
                    &finalization.certificate,
                ) {
                    assert!(!verified);
                    *self.invalid.lock().unwrap() += 1;
                    return;
                }
                let encoded = finalization.encode();
                Finalization::<S, D>::decode_cfg(encoded, &self.scheme.certificate_codec_config())
                    .unwrap();
                self.finalizations
                    .lock()
                    .unwrap()
                    .insert(view, finalization.clone());
                let seed = self
                    .scheme
                    .seed(finalization.round(), &finalization.certificate);
                self.seeds.lock().unwrap().insert(view, seed.clone());
                self.record_leader(finalization.round(), seed);

                // Send message to subscribers
                *self.latest.lock().unwrap() = finalization.view();
                let mut subscribers = self.subscribers.lock().unwrap();
                for subscriber in subscribers.iter_mut() {
                    let _ = subscriber.try_send(finalization.view());
                }
            }
            Activity::ConflictingNotarize(conflicting) => {
                let view = conflicting.view();
                if !conflicting.verify(&self.scheme, &self.namespace) {
                    assert!(!verified);
                    *self.invalid.lock().unwrap() += 1;
                    return;
                }
                let encoded = conflicting.encode();
                ConflictingNotarize::<S, D>::decode(encoded).unwrap();
                let public_key = self.participants[conflicting.signer() as usize].clone();
                self.faults
                    .lock()
                    .unwrap()
                    .entry(public_key)
                    .or_default()
                    .entry(view)
                    .or_default()
                    .insert(activity);
            }
            Activity::ConflictingFinalize(conflicting) => {
                let view = conflicting.view();
                if !conflicting.verify(&self.scheme, &self.namespace) {
                    assert!(!verified);
                    *self.invalid.lock().unwrap() += 1;
                    return;
                }
                let encoded = conflicting.encode();
                ConflictingFinalize::<S, D>::decode(encoded).unwrap();
                let public_key = self.participants[conflicting.signer() as usize].clone();
                self.faults
                    .lock()
                    .unwrap()
                    .entry(public_key)
                    .or_default()
                    .entry(view)
                    .or_default()
                    .insert(activity);
            }
            Activity::NullifyFinalize(conflicting) => {
                let view = conflicting.view();
                if !conflicting.verify(&self.scheme, &self.namespace) {
                    assert!(!verified);
                    *self.invalid.lock().unwrap() += 1;
                    return;
                }
                let encoded = conflicting.encode();
                NullifyFinalize::<S, D>::decode(encoded).unwrap();
                let public_key = self.participants[conflicting.signer() as usize].clone();
                self.faults
                    .lock()
                    .unwrap()
                    .entry(public_key)
                    .or_default()
                    .entry(view)
                    .or_default()
                    .insert(activity);
            }
        }
    }
}

impl<E, P, S, D> Monitor for Reporter<E, P, S, D>
where
    E: Clone + Rng + CryptoRng + Send + Sync + 'static,
    P: PublicKey + Eq + Hash + Clone,
    S: Scheme,
    D: Digest + Eq + Hash + Clone,
{
    type Index = View;

    async fn subscribe(&mut self) -> (Self::Index, Receiver<Self::Index>) {
        let (tx, rx) = futures::channel::mpsc::channel(128);
        self.subscribers.lock().unwrap().push(tx);
        let latest = *self.latest.lock().unwrap();
        (latest, rx)
    }
}<|MERGE_RESOLUTION|>--- conflicted
+++ resolved
@@ -38,11 +38,7 @@
 #[derive(Clone)]
 pub struct Reporter<E: Rng + CryptoRng, P: PublicKey, S: Scheme, D: Digest> {
     context: E,
-<<<<<<< HEAD
-    pub participants: Participants<P>,
-=======
     participants: Ordered<P>,
->>>>>>> 60287cef
     scheme: S,
 
     namespace: Vec<u8>,
