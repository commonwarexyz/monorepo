//! Byzantine participant that sends outdated notarize and finalize messages.

use crate::{
    signing_scheme::Scheme,
    simplex::{
<<<<<<< HEAD
        signing_scheme::SimplexScheme,
        types::{Finalize, Notarize, Proposal, Voter},
=======
        signing_scheme::Scheme,
        types::{Finalize, Notarize, Proposal, Vote},
>>>>>>> 24a318a7
    },
    types::{View, ViewDelta},
    Viewable,
};
use commonware_codec::{DecodeExt, Encode};
use commonware_cryptography::Hasher;
use commonware_p2p::{Receiver, Recipients, Sender};
use commonware_runtime::{spawn_cell, Clock, ContextCell, Handle, Spawner};
use rand::{CryptoRng, Rng};
use std::{collections::HashMap, marker::PhantomData};
use tracing::debug;

pub struct Config<S: Scheme> {
    pub scheme: S,
    pub namespace: Vec<u8>,
    pub view_delta: ViewDelta,
}

pub struct Outdated<E: Clock + Rng + CryptoRng + Spawner, S: Scheme, H: Hasher> {
    context: ContextCell<E>,
    scheme: S,

    namespace: Vec<u8>,

    history: HashMap<View, Proposal<H::Digest>>,
    view_delta: ViewDelta,

    _hasher: PhantomData<H>,
}

impl<E, S, H> Outdated<E, S, H>
where
    E: Clock + Rng + CryptoRng + Spawner,
    S: SimplexScheme<H::Digest>,
    H: Hasher,
{
    pub fn new(context: E, cfg: Config<S>) -> Self {
        Self {
            context: ContextCell::new(context),
            scheme: cfg.scheme,

            namespace: cfg.namespace,

            history: HashMap::new(),
            view_delta: cfg.view_delta,

            _hasher: PhantomData,
        }
    }

    pub fn start(mut self, vote_network: (impl Sender, impl Receiver)) -> Handle<()> {
        spawn_cell!(self.context, self.run(vote_network).await)
    }

    async fn run(mut self, vote_network: (impl Sender, impl Receiver)) {
        let (mut sender, mut receiver) = vote_network;
        while let Ok((s, msg)) = receiver.recv().await {
            // Parse message
            let msg = match Vote::<S, H::Digest>::decode(msg) {
                Ok(msg) => msg,
                Err(err) => {
                    debug!(?err, sender = ?s, "failed to decode message");
                    continue;
                }
            };
            let view = msg.view();

            // Process message
            match msg {
                Vote::Notarize(notarize) => {
                    // Store proposal
                    self.history.insert(view, notarize.proposal.clone());

                    // Notarize old digest
                    let view = view.saturating_sub(self.view_delta);
                    let Some(proposal) = self.history.get(&view) else {
                        continue;
                    };
                    debug!(%view, "notarizing old proposal");
                    let n = Notarize::<S, _>::sign(&self.scheme, &self.namespace, proposal.clone())
                        .unwrap();
                    let msg = Vote::Notarize(n).encode().into();
                    sender.send(Recipients::All, msg, true).await.unwrap();
                }
                Vote::Finalize(finalize) => {
                    // Store proposal
                    self.history.insert(view, finalize.proposal.clone());

                    // Finalize old digest
                    let view = view.saturating_sub(self.view_delta);
                    let Some(proposal) = self.history.get(&view) else {
                        continue;
                    };
                    debug!(%view, "finalizing old proposal");
                    let f = Finalize::<S, _>::sign(&self.scheme, &self.namespace, proposal.clone())
                        .unwrap();
                    let msg = Vote::Finalize(f).encode().into();
                    sender.send(Recipients::All, msg, true).await.unwrap();
                }
                _ => continue,
            }
        }
    }
}<|MERGE_RESOLUTION|>--- conflicted
+++ resolved
@@ -3,13 +3,8 @@
 use crate::{
     signing_scheme::Scheme,
     simplex::{
-<<<<<<< HEAD
         signing_scheme::SimplexScheme,
-        types::{Finalize, Notarize, Proposal, Voter},
-=======
-        signing_scheme::Scheme,
         types::{Finalize, Notarize, Proposal, Vote},
->>>>>>> 24a318a7
     },
     types::{View, ViewDelta},
     Viewable,
