--- conflicted
+++ resolved
@@ -6,14 +6,10 @@
 
 use crate::{
     signing_scheme::Scheme,
-<<<<<<< HEAD
     simplex::{
         signing_scheme::SimplexScheme,
-        types::{Nullify, Voter},
+        types::{Nullify, Vote},
     },
-=======
-    types::{Nullify, Vote},
->>>>>>> 24a318a7
 };
 use commonware_codec::{DecodeExt, Encode};
 use commonware_cryptography::Hasher;
