--- conflicted
+++ resolved
@@ -5,13 +5,8 @@
     signing_scheme::Scheme,
     simplex::{
         select_leader,
-<<<<<<< HEAD
         signing_scheme::SimplexScheme,
-        types::{Notarize, Proposal, Voter},
-=======
-        signing_scheme::Scheme,
         types::{Certificate, Notarize, Proposal, Vote},
->>>>>>> 24a318a7
     },
     types::{Epoch, Round, View},
 };
