//! Byzantine participant that sends impersonated (and invalid) notarize/finalize messages.

use crate::{
    signing_scheme::Scheme,
<<<<<<< HEAD
    simplex::{
        signing_scheme::SimplexScheme,
        types::{Finalize, Notarize, Voter},
    },
=======
    types::{Finalize, Notarize, Vote},
>>>>>>> 24a318a7
};
use commonware_codec::{DecodeExt, Encode};
use commonware_cryptography::Hasher;
use commonware_p2p::{Receiver, Recipients, Sender};
use commonware_runtime::{spawn_cell, Clock, ContextCell, Handle, Spawner};
use rand::{CryptoRng, Rng};
use std::marker::PhantomData;
use tracing::debug;

pub struct Config<S: Scheme> {
    pub scheme: S,
    pub namespace: Vec<u8>,
}

pub struct Impersonator<E: Clock + Rng + CryptoRng + Spawner, S: Scheme, H: Hasher> {
    context: ContextCell<E>,
    scheme: S,

    namespace: Vec<u8>,

    _hasher: PhantomData<H>,
}

impl<E: Clock + Rng + CryptoRng + Spawner, S: SimplexScheme<H::Digest>, H: Hasher>
    Impersonator<E, S, H>
{
    pub fn new(context: E, cfg: Config<S>) -> Self {
        Self {
            context: ContextCell::new(context),
            scheme: cfg.scheme,

            namespace: cfg.namespace,

            _hasher: PhantomData,
        }
    }

    pub fn start(mut self, vote_network: (impl Sender, impl Receiver)) -> Handle<()> {
        spawn_cell!(self.context, self.run(vote_network).await)
    }

    async fn run(self, vote_network: (impl Sender, impl Receiver)) {
        let (mut sender, mut receiver) = vote_network;
        while let Ok((s, msg)) = receiver.recv().await {
            // Parse message
            let msg = match Vote::<S, H::Digest>::decode(msg) {
                Ok(msg) => msg,
                Err(err) => {
                    debug!(?err, sender = ?s, "failed to decode message");
                    continue;
                }
            };

            // Process message
            match msg {
                Vote::Notarize(notarize) => {
                    // Notarize received digest
                    let mut n =
                        Notarize::sign(&self.scheme, &self.namespace, notarize.proposal).unwrap();

                    // Manipulate index
                    if n.signature.signer == 0 {
                        n.signature.signer = 1;
                    } else {
                        n.signature.signer = 0;
                    }

                    // Send invalid message
                    let msg = Vote::Notarize(n).encode().into();
                    sender.send(Recipients::All, msg, true).await.unwrap();
                }
                Vote::Finalize(finalize) => {
                    // Finalize provided digest
                    let mut f =
                        Finalize::sign(&self.scheme, &self.namespace, finalize.proposal).unwrap();

                    // Manipulate signature
                    if f.signature.signer == 0 {
                        f.signature.signer = 1;
                    } else {
                        f.signature.signer = 0;
                    }

                    // Send invalid message
                    let msg = Vote::Finalize(f).encode().into();
                    sender.send(Recipients::All, msg, true).await.unwrap();
                }
                _ => continue,
            }
        }
    }
}<|MERGE_RESOLUTION|>--- conflicted
+++ resolved
@@ -2,14 +2,10 @@
 
 use crate::{
     signing_scheme::Scheme,
-<<<<<<< HEAD
     simplex::{
         signing_scheme::SimplexScheme,
-        types::{Finalize, Notarize, Voter},
+        types::{Finalize, Notarize, Vote},
     },
-=======
-    types::{Finalize, Notarize, Vote},
->>>>>>> 24a318a7
 };
 use commonware_codec::{DecodeExt, Encode};
 use commonware_cryptography::Hasher;
