--- conflicted
+++ resolved
@@ -36,11 +36,7 @@
     },
     Digest, PublicKey,
 };
-<<<<<<< HEAD
-use commonware_utils::set::{Ordered, OrderedAssociatedUnique};
-=======
-use commonware_utils::set::{Ordered, OrderedAssociated, OrderedQuorum};
->>>>>>> 5cf10323
+use commonware_utils::set::{Ordered, OrderedAssociatedUnique, OrderedQuorum};
 use rand::{CryptoRng, Rng};
 use std::{
     collections::{BTreeSet, HashMap},
