//! BLS12-381 threshold implementation of the [`Scheme`] trait for `simplex`.
//!
//! [`Scheme`] is **non-attributable**: exposing partial signatures
//! as evidence of either liveness or of committing a fault is not safe. With threshold signatures,
//! any `t` valid partial signatures can be used to forge a partial signature for any other player,
//! enabling equivocation attacks. Because peer connections are authenticated, evidence can be used locally
//! (as it must be sent by said participant) but can't be used by an external observer.

use crate::{
    signing_scheme::{self, Vote, VoteVerification},
    simplex::{
        signing_scheme::{
            finalize_namespace, notarize_namespace, nullify_namespace, seed_namespace,
            seed_namespace_and_message, vote_namespace_and_message, SeededScheme,
        },
<<<<<<< HEAD
        types::{Finalization, Notarization, VoteContext},
=======
        types::{self, Finalization, Notarization, SignatureVerification, Subject},
>>>>>>> 24a318a7
    },
    types::{Epoch, Round, View},
    Epochable, Viewable,
};
use bytes::{Buf, BufMut};
use commonware_codec::{Encode, EncodeSize, Error, FixedSize, Read, ReadExt, Write};
use commonware_cryptography::{
    bls12381::{
        dkg::ops,
        primitives::{
            group::Share,
            ops::{
                aggregate_signatures, aggregate_verify_multiple_messages, partial_sign_message,
                partial_verify_multiple_public_keys_precomputed, threshold_signature_recover_pair,
                verify_message,
            },
            poly::{self, PartialSignature, Public},
            variant::Variant,
        },
        tle,
    },
    Digest, PublicKey,
};
use commonware_utils::{
    ordered::{BiMap, Quorum, Set},
    TryCollect,
};
use rand::{CryptoRng, Rng};
use std::{
    collections::{BTreeSet, HashMap},
    fmt::Debug,
};

/// BLS12-381 threshold implementation of the [`Scheme`] trait.
///
/// It is possible for a node to play one of the following roles: a signer (with its share),
/// a verifier (with evaluated public polynomial), or an external verifier that
/// only checks recovered certificates.
#[derive(Clone, Debug)]
pub enum Scheme<P: PublicKey, V: Variant> {
    Signer {
        /// Participants in the committee.
        participants: BiMap<P, V::Public>,
        /// Public identity of the committee (constant across reshares).
        identity: V::Public,
        /// Local share used to generate partial signatures.
        share: Share,
    },
    Verifier {
        /// Participants in the committee.
        participants: BiMap<P, V::Public>,
        /// Public identity of the committee (constant across reshares).
        identity: V::Public,
    },
    CertificateVerifier {
        /// Public identity of the committee (constant across reshares).
        identity: V::Public,
    },
}

impl<P: PublicKey, V: Variant> Scheme<P, V> {
    /// Constructs a signer instance with a private share and evaluated public polynomial.
    ///
    /// The participant identity keys are used for committee ordering and indexing.
    /// The polynomial can be evaluated to obtain public verification keys for partial
    /// signatures produced by committee members.
    ///
    /// If the provided share does not match the polynomial evaluation at its index,
    /// the instance will act as a verifier (unable to sign votes).
    ///
    /// * `participants` - ordered set of participant identity keys
    /// * `polynomial` - public polynomial for threshold verification
    /// * `share` - local threshold share for signing
    pub fn new(participants: Set<P>, polynomial: &Public<V>, share: Share) -> Self {
        let identity = *poly::public::<V>(polynomial);
        assert_eq!(
            polynomial.required(),
            participants.quorum(),
            "polynomial threshold must equal quorum"
        );
        let polynomial = ops::evaluate_all::<V>(polynomial, participants.len() as u32);
        let participants: BiMap<_, _> = participants
            .into_iter()
            .zip(polynomial)
            .try_collect()
            .expect("participants are unique");

        let public_key = share.public::<V>();
        if let Some(index) = participants.values().iter().position(|p| p == &public_key) {
            assert_eq!(
                index as u32, share.index,
                "share index must match participant index"
            );
            Self::Signer {
                participants,
                identity,
                share,
            }
        } else {
            Self::Verifier {
                participants,
                identity,
            }
        }
    }

    /// Produces a verifier that can authenticate votes but does not hold signing state.
    ///
    /// The participant identity keys are used for committee ordering and indexing.
    /// The polynomial can be evaluated to obtain public verification keys for partial
    /// signatures produced by committee members.
    ///
    /// * `participants` - ordered set of participant identity keys
    /// * `polynomial` - public polynomial for threshold verification
    pub fn verifier(participants: Set<P>, polynomial: &Public<V>) -> Self {
        let identity = *poly::public::<V>(polynomial);
        assert_eq!(
            polynomial.required(),
            participants.quorum(),
            "polynomial threshold must equal quorum"
        );
        let polynomial = ops::evaluate_all::<V>(polynomial, participants.len() as u32);
        let participants: BiMap<_, _> = participants
            .into_iter()
            .zip(polynomial)
            .try_collect()
            .expect("participants are unique");

        Self::Verifier {
            participants,
            identity,
        }
    }

    /// Creates a verifier that only checks recovered certificates.
    ///
    /// This lightweight verifier can authenticate recovered threshold certificates but cannot
    /// verify individual votes or partial signatures.
    ///
    /// * `identity` - public identity of the committee (constant across reshares)
    pub const fn certificate_verifier(identity: V::Public) -> Self {
        Self::CertificateVerifier { identity }
    }

    /// Returns the ordered set of participant public identity keys in the committee.
    pub fn participants(&self) -> &Set<P> {
        match self {
            Self::Signer { participants, .. } => participants,
            Self::Verifier { participants, .. } => participants,
            _ => panic!("can only be called for signer and verifier"),
        }
    }

    /// Returns the public identity of the committee (constant across reshares).
    pub const fn identity(&self) -> &V::Public {
        match self {
            Self::Signer { identity, .. } => identity,
            Self::Verifier { identity, .. } => identity,
            Self::CertificateVerifier { identity, .. } => identity,
        }
    }

    /// Returns the local share if this instance can generate partial signatures.
    pub const fn share(&self) -> Option<&Share> {
        match self {
            Self::Signer { share, .. } => Some(share),
            _ => None,
        }
    }

    /// Returns the evaluated public polynomial for validating partial signatures produced by committee members.
    pub fn polynomial(&self) -> &[V::Public] {
        match self {
            Self::Signer { participants, .. } => participants.values(),
            Self::Verifier { participants, .. } => participants.values(),
            _ => panic!("can only be called for signer and verifier"),
        }
    }

    /// Encrypts a message for a target round using Timelock Encryption ([TLE](tle)).
    ///
    /// The encrypted message can only be decrypted using the seed signature
    /// from a certificate of the target round (i.e. notarization, finalization,
    /// or nullification).
    pub fn encrypt<R: Rng + CryptoRng>(
        &self,
        rng: &mut R,
        namespace: &[u8],
        target: Round,
        message: impl Into<tle::Block>,
    ) -> tle::Ciphertext<V> {
        encrypt(rng, *self.identity(), namespace, target, message)
    }
}

/// Encrypts a message for a future round using Timelock Encryption ([TLE](tle)).
///
/// The encrypted message can only be decrypted using the seed signature
/// from a certificate of the target round (i.e. notarization, finalization,
/// or nullification).
pub fn encrypt<R: Rng + CryptoRng, V: Variant>(
    rng: &mut R,
    identity: V::Public,
    namespace: &[u8],
    target: Round,
    message: impl Into<tle::Block>,
) -> tle::Ciphertext<V> {
    let block = message.into();
    let seed_ns = seed_namespace(namespace);
    let target_message = target.encode();
    tle::encrypt(rng, identity, (Some(&seed_ns), &target_message), &block)
}

/// Combined vote/seed signature pair emitted by the BLS12-381 threshold scheme.
#[derive(Clone, Debug, PartialEq, Eq, Hash)]
pub struct Signature<V: Variant> {
    /// Signature over the consensus vote message (partial or recovered aggregate).
    pub vote_signature: V::Signature,
    /// Signature over the per-view seed (partial or recovered aggregate).
    pub seed_signature: V::Signature,
}

impl<V: Variant> Write for Signature<V> {
    fn write(&self, writer: &mut impl BufMut) {
        self.vote_signature.write(writer);
        self.seed_signature.write(writer);
    }
}

impl<V: Variant> Read for Signature<V> {
    type Cfg = ();

    fn read_cfg(reader: &mut impl Buf, _: &()) -> Result<Self, Error> {
        let vote_signature = V::Signature::read(reader)?;
        let seed_signature = V::Signature::read(reader)?;

        Ok(Self {
            vote_signature,
            seed_signature,
        })
    }
}

impl<V: Variant> FixedSize for Signature<V> {
    const SIZE: usize = V::Signature::SIZE * 2;
}

/// Seed represents a threshold signature over the current view.
#[derive(Clone, Debug, PartialEq, Hash, Eq)]
pub struct Seed<V: Variant> {
    /// The round for which this seed is generated
    pub round: Round,
    /// The threshold signature on the seed.
    pub signature: V::Signature,
}

impl<V: Variant> Seed<V> {
    /// Creates a new seed with the given view and signature.
    pub const fn new(round: Round, signature: V::Signature) -> Self {
        Self { round, signature }
    }

    /// Verifies the threshold signature on this [Seed].
    pub fn verify<P: PublicKey>(&self, scheme: &Scheme<P, V>, namespace: &[u8]) -> bool {
        let seed_namespace = seed_namespace(namespace);
        let seed_message = self.round.encode();

        verify_message::<V>(
            scheme.identity(),
            Some(&seed_namespace),
            &seed_message,
            &self.signature,
        )
        .is_ok()
    }

    /// Returns the round associated with this seed.
    pub const fn round(&self) -> Round {
        self.round
    }

    /// Decrypts a [TLE](tle) ciphertext using this seed.
    ///
    /// Returns `None` if the ciphertext is invalid or encrypted for a different
    /// round than this seed.
    pub fn decrypt(&self, ciphertext: &tle::Ciphertext<V>) -> Option<tle::Block> {
        decrypt(self, ciphertext)
    }
}

/// Decrypts a [TLE](tle) ciphertext using the seed from a certificate (i.e.
/// notarization, finalization, or nullification).
///
/// Returns `None` if the ciphertext is invalid or encrypted for a different
/// round than the given seed.
pub fn decrypt<V: Variant>(seed: &Seed<V>, ciphertext: &tle::Ciphertext<V>) -> Option<tle::Block> {
    tle::decrypt(&seed.signature, ciphertext)
}

impl<V: Variant> Epochable for Seed<V> {
    fn epoch(&self) -> Epoch {
        self.round.epoch()
    }
}

impl<V: Variant> Viewable for Seed<V> {
    fn view(&self) -> View {
        self.round.view()
    }
}

impl<V: Variant> Write for Seed<V> {
    fn write(&self, writer: &mut impl BufMut) {
        self.round.write(writer);
        self.signature.write(writer);
    }
}

impl<V: Variant> Read for Seed<V> {
    type Cfg = ();

    fn read_cfg(reader: &mut impl Buf, _: &()) -> Result<Self, Error> {
        let round = Round::read(reader)?;
        let signature = V::Signature::read(reader)?;

        Ok(Self { round, signature })
    }
}

impl<V: Variant> EncodeSize for Seed<V> {
    fn encode_size(&self) -> usize {
        self.round.encode_size() + self.signature.encode_size()
    }
}

/// Seedable is a trait that provides access to the seed associated with a message.
pub trait Seedable<V: Variant> {
    /// Returns the seed associated with this object.
    fn seed(&self) -> Seed<V>;
}

impl<P: PublicKey, V: Variant, D: Digest> Seedable<V> for Notarization<Scheme<P, V>, D> {
    fn seed(&self) -> Seed<V> {
        Seed::new(self.proposal.round, self.certificate.seed_signature)
    }
}

impl<P: PublicKey, V: Variant, D: Digest> Seedable<V> for Finalization<Scheme<P, V>, D> {
    fn seed(&self) -> Seed<V> {
        Seed::new(self.proposal.round, self.certificate.seed_signature)
    }
}

impl<P: PublicKey, V: Variant + Send + Sync> signing_scheme::Scheme for Scheme<P, V> {
    type Context<'a, D: Digest> = VoteContext<'a, D>;
    type PublicKey = P;
    type Signature = Signature<V>;
    type Certificate = Signature<V>;

    fn me(&self) -> Option<u32> {
        match self {
            Self::Signer { share, .. } => Some(share.index),
            _ => None,
        }
    }

    fn participants(&self) -> &Set<Self::PublicKey> {
        self.participants()
    }

    fn sign_vote<D: Digest>(
        &self,
        namespace: &[u8],
        subject: Subject<'_, D>,
    ) -> Option<types::Signature<Self>> {
        let share = self.share()?;

<<<<<<< HEAD
        let (vote_namespace, vote_message) = vote_namespace_and_message(namespace, &context);
=======
        let (vote_namespace, vote_message) = vote_namespace_and_message(namespace, subject);
>>>>>>> 24a318a7
        let vote_signature =
            partial_sign_message::<V>(share, Some(vote_namespace.as_ref()), vote_message.as_ref())
                .value;

<<<<<<< HEAD
        let (seed_namespace, seed_message) = seed_namespace_and_message(namespace, &context);
=======
        let (seed_namespace, seed_message) = seed_namespace_and_message(namespace, subject);
>>>>>>> 24a318a7
        let seed_signature =
            partial_sign_message::<V>(share, Some(seed_namespace.as_ref()), seed_message.as_ref())
                .value;

        let signature = Signature {
            vote_signature,
            seed_signature,
        };

        Some(types::Signature {
            signer: share.index,
            signature,
        })
    }

    fn assemble_certificate<I>(&self, signatures: I) -> Option<Self::Certificate>
    where
        I: IntoIterator<Item = types::Signature<Self>>,
    {
        let (vote_partials, seed_partials): (Vec<_>, Vec<_>) = signatures
            .into_iter()
            .map(|sig| {
                (
                    PartialSignature::<V> {
                        index: sig.signer,
                        value: sig.signature.vote_signature,
                    },
                    PartialSignature::<V> {
                        index: sig.signer,
                        value: sig.signature.seed_signature,
                    },
                )
            })
            .unzip();

        let quorum = self.participants().quorum();
        if vote_partials.len() < quorum as usize {
            return None;
        }

        let (vote_signature, seed_signature) = threshold_signature_recover_pair::<V, _>(
            quorum,
            vote_partials.iter(),
            seed_partials.iter(),
        )
        .ok()?;

        Some(Signature {
            vote_signature,
            seed_signature,
        })
    }

    fn verify_vote<D: Digest>(
        &self,
        namespace: &[u8],
        subject: Subject<'_, D>,
        signature: &types::Signature<Self>,
    ) -> bool {
        let Some(evaluated) = self.polynomial().get(signature.signer as usize) else {
            return false;
        };

<<<<<<< HEAD
        let (vote_namespace, vote_message) = vote_namespace_and_message(namespace, &context);
        let (seed_namespace, seed_message) = seed_namespace_and_message(namespace, &context);
=======
        let (vote_namespace, vote_message) = vote_namespace_and_message(namespace, subject);
        let (seed_namespace, seed_message) = seed_namespace_and_message(namespace, subject);
>>>>>>> 24a318a7

        let sig = aggregate_signatures::<V, _>(&[
            signature.signature.vote_signature,
            signature.signature.seed_signature,
        ]);

        aggregate_verify_multiple_messages::<V, _>(
            evaluated,
            &[
                (Some(vote_namespace.as_ref()), vote_message.as_ref()),
                (Some(seed_namespace.as_ref()), seed_message.as_ref()),
            ],
            &sig,
            1,
        )
        .is_ok()
    }

    fn verify_votes<R, D, I>(
        &self,
        _rng: &mut R,
        namespace: &[u8],
        subject: Subject<'_, D>,
        signatures: I,
    ) -> SignatureVerification<Self>
    where
        R: Rng + CryptoRng,
        D: Digest,
        I: IntoIterator<Item = types::Signature<Self>>,
    {
        let mut invalid = BTreeSet::new();
        let (vote_partials, seed_partials): (Vec<_>, Vec<_>) = signatures
            .into_iter()
            .map(|sig| {
                (
                    PartialSignature::<V> {
                        index: sig.signer,
                        value: sig.signature.vote_signature,
                    },
                    PartialSignature::<V> {
                        index: sig.signer,
                        value: sig.signature.seed_signature,
                    },
                )
            })
            .unzip();

        let polynomial = self.polynomial();
<<<<<<< HEAD
        let (vote_namespace, vote_message) = vote_namespace_and_message(namespace, &context);
=======
        let (vote_namespace, vote_message) = vote_namespace_and_message(namespace, subject);
>>>>>>> 24a318a7
        if let Err(errs) = partial_verify_multiple_public_keys_precomputed::<V, _>(
            polynomial,
            Some(vote_namespace.as_ref()),
            vote_message.as_ref(),
            vote_partials.iter(),
        ) {
            for partial in errs {
                invalid.insert(partial.index);
            }
        }

<<<<<<< HEAD
        let (seed_namespace, seed_message) = seed_namespace_and_message(namespace, &context);
=======
        let (seed_namespace, seed_message) = seed_namespace_and_message(namespace, subject);
>>>>>>> 24a318a7
        if let Err(errs) = partial_verify_multiple_public_keys_precomputed::<V, _>(
            polynomial,
            Some(seed_namespace.as_ref()),
            seed_message.as_ref(),
            seed_partials
                .iter()
                .filter(|partial| !invalid.contains(&partial.index)),
        ) {
            for partial in errs {
                invalid.insert(partial.index);
            }
        }

        let verified = vote_partials
            .into_iter()
            .zip(seed_partials)
            .map(|(vote, seed)| types::Signature {
                signer: vote.index,
                signature: Signature {
                    vote_signature: vote.value,
                    seed_signature: seed.value,
                },
            })
            .filter(|sig| !invalid.contains(&sig.signer))
            .collect();

        let invalid_signers = invalid.into_iter().collect();

        SignatureVerification::new(verified, invalid_signers)
    }

    fn verify_certificate<R: Rng + CryptoRng, D: Digest>(
        &self,
        _rng: &mut R,
        namespace: &[u8],
        subject: Subject<'_, D>,
        certificate: &Self::Certificate,
    ) -> bool {
        let identity = self.identity();

<<<<<<< HEAD
        let (vote_namespace, vote_message) = vote_namespace_and_message(namespace, &context);
        let (seed_namespace, seed_message) = seed_namespace_and_message(namespace, &context);
=======
        let (vote_namespace, vote_message) = vote_namespace_and_message(namespace, subject);
        let (seed_namespace, seed_message) = seed_namespace_and_message(namespace, subject);
>>>>>>> 24a318a7

        let signature =
            aggregate_signatures::<V, _>(&[certificate.vote_signature, certificate.seed_signature]);

        aggregate_verify_multiple_messages::<V, _>(
            identity,
            &[
                (Some(vote_namespace.as_ref()), vote_message.as_ref()),
                (Some(seed_namespace.as_ref()), seed_message.as_ref()),
            ],
            &signature,
            1,
        )
        .is_ok()
    }

    fn verify_certificates<'a, R, D, I>(
        &self,
        _rng: &mut R,
        namespace: &[u8],
        certificates: I,
    ) -> bool
    where
        R: Rng + CryptoRng,
        D: Digest,
        I: Iterator<Item = (Subject<'a, D>, &'a Self::Certificate)>,
    {
        let identity = self.identity();

        let mut seeds = HashMap::new();
        let mut messages = Vec::new();
        let mut signatures = Vec::new();

        let notarize_namespace = notarize_namespace(namespace);
        let nullify_namespace = nullify_namespace(namespace);
        let finalize_namespace = finalize_namespace(namespace);
        let seed_namespace = seed_namespace(namespace);

        for (context, certificate) in certificates {
            match context {
                Subject::Notarize { proposal } => {
                    // Prepare notarize message
                    let notarize_message = proposal.encode();
                    let notarize_message = (Some(notarize_namespace.as_slice()), notarize_message);
                    messages.push(notarize_message);
                }
                Subject::Nullify { round } => {
                    // Prepare nullify message
                    let nullify_encoded = round.encode();
                    let nullify_message =
                        (Some(nullify_namespace.as_slice()), nullify_encoded.clone());
                    messages.push(nullify_message);
                }
                Subject::Finalize { proposal } => {
                    // Prepare finalize message
                    let finalize_message = proposal.encode();
                    let finalize_message = (Some(finalize_namespace.as_slice()), finalize_message);
                    messages.push(finalize_message);
                }
            }
            signatures.push(&certificate.vote_signature);

            // Add seed message (if not already present)
            if let Some(previous) = seeds.get(&context.view()) {
                if *previous != &certificate.seed_signature {
                    return false;
                }
            } else {
                let seed_message = match context {
                    Subject::Notarize { proposal } | Subject::Finalize { proposal } => {
                        proposal.round.encode()
                    }
                    Subject::Nullify { round } => round.encode(),
                };

                messages.push((Some(seed_namespace.as_slice()), seed_message));
                signatures.push(&certificate.seed_signature);
                seeds.insert(context.view(), &certificate.seed_signature);
            }
        }

        // Aggregate signatures
        let signature = aggregate_signatures::<V, _>(signatures);
        aggregate_verify_multiple_messages::<V, _>(
            identity,
            &messages
                .iter()
                .map(|(namespace, message)| (namespace.as_deref(), message.as_ref()))
                .collect::<Vec<_>>(),
            &signature,
            1,
        )
        .is_ok()
    }

    fn is_attributable(&self) -> bool {
        false
    }

    fn certificate_codec_config(&self) -> <Self::Certificate as Read>::Cfg {}

    fn certificate_codec_config_unbounded() -> <Self::Certificate as Read>::Cfg {}
}

impl<P: PublicKey, V: Variant + Send + Sync> SeededScheme for Scheme<P, V> {
    type Seed = Seed<V>;

    fn seed(&self, round: Round, certificate: &Self::Certificate) -> Option<Self::Seed> {
        Some(Seed::new(round, certificate.seed_signature))
    }
}

#[cfg(test)]
mod tests {
    use super::*;
    use crate::{
        simplex::{
            mocks::fixtures::{bls12381_threshold, ed25519_participants, Fixture},
            signing_scheme::{notarize_namespace, seed_namespace, Scheme as _},
            types::{Finalization, Finalize, Notarization, Notarize, Proposal, Subject},
        },
        types::{Round, View},
    };
    use commonware_codec::{Decode, Encode};
    use commonware_cryptography::{
        bls12381::primitives::{
            ops::partial_sign_message,
            variant::{MinPk, MinSig, Variant},
        },
        ed25519,
        sha256::Digest as Sha256Digest,
        Hasher, Sha256,
    };
    use commonware_utils::quorum_from_slice;
    use rand::{rngs::StdRng, thread_rng, SeedableRng};

    const NAMESPACE: &[u8] = b"bls-threshold-signing-scheme";

    type Scheme<V> = super::Scheme<ed25519::PublicKey, V>;
    type Signature<V> = super::Signature<V>;

    fn setup_signers<V: Variant>(n: u32, seed: u64) -> (Vec<Scheme<V>>, Scheme<V>) {
        let mut rng = StdRng::seed_from_u64(seed);
        let Fixture {
            schemes, verifier, ..
        } = bls12381_threshold::<V, _>(&mut rng, n);

        (schemes, verifier)
    }

    fn sample_proposal(epoch: Epoch, view: View, tag: u8) -> Proposal<Sha256Digest> {
        Proposal::new(
            Round::new(epoch, view),
            view.previous().unwrap(),
            Sha256::hash(&[tag]),
        )
    }

    fn signer_shares_must_match_participant_indices<V: Variant>() {
        let mut rng = StdRng::seed_from_u64(7);
        let participants = ed25519_participants(&mut rng, 4);
        let (polynomial, mut shares) = ops::generate_shares::<_, V>(&mut rng, None, 4, 3);
        shares[0].index = 999;
        Scheme::<V>::new(participants.keys().clone(), &polynomial, shares[0].clone());
    }

    #[test]
    #[should_panic(expected = "share index must match participant index")]
    fn test_signer_shares_must_match_participant_indices_min_pk() {
        signer_shares_must_match_participant_indices::<MinPk>();
    }

    #[test]
    #[should_panic(expected = "share index must match participant index")]
    fn test_signer_shares_must_match_participant_indices_min_sig() {
        signer_shares_must_match_participant_indices::<MinSig>();
    }

    fn scheme_polynomial_threshold_must_equal_quorum<V: Variant>() {
        let mut rng = StdRng::seed_from_u64(7);
        let participants = ed25519_participants(&mut rng, 5);
        let (polynomial, shares) = ops::generate_shares::<_, V>(&mut rng, None, 4, 3);
        Scheme::<V>::new(participants.keys().clone(), &polynomial, shares[0].clone());
    }

    #[test]
    #[should_panic(expected = "polynomial threshold must equal quorum")]
    fn test_scheme_polynomial_threshold_must_equal_quorum_min_pk() {
        scheme_polynomial_threshold_must_equal_quorum::<MinPk>();
    }

    #[test]
    #[should_panic(expected = "polynomial threshold must equal quorum")]
    fn test_scheme_polynomial_threshold_must_equal_quorum_min_sig() {
        scheme_polynomial_threshold_must_equal_quorum::<MinSig>();
    }

    fn verifier_polynomial_threshold_must_equal_quorum<V: Variant>() {
        let mut rng = StdRng::seed_from_u64(7);
        let participants = ed25519_participants(&mut rng, 5);
        let (polynomial, _) = ops::generate_shares::<_, V>(&mut rng, None, 4, 3);
        Scheme::<V>::verifier(participants.keys().clone(), &polynomial);
    }

    #[test]
    #[should_panic(expected = "polynomial threshold must equal quorum")]
    fn test_verifier_polynomial_threshold_must_equal_quorum_min_pk() {
        verifier_polynomial_threshold_must_equal_quorum::<MinPk>();
    }

    #[test]
    #[should_panic(expected = "polynomial threshold must equal quorum")]
    fn test_verifier_polynomial_threshold_must_equal_quorum_min_sig() {
        verifier_polynomial_threshold_must_equal_quorum::<MinSig>();
    }

    fn sign_vote_roundtrip_for_each_context<V: Variant>() {
        let (schemes, _) = setup_signers::<V>(4, 7);
        let scheme = &schemes[0];

        let proposal = sample_proposal(Epoch::new(0), View::new(2), 1);
        let notarize_vote = scheme
            .sign_vote(
                NAMESPACE,
                Subject::Notarize {
                    proposal: &proposal,
                },
            )
            .unwrap();
        assert!(scheme.verify_vote(
            NAMESPACE,
            Subject::Notarize {
                proposal: &proposal,
            },
            &notarize_vote
        ));

        let nullify_vote = scheme
            .sign_vote::<Sha256Digest>(
                NAMESPACE,
                Subject::Nullify {
                    round: proposal.round,
                },
            )
            .unwrap();
        assert!(scheme.verify_vote::<Sha256Digest>(
            NAMESPACE,
            Subject::Nullify {
                round: proposal.round,
            },
            &nullify_vote
        ));

        let finalize_vote = scheme
            .sign_vote(
                NAMESPACE,
                Subject::Finalize {
                    proposal: &proposal,
                },
            )
            .unwrap();
        assert!(scheme.verify_vote(
            NAMESPACE,
            Subject::Finalize {
                proposal: &proposal,
            },
            &finalize_vote
        ));
    }

    #[test]
    fn test_sign_vote_roundtrip_for_each_context() {
        sign_vote_roundtrip_for_each_context::<MinPk>();
        sign_vote_roundtrip_for_each_context::<MinSig>();
    }

    fn verifier_cannot_sign<V: Variant>() {
        let (_, verifier) = setup_signers::<V>(4, 11);

        let proposal = sample_proposal(Epoch::new(0), View::new(3), 2);
        assert!(
            verifier
                .sign_vote(
                    NAMESPACE,
                    Subject::Notarize {
                        proposal: &proposal,
                    },
                )
                .is_none(),
            "verifier should not produce signatures"
        );
    }

    #[test]
    fn test_verifier_cannot_sign() {
        verifier_cannot_sign::<MinPk>();
        verifier_cannot_sign::<MinSig>();
    }

    fn verifier_accepts_votes<V: Variant>() {
        let (schemes, verifier) = setup_signers::<V>(4, 11);
        let proposal = sample_proposal(Epoch::new(0), View::new(3), 2);
        let vote = schemes[1]
            .sign_vote(
                NAMESPACE,
                Subject::Notarize {
                    proposal: &proposal,
                },
            )
            .unwrap();
        assert!(verifier.verify_vote(
            NAMESPACE,
            Subject::Notarize {
                proposal: &proposal,
            },
            &vote
        ));
    }

    #[test]
    fn test_verifier_accepts_votes() {
        verifier_accepts_votes::<MinPk>();
        verifier_accepts_votes::<MinSig>();
    }

    fn verify_votes_filters_bad_signers<V: Variant>() {
        let (schemes, _) = setup_signers::<V>(5, 13);
        let quorum = quorum_from_slice(&schemes) as usize;
        let proposal = sample_proposal(Epoch::new(0), View::new(5), 3);

        let mut votes: Vec<_> = schemes
            .iter()
            .take(quorum)
            .map(|scheme| {
                scheme
                    .sign_vote(
                        NAMESPACE,
                        Subject::Notarize {
                            proposal: &proposal,
                        },
                    )
                    .unwrap()
            })
            .collect();

        let verification = schemes[0].verify_votes(
            &mut thread_rng(),
            NAMESPACE,
            Subject::Notarize {
                proposal: &proposal,
            },
            votes.clone(),
        );
        assert!(verification.invalid_signers.is_empty());
        assert_eq!(verification.verified.len(), quorum);

        votes[0].signer = 999;
        let verification = schemes[0].verify_votes(
            &mut thread_rng(),
            NAMESPACE,
            Subject::Notarize {
                proposal: &proposal,
            },
            votes,
        );
        assert_eq!(verification.invalid_signers, vec![999]);
        assert_eq!(verification.verified.len(), quorum - 1);
    }

    #[test]
    fn test_verify_votes_filters_bad_signers() {
        verify_votes_filters_bad_signers::<MinPk>();
        verify_votes_filters_bad_signers::<MinSig>();
    }

    fn assemble_certificate_requires_quorum<V: Variant>() {
        let (schemes, _) = setup_signers::<V>(4, 17);
        let quorum = quorum_from_slice(&schemes) as usize;
        let proposal = sample_proposal(Epoch::new(0), View::new(7), 4);

        let votes: Vec<_> = schemes
            .iter()
            .take(quorum - 1)
            .map(|scheme| {
                scheme
                    .sign_vote(
                        NAMESPACE,
                        Subject::Notarize {
                            proposal: &proposal,
                        },
                    )
                    .unwrap()
            })
            .collect();

        assert!(schemes[0].assemble_certificate(votes).is_none());
    }

    #[test]
    fn test_assemble_certificate_requires_quorum() {
        assemble_certificate_requires_quorum::<MinPk>();
        assemble_certificate_requires_quorum::<MinSig>();
    }

    fn verify_certificate<V: Variant>() {
        let (schemes, verifier) = setup_signers::<V>(4, 19);
        let quorum = quorum_from_slice(&schemes) as usize;
        let proposal = sample_proposal(Epoch::new(0), View::new(9), 5);

        let votes: Vec<_> = schemes
            .iter()
            .take(quorum)
            .map(|scheme| {
                scheme
                    .sign_vote(
                        NAMESPACE,
                        Subject::Finalize {
                            proposal: &proposal,
                        },
                    )
                    .unwrap()
            })
            .collect();

        let certificate = schemes[0]
            .assemble_certificate(votes)
            .expect("assemble certificate");

        assert!(verifier.verify_certificate(
            &mut thread_rng(),
            NAMESPACE,
            Subject::Finalize {
                proposal: &proposal,
            },
            &certificate,
        ));
    }

    #[test]
    fn test_verify_certificate() {
        verify_certificate::<MinPk>();
        verify_certificate::<MinSig>();
    }

    fn verify_certificate_detects_corruption<V: Variant>() {
        let (schemes, verifier) = setup_signers::<V>(4, 23);
        let quorum = quorum_from_slice(&schemes) as usize;
        let proposal = sample_proposal(Epoch::new(0), View::new(11), 6);

        let votes: Vec<_> = schemes
            .iter()
            .take(quorum)
            .map(|scheme| {
                scheme
                    .sign_vote(
                        NAMESPACE,
                        Subject::Notarize {
                            proposal: &proposal,
                        },
                    )
                    .unwrap()
            })
            .collect();

        let certificate = schemes[0]
            .assemble_certificate(votes)
            .expect("assemble certificate");

        assert!(verifier.verify_certificate(
            &mut thread_rng(),
            NAMESPACE,
            Subject::Notarize {
                proposal: &proposal,
            },
            &certificate,
        ));

        let mut corrupted = certificate;
        corrupted.vote_signature = corrupted.seed_signature;
        assert!(!verifier.verify_certificate(
            &mut thread_rng(),
            NAMESPACE,
            Subject::Notarize {
                proposal: &proposal,
            },
            &corrupted,
        ));
    }

    #[test]
    fn test_verify_certificate_detects_corruption() {
        verify_certificate_detects_corruption::<MinPk>();
        verify_certificate_detects_corruption::<MinSig>();
    }

    fn certificate_codec_roundtrip<V: Variant>() {
        let (schemes, _) = setup_signers::<V>(5, 29);
        let quorum = quorum_from_slice(&schemes) as usize;
        let proposal = sample_proposal(Epoch::new(0), View::new(13), 7);

        let votes: Vec<_> = schemes
            .iter()
            .take(quorum)
            .map(|scheme| {
                scheme
                    .sign_vote(
                        NAMESPACE,
                        Subject::Notarize {
                            proposal: &proposal,
                        },
                    )
                    .unwrap()
            })
            .collect();

        let certificate = schemes[0]
            .assemble_certificate(votes)
            .expect("assemble certificate");

        let encoded = certificate.encode();
        let decoded =
            Signature::<V>::decode_cfg(encoded.freeze(), &()).expect("decode certificate");
        assert_eq!(decoded, certificate);
    }

    #[test]
    fn test_certificate_codec_roundtrip() {
        certificate_codec_roundtrip::<MinPk>();
        certificate_codec_roundtrip::<MinSig>();
    }

    fn seed_codec_roundtrip<V: Variant>() {
        let (schemes, _) = setup_signers::<V>(4, 5);
        let quorum = quorum_from_slice(&schemes) as usize;
        let proposal = sample_proposal(Epoch::new(0), View::new(1), 0);

        let votes: Vec<_> = schemes
            .iter()
            .take(quorum)
            .map(|scheme| {
                scheme
                    .sign_vote(
                        NAMESPACE,
                        Subject::Finalize {
                            proposal: &proposal,
                        },
                    )
                    .unwrap()
            })
            .collect();

        let certificate = schemes[0]
            .assemble_certificate(votes)
            .expect("assemble certificate");

        let seed = schemes[0]
            .seed(proposal.round, &certificate)
            .expect("extract seed");

        let encoded = seed.encode();
        let decoded = Seed::<V>::decode_cfg(encoded, &()).expect("decode seed");
        assert_eq!(decoded, seed);
    }

    #[test]
    fn test_seed_codec_roundtrip() {
        seed_codec_roundtrip::<MinPk>();
        seed_codec_roundtrip::<MinSig>();
    }

    fn seed_verify<V: Variant>() {
        let (schemes, _) = setup_signers::<V>(4, 5);
        let quorum = quorum_from_slice(&schemes) as usize;
        let proposal = sample_proposal(Epoch::new(0), View::new(1), 0);

        let votes: Vec<_> = schemes
            .iter()
            .take(quorum)
            .map(|scheme| {
                scheme
                    .sign_vote(
                        NAMESPACE,
                        Subject::Finalize {
                            proposal: &proposal,
                        },
                    )
                    .unwrap()
            })
            .collect();

        let certificate = schemes[0]
            .assemble_certificate(votes)
            .expect("assemble certificate");

        let seed = schemes[0]
            .seed(proposal.round, &certificate)
            .expect("extract seed");

        assert!(seed.verify(&schemes[0], NAMESPACE));

        let invalid_seed = schemes[0]
            .seed(
                Round::new(proposal.epoch(), proposal.view().next()),
                &certificate,
            )
            .expect("extract seed");

        assert!(!invalid_seed.verify(&schemes[0], NAMESPACE));
    }

    #[test]
    fn test_seed_verify() {
        seed_verify::<MinPk>();
        seed_verify::<MinSig>();
    }

    fn seedable<V: Variant>() {
        let (schemes, _) = setup_signers::<V>(4, 5);
        let quorum = quorum_from_slice(&schemes) as usize;
        let proposal = sample_proposal(Epoch::new(0), View::new(1), 0);

        let notarizes: Vec<_> = schemes
            .iter()
            .take(quorum)
            .map(|scheme| Notarize::sign(scheme, NAMESPACE, proposal.clone()).unwrap())
            .collect();

        let notarization = Notarization::from_notarizes(&schemes[0], &notarizes).unwrap();

        let finalizes: Vec<_> = schemes
            .iter()
            .take(quorum)
            .map(|scheme| Finalize::sign(scheme, NAMESPACE, proposal.clone()).unwrap())
            .collect();

        let finalization = Finalization::from_finalizes(&schemes[0], &finalizes).unwrap();

        assert_eq!(notarization.seed(), finalization.seed());
        assert!(notarization.seed().verify(&schemes[0], NAMESPACE));
    }

    #[test]
    fn test_seedable() {
        seedable::<MinPk>();
        seedable::<MinSig>();
    }

    fn scheme_clone_and_verifier<V: Variant>() {
        let (schemes, verifier) = setup_signers::<V>(4, 31);
        let signer = schemes[0].clone();
        let proposal = sample_proposal(Epoch::new(0), View::new(21), 9);

        assert!(
            signer
                .sign_vote(
                    NAMESPACE,
                    Subject::Notarize {
                        proposal: &proposal,
                    },
                )
                .is_some(),
            "signer should produce votes"
        );

        assert!(
            verifier
                .sign_vote(
                    NAMESPACE,
                    Subject::Notarize {
                        proposal: &proposal,
                    },
                )
                .is_none(),
            "verifier should not produce votes"
        );
    }

    #[test]
    fn test_scheme_clone_and_verifier() {
        scheme_clone_and_verifier::<MinPk>();
        scheme_clone_and_verifier::<MinSig>();
    }

    fn certificate_verifier_accepts_certificates<V: Variant>() {
        let (schemes, _) = setup_signers::<V>(4, 37);
        let quorum = quorum_from_slice(&schemes) as usize;
        let proposal = sample_proposal(Epoch::new(0), View::new(15), 8);

        let votes: Vec<_> = schemes
            .iter()
            .take(quorum)
            .map(|scheme| {
                scheme
                    .sign_vote(
                        NAMESPACE,
                        Subject::Finalize {
                            proposal: &proposal,
                        },
                    )
                    .unwrap()
            })
            .collect();

        let certificate = schemes[0]
            .assemble_certificate(votes)
            .expect("assemble certificate");

        let certificate_verifier = Scheme::<V>::certificate_verifier(*schemes[0].identity());
        assert!(
            certificate_verifier
                .sign_vote(
                    NAMESPACE,
                    Subject::Finalize {
                        proposal: &proposal,
                    },
                )
                .is_none(),
            "certificate verifier should not produce votes"
        );
        assert!(certificate_verifier.verify_certificate(
            &mut thread_rng(),
            NAMESPACE,
            Subject::Finalize {
                proposal: &proposal,
            },
            &certificate,
        ));
    }

    #[test]
    fn test_certificate_verifier_accepts_certificates() {
        certificate_verifier_accepts_certificates::<MinPk>();
        certificate_verifier_accepts_certificates::<MinSig>();
    }

    fn certificate_verifier_panics_on_vote<V: Variant>() {
        let (schemes, _) = setup_signers::<V>(4, 37);
        let certificate_verifier = Scheme::<V>::certificate_verifier(*schemes[0].identity());
        let proposal = sample_proposal(Epoch::new(0), View::new(15), 8);
        let vote = schemes[1]
            .sign_vote(
                NAMESPACE,
                Subject::Finalize {
                    proposal: &proposal,
                },
            )
            .unwrap();

        certificate_verifier.verify_vote(
            NAMESPACE,
            Subject::Finalize {
                proposal: &proposal,
            },
            &vote,
        );
    }

    #[test]
    #[should_panic(expected = "can only be called for signer and verifier")]
    fn test_certificate_verifier_panics_on_vote_min_pk() {
        certificate_verifier_panics_on_vote::<MinPk>();
    }

    #[test]
    #[should_panic(expected = "can only be called for signer and verifier")]
    fn test_certificate_verifier_panics_on_vote_min_sig() {
        certificate_verifier_panics_on_vote::<MinSig>();
    }

    fn verify_certificate_returns_seed_randomness<V: Variant>() {
        let (schemes, _) = setup_signers::<V>(4, 43);
        let quorum = quorum_from_slice(&schemes) as usize;
        let proposal = sample_proposal(Epoch::new(0), View::new(19), 10);

        let votes: Vec<_> = schemes
            .iter()
            .take(quorum)
            .map(|scheme| {
                scheme
                    .sign_vote(
                        NAMESPACE,
                        Subject::Notarize {
                            proposal: &proposal,
                        },
                    )
                    .unwrap()
            })
            .collect();

        let certificate = schemes[0]
            .assemble_certificate(votes)
            .expect("assemble certificate");

        let seed = schemes[0].seed(proposal.round, &certificate).unwrap();
        assert_eq!(seed.signature, certificate.seed_signature);
    }

    #[test]
    fn test_verify_certificate_returns_seed_randomness() {
        verify_certificate_returns_seed_randomness::<MinPk>();
        verify_certificate_returns_seed_randomness::<MinSig>();
    }

    fn certificate_decode_rejects_length_mismatch<V: Variant>() {
        let (schemes, _) = setup_signers::<V>(4, 47);
        let quorum = quorum_from_slice(&schemes) as usize;
        let proposal = sample_proposal(Epoch::new(0), View::new(21), 11);

        let votes: Vec<_> = schemes
            .iter()
            .take(quorum)
            .map(|scheme| {
                scheme
                    .sign_vote::<Sha256Digest>(
                        NAMESPACE,
                        Subject::Nullify {
                            round: proposal.round,
                        },
                    )
                    .unwrap()
            })
            .collect();

        let certificate = schemes[0]
            .assemble_certificate(votes)
            .expect("assemble certificate");

        let mut encoded = certificate.encode().freeze();
        let truncated = encoded.split_to(encoded.len() - 1);
        assert!(Signature::<V>::decode_cfg(truncated, &()).is_err());
    }

    #[test]
    fn test_certificate_decode_rejects_length_mismatch() {
        certificate_decode_rejects_length_mismatch::<MinPk>();
        certificate_decode_rejects_length_mismatch::<MinSig>();
    }

    fn sign_vote_partial_matches_share<V: Variant>() {
        let (schemes, _) = setup_signers::<V>(4, 53);
        let scheme = &schemes[0];
        let share = scheme.share().expect("has share");

        let proposal = sample_proposal(Epoch::new(0), View::new(23), 12);
        let vote = scheme
            .sign_vote(
                NAMESPACE,
                Subject::Notarize {
                    proposal: &proposal,
                },
            )
            .unwrap();

        let notarize_namespace = notarize_namespace(NAMESPACE);
        let notarize_message = proposal.encode();
        let expected_message = partial_sign_message::<V>(
            share,
            Some(notarize_namespace.as_ref()),
            notarize_message.as_ref(),
        )
        .value;

        let seed_namespace = seed_namespace(NAMESPACE);
        let seed_message = proposal.round.encode();
        let expected_seed =
            partial_sign_message::<V>(share, Some(seed_namespace.as_ref()), seed_message.as_ref())
                .value;

        assert_eq!(vote.signer, share.index);
        assert_eq!(vote.signature.vote_signature, expected_message);
        assert_eq!(vote.signature.seed_signature, expected_seed);
    }

    #[test]
    fn test_sign_vote_partial_matches_share() {
        sign_vote_partial_matches_share::<MinPk>();
        sign_vote_partial_matches_share::<MinSig>();
    }

    fn verify_certificate_detects_seed_corruption<V: Variant>() {
        let (schemes, verifier) = setup_signers::<V>(4, 59);
        let quorum = quorum_from_slice(&schemes) as usize;
        let proposal = sample_proposal(Epoch::new(0), View::new(25), 13);

        let votes: Vec<_> = schemes
            .iter()
            .take(quorum)
            .map(|scheme| {
                scheme
                    .sign_vote::<Sha256Digest>(
                        NAMESPACE,
                        Subject::Nullify {
                            round: proposal.round,
                        },
                    )
                    .unwrap()
            })
            .collect();

        let certificate = schemes[0]
            .assemble_certificate(votes)
            .expect("assemble certificate");

        assert!(verifier.verify_certificate::<_, Sha256Digest>(
            &mut thread_rng(),
            NAMESPACE,
            Subject::Nullify {
                round: proposal.round,
            },
            &certificate,
        ));

        let mut corrupted = certificate;
        corrupted.seed_signature = corrupted.vote_signature;
        assert!(!verifier.verify_certificate::<_, Sha256Digest>(
            &mut thread_rng(),
            NAMESPACE,
            Subject::Nullify {
                round: proposal.round,
            },
            &corrupted,
        ));
    }

    #[test]
    fn test_verify_certificate_detects_seed_corruption() {
        verify_certificate_detects_seed_corruption::<MinPk>();
        verify_certificate_detects_seed_corruption::<MinSig>();
    }

    fn encrypt_decrypt<V: Variant>() {
        let (schemes, verifier) = setup_signers::<V>(4, 61);
        let quorum = quorum_from_slice(&schemes) as usize;

        // Prepare a message to encrypt
        let message = b"Secret message for future view10";

        // Target round for encryption
        let target = Round::new(Epoch::new(333), View::new(10));

        // Encrypt using the scheme
        let ciphertext = schemes[0].encrypt(&mut thread_rng(), NAMESPACE, target, *message);

        // Can also encrypt with the verifier scheme
        let ciphertext_verifier = verifier.encrypt(&mut thread_rng(), NAMESPACE, target, *message);

        // Generate notarization for the target round to get the seed
        let proposal = sample_proposal(target.epoch(), target.view(), 14);
        let notarizes: Vec<_> = schemes
            .iter()
            .take(quorum)
            .map(|scheme| Notarize::sign(scheme, NAMESPACE, proposal.clone()).unwrap())
            .collect();

        let notarization = Notarization::from_notarizes(&schemes[0], &notarizes).unwrap();

        // Decrypt using the seed
        let seed = notarization.seed();
        let decrypted = seed.decrypt(&ciphertext).unwrap();
        assert_eq!(message, decrypted.as_ref());

        let decrypted_verifier = seed.decrypt(&ciphertext_verifier).unwrap();
        assert_eq!(message, decrypted_verifier.as_ref());
    }

    #[test]
    fn test_encrypt_decrypt() {
        encrypt_decrypt::<MinPk>();
        encrypt_decrypt::<MinSig>();
    }
}<|MERGE_RESOLUTION|>--- conflicted
+++ resolved
@@ -7,17 +7,13 @@
 //! (as it must be sent by said participant) but can't be used by an external observer.
 
 use crate::{
-    signing_scheme::{self, Vote, VoteVerification},
+    signing_scheme::{self, VoteVerification as SignatureVerification},
     simplex::{
         signing_scheme::{
             finalize_namespace, notarize_namespace, nullify_namespace, seed_namespace,
             seed_namespace_and_message, vote_namespace_and_message, SeededScheme,
         },
-<<<<<<< HEAD
-        types::{Finalization, Notarization, VoteContext},
-=======
-        types::{self, Finalization, Notarization, SignatureVerification, Subject},
->>>>>>> 24a318a7
+        types::{Finalization, Notarization, Subject},
     },
     types::{Epoch, Round, View},
     Epochable, Viewable,
@@ -372,7 +368,7 @@
 }
 
 impl<P: PublicKey, V: Variant + Send + Sync> signing_scheme::Scheme for Scheme<P, V> {
-    type Context<'a, D: Digest> = VoteContext<'a, D>;
+    type Context<'a, D: Digest> = Subject<'a, D>;
     type PublicKey = P;
     type Signature = Signature<V>;
     type Certificate = Signature<V>;
@@ -392,23 +388,15 @@
         &self,
         namespace: &[u8],
         subject: Subject<'_, D>,
-    ) -> Option<types::Signature<Self>> {
+    ) -> Option<signing_scheme::Vote<Self>> {
         let share = self.share()?;
 
-<<<<<<< HEAD
-        let (vote_namespace, vote_message) = vote_namespace_and_message(namespace, &context);
-=======
-        let (vote_namespace, vote_message) = vote_namespace_and_message(namespace, subject);
->>>>>>> 24a318a7
+        let (vote_namespace, vote_message) = vote_namespace_and_message(namespace, &subject);
         let vote_signature =
             partial_sign_message::<V>(share, Some(vote_namespace.as_ref()), vote_message.as_ref())
                 .value;
 
-<<<<<<< HEAD
-        let (seed_namespace, seed_message) = seed_namespace_and_message(namespace, &context);
-=======
-        let (seed_namespace, seed_message) = seed_namespace_and_message(namespace, subject);
->>>>>>> 24a318a7
+        let (seed_namespace, seed_message) = seed_namespace_and_message(namespace, &subject);
         let seed_signature =
             partial_sign_message::<V>(share, Some(seed_namespace.as_ref()), seed_message.as_ref())
                 .value;
@@ -418,7 +406,7 @@
             seed_signature,
         };
 
-        Some(types::Signature {
+        Some(signing_scheme::Vote {
             signer: share.index,
             signature,
         })
@@ -426,7 +414,7 @@
 
     fn assemble_certificate<I>(&self, signatures: I) -> Option<Self::Certificate>
     where
-        I: IntoIterator<Item = types::Signature<Self>>,
+        I: IntoIterator<Item = signing_scheme::Vote<Self>>,
     {
         let (vote_partials, seed_partials): (Vec<_>, Vec<_>) = signatures
             .into_iter()
@@ -466,19 +454,14 @@
         &self,
         namespace: &[u8],
         subject: Subject<'_, D>,
-        signature: &types::Signature<Self>,
+        signature: &signing_scheme::Vote<Self>,
     ) -> bool {
         let Some(evaluated) = self.polynomial().get(signature.signer as usize) else {
             return false;
         };
 
-<<<<<<< HEAD
-        let (vote_namespace, vote_message) = vote_namespace_and_message(namespace, &context);
-        let (seed_namespace, seed_message) = seed_namespace_and_message(namespace, &context);
-=======
-        let (vote_namespace, vote_message) = vote_namespace_and_message(namespace, subject);
-        let (seed_namespace, seed_message) = seed_namespace_and_message(namespace, subject);
->>>>>>> 24a318a7
+        let (vote_namespace, vote_message) = vote_namespace_and_message(namespace, &subject);
+        let (seed_namespace, seed_message) = seed_namespace_and_message(namespace, &subject);
 
         let sig = aggregate_signatures::<V, _>(&[
             signature.signature.vote_signature,
@@ -507,7 +490,7 @@
     where
         R: Rng + CryptoRng,
         D: Digest,
-        I: IntoIterator<Item = types::Signature<Self>>,
+        I: IntoIterator<Item = signing_scheme::Vote<Self>>,
     {
         let mut invalid = BTreeSet::new();
         let (vote_partials, seed_partials): (Vec<_>, Vec<_>) = signatures
@@ -527,11 +510,7 @@
             .unzip();
 
         let polynomial = self.polynomial();
-<<<<<<< HEAD
-        let (vote_namespace, vote_message) = vote_namespace_and_message(namespace, &context);
-=======
-        let (vote_namespace, vote_message) = vote_namespace_and_message(namespace, subject);
->>>>>>> 24a318a7
+        let (vote_namespace, vote_message) = vote_namespace_and_message(namespace, &subject);
         if let Err(errs) = partial_verify_multiple_public_keys_precomputed::<V, _>(
             polynomial,
             Some(vote_namespace.as_ref()),
@@ -543,11 +522,7 @@
             }
         }
 
-<<<<<<< HEAD
-        let (seed_namespace, seed_message) = seed_namespace_and_message(namespace, &context);
-=======
-        let (seed_namespace, seed_message) = seed_namespace_and_message(namespace, subject);
->>>>>>> 24a318a7
+        let (seed_namespace, seed_message) = seed_namespace_and_message(namespace, &subject);
         if let Err(errs) = partial_verify_multiple_public_keys_precomputed::<V, _>(
             polynomial,
             Some(seed_namespace.as_ref()),
@@ -564,7 +539,7 @@
         let verified = vote_partials
             .into_iter()
             .zip(seed_partials)
-            .map(|(vote, seed)| types::Signature {
+            .map(|(vote, seed)| signing_scheme::Vote {
                 signer: vote.index,
                 signature: Signature {
                     vote_signature: vote.value,
@@ -588,13 +563,8 @@
     ) -> bool {
         let identity = self.identity();
 
-<<<<<<< HEAD
-        let (vote_namespace, vote_message) = vote_namespace_and_message(namespace, &context);
-        let (seed_namespace, seed_message) = seed_namespace_and_message(namespace, &context);
-=======
-        let (vote_namespace, vote_message) = vote_namespace_and_message(namespace, subject);
-        let (seed_namespace, seed_message) = seed_namespace_and_message(namespace, subject);
->>>>>>> 24a318a7
+        let (vote_namespace, vote_message) = vote_namespace_and_message(namespace, &subject);
+        let (seed_namespace, seed_message) = seed_namespace_and_message(namespace, &subject);
 
         let signature =
             aggregate_signatures::<V, _>(&[certificate.vote_signature, certificate.seed_signature]);
