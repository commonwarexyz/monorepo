//! BLS12-381 threshold implementation of the [`Scheme`] trait for `simplex`.
//!
//! [`Scheme`] is **non-attributable**: exposing partial signatures
//! as evidence of either liveness or of committing a fault is not safe. With threshold signatures,
//! any `t` valid partial signatures can be used to forge a partial signature for any other player,
//! enabling equivocation attacks. Because peer connections are authenticated, evidence can be used locally
//! (as it must be sent by said participant) but can't be used by an external observer.

use crate::{
    signing_scheme::{self, Vote, VoteVerification},
    simplex::{
        signing_scheme::{
            finalize_namespace, notarize_namespace, nullify_namespace, seed_namespace,
            seed_namespace_and_message, vote_namespace_and_message, SeededScheme,
        },
<<<<<<< HEAD
        types::{Finalization, Notarization, VoteContext},
=======
        types::{Finalization, Notarization, Vote, VoteContext, VoteVerification},
>>>>>>> 7183c5e6
    },
    types::{Epoch, Round, View},
    utils::OrderedExt,
    Epochable, Viewable,
};
use bytes::{Buf, BufMut};
use commonware_codec::{Encode, EncodeSize, Error, FixedSize, Read, ReadExt, Write};
use commonware_cryptography::{
    bls12381::{
        dkg::ops,
        primitives::{
            group::Share,
            ops::{
                aggregate_signatures, aggregate_verify_multiple_messages, partial_sign_message,
                partial_verify_multiple_public_keys_precomputed, threshold_signature_recover_pair,
                verify_message,
            },
            poly::{self, PartialSignature, Public},
            variant::Variant,
        },
        tle,
    },
    Digest, PublicKey,
};
use commonware_utils::set::{Ordered, OrderedAssociated, OrderedQuorum};
use rand::{CryptoRng, Rng};
use std::{
    collections::{BTreeSet, HashMap},
    fmt::Debug,
};

/// BLS12-381 threshold implementation of the [`Scheme`] trait.
///
/// It is possible for a node to play one of the following roles: a signer (with its share),
/// a verifier (with evaluated public polynomial), or an external verifier that
/// only checks recovered certificates.
#[derive(Clone, Debug)]
pub enum Scheme<P: PublicKey, V: Variant> {
    Signer {
        /// Participants in the committee.
        participants: OrderedAssociated<P, V::Public>,
        /// Public identity of the committee (constant across reshares).
        identity: V::Public,
        /// Local share used to generate partial signatures.
        share: Share,
    },
    Verifier {
        /// Participants in the committee.
        participants: OrderedAssociated<P, V::Public>,
        /// Public identity of the committee (constant across reshares).
        identity: V::Public,
    },
    CertificateVerifier {
        /// Public identity of the committee (constant across reshares).
        identity: V::Public,
    },
}

impl<P: PublicKey, V: Variant> Scheme<P, V> {
    /// Constructs a signer instance with a private share and evaluated public polynomial.
    ///
    /// The participant identity keys are used for committee ordering and indexing.
    /// The polynomial can be evaluated to obtain public verification keys for partial
    /// signatures produced by committee members.
    ///
    /// If the provided share does not match the polynomial evaluation at its index,
    /// the instance will act as a verifier (unable to sign votes).
    ///
    /// * `participants` - ordered set of participant identity keys
    /// * `polynomial` - public polynomial for threshold verification
    /// * `share` - local threshold share for signing
    pub fn new(participants: Ordered<P>, polynomial: &Public<V>, share: Share) -> Self {
        let identity = *poly::public::<V>(polynomial);
        assert_eq!(
            polynomial.required(),
            participants.quorum(),
            "polynomial threshold must equal quorum"
        );
        let polynomial = ops::evaluate_all::<V>(polynomial, participants.len() as u32);
        let participants = participants
            .into_iter()
            .zip(polynomial)
            .collect::<OrderedAssociated<_, _>>();

        let public_key = share.public::<V>();
        if let Some(index) = participants.values().iter().position(|p| p == &public_key) {
            assert_eq!(
                index as u32, share.index,
                "share index must match participant index"
            );
            Self::Signer {
                participants,
                identity,
                share,
            }
        } else {
            Self::Verifier {
                participants,
                identity,
            }
        }
    }

    /// Produces a verifier that can authenticate votes but does not hold signing state.
    ///
    /// The participant identity keys are used for committee ordering and indexing.
    /// The polynomial can be evaluated to obtain public verification keys for partial
    /// signatures produced by committee members.
    ///
    /// * `participants` - ordered set of participant identity keys
    /// * `polynomial` - public polynomial for threshold verification
    pub fn verifier(participants: Ordered<P>, polynomial: &Public<V>) -> Self {
        let identity = *poly::public::<V>(polynomial);
        assert_eq!(
            polynomial.required(),
            participants.quorum(),
            "polynomial threshold must equal quorum"
        );
        let polynomial = ops::evaluate_all::<V>(polynomial, participants.len() as u32);
        let participants = participants
            .into_iter()
            .zip(polynomial)
            .collect::<OrderedAssociated<_, _>>();

        Self::Verifier {
            participants,
            identity,
        }
    }

    /// Creates a verifier that only checks recovered certificates.
    ///
    /// This lightweight verifier can authenticate recovered threshold certificates but cannot
    /// verify individual votes or partial signatures.
    ///
    /// * `identity` - public identity of the committee (constant across reshares)
    pub fn certificate_verifier(identity: V::Public) -> Self {
        Self::CertificateVerifier { identity }
    }

    /// Returns the ordered set of participant public identity keys in the committee.
    pub fn participants(&self) -> &Ordered<P> {
        match self {
            Scheme::Signer { participants, .. } => participants,
            Scheme::Verifier { participants, .. } => participants,
            _ => panic!("can only be called for signer and verifier"),
        }
    }

    /// Returns the public identity of the committee (constant across reshares).
    pub fn identity(&self) -> &V::Public {
        match self {
            Scheme::Signer { identity, .. } => identity,
            Scheme::Verifier { identity, .. } => identity,
            Scheme::CertificateVerifier { identity, .. } => identity,
        }
    }

    /// Returns the local share if this instance can generate partial signatures.
    pub fn share(&self) -> Option<&Share> {
        match self {
            Scheme::Signer { share, .. } => Some(share),
            _ => None,
        }
    }

    /// Returns the evaluated public polynomial for validating partial signatures produced by committee members.
    pub fn polynomial(&self) -> &[V::Public] {
        match self {
            Scheme::Signer { participants, .. } => participants.values(),
            Scheme::Verifier { participants, .. } => participants.values(),
            _ => panic!("can only be called for signer and verifier"),
        }
    }

    /// Encrypts a message for a target round using Timelock Encryption ([TLE](tle)).
    ///
    /// The encrypted message can only be decrypted using the seed signature
    /// from a certificate of the target round (i.e. notarization, finalization,
    /// or nullification).
    pub fn encrypt<R: Rng + CryptoRng>(
        &self,
        rng: &mut R,
        namespace: &[u8],
        target: Round,
        message: impl Into<tle::Block>,
    ) -> tle::Ciphertext<V> {
        encrypt(rng, *self.identity(), namespace, target, message)
    }
}

/// Encrypts a message for a future round using Timelock Encryption ([TLE](tle)).
///
/// The encrypted message can only be decrypted using the seed signature
/// from a certificate of the target round (i.e. notarization, finalization,
/// or nullification).
pub fn encrypt<R: Rng + CryptoRng, V: Variant>(
    rng: &mut R,
    identity: V::Public,
    namespace: &[u8],
    target: Round,
    message: impl Into<tle::Block>,
) -> tle::Ciphertext<V> {
    let block = message.into();
    let seed_ns = seed_namespace(namespace);
    let target_message = target.encode();
    tle::encrypt(rng, identity, (Some(&seed_ns), &target_message), &block)
}

/// Combined vote/seed signature pair emitted by the BLS12-381 threshold scheme.
#[derive(Clone, Debug, PartialEq, Eq, Hash)]
pub struct Signature<V: Variant> {
    /// Signature over the consensus vote message (partial or recovered aggregate).
    pub vote_signature: V::Signature,
    /// Signature over the per-view seed (partial or recovered aggregate).
    pub seed_signature: V::Signature,
}

impl<V: Variant> Write for Signature<V> {
    fn write(&self, writer: &mut impl BufMut) {
        self.vote_signature.write(writer);
        self.seed_signature.write(writer);
    }
}

impl<V: Variant> Read for Signature<V> {
    type Cfg = ();

    fn read_cfg(reader: &mut impl Buf, _: &()) -> Result<Self, Error> {
        let vote_signature = V::Signature::read(reader)?;
        let seed_signature = V::Signature::read(reader)?;

        Ok(Self {
            vote_signature,
            seed_signature,
        })
    }
}

impl<V: Variant> FixedSize for Signature<V> {
    const SIZE: usize = V::Signature::SIZE * 2;
}

/// Seed represents a threshold signature over the current view.
#[derive(Clone, Debug, PartialEq, Hash, Eq)]
pub struct Seed<V: Variant> {
    /// The round for which this seed is generated
    pub round: Round,
    /// The threshold signature on the seed.
    pub signature: V::Signature,
}

impl<V: Variant> Seed<V> {
    /// Creates a new seed with the given view and signature.
    pub fn new(round: Round, signature: V::Signature) -> Self {
        Seed { round, signature }
    }

    /// Verifies the threshold signature on this [Seed].
    pub fn verify<P: PublicKey>(&self, scheme: &Scheme<P, V>, namespace: &[u8]) -> bool {
        let seed_namespace = seed_namespace(namespace);
        let seed_message = self.round.encode();

        verify_message::<V>(
            scheme.identity(),
            Some(&seed_namespace),
            &seed_message,
            &self.signature,
        )
        .is_ok()
    }

    /// Returns the round associated with this seed.
    pub fn round(&self) -> Round {
        self.round
    }

    /// Decrypts a [TLE](tle) ciphertext using this seed.
    ///
    /// Returns `None` if the ciphertext is invalid or encrypted for a different
    /// round than this seed.
    pub fn decrypt(&self, ciphertext: &tle::Ciphertext<V>) -> Option<tle::Block> {
        decrypt(self, ciphertext)
    }
}

/// Decrypts a [TLE](tle) ciphertext using the seed from a certificate (i.e.
/// notarization, finalization, or nullification).
///
/// Returns `None` if the ciphertext is invalid or encrypted for a different
/// round than the given seed.
pub fn decrypt<V: Variant>(seed: &Seed<V>, ciphertext: &tle::Ciphertext<V>) -> Option<tle::Block> {
    tle::decrypt(&seed.signature, ciphertext)
}

impl<V: Variant> Epochable for Seed<V> {
    fn epoch(&self) -> Epoch {
        self.round.epoch()
    }
}

impl<V: Variant> Viewable for Seed<V> {
    fn view(&self) -> View {
        self.round.view()
    }
}

impl<V: Variant> Write for Seed<V> {
    fn write(&self, writer: &mut impl BufMut) {
        self.round.write(writer);
        self.signature.write(writer);
    }
}

impl<V: Variant> Read for Seed<V> {
    type Cfg = ();

    fn read_cfg(reader: &mut impl Buf, _: &()) -> Result<Self, Error> {
        let round = Round::read(reader)?;
        let signature = V::Signature::read(reader)?;

        Ok(Self { round, signature })
    }
}

impl<V: Variant> EncodeSize for Seed<V> {
    fn encode_size(&self) -> usize {
        self.round.encode_size() + self.signature.encode_size()
    }
}

/// Seedable is a trait that provides access to the seed associated with a message.
pub trait Seedable<V: Variant> {
    /// Returns the seed associated with this object.
    fn seed(&self) -> Seed<V>;
}

impl<P: PublicKey, V: Variant, D: Digest> Seedable<V> for Notarization<Scheme<P, V>, D> {
    fn seed(&self) -> Seed<V> {
        Seed::new(self.proposal.round, self.certificate.seed_signature)
    }
}

impl<P: PublicKey, V: Variant, D: Digest> Seedable<V> for Finalization<Scheme<P, V>, D> {
    fn seed(&self) -> Seed<V> {
        Seed::new(self.proposal.round, self.certificate.seed_signature)
    }
}

impl<P: PublicKey, V: Variant + Send + Sync> signing_scheme::Scheme for Scheme<P, V> {
    type Context<'a, D: Digest> = VoteContext<'a, D>;
    type PublicKey = P;
    type Signature = Signature<V>;
    type Certificate = Signature<V>;

    fn me(&self) -> Option<u32> {
        match self {
            Scheme::Signer { share, .. } => Some(share.index),
            _ => None,
        }
    }

    fn participants(&self) -> &Ordered<Self::PublicKey> {
        self.participants()
    }

    fn sign_vote<D: Digest>(
        &self,
        namespace: &[u8],
        context: VoteContext<'_, D>,
    ) -> Option<Vote<Self>> {
        let share = self.share()?;

        let (vote_namespace, vote_message) = vote_namespace_and_message(namespace, &context);
        let vote_signature =
            partial_sign_message::<V>(share, Some(vote_namespace.as_ref()), vote_message.as_ref())
                .value;

        let (seed_namespace, seed_message) = seed_namespace_and_message(namespace, &context);
        let seed_signature =
            partial_sign_message::<V>(share, Some(seed_namespace.as_ref()), seed_message.as_ref())
                .value;

        let signature = Signature {
            vote_signature,
            seed_signature,
        };

        Some(Vote {
            signer: share.index,
            signature,
        })
    }

    fn assemble_certificate<I>(&self, votes: I) -> Option<Self::Certificate>
    where
        I: IntoIterator<Item = Vote<Self>>,
    {
        let (vote_partials, seed_partials): (Vec<_>, Vec<_>) = votes
            .into_iter()
            .map(|vote| {
                (
                    PartialSignature::<V> {
                        index: vote.signer,
                        value: vote.signature.vote_signature,
                    },
                    PartialSignature::<V> {
                        index: vote.signer,
                        value: vote.signature.seed_signature,
                    },
                )
            })
            .unzip();

        let quorum = self.participants().quorum();
        if vote_partials.len() < quorum as usize {
            return None;
        }

        let (vote_signature, seed_signature) = threshold_signature_recover_pair::<V, _>(
            quorum,
            vote_partials.iter(),
            seed_partials.iter(),
        )
        .ok()?;

        Some(Signature {
            vote_signature,
            seed_signature,
        })
    }

    fn verify_vote<D: Digest>(
        &self,
        namespace: &[u8],
        context: VoteContext<'_, D>,
        vote: &Vote<Self>,
    ) -> bool {
        let Some(evaluated) = self.polynomial().get(vote.signer as usize) else {
            return false;
        };

        let (vote_namespace, vote_message) = vote_namespace_and_message(namespace, &context);
        let (seed_namespace, seed_message) = seed_namespace_and_message(namespace, &context);

        let signature = aggregate_signatures::<V, _>(&[
            vote.signature.vote_signature,
            vote.signature.seed_signature,
        ]);

        aggregate_verify_multiple_messages::<V, _>(
            evaluated,
            &[
                (Some(vote_namespace.as_ref()), vote_message.as_ref()),
                (Some(seed_namespace.as_ref()), seed_message.as_ref()),
            ],
            &signature,
            1,
        )
        .is_ok()
    }

    fn verify_votes<R, D, I>(
        &self,
        _rng: &mut R,
        namespace: &[u8],
        context: VoteContext<'_, D>,
        votes: I,
    ) -> VoteVerification<Self>
    where
        R: Rng + CryptoRng,
        D: Digest,
        I: IntoIterator<Item = Vote<Self>>,
    {
        let mut invalid = BTreeSet::new();
        let (vote_partials, seed_partials): (Vec<_>, Vec<_>) = votes
            .into_iter()
            .map(|vote| {
                (
                    PartialSignature::<V> {
                        index: vote.signer,
                        value: vote.signature.vote_signature,
                    },
                    PartialSignature::<V> {
                        index: vote.signer,
                        value: vote.signature.seed_signature,
                    },
                )
            })
            .unzip();

        let polynomial = self.polynomial();
        let (vote_namespace, vote_message) = vote_namespace_and_message(namespace, &context);
        if let Err(errs) = partial_verify_multiple_public_keys_precomputed::<V, _>(
            polynomial,
            Some(vote_namespace.as_ref()),
            vote_message.as_ref(),
            vote_partials.iter(),
        ) {
            for partial in errs {
                invalid.insert(partial.index);
            }
        }

        let (seed_namespace, seed_message) = seed_namespace_and_message(namespace, &context);
        if let Err(errs) = partial_verify_multiple_public_keys_precomputed::<V, _>(
            polynomial,
            Some(seed_namespace.as_ref()),
            seed_message.as_ref(),
            seed_partials
                .iter()
                .filter(|partial| !invalid.contains(&partial.index)),
        ) {
            for partial in errs {
                invalid.insert(partial.index);
            }
        }

        let verified = vote_partials
            .into_iter()
            .zip(seed_partials)
            .map(|(vote, seed)| Vote {
                signer: vote.index,
                signature: Signature {
                    vote_signature: vote.value,
                    seed_signature: seed.value,
                },
            })
            .filter(|vote| !invalid.contains(&vote.signer))
            .collect();

        let invalid_signers = invalid.into_iter().collect();

        VoteVerification::new(verified, invalid_signers)
    }

    fn verify_certificate<R: Rng + CryptoRng, D: Digest>(
        &self,
        _rng: &mut R,
        namespace: &[u8],
        context: VoteContext<'_, D>,
        certificate: &Self::Certificate,
    ) -> bool {
        let identity = self.identity();

        let (vote_namespace, vote_message) = vote_namespace_and_message(namespace, &context);
        let (seed_namespace, seed_message) = seed_namespace_and_message(namespace, &context);

        let signature =
            aggregate_signatures::<V, _>(&[certificate.vote_signature, certificate.seed_signature]);

        aggregate_verify_multiple_messages::<V, _>(
            identity,
            &[
                (Some(vote_namespace.as_ref()), vote_message.as_ref()),
                (Some(seed_namespace.as_ref()), seed_message.as_ref()),
            ],
            &signature,
            1,
        )
        .is_ok()
    }

    fn verify_certificates<'a, R, D, I>(
        &self,
        _rng: &mut R,
        namespace: &[u8],
        certificates: I,
    ) -> bool
    where
        R: Rng + CryptoRng,
        D: Digest,
        I: Iterator<Item = (VoteContext<'a, D>, &'a Self::Certificate)>,
    {
        let identity = self.identity();

        let mut seeds = HashMap::new();
        let mut messages = Vec::new();
        let mut signatures = Vec::new();

        let notarize_namespace = notarize_namespace(namespace);
        let nullify_namespace = nullify_namespace(namespace);
        let finalize_namespace = finalize_namespace(namespace);
        let seed_namespace = seed_namespace(namespace);

        for (context, certificate) in certificates {
            match context {
                VoteContext::Notarize { proposal } => {
                    // Prepare notarize message
                    let notarize_message = proposal.encode();
                    let notarize_message = (Some(notarize_namespace.as_slice()), notarize_message);
                    messages.push(notarize_message);
                }
                VoteContext::Nullify { round } => {
                    // Prepare nullify message
                    let nullify_encoded = round.encode();
                    let nullify_message =
                        (Some(nullify_namespace.as_slice()), nullify_encoded.clone());
                    messages.push(nullify_message);
                }
                VoteContext::Finalize { proposal } => {
                    // Prepare finalize message
                    let finalize_message = proposal.encode();
                    let finalize_message = (Some(finalize_namespace.as_slice()), finalize_message);
                    messages.push(finalize_message);
                }
            }
            signatures.push(&certificate.vote_signature);

            // Add seed message (if not already present)
            if let Some(previous) = seeds.get(&context.view()) {
                if *previous != &certificate.seed_signature {
                    return false;
                }
            } else {
                let seed_message = match context {
                    VoteContext::Notarize { proposal } | VoteContext::Finalize { proposal } => {
                        proposal.round.encode()
                    }
                    VoteContext::Nullify { round } => round.encode(),
                };

                messages.push((Some(seed_namespace.as_slice()), seed_message));
                signatures.push(&certificate.seed_signature);
                seeds.insert(context.view(), &certificate.seed_signature);
            }
        }

        // Aggregate signatures
        let signature = aggregate_signatures::<V, _>(signatures);
        aggregate_verify_multiple_messages::<V, _>(
            identity,
            &messages
                .iter()
                .map(|(namespace, message)| (namespace.as_deref(), message.as_ref()))
                .collect::<Vec<_>>(),
            &signature,
            1,
        )
        .is_ok()
    }

    fn is_attributable(&self) -> bool {
        false
    }

    fn certificate_codec_config(&self) -> <Self::Certificate as Read>::Cfg {}

    fn certificate_codec_config_unbounded() -> <Self::Certificate as Read>::Cfg {}
}

impl<P: PublicKey, V: Variant + Send + Sync> SeededScheme for Scheme<P, V> {
    type Seed = Seed<V>;

    fn seed(&self, round: Round, certificate: &Self::Certificate) -> Option<Self::Seed> {
        Some(Seed::new(round, certificate.seed_signature))
    }
}

#[cfg(test)]
mod tests {
    use super::*;
    use crate::{
        simplex::{
            mocks::fixtures::{bls12381_threshold, ed25519_participants, Fixture},
            signing_scheme::{notarize_namespace, seed_namespace, Scheme as _},
            types::{Finalization, Finalize, Notarization, Notarize, Proposal, VoteContext},
        },
        types::{Round, View},
    };
    use commonware_codec::{Decode, Encode};
    use commonware_cryptography::{
        bls12381::primitives::{
            ops::partial_sign_message,
            variant::{MinPk, MinSig, Variant},
        },
        ed25519,
        sha256::Digest as Sha256Digest,
        Hasher, Sha256,
    };
    use commonware_utils::quorum;
    use rand::{rngs::StdRng, thread_rng, SeedableRng};

    const NAMESPACE: &[u8] = b"bls-threshold-signing-scheme";

    type Scheme<V> = super::Scheme<ed25519::PublicKey, V>;
    type Signature<V> = super::Signature<V>;

    fn setup_signers<V: Variant>(n: u32, seed: u64) -> (Vec<Scheme<V>>, Scheme<V>) {
        let mut rng = StdRng::seed_from_u64(seed);
        let Fixture {
            schemes, verifier, ..
        } = bls12381_threshold::<V, _>(&mut rng, n);

        (schemes, verifier)
    }

    fn sample_proposal(epoch: Epoch, view: View, tag: u8) -> Proposal<Sha256Digest> {
        Proposal::new(
            Round::new(epoch, view),
            view.previous().unwrap(),
            Sha256::hash(&[tag]),
        )
    }

    fn signer_shares_must_match_participant_indices<V: Variant>() {
        let mut rng = StdRng::seed_from_u64(7);
        let participants = ed25519_participants(&mut rng, 4);
        let (polynomial, mut shares) = ops::generate_shares::<_, V>(&mut rng, None, 4, 3);
        shares[0].index = 999;
        Scheme::<V>::new(participants.keys().clone(), &polynomial, shares[0].clone());
    }

    #[test]
    #[should_panic(expected = "share index must match participant index")]
    fn test_signer_shares_must_match_participant_indices_min_pk() {
        signer_shares_must_match_participant_indices::<MinPk>();
    }

    #[test]
    #[should_panic(expected = "share index must match participant index")]
    fn test_signer_shares_must_match_participant_indices_min_sig() {
        signer_shares_must_match_participant_indices::<MinSig>();
    }

    fn scheme_polynomial_threshold_must_equal_quorum<V: Variant>() {
        let mut rng = StdRng::seed_from_u64(7);
        let participants = ed25519_participants(&mut rng, 5);
        let (polynomial, shares) = ops::generate_shares::<_, V>(&mut rng, None, 4, 3);
        Scheme::<V>::new(participants.keys().clone(), &polynomial, shares[0].clone());
    }

    #[test]
    #[should_panic(expected = "polynomial threshold must equal quorum")]
    fn test_scheme_polynomial_threshold_must_equal_quorum_min_pk() {
        scheme_polynomial_threshold_must_equal_quorum::<MinPk>();
    }

    #[test]
    #[should_panic(expected = "polynomial threshold must equal quorum")]
    fn test_scheme_polynomial_threshold_must_equal_quorum_min_sig() {
        scheme_polynomial_threshold_must_equal_quorum::<MinSig>();
    }

    fn verifier_polynomial_threshold_must_equal_quorum<V: Variant>() {
        let mut rng = StdRng::seed_from_u64(7);
        let participants = ed25519_participants(&mut rng, 5);
        let (polynomial, _) = ops::generate_shares::<_, V>(&mut rng, None, 4, 3);
        Scheme::<V>::verifier(participants.keys().clone(), &polynomial);
    }

    #[test]
    #[should_panic(expected = "polynomial threshold must equal quorum")]
    fn test_verifier_polynomial_threshold_must_equal_quorum_min_pk() {
        verifier_polynomial_threshold_must_equal_quorum::<MinPk>();
    }

    #[test]
    #[should_panic(expected = "polynomial threshold must equal quorum")]
    fn test_verifier_polynomial_threshold_must_equal_quorum_min_sig() {
        verifier_polynomial_threshold_must_equal_quorum::<MinSig>();
    }

    fn sign_vote_roundtrip_for_each_context<V: Variant>() {
        let (schemes, _) = setup_signers::<V>(4, 7);
        let scheme = &schemes[0];

        let proposal = sample_proposal(Epoch::new(0), View::new(2), 1);
        let notarize_vote = scheme
            .sign_vote(
                NAMESPACE,
                VoteContext::Notarize {
                    proposal: &proposal,
                },
            )
            .unwrap();
        assert!(scheme.verify_vote(
            NAMESPACE,
            VoteContext::Notarize {
                proposal: &proposal,
            },
            &notarize_vote
        ));

        let nullify_vote = scheme
            .sign_vote::<Sha256Digest>(
                NAMESPACE,
                VoteContext::Nullify {
                    round: proposal.round,
                },
            )
            .unwrap();
        assert!(scheme.verify_vote::<Sha256Digest>(
            NAMESPACE,
            VoteContext::Nullify {
                round: proposal.round,
            },
            &nullify_vote
        ));

        let finalize_vote = scheme
            .sign_vote(
                NAMESPACE,
                VoteContext::Finalize {
                    proposal: &proposal,
                },
            )
            .unwrap();
        assert!(scheme.verify_vote(
            NAMESPACE,
            VoteContext::Finalize {
                proposal: &proposal,
            },
            &finalize_vote
        ));
    }

    #[test]
    fn test_sign_vote_roundtrip_for_each_context() {
        sign_vote_roundtrip_for_each_context::<MinPk>();
        sign_vote_roundtrip_for_each_context::<MinSig>();
    }

    fn verifier_cannot_sign<V: Variant>() {
        let (_, verifier) = setup_signers::<V>(4, 11);

        let proposal = sample_proposal(Epoch::new(0), View::new(3), 2);
        assert!(
            verifier
                .sign_vote(
                    NAMESPACE,
                    VoteContext::Notarize {
                        proposal: &proposal,
                    },
                )
                .is_none(),
            "verifier should not produce signatures"
        );
    }

    #[test]
    fn test_verifier_cannot_sign() {
        verifier_cannot_sign::<MinPk>();
        verifier_cannot_sign::<MinSig>();
    }

    fn verifier_accepts_votes<V: Variant>() {
        let (schemes, verifier) = setup_signers::<V>(4, 11);
        let proposal = sample_proposal(Epoch::new(0), View::new(3), 2);
        let vote = schemes[1]
            .sign_vote(
                NAMESPACE,
                VoteContext::Notarize {
                    proposal: &proposal,
                },
            )
            .unwrap();
        assert!(verifier.verify_vote(
            NAMESPACE,
            VoteContext::Notarize {
                proposal: &proposal,
            },
            &vote
        ));
    }

    #[test]
    fn test_verifier_accepts_votes() {
        verifier_accepts_votes::<MinPk>();
        verifier_accepts_votes::<MinSig>();
    }

    fn verify_votes_filters_bad_signers<V: Variant>() {
        let (schemes, _) = setup_signers::<V>(5, 13);
        let quorum = quorum(schemes.len() as u32) as usize;
        let proposal = sample_proposal(Epoch::new(0), View::new(5), 3);

        let mut votes: Vec<_> = schemes
            .iter()
            .take(quorum)
            .map(|scheme| {
                scheme
                    .sign_vote(
                        NAMESPACE,
                        VoteContext::Notarize {
                            proposal: &proposal,
                        },
                    )
                    .unwrap()
            })
            .collect();

        let verification = schemes[0].verify_votes(
            &mut thread_rng(),
            NAMESPACE,
            VoteContext::Notarize {
                proposal: &proposal,
            },
            votes.clone(),
        );
        assert!(verification.invalid_signers.is_empty());
        assert_eq!(verification.verified.len(), quorum);

        votes[0].signer = 999;
        let verification = schemes[0].verify_votes(
            &mut thread_rng(),
            NAMESPACE,
            VoteContext::Notarize {
                proposal: &proposal,
            },
            votes,
        );
        assert_eq!(verification.invalid_signers, vec![999]);
        assert_eq!(verification.verified.len(), quorum - 1);
    }

    #[test]
    fn test_verify_votes_filters_bad_signers() {
        verify_votes_filters_bad_signers::<MinPk>();
        verify_votes_filters_bad_signers::<MinSig>();
    }

    fn assemble_certificate_requires_quorum<V: Variant>() {
        let (schemes, _) = setup_signers::<V>(4, 17);
        let quorum = quorum(schemes.len() as u32) as usize;
        let proposal = sample_proposal(Epoch::new(0), View::new(7), 4);

        let votes: Vec<_> = schemes
            .iter()
            .take(quorum - 1)
            .map(|scheme| {
                scheme
                    .sign_vote(
                        NAMESPACE,
                        VoteContext::Notarize {
                            proposal: &proposal,
                        },
                    )
                    .unwrap()
            })
            .collect();

        assert!(schemes[0].assemble_certificate(votes).is_none());
    }

    #[test]
    fn test_assemble_certificate_requires_quorum() {
        assemble_certificate_requires_quorum::<MinPk>();
        assemble_certificate_requires_quorum::<MinSig>();
    }

    fn verify_certificate<V: Variant>() {
        let (schemes, verifier) = setup_signers::<V>(4, 19);
        let quorum = quorum(schemes.len() as u32) as usize;
        let proposal = sample_proposal(Epoch::new(0), View::new(9), 5);

        let votes: Vec<_> = schemes
            .iter()
            .take(quorum)
            .map(|scheme| {
                scheme
                    .sign_vote(
                        NAMESPACE,
                        VoteContext::Finalize {
                            proposal: &proposal,
                        },
                    )
                    .unwrap()
            })
            .collect();

        let certificate = schemes[0]
            .assemble_certificate(votes)
            .expect("assemble certificate");

        assert!(verifier.verify_certificate(
            &mut thread_rng(),
            NAMESPACE,
            VoteContext::Finalize {
                proposal: &proposal,
            },
            &certificate,
        ));
    }

    #[test]
    fn test_verify_certificate() {
        verify_certificate::<MinPk>();
        verify_certificate::<MinSig>();
    }

    fn verify_certificate_detects_corruption<V: Variant>() {
        let (schemes, verifier) = setup_signers::<V>(4, 23);
        let quorum = quorum(schemes.len() as u32) as usize;
        let proposal = sample_proposal(Epoch::new(0), View::new(11), 6);

        let votes: Vec<_> = schemes
            .iter()
            .take(quorum)
            .map(|scheme| {
                scheme
                    .sign_vote(
                        NAMESPACE,
                        VoteContext::Notarize {
                            proposal: &proposal,
                        },
                    )
                    .unwrap()
            })
            .collect();

        let certificate = schemes[0]
            .assemble_certificate(votes)
            .expect("assemble certificate");

        assert!(verifier.verify_certificate(
            &mut thread_rng(),
            NAMESPACE,
            VoteContext::Notarize {
                proposal: &proposal,
            },
            &certificate,
        ));

        let mut corrupted = certificate.clone();
        corrupted.vote_signature = corrupted.seed_signature;
        assert!(!verifier.verify_certificate(
            &mut thread_rng(),
            NAMESPACE,
            VoteContext::Notarize {
                proposal: &proposal,
            },
            &corrupted,
        ));
    }

    #[test]
    fn test_verify_certificate_detects_corruption() {
        verify_certificate_detects_corruption::<MinPk>();
        verify_certificate_detects_corruption::<MinSig>();
    }

    fn certificate_codec_roundtrip<V: Variant>() {
        let (schemes, _) = setup_signers::<V>(5, 29);
        let quorum = quorum(schemes.len() as u32) as usize;
        let proposal = sample_proposal(Epoch::new(0), View::new(13), 7);

        let votes: Vec<_> = schemes
            .iter()
            .take(quorum)
            .map(|scheme| {
                scheme
                    .sign_vote(
                        NAMESPACE,
                        VoteContext::Notarize {
                            proposal: &proposal,
                        },
                    )
                    .unwrap()
            })
            .collect();

        let certificate = schemes[0]
            .assemble_certificate(votes)
            .expect("assemble certificate");

        let encoded = certificate.encode();
        let decoded =
            Signature::<V>::decode_cfg(encoded.freeze(), &()).expect("decode certificate");
        assert_eq!(decoded, certificate);
    }

    #[test]
    fn test_certificate_codec_roundtrip() {
        certificate_codec_roundtrip::<MinPk>();
        certificate_codec_roundtrip::<MinSig>();
    }

    fn seed_codec_roundtrip<V: Variant>() {
        let (schemes, _) = setup_signers::<V>(4, 5);
        let quorum = quorum(schemes.len() as u32) as usize;
        let proposal = sample_proposal(Epoch::new(0), View::new(1), 0);

        let votes: Vec<_> = schemes
            .iter()
            .take(quorum)
            .map(|scheme| {
                scheme
                    .sign_vote(
                        NAMESPACE,
                        VoteContext::Finalize {
                            proposal: &proposal,
                        },
                    )
                    .unwrap()
            })
            .collect();

        let certificate = schemes[0]
            .assemble_certificate(votes)
            .expect("assemble certificate");

        let seed = schemes[0]
            .seed(proposal.round, &certificate)
            .expect("extract seed");

        let encoded = seed.encode();
        let decoded = Seed::<V>::decode_cfg(encoded, &()).expect("decode seed");
        assert_eq!(decoded, seed);
    }

    #[test]
    fn test_seed_codec_roundtrip() {
        seed_codec_roundtrip::<MinPk>();
        seed_codec_roundtrip::<MinSig>();
    }

    fn seed_verify<V: Variant>() {
        let (schemes, _) = setup_signers::<V>(4, 5);
        let quorum = quorum(schemes.len() as u32) as usize;
        let proposal = sample_proposal(Epoch::new(0), View::new(1), 0);

        let votes: Vec<_> = schemes
            .iter()
            .take(quorum)
            .map(|scheme| {
                scheme
                    .sign_vote(
                        NAMESPACE,
                        VoteContext::Finalize {
                            proposal: &proposal,
                        },
                    )
                    .unwrap()
            })
            .collect();

        let certificate = schemes[0]
            .assemble_certificate(votes)
            .expect("assemble certificate");

        let seed = schemes[0]
            .seed(proposal.round, &certificate)
            .expect("extract seed");

        assert!(seed.verify(&schemes[0], NAMESPACE));

        let invalid_seed = schemes[0]
            .seed(
                Round::new(proposal.epoch(), proposal.view().next()),
                &certificate,
            )
            .expect("extract seed");

        assert!(!invalid_seed.verify(&schemes[0], NAMESPACE));
    }

    #[test]
    fn test_seed_verify() {
        seed_verify::<MinPk>();
        seed_verify::<MinSig>();
    }

    fn seedable<V: Variant>() {
        let (schemes, _) = setup_signers::<V>(4, 5);
        let proposal = sample_proposal(Epoch::new(0), View::new(1), 0);

        let notarizes: Vec<_> = schemes
            .iter()
            .take(quorum(schemes.len() as u32) as usize)
            .map(|scheme| Notarize::sign(scheme, NAMESPACE, proposal.clone()).unwrap())
            .collect();

        let notarization = Notarization::from_notarizes(&schemes[0], &notarizes).unwrap();

        let finalizes: Vec<_> = schemes
            .iter()
            .take(quorum(schemes.len() as u32) as usize)
            .map(|scheme| Finalize::sign(scheme, NAMESPACE, proposal.clone()).unwrap())
            .collect();

        let finalization = Finalization::from_finalizes(&schemes[0], &finalizes).unwrap();

        assert_eq!(notarization.seed(), finalization.seed());
        assert!(notarization.seed().verify(&schemes[0], NAMESPACE));
    }

    #[test]
    fn test_seedable() {
        seedable::<MinPk>();
        seedable::<MinSig>();
    }

    fn scheme_clone_and_verifier<V: Variant>() {
        let (schemes, verifier) = setup_signers::<V>(4, 31);
        let signer = schemes[0].clone();
        let proposal = sample_proposal(Epoch::new(0), View::new(21), 9);

        assert!(
            signer
                .sign_vote(
                    NAMESPACE,
                    VoteContext::Notarize {
                        proposal: &proposal,
                    },
                )
                .is_some(),
            "signer should produce votes"
        );

        assert!(
            verifier
                .sign_vote(
                    NAMESPACE,
                    VoteContext::Notarize {
                        proposal: &proposal,
                    },
                )
                .is_none(),
            "verifier should not produce votes"
        );
    }

    #[test]
    fn test_scheme_clone_and_verifier() {
        scheme_clone_and_verifier::<MinPk>();
        scheme_clone_and_verifier::<MinSig>();
    }

    fn certificate_verifier_accepts_certificates<V: Variant>() {
        let (schemes, _) = setup_signers::<V>(4, 37);
        let quorum = quorum(schemes.len() as u32) as usize;
        let proposal = sample_proposal(Epoch::new(0), View::new(15), 8);

        let votes: Vec<_> = schemes
            .iter()
            .take(quorum)
            .map(|scheme| {
                scheme
                    .sign_vote(
                        NAMESPACE,
                        VoteContext::Finalize {
                            proposal: &proposal,
                        },
                    )
                    .unwrap()
            })
            .collect();

        let certificate = schemes[0]
            .assemble_certificate(votes)
            .expect("assemble certificate");

        let certificate_verifier = Scheme::<V>::certificate_verifier(*schemes[0].identity());
        assert!(
            certificate_verifier
                .sign_vote(
                    NAMESPACE,
                    VoteContext::Finalize {
                        proposal: &proposal,
                    },
                )
                .is_none(),
            "certificate verifier should not produce votes"
        );
        assert!(certificate_verifier.verify_certificate(
            &mut thread_rng(),
            NAMESPACE,
            VoteContext::Finalize {
                proposal: &proposal,
            },
            &certificate,
        ));
    }

    #[test]
    fn test_certificate_verifier_accepts_certificates() {
        certificate_verifier_accepts_certificates::<MinPk>();
        certificate_verifier_accepts_certificates::<MinSig>();
    }

    fn certificate_verifier_panics_on_vote<V: Variant>() {
        let (schemes, _) = setup_signers::<V>(4, 37);
        let certificate_verifier = Scheme::<V>::certificate_verifier(*schemes[0].identity());
        let proposal = sample_proposal(Epoch::new(0), View::new(15), 8);
        let vote = schemes[1]
            .sign_vote(
                NAMESPACE,
                VoteContext::Finalize {
                    proposal: &proposal,
                },
            )
            .unwrap();

        certificate_verifier.verify_vote(
            NAMESPACE,
            VoteContext::Finalize {
                proposal: &proposal,
            },
            &vote,
        );
    }

    #[test]
    #[should_panic(expected = "can only be called for signer and verifier")]
    fn test_certificate_verifier_panics_on_vote_min_pk() {
        certificate_verifier_panics_on_vote::<MinPk>();
    }

    #[test]
    #[should_panic(expected = "can only be called for signer and verifier")]
    fn test_certificate_verifier_panics_on_vote_min_sig() {
        certificate_verifier_panics_on_vote::<MinSig>();
    }

    fn verify_certificate_returns_seed_randomness<V: Variant>() {
        let (schemes, _) = setup_signers::<V>(4, 43);
        let quorum = quorum(schemes.len() as u32) as usize;
        let proposal = sample_proposal(Epoch::new(0), View::new(19), 10);

        let votes: Vec<_> = schemes
            .iter()
            .take(quorum)
            .map(|scheme| {
                scheme
                    .sign_vote(
                        NAMESPACE,
                        VoteContext::Notarize {
                            proposal: &proposal,
                        },
                    )
                    .unwrap()
            })
            .collect();

        let certificate = schemes[0]
            .assemble_certificate(votes)
            .expect("assemble certificate");

        let seed = schemes[0].seed(proposal.round, &certificate).unwrap();
        assert_eq!(seed.signature, certificate.seed_signature);
    }

    #[test]
    fn test_verify_certificate_returns_seed_randomness() {
        verify_certificate_returns_seed_randomness::<MinPk>();
        verify_certificate_returns_seed_randomness::<MinSig>();
    }

    fn certificate_decode_rejects_length_mismatch<V: Variant>() {
        let (schemes, _) = setup_signers::<V>(4, 47);
        let quorum = quorum(schemes.len() as u32) as usize;
        let proposal = sample_proposal(Epoch::new(0), View::new(21), 11);

        let votes: Vec<_> = schemes
            .iter()
            .take(quorum)
            .map(|scheme| {
                scheme
                    .sign_vote::<Sha256Digest>(
                        NAMESPACE,
                        VoteContext::Nullify {
                            round: proposal.round,
                        },
                    )
                    .unwrap()
            })
            .collect();

        let certificate = schemes[0]
            .assemble_certificate(votes)
            .expect("assemble certificate");

        let mut encoded = certificate.encode().freeze();
        let truncated = encoded.split_to(encoded.len() - 1);
        assert!(Signature::<V>::decode_cfg(truncated, &()).is_err());
    }

    #[test]
    fn test_certificate_decode_rejects_length_mismatch() {
        certificate_decode_rejects_length_mismatch::<MinPk>();
        certificate_decode_rejects_length_mismatch::<MinSig>();
    }

    fn sign_vote_partial_matches_share<V: Variant>() {
        let (schemes, _) = setup_signers::<V>(4, 53);
        let scheme = &schemes[0];
        let share = scheme.share().expect("has share");

        let proposal = sample_proposal(Epoch::new(0), View::new(23), 12);
        let vote = scheme
            .sign_vote(
                NAMESPACE,
                VoteContext::Notarize {
                    proposal: &proposal,
                },
            )
            .unwrap();

        let notarize_namespace = notarize_namespace(NAMESPACE);
        let notarize_message = proposal.encode();
        let expected_message = partial_sign_message::<V>(
            share,
            Some(notarize_namespace.as_ref()),
            notarize_message.as_ref(),
        )
        .value;

        let seed_namespace = seed_namespace(NAMESPACE);
        let seed_message = proposal.round.encode();
        let expected_seed =
            partial_sign_message::<V>(share, Some(seed_namespace.as_ref()), seed_message.as_ref())
                .value;

        assert_eq!(vote.signer, share.index);
        assert_eq!(vote.signature.vote_signature, expected_message);
        assert_eq!(vote.signature.seed_signature, expected_seed);
    }

    #[test]
    fn test_sign_vote_partial_matches_share() {
        sign_vote_partial_matches_share::<MinPk>();
        sign_vote_partial_matches_share::<MinSig>();
    }

    fn verify_certificate_detects_seed_corruption<V: Variant>() {
        let (schemes, verifier) = setup_signers::<V>(4, 59);
        let quorum = quorum(schemes.len() as u32) as usize;
        let proposal = sample_proposal(Epoch::new(0), View::new(25), 13);

        let votes: Vec<_> = schemes
            .iter()
            .take(quorum)
            .map(|scheme| {
                scheme
                    .sign_vote::<Sha256Digest>(
                        NAMESPACE,
                        VoteContext::Nullify {
                            round: proposal.round,
                        },
                    )
                    .unwrap()
            })
            .collect();

        let certificate = schemes[0]
            .assemble_certificate(votes)
            .expect("assemble certificate");

        assert!(verifier.verify_certificate::<_, Sha256Digest>(
            &mut thread_rng(),
            NAMESPACE,
            VoteContext::Nullify {
                round: proposal.round,
            },
            &certificate,
        ));

        let mut corrupted = certificate.clone();
        corrupted.seed_signature = corrupted.vote_signature;
        assert!(!verifier.verify_certificate::<_, Sha256Digest>(
            &mut thread_rng(),
            NAMESPACE,
            VoteContext::Nullify {
                round: proposal.round,
            },
            &corrupted,
        ));
    }

    #[test]
    fn test_verify_certificate_detects_seed_corruption() {
        verify_certificate_detects_seed_corruption::<MinPk>();
        verify_certificate_detects_seed_corruption::<MinSig>();
    }

    fn encrypt_decrypt<V: Variant>() {
        let (schemes, verifier) = setup_signers::<V>(4, 61);

        // Prepare a message to encrypt
        let message = b"Secret message for future view10";

        // Target round for encryption
        let target = Round::new(Epoch::new(333), View::new(10));

        // Encrypt using the scheme
        let ciphertext = schemes[0].encrypt(&mut thread_rng(), NAMESPACE, target, *message);

        // Can also encrypt with the verifier scheme
        let ciphertext_verifier = verifier.encrypt(&mut thread_rng(), NAMESPACE, target, *message);

        // Generate notarization for the target round to get the seed
        let proposal = sample_proposal(target.epoch(), target.view(), 14);
        let notarizes: Vec<_> = schemes
            .iter()
            .take(quorum(schemes.len() as u32) as usize)
            .map(|scheme| Notarize::sign(scheme, NAMESPACE, proposal.clone()).unwrap())
            .collect();

        let notarization = Notarization::from_notarizes(&schemes[0], &notarizes).unwrap();

        // Decrypt using the seed
        let seed = notarization.seed();
        let decrypted = seed.decrypt(&ciphertext).unwrap();
        assert_eq!(message, decrypted.as_ref());

        let decrypted_verifier = seed.decrypt(&ciphertext_verifier).unwrap();
        assert_eq!(message, decrypted_verifier.as_ref());
    }

    #[test]
    fn test_encrypt_decrypt() {
        encrypt_decrypt::<MinPk>();
        encrypt_decrypt::<MinSig>();
    }
}<|MERGE_RESOLUTION|>--- conflicted
+++ resolved
@@ -13,14 +13,9 @@
             finalize_namespace, notarize_namespace, nullify_namespace, seed_namespace,
             seed_namespace_and_message, vote_namespace_and_message, SeededScheme,
         },
-<<<<<<< HEAD
         types::{Finalization, Notarization, VoteContext},
-=======
-        types::{Finalization, Notarization, Vote, VoteContext, VoteVerification},
->>>>>>> 7183c5e6
     },
     types::{Epoch, Round, View},
-    utils::OrderedExt,
     Epochable, Viewable,
 };
 use bytes::{Buf, BufMut};
