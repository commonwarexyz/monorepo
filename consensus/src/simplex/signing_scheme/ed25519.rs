//! Ed25519 implementation of the [`Scheme`] trait for `simplex`.
//!
//! [`Scheme`] is **attributable**: individual signatures can be safely
//! presented to some third party as evidence of either liveness or of committing a fault. Certificates
//! contain signer indices alongside individual signatures, enabling secure
//! per-validator activity tracking and fault detection.

use crate::{
    signing_scheme::impl_ed25519_scheme,
    simplex::{signing_scheme::SeededScheme, types::Subject},
    types::Round,
};
<<<<<<< HEAD
=======
use bytes::{Buf, BufMut};
use commonware_codec::{EncodeSize, Error, Read, ReadRangeExt, Write};
use commonware_cryptography::{
    ed25519::{self, Batch},
    BatchVerifier, Digest, Signer as _, Verifier as _,
};
use commonware_utils::ordered::{Quorum, Set};
use rand::{CryptoRng, Rng};
use std::collections::BTreeSet;

/// Ed25519 implementation of the [`Scheme`] trait.
#[derive(Clone, Debug)]
pub struct Scheme {
    /// Participants in the committee.
    participants: Set<ed25519::PublicKey>,
    /// Key used for generating signatures.
    signer: Option<(u32, ed25519::PrivateKey)>,
}

impl Scheme {
    /// Creates a new scheme instance with the provided key material.
    ///
    /// Participants use the same key for both identity and consensus.
    ///
    /// Returns `None` if the provided private key does not match any participant
    /// in the committee.
    pub fn signer(
        participants: Set<ed25519::PublicKey>,
        private_key: ed25519::PrivateKey,
    ) -> Option<Self> {
        let signer = participants
            .position(&private_key.public_key())
            .map(|index| (index as u32, private_key))?;

        Some(Self {
            participants,
            signer: Some(signer),
        })
    }

    /// Builds a verifier that can authenticate votes without generating signatures.
    ///
    /// Participants use the same key for both identity and consensus.
    pub const fn verifier(participants: Set<ed25519::PublicKey>) -> Self {
        Self {
            participants,
            signer: None,
        }
    }

    /// Stage a certificate for batch verification.
    fn batch_verify_certificate<'a, D: Digest>(
        &self,
        batch: &mut Batch,
        namespace: &[u8],
        subject: Subject<'a, D>,
        certificate: &'a Certificate,
    ) -> bool {
        // If the certificate signers length does not match the participant set, return false.
        if certificate.signers.len() != self.participants.len() {
            return false;
        }

        // If the certificate signers and signatures counts differ, return false.
        if certificate.signers.count() != certificate.signatures.len() {
            return false;
        }

        // If the certificate does not meet the quorum, return false.
        if certificate.signers.count() < self.participants.quorum() as usize {
            return false;
        }

        // Add the certificate to the batch.
        let (namespace, message) = vote_namespace_and_message(namespace, subject);
        for (signer, signature) in certificate.signers.iter().zip(&certificate.signatures) {
            let Some(public_key) = self.participants.get(signer as usize) else {
                return false;
            };

            batch.add(namespace.as_ref(), message.as_ref(), public_key, signature);
        }

        true
    }
}

#[derive(Clone, Debug, PartialEq, Eq, Hash)]
pub struct Certificate {
    /// Bitmap of validator indices that contributed signatures.
    pub signers: Signers,
    /// Ed25519 signatures emitted by the respective validators ordered by signer index.
    pub signatures: Vec<ed25519::Signature>,
}
>>>>>>> 8c02cafc

impl_ed25519_scheme!(Subject<'a, D>);

<<<<<<< HEAD
impl SeededScheme for Scheme {
=======
impl EncodeSize for Certificate {
    fn encode_size(&self) -> usize {
        self.signers.encode_size() + self.signatures.encode_size()
    }
}

impl Read for Certificate {
    type Cfg = usize;

    fn read_cfg(reader: &mut impl Buf, participants: &usize) -> Result<Self, Error> {
        let signers = Signers::read_cfg(reader, participants)?;
        if signers.count() == 0 {
            return Err(Error::Invalid(
                "consensus::simplex::signing_scheme::ed25519::Certificate",
                "Certificate contains no signers",
            ));
        }

        let signatures = Vec::<ed25519::Signature>::read_range(reader, ..=*participants)?;
        if signers.count() != signatures.len() {
            return Err(Error::Invalid(
                "consensus::simplex::signing_scheme::ed25519::Certificate",
                "Signers and signatures counts differ",
            ));
        }

        Ok(Self {
            signers,
            signatures,
        })
    }
}

#[cfg(feature = "arbitrary")]
impl arbitrary::Arbitrary<'_> for Certificate {
    fn arbitrary(u: &mut arbitrary::Unstructured<'_>) -> arbitrary::Result<Self> {
        let signers = Signers::arbitrary(u)?;
        let signatures = (0..signers.count())
            .map(|_| u.arbitrary::<ed25519::Signature>())
            .collect::<arbitrary::Result<Vec<_>>>()?;
        Ok(Self {
            signers,
            signatures,
        })
    }
}

impl signing_scheme::Scheme for Scheme {
    type PublicKey = ed25519::PublicKey;
    type Signature = ed25519::Signature;
    type Certificate = Certificate;
>>>>>>> 8c02cafc
    type Seed = ();

    fn seed(&self, _: Round, _: &Self::Certificate) -> Option<Self::Seed> {
        None
    }
}

#[cfg(test)]
mod tests {
    use super::*;
    use crate::{
        signing_scheme::{ed25519::Certificate, utils::Signers},
        simplex::{
            mocks::fixtures::{ed25519, Fixture},
            signing_scheme::Scheme as _,
            types::{Proposal, Subject},
        },
        types::{Epoch, Round, View},
    };
    use commonware_codec::{Decode, Encode, Read};
    use commonware_cryptography::{ed25519, sha256::Digest as Sha256Digest, Hasher, Sha256};
    use commonware_utils::{ordered::Set, quorum_from_slice};
    use rand::{
        rngs::{OsRng, StdRng},
        thread_rng, SeedableRng,
    };

    const NAMESPACE: &[u8] = b"ed25519-signing-scheme";

    fn setup_signers(n: u32, seed: u64) -> (Vec<Scheme>, Set<ed25519::PublicKey>) {
        let mut rng = StdRng::seed_from_u64(seed);
        let Fixture {
            participants,
            schemes,
            ..
        } = ed25519(&mut rng, n);

        (schemes, participants.try_into().unwrap())
    }

    fn sample_proposal(round: u64, view: u64, tag: u8) -> Proposal<Sha256Digest> {
        Proposal::new(
            Round::new(Epoch::new(round), View::new(view)),
            View::new(view).previous().unwrap(),
            Sha256::hash(&[tag]),
        )
    }

    #[test]
    fn test_sign_vote_roundtrip_for_each_context() {
        let (schemes, _) = setup_signers(4, 42);
        let scheme = &schemes[0];

        let proposal = sample_proposal(0, 2, 1);
        let vote = scheme
            .sign_vote(
                NAMESPACE,
                Subject::Notarize {
                    proposal: &proposal,
                },
            )
            .unwrap();
        assert!(scheme.verify_vote(
            NAMESPACE,
            Subject::Notarize {
                proposal: &proposal,
            },
            &vote
        ));

        let vote = scheme
            .sign_vote::<Sha256Digest>(
                NAMESPACE,
                Subject::Nullify {
                    round: proposal.round,
                },
            )
            .unwrap();
        assert!(scheme.verify_vote::<Sha256Digest>(
            NAMESPACE,
            Subject::Nullify {
                round: proposal.round,
            },
            &vote
        ));

        let vote = scheme
            .sign_vote(
                NAMESPACE,
                Subject::Finalize {
                    proposal: &proposal,
                },
            )
            .unwrap();
        assert!(scheme.verify_vote(
            NAMESPACE,
            Subject::Finalize {
                proposal: &proposal,
            },
            &vote
        ));
    }

    #[test]
    fn test_verify_votes_filters_bad_signers() {
        let (schemes, _) = setup_signers(5, 42);
        let quorum = quorum_from_slice(&schemes) as usize;
        let proposal = sample_proposal(0, 5, 3);

        let mut votes: Vec<_> = schemes
            .iter()
            .take(quorum)
            .map(|scheme| {
                scheme
                    .sign_vote(
                        NAMESPACE,
                        Subject::Notarize {
                            proposal: &proposal,
                        },
                    )
                    .unwrap()
            })
            .collect();

        let scheme = &schemes[0];
        let verification = scheme.verify_votes(
            &mut thread_rng(),
            NAMESPACE,
            Subject::Notarize {
                proposal: &proposal,
            },
            votes.clone(),
        );
        assert!(verification.invalid_signers.is_empty());
        assert_eq!(verification.verified.len(), quorum);

        // Invalid signer index should be detected.
        votes[0].signer = 999;
        let verification = scheme.verify_votes(
            &mut thread_rng(),
            NAMESPACE,
            Subject::Notarize {
                proposal: &proposal,
            },
            votes.clone(),
        );
        assert_eq!(verification.invalid_signers, vec![999]);
        assert_eq!(verification.verified.len(), quorum - 1);

        // Invalid signature should be detected.
        votes[0].signer = 0;
        votes[0].signature = votes[1].signature.clone();
        let verification = scheme.verify_votes(
            &mut thread_rng(),
            NAMESPACE,
            Subject::Notarize {
                proposal: &proposal,
            },
            votes,
        );
        assert_eq!(verification.invalid_signers, vec![0]);
        assert_eq!(verification.verified.len(), quorum - 1);
    }

    #[test]
    fn test_assemble_certificate_sorts_signers() {
        let (schemes, _) = setup_signers(4, 42);
        let proposal = sample_proposal(0, 7, 4);

        let votes = [
            schemes[2]
                .sign_vote(
                    NAMESPACE,
                    Subject::Finalize {
                        proposal: &proposal,
                    },
                )
                .unwrap(),
            schemes[0]
                .sign_vote(
                    NAMESPACE,
                    Subject::Finalize {
                        proposal: &proposal,
                    },
                )
                .unwrap(),
            schemes[1]
                .sign_vote(
                    NAMESPACE,
                    Subject::Finalize {
                        proposal: &proposal,
                    },
                )
                .unwrap(),
        ];

        let certificate = schemes[0]
            .assemble_certificate(votes)
            .expect("assemble certificate");
        assert_eq!(
            certificate.signers.iter().collect::<Vec<_>>(),
            vec![0, 1, 2]
        );
    }

    #[test]
    fn test_assemble_certificate_requires_quorum() {
        let (schemes, _) = setup_signers(4, 42);
        let proposal = sample_proposal(0, 9, 5);

        let votes: Vec<_> = schemes
            .iter()
            .take(2)
            .map(|scheme| {
                scheme
                    .sign_vote(
                        NAMESPACE,
                        Subject::Notarize {
                            proposal: &proposal,
                        },
                    )
                    .unwrap()
            })
            .collect();

        assert!(schemes[0].assemble_certificate(votes).is_none());
    }

    #[test]
    fn test_assemble_certificate_rejects_out_of_range_signer() {
        let (schemes, _) = setup_signers(4, 42);
        let proposal = sample_proposal(0, 13, 7);

        let mut votes: Vec<_> = schemes
            .iter()
            .take(3)
            .map(|scheme| {
                scheme
                    .sign_vote(
                        NAMESPACE,
                        Subject::Notarize {
                            proposal: &proposal,
                        },
                    )
                    .unwrap()
            })
            .collect();
        votes[0].signer = 42;

        assert!(schemes[0].assemble_certificate(votes).is_none());
    }

    #[test]
    #[should_panic(expected = "duplicate signer index: 2")]
    fn test_assemble_certificate_rejects_duplicate_signers() {
        let (schemes, _) = setup_signers(4, 42);
        let proposal = sample_proposal(0, 25, 13);

        let mut votes: Vec<_> = schemes
            .iter()
            .take(3)
            .map(|scheme| {
                scheme
                    .sign_vote(
                        NAMESPACE,
                        Subject::Finalize {
                            proposal: &proposal,
                        },
                    )
                    .unwrap()
            })
            .collect();

        votes.push(votes.last().unwrap().clone());

        schemes[0].assemble_certificate(votes);
    }

    #[test]
    fn test_verify_certificate_detects_corruption() {
        let (schemes, participants) = setup_signers(4, 42);
        let proposal = sample_proposal(0, 15, 8);

        let votes: Vec<_> = schemes
            .iter()
            .take(3)
            .map(|scheme| {
                scheme
                    .sign_vote(
                        NAMESPACE,
                        Subject::Finalize {
                            proposal: &proposal,
                        },
                    )
                    .unwrap()
            })
            .collect();

        let certificate = schemes[0]
            .assemble_certificate(votes)
            .expect("assemble certificate");

        let verifier = Scheme::verifier(participants);
        assert!(verifier.verify_certificate(
            &mut thread_rng(),
            NAMESPACE,
            Subject::Finalize {
                proposal: &proposal,
            },
            &certificate,
        ));

        let mut corrupted = certificate;
        corrupted.signatures[0] = corrupted.signatures[1].clone();
        assert!(!verifier.verify_certificate(
            &mut thread_rng(),
            NAMESPACE,
            Subject::Finalize {
                proposal: &proposal,
            },
            &corrupted,
        ));
    }

    #[test]
    fn test_certificate_codec_roundtrip() {
        let (schemes, _) = setup_signers(4, 42);
        let proposal = sample_proposal(0, 17, 9);

        let votes: Vec<_> = schemes
            .iter()
            .take(3)
            .map(|scheme| {
                scheme
                    .sign_vote(
                        NAMESPACE,
                        Subject::Notarize {
                            proposal: &proposal,
                        },
                    )
                    .unwrap()
            })
            .collect();

        let certificate = schemes[0]
            .assemble_certificate(votes)
            .expect("assemble certificate");
        let encoded = certificate.encode();
        let decoded = Certificate::decode_cfg(encoded, &schemes.len()).expect("decode certificate");
        assert_eq!(decoded, certificate);
    }

    #[test]
    fn test_scheme_clone_and_verifier() {
        let (schemes, participants) = setup_signers(4, 42);
        let signer = schemes[0].clone();
        let proposal = sample_proposal(0, 21, 11);

        assert!(
            signer
                .sign_vote(
                    NAMESPACE,
                    Subject::Notarize {
                        proposal: &proposal,
                    },
                )
                .is_some(),
            "signer should produce votes"
        );

        let verifier = Scheme::verifier(participants);
        assert!(
            verifier
                .sign_vote(
                    NAMESPACE,
                    Subject::Notarize {
                        proposal: &proposal,
                    },
                )
                .is_none(),
            "verifier should not produce votes"
        );
    }

    #[test]
    fn test_certificate_decode_validation() {
        let (schemes, participants) = setup_signers(4, 42);
        let proposal = sample_proposal(0, 19, 10);

        let votes: Vec<_> = schemes
            .iter()
            .take(3)
            .map(|scheme| {
                scheme
                    .sign_vote(
                        NAMESPACE,
                        Subject::Notarize {
                            proposal: &proposal,
                        },
                    )
                    .unwrap()
            })
            .collect();

        let certificate = schemes[0]
            .assemble_certificate(votes)
            .expect("assemble certificate");

        // Well-formed certificate decodes successfully.
        let encoded = certificate.encode();
        let mut cursor = &encoded[..];
        let decoded =
            Certificate::read_cfg(&mut cursor, &participants.len()).expect("decode certificate");
        assert_eq!(decoded, certificate);

        // Certificate with no signers is rejected.
        let empty = Certificate {
            signers: Signers::from(participants.len(), std::iter::empty::<u32>()),
            signatures: Vec::new(),
        };
        assert!(Certificate::decode_cfg(empty.encode(), &participants.len()).is_err());

        // Certificate with mismatched signature count is rejected.
        let mismatched = Certificate {
            signers: Signers::from(participants.len(), [0u32, 1]),
            signatures: vec![certificate.signatures[0].clone()],
        };
        assert!(Certificate::decode_cfg(mismatched.encode(), &participants.len()).is_err());

        // Certificate containing more signers than the participant set is rejected.
        let mut signers = certificate.signers.iter().collect::<Vec<_>>();
        signers.push(participants.len() as u32);
        let mut signatures = certificate.signatures.clone();
        signatures.push(certificate.signatures[0].clone());
        let extended = Certificate {
            signers: Signers::from(participants.len() + 1, signers),
            signatures,
        };
        assert!(Certificate::decode_cfg(extended.encode(), &participants.len()).is_err());
    }

    #[test]
    fn test_verify_certificate() {
        let (schemes, participants) = setup_signers(4, 42);
        let quorum = quorum_from_slice(&schemes) as usize;
        let proposal = sample_proposal(0, 21, 11);

        let votes: Vec<_> = schemes
            .iter()
            .take(quorum)
            .map(|scheme| {
                scheme
                    .sign_vote(
                        NAMESPACE,
                        Subject::Finalize {
                            proposal: &proposal,
                        },
                    )
                    .unwrap()
            })
            .collect();

        let certificate = schemes[0]
            .assemble_certificate(votes)
            .expect("assemble certificate");

        let verifier = Scheme::verifier(participants);
        assert!(verifier.verify_certificate(
            &mut OsRng,
            NAMESPACE,
            Subject::Finalize {
                proposal: &proposal,
            },
            &certificate,
        ));
    }

    #[test]
    fn test_verify_certificate_rejects_sub_quorum() {
        let (schemes, participants) = setup_signers(4, 42);
        let proposal = sample_proposal(0, 23, 12);

        let votes: Vec<_> = schemes
            .iter()
            .take(3)
            .map(|scheme| {
                scheme
                    .sign_vote(
                        NAMESPACE,
                        Subject::Finalize {
                            proposal: &proposal,
                        },
                    )
                    .unwrap()
            })
            .collect();

        let certificate = schemes[0]
            .assemble_certificate(votes)
            .expect("assemble certificate");

        let mut truncated = certificate;
        let mut signers: Vec<u32> = truncated.signers.iter().collect();
        signers.pop();
        truncated.signers = Signers::from(participants.len(), signers);
        truncated.signatures.pop();

        let verifier = Scheme::verifier(participants);
        assert!(!verifier.verify_certificate(
            &mut thread_rng(),
            NAMESPACE,
            Subject::Finalize {
                proposal: &proposal,
            },
            &truncated,
        ));
    }

    #[test]
    fn test_verify_certificate_rejects_unknown_signer() {
        let (schemes, participants) = setup_signers(4, 42);
        let proposal = sample_proposal(0, 25, 13);

        let votes: Vec<_> = schemes
            .iter()
            .take(3)
            .map(|scheme| {
                scheme
                    .sign_vote(
                        NAMESPACE,
                        Subject::Finalize {
                            proposal: &proposal,
                        },
                    )
                    .unwrap()
            })
            .collect();

        let mut certificate = schemes[0]
            .assemble_certificate(votes)
            .expect("assemble certificate");

        let mut signers: Vec<u32> = certificate.signers.iter().collect();
        signers.push(participants.len() as u32);
        certificate.signers = Signers::from(participants.len() + 1, signers);
        certificate
            .signatures
            .push(certificate.signatures[0].clone());

        let verifier = Scheme::verifier(participants);
        assert!(!verifier.verify_certificate(
            &mut thread_rng(),
            NAMESPACE,
            Subject::Finalize {
                proposal: &proposal,
            },
            &certificate,
        ));
    }

    #[test]
    fn test_verify_certificate_rejects_invalid_certificate_signers_size() {
        let (schemes, participants) = setup_signers(4, 42);
        let proposal = sample_proposal(0, 26, 14);

        let votes: Vec<_> = schemes
            .iter()
            .take(3)
            .map(|scheme| {
                scheme
                    .sign_vote(
                        NAMESPACE,
                        Subject::Finalize {
                            proposal: &proposal,
                        },
                    )
                    .unwrap()
            })
            .collect();

        let mut certificate = schemes[0]
            .assemble_certificate(votes)
            .expect("assemble certificate");

        // The certificate is valid
        let verifier = Scheme::verifier(participants.clone());
        assert!(verifier.verify_certificate(
            &mut thread_rng(),
            NAMESPACE,
            Subject::Finalize {
                proposal: &proposal,
            },
            &certificate,
        ));

        // Make the signers bitmap size smaller
        let signers: Vec<u32> = certificate.signers.iter().collect();
        certificate.signers = Signers::from(participants.len() - 1, signers);

        // The certificate verification should fail
        assert!(!verifier.verify_certificate(
            &mut thread_rng(),
            NAMESPACE,
            Subject::Finalize {
                proposal: &proposal,
            },
            &certificate,
        ));
    }

    #[test]
    fn test_verify_certificate_rejects_mismatched_signature_count() {
        let (schemes, participants) = setup_signers(4, 42);
        let proposal = sample_proposal(0, 27, 14);

        let votes: Vec<_> = schemes
            .iter()
            .take(3)
            .map(|scheme| {
                scheme
                    .sign_vote(
                        NAMESPACE,
                        Subject::Finalize {
                            proposal: &proposal,
                        },
                    )
                    .unwrap()
            })
            .collect();

        let mut certificate = schemes[0]
            .assemble_certificate(votes)
            .expect("assemble certificate");
        certificate.signatures.pop();

        let verifier = Scheme::verifier(participants);
        assert!(!verifier.verify_certificate(
            &mut thread_rng(),
            NAMESPACE,
            Subject::Finalize {
                proposal: &proposal,
            },
            &certificate,
        ));
    }

    #[test]
    fn test_verify_certificates_batch_detects_failure() {
        let (schemes, participants) = setup_signers(4, 42);
        let proposal_a = sample_proposal(0, 23, 12);
        let proposal_b = sample_proposal(1, 24, 13);

        let votes_a: Vec<_> = schemes
            .iter()
            .take(3)
            .map(|scheme| {
                scheme
                    .sign_vote(
                        NAMESPACE,
                        Subject::Notarize {
                            proposal: &proposal_a,
                        },
                    )
                    .unwrap()
            })
            .collect();
        let votes_b: Vec<_> = schemes
            .iter()
            .take(3)
            .map(|scheme| {
                scheme
                    .sign_vote(
                        NAMESPACE,
                        Subject::Finalize {
                            proposal: &proposal_b,
                        },
                    )
                    .unwrap()
            })
            .collect();

        let certificate_a = schemes[0]
            .assemble_certificate(votes_a)
            .expect("assemble certificate");
        let mut bad_certificate = schemes[0]
            .assemble_certificate(votes_b)
            .expect("assemble certificate");
        bad_certificate.signatures[0] = bad_certificate.signatures[1].clone();

        let verifier = Scheme::verifier(participants);
        let mut iter = [
            (
                Subject::Notarize {
                    proposal: &proposal_a,
                },
                &certificate_a,
            ),
            (
                Subject::Finalize {
                    proposal: &proposal_b,
                },
                &bad_certificate,
            ),
        ]
        .into_iter();

        assert!(!verifier.verify_certificates(&mut thread_rng(), NAMESPACE, &mut iter));
    }

    #[cfg(feature = "arbitrary")]
    mod conformance {
        use super::*;

        commonware_codec::conformance_tests! {
            Certificate
        }
    }
}<|MERGE_RESOLUTION|>--- conflicted
+++ resolved
@@ -10,141 +10,8 @@
     simplex::{signing_scheme::SeededScheme, types::Subject},
     types::Round,
 };
-<<<<<<< HEAD
-=======
-use bytes::{Buf, BufMut};
-use commonware_codec::{EncodeSize, Error, Read, ReadRangeExt, Write};
-use commonware_cryptography::{
-    ed25519::{self, Batch},
-    BatchVerifier, Digest, Signer as _, Verifier as _,
-};
-use commonware_utils::ordered::{Quorum, Set};
-use rand::{CryptoRng, Rng};
-use std::collections::BTreeSet;
-
-/// Ed25519 implementation of the [`Scheme`] trait.
-#[derive(Clone, Debug)]
-pub struct Scheme {
-    /// Participants in the committee.
-    participants: Set<ed25519::PublicKey>,
-    /// Key used for generating signatures.
-    signer: Option<(u32, ed25519::PrivateKey)>,
-}
-
-impl Scheme {
-    /// Creates a new scheme instance with the provided key material.
-    ///
-    /// Participants use the same key for both identity and consensus.
-    ///
-    /// Returns `None` if the provided private key does not match any participant
-    /// in the committee.
-    pub fn signer(
-        participants: Set<ed25519::PublicKey>,
-        private_key: ed25519::PrivateKey,
-    ) -> Option<Self> {
-        let signer = participants
-            .position(&private_key.public_key())
-            .map(|index| (index as u32, private_key))?;
-
-        Some(Self {
-            participants,
-            signer: Some(signer),
-        })
-    }
-
-    /// Builds a verifier that can authenticate votes without generating signatures.
-    ///
-    /// Participants use the same key for both identity and consensus.
-    pub const fn verifier(participants: Set<ed25519::PublicKey>) -> Self {
-        Self {
-            participants,
-            signer: None,
-        }
-    }
-
-    /// Stage a certificate for batch verification.
-    fn batch_verify_certificate<'a, D: Digest>(
-        &self,
-        batch: &mut Batch,
-        namespace: &[u8],
-        subject: Subject<'a, D>,
-        certificate: &'a Certificate,
-    ) -> bool {
-        // If the certificate signers length does not match the participant set, return false.
-        if certificate.signers.len() != self.participants.len() {
-            return false;
-        }
-
-        // If the certificate signers and signatures counts differ, return false.
-        if certificate.signers.count() != certificate.signatures.len() {
-            return false;
-        }
-
-        // If the certificate does not meet the quorum, return false.
-        if certificate.signers.count() < self.participants.quorum() as usize {
-            return false;
-        }
-
-        // Add the certificate to the batch.
-        let (namespace, message) = vote_namespace_and_message(namespace, subject);
-        for (signer, signature) in certificate.signers.iter().zip(&certificate.signatures) {
-            let Some(public_key) = self.participants.get(signer as usize) else {
-                return false;
-            };
-
-            batch.add(namespace.as_ref(), message.as_ref(), public_key, signature);
-        }
-
-        true
-    }
-}
-
-#[derive(Clone, Debug, PartialEq, Eq, Hash)]
-pub struct Certificate {
-    /// Bitmap of validator indices that contributed signatures.
-    pub signers: Signers,
-    /// Ed25519 signatures emitted by the respective validators ordered by signer index.
-    pub signatures: Vec<ed25519::Signature>,
-}
->>>>>>> 8c02cafc
 
 impl_ed25519_scheme!(Subject<'a, D>);
-
-<<<<<<< HEAD
-impl SeededScheme for Scheme {
-=======
-impl EncodeSize for Certificate {
-    fn encode_size(&self) -> usize {
-        self.signers.encode_size() + self.signatures.encode_size()
-    }
-}
-
-impl Read for Certificate {
-    type Cfg = usize;
-
-    fn read_cfg(reader: &mut impl Buf, participants: &usize) -> Result<Self, Error> {
-        let signers = Signers::read_cfg(reader, participants)?;
-        if signers.count() == 0 {
-            return Err(Error::Invalid(
-                "consensus::simplex::signing_scheme::ed25519::Certificate",
-                "Certificate contains no signers",
-            ));
-        }
-
-        let signatures = Vec::<ed25519::Signature>::read_range(reader, ..=*participants)?;
-        if signers.count() != signatures.len() {
-            return Err(Error::Invalid(
-                "consensus::simplex::signing_scheme::ed25519::Certificate",
-                "Signers and signatures counts differ",
-            ));
-        }
-
-        Ok(Self {
-            signers,
-            signatures,
-        })
-    }
-}
 
 #[cfg(feature = "arbitrary")]
 impl arbitrary::Arbitrary<'_> for Certificate {
@@ -160,11 +27,7 @@
     }
 }
 
-impl signing_scheme::Scheme for Scheme {
-    type PublicKey = ed25519::PublicKey;
-    type Signature = ed25519::Signature;
-    type Certificate = Certificate;
->>>>>>> 8c02cafc
+impl SeededScheme for Scheme {
     type Seed = ();
 
     fn seed(&self, _: Round, _: &Self::Certificate) -> Option<Self::Seed> {
