--- conflicted
+++ resolved
@@ -25,11 +25,7 @@
     },
     Digest, PublicKey,
 };
-<<<<<<< HEAD
-use commonware_utils::set::{Ordered, OrderedAssociatedUnique};
-=======
-use commonware_utils::set::{Ordered, OrderedAssociated, OrderedQuorum};
->>>>>>> 5cf10323
+use commonware_utils::set::{Ordered, OrderedAssociatedUnique, OrderedQuorum};
 use rand::{CryptoRng, Rng};
 use std::{collections::BTreeSet, fmt::Debug};
 
@@ -70,11 +66,7 @@
     /// Participants have both an identity key and a consensus key. The identity key
     /// is used for committee ordering and indexing, while the consensus key is used for
     /// verification.
-<<<<<<< HEAD
     pub fn verifier(participants: OrderedAssociatedUnique<P, V::Public>) -> Self {
-=======
-    pub const fn verifier(participants: OrderedAssociated<P, V::Public>) -> Self {
->>>>>>> 5cf10323
         Self {
             participants,
             signer: None,
