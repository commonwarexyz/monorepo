//! BLS12-381 multi-signature implementation of the [`Scheme`] trait for `simplex`.
//!
//! [`Scheme`] is **attributable**: individual signatures can be
//! used by an external observer as evidence of either liveness or of committing a fault.
//! Certificates contain signer indices alongside an aggregated signature,
//! enabling secure per-validator activity tracking and conflict detection.

use crate::{
    signing_scheme::impl_bls12381_multisig_scheme,
    simplex::{signing_scheme::SeededScheme, types::VoteContext},
    types::Round,
};
use commonware_cryptography::{bls12381::primitives::variant::Variant, PublicKey};

<<<<<<< HEAD
impl_bls12381_multisig_scheme!(VoteContext<'a, D>);
=======
    /// Builds a verifier that can authenticate votes and certificates.
    ///
    /// Participants have both an identity key and a consensus key. The identity key
    /// is used for committee ordering and indexing, while the consensus key is used for
    /// verification.
    pub const fn verifier(participants: OrderedAssociated<P, V::Public>) -> Self {
        Self {
            participants,
            signer: None,
        }
    }
}

/// Certificate formed by an aggregated BLS12-381 signature plus the signers that
/// contributed to it.
#[derive(Clone, Debug, PartialEq, Eq, Hash)]
pub struct Certificate<V: Variant> {
    /// Bitmap of validator indices that contributed signatures.
    pub signers: Signers,
    /// Aggregated BLS signature covering all votes in this certificate.
    pub signature: V::Signature,
}

impl<V: Variant> Write for Certificate<V> {
    fn write(&self, writer: &mut impl BufMut) {
        self.signers.write(writer);
        self.signature.write(writer);
    }
}
>>>>>>> 4e3367df

impl<P: PublicKey, V: Variant + Send + Sync> SeededScheme for Scheme<P, V> {
    type Seed = ();

    fn seed(&self, _: Round, _: &Self::Certificate) -> Option<Self::Seed> {
        None
    }
}

#[cfg(test)]
mod tests {
    use super::*;
    use crate::{
        signing_scheme::{bls12381_multisig::Certificate, utils::Signers},
        simplex::{
            mocks::fixtures::{bls12381_multisig, Fixture},
            signing_scheme::Scheme as _,
            types::{Proposal, VoteContext},
        },
        types::{Epoch, Round, View},
    };
    use commonware_codec::{Decode, Encode, Read};
    use commonware_cryptography::{
        bls12381::primitives::{
            group::Element,
            variant::{MinPk, MinSig, Variant},
        },
        ed25519,
        sha256::Digest as Sha256Digest,
        Hasher, Sha256,
    };
    use commonware_utils::quorum;
    use rand::{
        rngs::{OsRng, StdRng},
        thread_rng, SeedableRng,
    };

    const NAMESPACE: &[u8] = b"bls-multisig-signing-scheme";

    #[allow(clippy::type_complexity)]
    fn setup_signers<V: Variant>(
        n: u32,
        seed: u64,
    ) -> (
        Vec<Scheme<ed25519::PublicKey, V>>,
        Scheme<ed25519::PublicKey, V>,
    ) {
        let mut rng = StdRng::seed_from_u64(seed);
        let Fixture {
            schemes, verifier, ..
        } = bls12381_multisig::<V, _>(&mut rng, n);

        (schemes, verifier)
    }

    fn sample_proposal(round: u64, view: u64, tag: u8) -> Proposal<Sha256Digest> {
        Proposal::new(
            Round::new(Epoch::new(round), View::new(view)),
            View::new(view).previous().unwrap(),
            Sha256::hash(&[tag]),
        )
    }

    fn sign_vote_roundtrip_for_each_context<V: Variant>() {
        let (schemes, _) = setup_signers::<V>(4, 42);
        let scheme = &schemes[0];

        let proposal = sample_proposal(0, 2, 1);
        let vote = scheme
            .sign_vote(
                NAMESPACE,
                VoteContext::Notarize {
                    proposal: &proposal,
                },
            )
            .unwrap();
        assert!(scheme.verify_vote(
            NAMESPACE,
            VoteContext::Notarize {
                proposal: &proposal,
            },
            &vote
        ));

        let vote = scheme
            .sign_vote::<Sha256Digest>(
                NAMESPACE,
                VoteContext::Nullify {
                    round: proposal.round,
                },
            )
            .unwrap();
        assert!(scheme.verify_vote::<Sha256Digest>(
            NAMESPACE,
            VoteContext::Nullify {
                round: proposal.round,
            },
            &vote
        ));

        let vote = scheme
            .sign_vote(
                NAMESPACE,
                VoteContext::Finalize {
                    proposal: &proposal,
                },
            )
            .unwrap();
        assert!(scheme.verify_vote(
            NAMESPACE,
            VoteContext::Finalize {
                proposal: &proposal,
            },
            &vote
        ));
    }

    #[test]
    fn test_sign_vote_roundtrip_for_each_context() {
        sign_vote_roundtrip_for_each_context::<MinPk>();
        sign_vote_roundtrip_for_each_context::<MinSig>();
    }

    fn verifier_cannot_sign<V: Variant>() {
        let (_, verifier) = setup_signers::<V>(4, 42);

        let proposal = sample_proposal(0, 3, 2);
        assert!(
            verifier
                .sign_vote(
                    NAMESPACE,
                    VoteContext::Notarize {
                        proposal: &proposal,
                    },
                )
                .is_none(),
            "verifier should not produce signatures"
        );
    }

    #[test]
    fn test_verifier_cannot_sign_min() {
        verifier_cannot_sign::<MinPk>();
        verifier_cannot_sign::<MinSig>();
    }

    fn verify_votes_filters_bad_signers<V: Variant>() {
        let (schemes, _) = setup_signers::<V>(5, 42);
        let quorum = quorum(schemes.len() as u32) as usize;
        let proposal = sample_proposal(0, 5, 3);

        let mut votes: Vec<_> = schemes
            .iter()
            .take(quorum)
            .map(|scheme| {
                scheme
                    .sign_vote(
                        NAMESPACE,
                        VoteContext::Notarize {
                            proposal: &proposal,
                        },
                    )
                    .unwrap()
            })
            .collect();

        let verification = schemes[0].verify_votes(
            &mut thread_rng(),
            NAMESPACE,
            VoteContext::Notarize {
                proposal: &proposal,
            },
            votes.clone(),
        );
        assert!(verification.invalid_signers.is_empty());
        assert_eq!(verification.verified.len(), quorum);

        // Invalid signer index should be detected.
        votes[0].signer = 999;
        let verification = schemes[0].verify_votes(
            &mut thread_rng(),
            NAMESPACE,
            VoteContext::Notarize {
                proposal: &proposal,
            },
            votes.clone(),
        );
        assert_eq!(verification.invalid_signers, vec![999]);
        assert_eq!(verification.verified.len(), quorum - 1);

        // Invalid signature should be detected.
        votes[0].signer = 0;
        votes[0].signature = votes[1].signature;
        let verification = schemes[0].verify_votes(
            &mut thread_rng(),
            NAMESPACE,
            VoteContext::Notarize {
                proposal: &proposal,
            },
            votes,
        );
        assert_eq!(verification.invalid_signers, vec![0]);
        assert_eq!(verification.verified.len(), quorum - 1);
    }

    #[test]
    fn test_verify_votes_filters_bad_signers() {
        verify_votes_filters_bad_signers::<MinPk>();
        verify_votes_filters_bad_signers::<MinSig>();
    }

    fn assemble_certificate_sorts_signers<V: Variant>() {
        let (schemes, _) = setup_signers::<V>(4, 42);
        let proposal = sample_proposal(0, 7, 4);

        let votes = [
            schemes[2]
                .sign_vote(
                    NAMESPACE,
                    VoteContext::Finalize {
                        proposal: &proposal,
                    },
                )
                .unwrap(),
            schemes[0]
                .sign_vote(
                    NAMESPACE,
                    VoteContext::Finalize {
                        proposal: &proposal,
                    },
                )
                .unwrap(),
            schemes[1]
                .sign_vote(
                    NAMESPACE,
                    VoteContext::Finalize {
                        proposal: &proposal,
                    },
                )
                .unwrap(),
        ];

        let certificate = schemes[0]
            .assemble_certificate(votes)
            .expect("assemble certificate");
        assert_eq!(certificate.signers.count(), 3);
        assert_eq!(
            certificate.signers.iter().collect::<Vec<_>>(),
            vec![0, 1, 2]
        );
    }

    #[test]
    fn test_assemble_certificate_sorts_signers() {
        assemble_certificate_sorts_signers::<MinPk>();
        assemble_certificate_sorts_signers::<MinSig>();
    }

    fn assemble_certificate_requires_quorum<V: Variant>() {
        let (schemes, _) = setup_signers::<V>(4, 42);
        let proposal = sample_proposal(0, 9, 5);

        let votes: Vec<_> = schemes
            .iter()
            .take(2)
            .map(|scheme| {
                scheme
                    .sign_vote(
                        NAMESPACE,
                        VoteContext::Notarize {
                            proposal: &proposal,
                        },
                    )
                    .unwrap()
            })
            .collect();

        assert!(schemes[0].assemble_certificate(votes).is_none());
    }

    #[test]
    fn test_assemble_certificate_requires_quorum() {
        assemble_certificate_requires_quorum::<MinPk>();
        assemble_certificate_requires_quorum::<MinSig>();
    }

    fn assemble_certificate_rejects_out_of_range_signer<V: Variant>() {
        let (schemes, _) = setup_signers::<V>(4, 42);
        let proposal = sample_proposal(0, 13, 7);

        let mut votes: Vec<_> = schemes
            .iter()
            .take(3)
            .map(|scheme| {
                scheme
                    .sign_vote(
                        NAMESPACE,
                        VoteContext::Notarize {
                            proposal: &proposal,
                        },
                    )
                    .unwrap()
            })
            .collect();
        votes[0].signer = 42;

        assert!(schemes[0].assemble_certificate(votes).is_none());
    }

    #[test]
    fn test_assemble_certificate_rejects_out_of_range_signer() {
        assemble_certificate_rejects_out_of_range_signer::<MinPk>();
        assemble_certificate_rejects_out_of_range_signer::<MinSig>();
    }

    fn verify_certificate_detects_corruption<V: Variant>() {
        let (schemes, verifier) = setup_signers::<V>(4, 42);
        let proposal = sample_proposal(0, 15, 8);

        let votes: Vec<_> = schemes
            .iter()
            .take(3)
            .map(|scheme| {
                scheme
                    .sign_vote(
                        NAMESPACE,
                        VoteContext::Finalize {
                            proposal: &proposal,
                        },
                    )
                    .unwrap()
            })
            .collect();

        let certificate = schemes[0]
            .assemble_certificate(votes)
            .expect("assemble certificate");

        assert!(verifier.verify_certificate(
            &mut thread_rng(),
            NAMESPACE,
            VoteContext::Finalize {
                proposal: &proposal,
            },
            &certificate,
        ));

        let mut corrupted = certificate;
        corrupted.signature = V::Signature::zero();
        assert!(!verifier.verify_certificate(
            &mut thread_rng(),
            NAMESPACE,
            VoteContext::Finalize {
                proposal: &proposal,
            },
            &corrupted,
        ));
    }

    #[test]
    fn test_verify_certificate_detects_corruption() {
        verify_certificate_detects_corruption::<MinPk>();
        verify_certificate_detects_corruption::<MinSig>();
    }

    fn certificate_codec_roundtrip<V: Variant>() {
        let (schemes, _) = setup_signers::<V>(4, 42);
        let proposal = sample_proposal(0, 21, 11);

        let votes: Vec<_> = schemes
            .iter()
            .take(3)
            .map(|scheme| {
                scheme
                    .sign_vote(
                        NAMESPACE,
                        VoteContext::Notarize {
                            proposal: &proposal,
                        },
                    )
                    .unwrap()
            })
            .collect();

        let certificate = schemes[0]
            .assemble_certificate(votes)
            .expect("assemble certificate");
        let encoded = certificate.encode();
        let decoded = Certificate::<V>::decode_cfg(encoded, &schemes.len()).expect("decode");
        assert_eq!(decoded, certificate);
    }

    #[test]
    fn test_certificate_codec_roundtrip() {
        certificate_codec_roundtrip::<MinPk>();
        certificate_codec_roundtrip::<MinSig>();
    }

    fn scheme_clone_and_into_verifier<V: Variant>() {
        let (schemes, verifier) = setup_signers::<V>(4, 42);
        let proposal = sample_proposal(0, 23, 12);

        let clone = schemes[0].clone();
        assert!(
            clone
                .sign_vote(
                    NAMESPACE,
                    VoteContext::Notarize {
                        proposal: &proposal,
                    },
                )
                .is_some(),
            "cloned signer should retain signing capability"
        );

        assert!(
            verifier
                .sign_vote(
                    NAMESPACE,
                    VoteContext::Notarize {
                        proposal: &proposal,
                    },
                )
                .is_none(),
            "verifier must not sign votes"
        );
    }

    #[test]
    fn test_scheme_clone_and_into_verifier() {
        scheme_clone_and_into_verifier::<MinPk>();
        scheme_clone_and_into_verifier::<MinSig>();
    }

    fn verify_certificate<V: Variant>() {
        let (schemes, verifier) = setup_signers::<V>(4, 42);
        let proposal = sample_proposal(0, 23, 12);

        let votes: Vec<_> = schemes
            .iter()
            .take(quorum(schemes.len() as u32) as usize)
            .map(|scheme| {
                scheme
                    .sign_vote(
                        NAMESPACE,
                        VoteContext::Finalize {
                            proposal: &proposal,
                        },
                    )
                    .unwrap()
            })
            .collect();

        let certificate = schemes[0]
            .assemble_certificate(votes)
            .expect("assemble certificate");

        assert!(verifier.verify_certificate(
            &mut OsRng,
            NAMESPACE,
            VoteContext::Finalize {
                proposal: &proposal,
            },
            &certificate,
        ));
    }

    #[test]
    fn test_verify_certificate() {
        verify_certificate::<MinPk>();
        verify_certificate::<MinSig>();
    }

    fn verify_certificates_batch<V: Variant>() {
        let (schemes, verifier) = setup_signers::<V>(4, 42);
        let proposal_a = sample_proposal(0, 23, 12);
        let proposal_b = sample_proposal(1, 24, 13);

        let votes_a: Vec<_> = schemes
            .iter()
            .take(3)
            .map(|scheme| {
                scheme
                    .sign_vote(
                        NAMESPACE,
                        VoteContext::Notarize {
                            proposal: &proposal_a,
                        },
                    )
                    .unwrap()
            })
            .collect();
        let votes_b: Vec<_> = schemes
            .iter()
            .take(3)
            .map(|scheme| {
                scheme
                    .sign_vote(
                        NAMESPACE,
                        VoteContext::Finalize {
                            proposal: &proposal_b,
                        },
                    )
                    .unwrap()
            })
            .collect();

        let certificate_a = schemes[0]
            .assemble_certificate(votes_a)
            .expect("assemble certificate");
        let certificate_b = schemes[0]
            .assemble_certificate(votes_b)
            .expect("assemble certificate");

        let mut iter = [
            (
                VoteContext::Notarize {
                    proposal: &proposal_a,
                },
                &certificate_a,
            ),
            (
                VoteContext::Finalize {
                    proposal: &proposal_b,
                },
                &certificate_b,
            ),
        ]
        .into_iter();

        assert!(verifier.verify_certificates(&mut thread_rng(), NAMESPACE, &mut iter));
    }

    #[test]
    fn test_verify_certificates_batch() {
        verify_certificates_batch::<MinPk>();
        verify_certificates_batch::<MinSig>();
    }

    fn verify_certificates_batch_detects_failure<V: Variant>() {
        let (schemes, verifier) = setup_signers::<V>(4, 42);
        let proposal_a = sample_proposal(0, 25, 14);
        let proposal_b = sample_proposal(1, 26, 15);

        let votes_a: Vec<_> = schemes
            .iter()
            .take(3)
            .map(|scheme| {
                scheme
                    .sign_vote(
                        NAMESPACE,
                        VoteContext::Notarize {
                            proposal: &proposal_a,
                        },
                    )
                    .unwrap()
            })
            .collect();

        let votes_b: Vec<_> = schemes
            .iter()
            .take(3)
            .map(|scheme| {
                scheme
                    .sign_vote(
                        NAMESPACE,
                        VoteContext::Finalize {
                            proposal: &proposal_b,
                        },
                    )
                    .unwrap()
            })
            .collect();

        let certificate_a = schemes[0]
            .assemble_certificate(votes_a)
            .expect("assemble certificate");
        let mut bad_certificate = schemes[0]
            .assemble_certificate(votes_b)
            .expect("assemble certificate");
        bad_certificate.signature = certificate_a.signature;

        let mut iter = [
            (
                VoteContext::Notarize {
                    proposal: &proposal_a,
                },
                &certificate_a,
            ),
            (
                VoteContext::Finalize {
                    proposal: &proposal_b,
                },
                &bad_certificate,
            ),
        ]
        .into_iter();

        assert!(!verifier.verify_certificates(&mut thread_rng(), NAMESPACE, &mut iter));
    }

    #[test]
    fn test_verify_certificates_batch_detects_failure() {
        verify_certificates_batch_detects_failure::<MinPk>();
        verify_certificates_batch_detects_failure::<MinSig>();
    }

    fn verify_certificate_rejects_sub_quorum<V: Variant>() {
        let (schemes, verifier) = setup_signers::<V>(4, 42);
        let participants = verifier.participants().clone();
        let proposal = sample_proposal(0, 17, 9);

        let votes: Vec<_> = schemes
            .iter()
            .take(3)
            .map(|scheme| {
                scheme
                    .sign_vote(
                        NAMESPACE,
                        VoteContext::Finalize {
                            proposal: &proposal,
                        },
                    )
                    .unwrap()
            })
            .collect();

        let certificate = schemes[0]
            .assemble_certificate(votes)
            .expect("assemble certificate");

        let mut truncated = certificate;
        let mut signers: Vec<u32> = truncated.signers.iter().collect();
        signers.pop();
        truncated.signers = Signers::from(participants.len(), signers);

        assert!(!verifier.verify_certificate(
            &mut thread_rng(),
            NAMESPACE,
            VoteContext::Finalize {
                proposal: &proposal,
            },
            &truncated,
        ));
    }

    #[test]
    fn test_verify_certificate_rejects_sub_quorum() {
        verify_certificate_rejects_sub_quorum::<MinPk>();
        verify_certificate_rejects_sub_quorum::<MinSig>();
    }

    fn verify_certificate_rejects_unknown_signer<V: Variant>() {
        let (schemes, verifier) = setup_signers::<V>(4, 42);
        let participants = verifier.participants().clone();
        let proposal = sample_proposal(0, 19, 10);

        let votes: Vec<_> = schemes
            .iter()
            .take(3)
            .map(|scheme| {
                scheme
                    .sign_vote(
                        NAMESPACE,
                        VoteContext::Finalize {
                            proposal: &proposal,
                        },
                    )
                    .unwrap()
            })
            .collect();

        let mut certificate = schemes[0]
            .assemble_certificate(votes)
            .expect("assemble certificate");

        let mut signers: Vec<u32> = certificate.signers.iter().collect();
        signers.push(participants.len() as u32);
        certificate.signers = Signers::from(participants.len() + 1, signers);

        assert!(!verifier.verify_certificate(
            &mut thread_rng(),
            NAMESPACE,
            VoteContext::Finalize {
                proposal: &proposal,
            },
            &certificate,
        ));
    }

    #[test]
    fn test_verify_certificate_rejects_unknown_signer() {
        verify_certificate_rejects_unknown_signer::<MinPk>();
        verify_certificate_rejects_unknown_signer::<MinSig>();
    }

    fn verify_certificate_rejects_invalid_certificate_signers_size<V: Variant>() {
        let (schemes, verifier) = setup_signers::<V>(4, 42);
        let participants = verifier.participants().clone();
        let proposal = sample_proposal(0, 20, 11);

        let votes: Vec<_> = schemes
            .iter()
            .take(3)
            .map(|scheme| {
                scheme
                    .sign_vote(
                        NAMESPACE,
                        VoteContext::Finalize {
                            proposal: &proposal,
                        },
                    )
                    .unwrap()
            })
            .collect();

        let mut certificate = schemes[0]
            .assemble_certificate(votes)
            .expect("assemble certificate");

        // The certificate is valid
        assert!(verifier.verify_certificate(
            &mut thread_rng(),
            NAMESPACE,
            VoteContext::Finalize {
                proposal: &proposal,
            },
            &certificate,
        ));

        // Make the signers bitmap size smaller
        let signers: Vec<u32> = certificate.signers.iter().collect();
        certificate.signers = Signers::from(participants.len() - 1, signers);

        // The certificate verification should fail
        assert!(!verifier.verify_certificate(
            &mut thread_rng(),
            NAMESPACE,
            VoteContext::Finalize {
                proposal: &proposal,
            },
            &certificate,
        ));
    }

    #[test]
    fn test_verify_certificate_rejects_invalid_certificate_signers_size() {
        verify_certificate_rejects_invalid_certificate_signers_size::<MinPk>();
        verify_certificate_rejects_invalid_certificate_signers_size::<MinSig>();
    }

    fn certificate_decode_checks_sorted_unique_signers<V: Variant>() {
        let (schemes, verifier) = setup_signers::<V>(4, 42);
        let participants = verifier.participants().clone();
        let proposal = sample_proposal(0, 19, 10);

        let votes: Vec<_> = schemes
            .iter()
            .take(3)
            .map(|scheme| {
                scheme
                    .sign_vote(
                        NAMESPACE,
                        VoteContext::Notarize {
                            proposal: &proposal,
                        },
                    )
                    .unwrap()
            })
            .collect();

        let certificate = schemes[0]
            .assemble_certificate(votes)
            .expect("assemble certificate");

        // Well-formed certificate decodes successfully.
        let encoded = certificate.encode();
        let mut cursor = &encoded[..];
        let decoded = Certificate::<V>::read_cfg(&mut cursor, &participants.len())
            .expect("decode certificate");
        assert_eq!(decoded, certificate);

        // Certificate with no signers is rejected.
        let empty = Certificate::<V> {
            signers: Signers::from(participants.len(), std::iter::empty::<u32>()),
            signature: certificate.signature,
        };
        assert!(Certificate::<V>::decode_cfg(empty.encode(), &participants.len()).is_err());

        // Certificate containing more signers than the participant set is rejected.
        let mut signers = certificate.signers.iter().collect::<Vec<_>>();
        signers.push(participants.len() as u32);
        let extended = Certificate::<V> {
            signers: Signers::from(participants.len() + 1, signers),
            signature: certificate.signature,
        };
        assert!(Certificate::<V>::decode_cfg(extended.encode(), &participants.len()).is_err());
    }

    #[test]
    fn test_certificate_decode_checks_sorted_unique_signers() {
        certificate_decode_checks_sorted_unique_signers::<MinPk>();
        certificate_decode_checks_sorted_unique_signers::<MinSig>();
    }
}<|MERGE_RESOLUTION|>--- conflicted
+++ resolved
@@ -12,39 +12,7 @@
 };
 use commonware_cryptography::{bls12381::primitives::variant::Variant, PublicKey};
 
-<<<<<<< HEAD
 impl_bls12381_multisig_scheme!(VoteContext<'a, D>);
-=======
-    /// Builds a verifier that can authenticate votes and certificates.
-    ///
-    /// Participants have both an identity key and a consensus key. The identity key
-    /// is used for committee ordering and indexing, while the consensus key is used for
-    /// verification.
-    pub const fn verifier(participants: OrderedAssociated<P, V::Public>) -> Self {
-        Self {
-            participants,
-            signer: None,
-        }
-    }
-}
-
-/// Certificate formed by an aggregated BLS12-381 signature plus the signers that
-/// contributed to it.
-#[derive(Clone, Debug, PartialEq, Eq, Hash)]
-pub struct Certificate<V: Variant> {
-    /// Bitmap of validator indices that contributed signatures.
-    pub signers: Signers,
-    /// Aggregated BLS signature covering all votes in this certificate.
-    pub signature: V::Signature,
-}
-
-impl<V: Variant> Write for Certificate<V> {
-    fn write(&self, writer: &mut impl BufMut) {
-        self.signers.write(writer);
-        self.signature.write(writer);
-    }
-}
->>>>>>> 4e3367df
 
 impl<P: PublicKey, V: Variant + Send + Sync> SeededScheme for Scheme<P, V> {
     type Seed = ();
