//! BLS12-381 multi-signature implementation of the [`Scheme`] trait for `simplex`.
//!
//! [`Scheme`] is **attributable**: individual signatures can be
//! used by an external observer as evidence of either liveness or of committing a fault.
//! Certificates contain signer indices alongside an aggregated signature,
//! enabling secure per-validator activity tracking and conflict detection.

use crate::{
<<<<<<< HEAD
    signing_scheme::impl_bls12381_multisig_scheme,
    simplex::{signing_scheme::SeededScheme, types::VoteContext},
    types::Round,
};
use commonware_cryptography::{bls12381::primitives::variant::Variant, PublicKey};

impl_bls12381_multisig_scheme!(VoteContext<'a, D>);
=======
    simplex::{
        signing_scheme::{self, utils::Signers, vote_namespace_and_message},
        types::{Signature, SignatureVerification, Subject},
    },
    types::Round,
};
use bytes::{Buf, BufMut};
use commonware_codec::{EncodeSize, Error, Read, ReadExt, Write};
use commonware_cryptography::{
    bls12381::primitives::{
        group::Private,
        ops::{
            aggregate_signatures, aggregate_verify_multiple_public_keys, compute_public,
            sign_message, verify_message,
        },
        variant::Variant,
    },
    Digest, PublicKey,
};
use commonware_utils::ordered::{BiMap, Quorum, Set};
use rand::{CryptoRng, Rng};
use std::{collections::BTreeSet, fmt::Debug};

/// BLS12-381 multi-signature implementation of the [`Scheme`] trait.
#[derive(Clone, Debug)]
pub struct Scheme<P: PublicKey, V: Variant> {
    /// Participants in the committee.
    participants: BiMap<P, V::Public>,
    /// Key used for generating signatures.
    signer: Option<(u32, Private)>,
}

impl<P: PublicKey, V: Variant> Scheme<P, V> {
    /// Creates a new scheme instance with the provided key material.
    ///
    /// Participants have both an identity key and a consensus key. The identity key
    /// is used for committee ordering and indexing, while the consensus key is used for
    /// signing and verification.
    ///
    /// If the provided private key does not match any consensus key in the committee,
    /// the instance will act as a verifier (unable to generate signatures).
    pub fn new(participants: BiMap<P, V::Public>, private_key: Private) -> Self {
        let public_key = compute_public::<V>(&private_key);
        let signer = participants
            .values()
            .iter()
            .position(|p| p == &public_key)
            .map(|index| (index as u32, private_key));

        Self {
            participants,
            signer,
        }
    }

    /// Builds a verifier that can authenticate votes and certificates.
    ///
    /// Participants have both an identity key and a consensus key. The identity key
    /// is used for committee ordering and indexing, while the consensus key is used for
    /// verification.
    pub const fn verifier(participants: BiMap<P, V::Public>) -> Self {
        Self {
            participants,
            signer: None,
        }
    }
}

/// Certificate formed by an aggregated BLS12-381 signature plus the signers that
/// contributed to it.
#[derive(Clone, Debug, PartialEq, Eq, Hash)]
pub struct Certificate<V: Variant> {
    /// Bitmap of validator indices that contributed signatures.
    pub signers: Signers,
    /// Aggregated BLS signature covering all votes in this certificate.
    pub signature: V::Signature,
}

impl<V: Variant> Write for Certificate<V> {
    fn write(&self, writer: &mut impl BufMut) {
        self.signers.write(writer);
        self.signature.write(writer);
    }
}
>>>>>>> 24a318a7

impl<P: PublicKey, V: Variant + Send + Sync> SeededScheme for Scheme<P, V> {
    type Seed = ();

<<<<<<< HEAD
=======
    fn me(&self) -> Option<u32> {
        self.signer.as_ref().map(|(index, _)| *index)
    }

    fn participants(&self) -> &Set<Self::PublicKey> {
        &self.participants
    }

    fn sign_vote<D: Digest>(
        &self,
        namespace: &[u8],
        subject: Subject<'_, D>,
    ) -> Option<Signature<Self>> {
        let (index, private_key) = self.signer.as_ref()?;

        let (namespace, message) = vote_namespace_and_message(namespace, subject);
        let signature = sign_message::<V>(private_key, Some(namespace.as_ref()), message.as_ref());

        Some(Signature {
            signer: *index,
            signature,
        })
    }

    fn verify_vote<D: Digest>(
        &self,
        namespace: &[u8],
        subject: Subject<'_, D>,
        signature: &Signature<Self>,
    ) -> bool {
        let Some(public_key) = self.participants.value(signature.signer as usize) else {
            return false;
        };

        let (namespace, message) = vote_namespace_and_message(namespace, subject);
        verify_message::<V>(
            public_key,
            Some(namespace.as_ref()),
            message.as_ref(),
            &signature.signature,
        )
        .is_ok()
    }

    fn verify_votes<R, D, I>(
        &self,
        _rng: &mut R,
        namespace: &[u8],
        subject: Subject<'_, D>,
        signatures: I,
    ) -> SignatureVerification<Self>
    where
        R: Rng + CryptoRng,
        D: Digest,
        I: IntoIterator<Item = Signature<Self>>,
    {
        let mut invalid = BTreeSet::new();
        let mut candidates = Vec::new();
        let mut publics = Vec::new();
        let mut sigs = Vec::new();
        for sig in signatures.into_iter() {
            let Some(public_key) = self.participants.value(sig.signer as usize) else {
                invalid.insert(sig.signer);
                continue;
            };

            publics.push(*public_key);
            sigs.push(sig.signature);
            candidates.push(sig);
        }

        // If there are no candidates to verify, return before doing any work.
        if candidates.is_empty() {
            return SignatureVerification::new(candidates, invalid.into_iter().collect());
        }

        // Verify the aggregate signature.
        let (namespace, message) = vote_namespace_and_message(namespace, subject);
        if aggregate_verify_multiple_public_keys::<V, _>(
            publics.iter(),
            Some(namespace.as_ref()),
            message.as_ref(),
            &aggregate_signatures::<V, _>(sigs.iter()),
        )
        .is_err()
        {
            for (sig, public_key) in candidates.iter().zip(publics.iter()) {
                if verify_message::<V>(
                    public_key,
                    Some(namespace.as_ref()),
                    message.as_ref(),
                    &sig.signature,
                )
                .is_err()
                {
                    invalid.insert(sig.signer);
                }
            }
        }

        // Collect the invalid signers.
        let verified = candidates
            .into_iter()
            .filter(|sig| !invalid.contains(&sig.signer))
            .collect();
        let invalid_signers: Vec<_> = invalid.into_iter().collect();

        SignatureVerification::new(verified, invalid_signers)
    }

    fn assemble_certificate<I>(&self, signatures: I) -> Option<Self::Certificate>
    where
        I: IntoIterator<Item = Signature<Self>>,
    {
        // Collect the signers and signatures.
        let mut entries = Vec::new();
        for Signature { signer, signature } in signatures {
            if signer as usize >= self.participants.len() {
                return None;
            }

            entries.push((signer, signature));
        }
        if entries.len() < self.participants.quorum() as usize {
            return None;
        }

        // Produce signers and aggregate signature.
        let (signers, sigs): (Vec<_>, Vec<_>) = entries.into_iter().unzip();
        let signers = Signers::from(self.participants.len(), signers);
        let signature = aggregate_signatures::<V, _>(sigs.iter());

        Some(Certificate { signers, signature })
    }

    fn verify_certificate<R: Rng + CryptoRng, D: Digest>(
        &self,
        _rng: &mut R,
        namespace: &[u8],
        subject: Subject<'_, D>,
        certificate: &Self::Certificate,
    ) -> bool {
        // If the certificate signers length does not match the participant set, return false.
        if certificate.signers.len() != self.participants.len() {
            return false;
        }

        // If the certificate does not meet the quorum, return false.
        if certificate.signers.count() < self.participants.quorum() as usize {
            return false;
        }

        // Collect the public keys.
        let mut publics = Vec::with_capacity(certificate.signers.count());
        for signer in certificate.signers.iter() {
            let Some(public_key) = self.participants.value(signer as usize) else {
                return false;
            };

            publics.push(*public_key);
        }

        // Verify the aggregate signature.
        let (namespace, message) = vote_namespace_and_message(namespace, subject);
        aggregate_verify_multiple_public_keys::<V, _>(
            publics.iter(),
            Some(namespace.as_ref()),
            message.as_ref(),
            &certificate.signature,
        )
        .is_ok()
    }

>>>>>>> 24a318a7
    fn seed(&self, _: Round, _: &Self::Certificate) -> Option<Self::Seed> {
        None
    }
}

#[cfg(test)]
mod tests {
    use super::*;
    use crate::{
        signing_scheme::{bls12381_multisig::Certificate, utils::Signers},
        simplex::{
            mocks::fixtures::{bls12381_multisig, Fixture},
            signing_scheme::Scheme as _,
            types::{Proposal, Subject},
        },
        types::{Epoch, Round, View},
    };
    use commonware_codec::{Decode, Encode, Read};
    use commonware_cryptography::{
        bls12381::primitives::{
            group::Element,
            variant::{MinPk, MinSig, Variant},
        },
        ed25519,
        sha256::Digest as Sha256Digest,
        Hasher, Sha256,
    };
    use commonware_utils::quorum_from_slice;
    use rand::{
        rngs::{OsRng, StdRng},
        thread_rng, SeedableRng,
    };

    const NAMESPACE: &[u8] = b"bls-multisig-signing-scheme";

    #[allow(clippy::type_complexity)]
    fn setup_signers<V: Variant>(
        n: u32,
        seed: u64,
    ) -> (
        Vec<Scheme<ed25519::PublicKey, V>>,
<<<<<<< HEAD
        Scheme<ed25519::PublicKey, V>,
=======
        BiMap<ed25519::PublicKey, V::Public>,
>>>>>>> 24a318a7
    ) {
        let mut rng = StdRng::seed_from_u64(seed);
        let Fixture {
            schemes, verifier, ..
        } = bls12381_multisig::<V, _>(&mut rng, n);

        (schemes, verifier)
    }

    fn sample_proposal(round: u64, view: u64, tag: u8) -> Proposal<Sha256Digest> {
        Proposal::new(
            Round::new(Epoch::new(round), View::new(view)),
            View::new(view).previous().unwrap(),
            Sha256::hash(&[tag]),
        )
    }

    fn sign_vote_roundtrip_for_each_context<V: Variant>() {
        let (schemes, _) = setup_signers::<V>(4, 42);
        let scheme = &schemes[0];

        let proposal = sample_proposal(0, 2, 1);
        let vote = scheme
            .sign_vote(
                NAMESPACE,
                Subject::Notarize {
                    proposal: &proposal,
                },
            )
            .unwrap();
        assert!(scheme.verify_vote(
            NAMESPACE,
            Subject::Notarize {
                proposal: &proposal,
            },
            &vote
        ));

        let vote = scheme
            .sign_vote::<Sha256Digest>(
                NAMESPACE,
                Subject::Nullify {
                    round: proposal.round,
                },
            )
            .unwrap();
        assert!(scheme.verify_vote::<Sha256Digest>(
            NAMESPACE,
            Subject::Nullify {
                round: proposal.round,
            },
            &vote
        ));

        let vote = scheme
            .sign_vote(
                NAMESPACE,
                Subject::Finalize {
                    proposal: &proposal,
                },
            )
            .unwrap();
        assert!(scheme.verify_vote(
            NAMESPACE,
            Subject::Finalize {
                proposal: &proposal,
            },
            &vote
        ));
    }

    #[test]
    fn test_sign_vote_roundtrip_for_each_context() {
        sign_vote_roundtrip_for_each_context::<MinPk>();
        sign_vote_roundtrip_for_each_context::<MinSig>();
    }

    fn verifier_cannot_sign<V: Variant>() {
        let (_, verifier) = setup_signers::<V>(4, 42);

        let proposal = sample_proposal(0, 3, 2);
        assert!(
            verifier
                .sign_vote(
                    NAMESPACE,
                    Subject::Notarize {
                        proposal: &proposal,
                    },
                )
                .is_none(),
            "verifier should not produce signatures"
        );
    }

    #[test]
    fn test_verifier_cannot_sign_min() {
        verifier_cannot_sign::<MinPk>();
        verifier_cannot_sign::<MinSig>();
    }

    fn verify_votes_filters_bad_signers<V: Variant>() {
        let (schemes, _) = setup_signers::<V>(5, 42);
        let quorum = quorum_from_slice(&schemes) as usize;
        let proposal = sample_proposal(0, 5, 3);

        let mut votes: Vec<_> = schemes
            .iter()
            .take(quorum)
            .map(|scheme| {
                scheme
                    .sign_vote(
                        NAMESPACE,
                        Subject::Notarize {
                            proposal: &proposal,
                        },
                    )
                    .unwrap()
            })
            .collect();

        let verification = schemes[0].verify_votes(
            &mut thread_rng(),
            NAMESPACE,
            Subject::Notarize {
                proposal: &proposal,
            },
            votes.clone(),
        );
        assert!(verification.invalid_signers.is_empty());
        assert_eq!(verification.verified.len(), quorum);

        // Invalid signer index should be detected.
        votes[0].signer = 999;
        let verification = schemes[0].verify_votes(
            &mut thread_rng(),
            NAMESPACE,
            Subject::Notarize {
                proposal: &proposal,
            },
            votes.clone(),
        );
        assert_eq!(verification.invalid_signers, vec![999]);
        assert_eq!(verification.verified.len(), quorum - 1);

        // Invalid signature should be detected.
        votes[0].signer = 0;
        votes[0].signature = votes[1].signature;
        let verification = schemes[0].verify_votes(
            &mut thread_rng(),
            NAMESPACE,
            Subject::Notarize {
                proposal: &proposal,
            },
            votes,
        );
        assert_eq!(verification.invalid_signers, vec![0]);
        assert_eq!(verification.verified.len(), quorum - 1);
    }

    #[test]
    fn test_verify_votes_filters_bad_signers() {
        verify_votes_filters_bad_signers::<MinPk>();
        verify_votes_filters_bad_signers::<MinSig>();
    }

    fn assemble_certificate_sorts_signers<V: Variant>() {
        let (schemes, _) = setup_signers::<V>(4, 42);
        let proposal = sample_proposal(0, 7, 4);

        let votes = [
            schemes[2]
                .sign_vote(
                    NAMESPACE,
                    Subject::Finalize {
                        proposal: &proposal,
                    },
                )
                .unwrap(),
            schemes[0]
                .sign_vote(
                    NAMESPACE,
                    Subject::Finalize {
                        proposal: &proposal,
                    },
                )
                .unwrap(),
            schemes[1]
                .sign_vote(
                    NAMESPACE,
                    Subject::Finalize {
                        proposal: &proposal,
                    },
                )
                .unwrap(),
        ];

        let certificate = schemes[0]
            .assemble_certificate(votes)
            .expect("assemble certificate");
        assert_eq!(certificate.signers.count(), 3);
        assert_eq!(
            certificate.signers.iter().collect::<Vec<_>>(),
            vec![0, 1, 2]
        );
    }

    #[test]
    fn test_assemble_certificate_sorts_signers() {
        assemble_certificate_sorts_signers::<MinPk>();
        assemble_certificate_sorts_signers::<MinSig>();
    }

    fn assemble_certificate_requires_quorum<V: Variant>() {
        let (schemes, _) = setup_signers::<V>(4, 42);
        let proposal = sample_proposal(0, 9, 5);

        let votes: Vec<_> = schemes
            .iter()
            .take(2)
            .map(|scheme| {
                scheme
                    .sign_vote(
                        NAMESPACE,
                        Subject::Notarize {
                            proposal: &proposal,
                        },
                    )
                    .unwrap()
            })
            .collect();

        assert!(schemes[0].assemble_certificate(votes).is_none());
    }

    #[test]
    fn test_assemble_certificate_requires_quorum() {
        assemble_certificate_requires_quorum::<MinPk>();
        assemble_certificate_requires_quorum::<MinSig>();
    }

    fn assemble_certificate_rejects_out_of_range_signer<V: Variant>() {
        let (schemes, _) = setup_signers::<V>(4, 42);
        let proposal = sample_proposal(0, 13, 7);

        let mut votes: Vec<_> = schemes
            .iter()
            .take(3)
            .map(|scheme| {
                scheme
                    .sign_vote(
                        NAMESPACE,
                        Subject::Notarize {
                            proposal: &proposal,
                        },
                    )
                    .unwrap()
            })
            .collect();
        votes[0].signer = 42;

        assert!(schemes[0].assemble_certificate(votes).is_none());
    }

    #[test]
    fn test_assemble_certificate_rejects_out_of_range_signer() {
        assemble_certificate_rejects_out_of_range_signer::<MinPk>();
        assemble_certificate_rejects_out_of_range_signer::<MinSig>();
    }

    fn verify_certificate_detects_corruption<V: Variant>() {
        let (schemes, verifier) = setup_signers::<V>(4, 42);
        let proposal = sample_proposal(0, 15, 8);

        let votes: Vec<_> = schemes
            .iter()
            .take(3)
            .map(|scheme| {
                scheme
                    .sign_vote(
                        NAMESPACE,
                        Subject::Finalize {
                            proposal: &proposal,
                        },
                    )
                    .unwrap()
            })
            .collect();

        let certificate = schemes[0]
            .assemble_certificate(votes)
            .expect("assemble certificate");

        assert!(verifier.verify_certificate(
            &mut thread_rng(),
            NAMESPACE,
            Subject::Finalize {
                proposal: &proposal,
            },
            &certificate,
        ));

        let mut corrupted = certificate;
        corrupted.signature = V::Signature::zero();
        assert!(!verifier.verify_certificate(
            &mut thread_rng(),
            NAMESPACE,
            Subject::Finalize {
                proposal: &proposal,
            },
            &corrupted,
        ));
    }

    #[test]
    fn test_verify_certificate_detects_corruption() {
        verify_certificate_detects_corruption::<MinPk>();
        verify_certificate_detects_corruption::<MinSig>();
    }

    fn certificate_codec_roundtrip<V: Variant>() {
        let (schemes, _) = setup_signers::<V>(4, 42);
        let proposal = sample_proposal(0, 21, 11);

        let votes: Vec<_> = schemes
            .iter()
            .take(3)
            .map(|scheme| {
                scheme
                    .sign_vote(
                        NAMESPACE,
                        Subject::Notarize {
                            proposal: &proposal,
                        },
                    )
                    .unwrap()
            })
            .collect();

        let certificate = schemes[0]
            .assemble_certificate(votes)
            .expect("assemble certificate");
        let encoded = certificate.encode();
        let decoded = Certificate::<V>::decode_cfg(encoded, &schemes.len()).expect("decode");
        assert_eq!(decoded, certificate);
    }

    #[test]
    fn test_certificate_codec_roundtrip() {
        certificate_codec_roundtrip::<MinPk>();
        certificate_codec_roundtrip::<MinSig>();
    }

    fn scheme_clone_and_into_verifier<V: Variant>() {
        let (schemes, verifier) = setup_signers::<V>(4, 42);
        let proposal = sample_proposal(0, 23, 12);

        let clone = schemes[0].clone();
        assert!(
            clone
                .sign_vote(
                    NAMESPACE,
                    Subject::Notarize {
                        proposal: &proposal,
                    },
                )
                .is_some(),
            "cloned signer should retain signing capability"
        );

        assert!(
            verifier
                .sign_vote(
                    NAMESPACE,
                    Subject::Notarize {
                        proposal: &proposal,
                    },
                )
                .is_none(),
            "verifier must not sign votes"
        );
    }

    #[test]
    fn test_scheme_clone_and_into_verifier() {
        scheme_clone_and_into_verifier::<MinPk>();
        scheme_clone_and_into_verifier::<MinSig>();
    }

    fn verify_certificate<V: Variant>() {
<<<<<<< HEAD
        let (schemes, verifier) = setup_signers::<V>(4, 42);
=======
        let (schemes, participants) = setup_signers::<V>(4, 42);
        let quorum = quorum_from_slice(&schemes) as usize;
>>>>>>> 24a318a7
        let proposal = sample_proposal(0, 23, 12);

        let votes: Vec<_> = schemes
            .iter()
            .take(quorum)
            .map(|scheme| {
                scheme
                    .sign_vote(
                        NAMESPACE,
                        Subject::Finalize {
                            proposal: &proposal,
                        },
                    )
                    .unwrap()
            })
            .collect();

        let certificate = schemes[0]
            .assemble_certificate(votes)
            .expect("assemble certificate");

        assert!(verifier.verify_certificate(
            &mut OsRng,
            NAMESPACE,
            Subject::Finalize {
                proposal: &proposal,
            },
            &certificate,
        ));
    }

    #[test]
    fn test_verify_certificate() {
        verify_certificate::<MinPk>();
        verify_certificate::<MinSig>();
    }

    fn verify_certificates_batch<V: Variant>() {
        let (schemes, verifier) = setup_signers::<V>(4, 42);
        let proposal_a = sample_proposal(0, 23, 12);
        let proposal_b = sample_proposal(1, 24, 13);

        let votes_a: Vec<_> = schemes
            .iter()
            .take(3)
            .map(|scheme| {
                scheme
                    .sign_vote(
                        NAMESPACE,
                        Subject::Notarize {
                            proposal: &proposal_a,
                        },
                    )
                    .unwrap()
            })
            .collect();
        let votes_b: Vec<_> = schemes
            .iter()
            .take(3)
            .map(|scheme| {
                scheme
                    .sign_vote(
                        NAMESPACE,
                        Subject::Finalize {
                            proposal: &proposal_b,
                        },
                    )
                    .unwrap()
            })
            .collect();

        let certificate_a = schemes[0]
            .assemble_certificate(votes_a)
            .expect("assemble certificate");
        let certificate_b = schemes[0]
            .assemble_certificate(votes_b)
            .expect("assemble certificate");

        let mut iter = [
            (
                Subject::Notarize {
                    proposal: &proposal_a,
                },
                &certificate_a,
            ),
            (
                Subject::Finalize {
                    proposal: &proposal_b,
                },
                &certificate_b,
            ),
        ]
        .into_iter();

        assert!(verifier.verify_certificates(&mut thread_rng(), NAMESPACE, &mut iter));
    }

    #[test]
    fn test_verify_certificates_batch() {
        verify_certificates_batch::<MinPk>();
        verify_certificates_batch::<MinSig>();
    }

    fn verify_certificates_batch_detects_failure<V: Variant>() {
        let (schemes, verifier) = setup_signers::<V>(4, 42);
        let proposal_a = sample_proposal(0, 25, 14);
        let proposal_b = sample_proposal(1, 26, 15);

        let votes_a: Vec<_> = schemes
            .iter()
            .take(3)
            .map(|scheme| {
                scheme
                    .sign_vote(
                        NAMESPACE,
                        Subject::Notarize {
                            proposal: &proposal_a,
                        },
                    )
                    .unwrap()
            })
            .collect();

        let votes_b: Vec<_> = schemes
            .iter()
            .take(3)
            .map(|scheme| {
                scheme
                    .sign_vote(
                        NAMESPACE,
                        Subject::Finalize {
                            proposal: &proposal_b,
                        },
                    )
                    .unwrap()
            })
            .collect();

        let certificate_a = schemes[0]
            .assemble_certificate(votes_a)
            .expect("assemble certificate");
        let mut bad_certificate = schemes[0]
            .assemble_certificate(votes_b)
            .expect("assemble certificate");
        bad_certificate.signature = certificate_a.signature;

        let mut iter = [
            (
                Subject::Notarize {
                    proposal: &proposal_a,
                },
                &certificate_a,
            ),
            (
                Subject::Finalize {
                    proposal: &proposal_b,
                },
                &bad_certificate,
            ),
        ]
        .into_iter();

        assert!(!verifier.verify_certificates(&mut thread_rng(), NAMESPACE, &mut iter));
    }

    #[test]
    fn test_verify_certificates_batch_detects_failure() {
        verify_certificates_batch_detects_failure::<MinPk>();
        verify_certificates_batch_detects_failure::<MinSig>();
    }

    fn verify_certificate_rejects_sub_quorum<V: Variant>() {
        let (schemes, verifier) = setup_signers::<V>(4, 42);
        let participants = verifier.participants().clone();
        let proposal = sample_proposal(0, 17, 9);

        let votes: Vec<_> = schemes
            .iter()
            .take(3)
            .map(|scheme| {
                scheme
                    .sign_vote(
                        NAMESPACE,
                        Subject::Finalize {
                            proposal: &proposal,
                        },
                    )
                    .unwrap()
            })
            .collect();

        let certificate = schemes[0]
            .assemble_certificate(votes)
            .expect("assemble certificate");

        let mut truncated = certificate;
        let mut signers: Vec<u32> = truncated.signers.iter().collect();
        signers.pop();
        truncated.signers = Signers::from(participants.len(), signers);

        assert!(!verifier.verify_certificate(
            &mut thread_rng(),
            NAMESPACE,
            Subject::Finalize {
                proposal: &proposal,
            },
            &truncated,
        ));
    }

    #[test]
    fn test_verify_certificate_rejects_sub_quorum() {
        verify_certificate_rejects_sub_quorum::<MinPk>();
        verify_certificate_rejects_sub_quorum::<MinSig>();
    }

    fn verify_certificate_rejects_unknown_signer<V: Variant>() {
        let (schemes, verifier) = setup_signers::<V>(4, 42);
        let participants = verifier.participants().clone();
        let proposal = sample_proposal(0, 19, 10);

        let votes: Vec<_> = schemes
            .iter()
            .take(3)
            .map(|scheme| {
                scheme
                    .sign_vote(
                        NAMESPACE,
                        Subject::Finalize {
                            proposal: &proposal,
                        },
                    )
                    .unwrap()
            })
            .collect();

        let mut certificate = schemes[0]
            .assemble_certificate(votes)
            .expect("assemble certificate");

        let mut signers: Vec<u32> = certificate.signers.iter().collect();
        signers.push(participants.len() as u32);
        certificate.signers = Signers::from(participants.len() + 1, signers);

        assert!(!verifier.verify_certificate(
            &mut thread_rng(),
            NAMESPACE,
            Subject::Finalize {
                proposal: &proposal,
            },
            &certificate,
        ));
    }

    #[test]
    fn test_verify_certificate_rejects_unknown_signer() {
        verify_certificate_rejects_unknown_signer::<MinPk>();
        verify_certificate_rejects_unknown_signer::<MinSig>();
    }

    fn verify_certificate_rejects_invalid_certificate_signers_size<V: Variant>() {
        let (schemes, verifier) = setup_signers::<V>(4, 42);
        let participants = verifier.participants().clone();
        let proposal = sample_proposal(0, 20, 11);

        let votes: Vec<_> = schemes
            .iter()
            .take(3)
            .map(|scheme| {
                scheme
                    .sign_vote(
                        NAMESPACE,
                        Subject::Finalize {
                            proposal: &proposal,
                        },
                    )
                    .unwrap()
            })
            .collect();

        let mut certificate = schemes[0]
            .assemble_certificate(votes)
            .expect("assemble certificate");

        // The certificate is valid
        assert!(verifier.verify_certificate(
            &mut thread_rng(),
            NAMESPACE,
            Subject::Finalize {
                proposal: &proposal,
            },
            &certificate,
        ));

        // Make the signers bitmap size smaller
        let signers: Vec<u32> = certificate.signers.iter().collect();
        certificate.signers = Signers::from(participants.len() - 1, signers);

        // The certificate verification should fail
        assert!(!verifier.verify_certificate(
            &mut thread_rng(),
            NAMESPACE,
            Subject::Finalize {
                proposal: &proposal,
            },
            &certificate,
        ));
    }

    #[test]
    fn test_verify_certificate_rejects_invalid_certificate_signers_size() {
        verify_certificate_rejects_invalid_certificate_signers_size::<MinPk>();
        verify_certificate_rejects_invalid_certificate_signers_size::<MinSig>();
    }

    fn certificate_decode_checks_sorted_unique_signers<V: Variant>() {
        let (schemes, verifier) = setup_signers::<V>(4, 42);
        let participants = verifier.participants().clone();
        let proposal = sample_proposal(0, 19, 10);

        let votes: Vec<_> = schemes
            .iter()
            .take(3)
            .map(|scheme| {
                scheme
                    .sign_vote(
                        NAMESPACE,
                        Subject::Notarize {
                            proposal: &proposal,
                        },
                    )
                    .unwrap()
            })
            .collect();

        let certificate = schemes[0]
            .assemble_certificate(votes)
            .expect("assemble certificate");

        // Well-formed certificate decodes successfully.
        let encoded = certificate.encode();
        let mut cursor = &encoded[..];
        let decoded = Certificate::<V>::read_cfg(&mut cursor, &participants.len())
            .expect("decode certificate");
        assert_eq!(decoded, certificate);

        // Certificate with no signers is rejected.
        let empty = Certificate::<V> {
            signers: Signers::from(participants.len(), std::iter::empty::<u32>()),
            signature: certificate.signature,
        };
        assert!(Certificate::<V>::decode_cfg(empty.encode(), &participants.len()).is_err());

        // Certificate containing more signers than the participant set is rejected.
        let mut signers = certificate.signers.iter().collect::<Vec<_>>();
        signers.push(participants.len() as u32);
        let extended = Certificate::<V> {
            signers: Signers::from(participants.len() + 1, signers),
            signature: certificate.signature,
        };
        assert!(Certificate::<V>::decode_cfg(extended.encode(), &participants.len()).is_err());
    }

    #[test]
    fn test_certificate_decode_checks_sorted_unique_signers() {
        certificate_decode_checks_sorted_unique_signers::<MinPk>();
        certificate_decode_checks_sorted_unique_signers::<MinSig>();
    }
}<|MERGE_RESOLUTION|>--- conflicted
+++ resolved
@@ -6,280 +6,17 @@
 //! enabling secure per-validator activity tracking and conflict detection.
 
 use crate::{
-<<<<<<< HEAD
     signing_scheme::impl_bls12381_multisig_scheme,
-    simplex::{signing_scheme::SeededScheme, types::VoteContext},
+    simplex::{signing_scheme::SeededScheme, types::Subject},
     types::Round,
 };
 use commonware_cryptography::{bls12381::primitives::variant::Variant, PublicKey};
 
-impl_bls12381_multisig_scheme!(VoteContext<'a, D>);
-=======
-    simplex::{
-        signing_scheme::{self, utils::Signers, vote_namespace_and_message},
-        types::{Signature, SignatureVerification, Subject},
-    },
-    types::Round,
-};
-use bytes::{Buf, BufMut};
-use commonware_codec::{EncodeSize, Error, Read, ReadExt, Write};
-use commonware_cryptography::{
-    bls12381::primitives::{
-        group::Private,
-        ops::{
-            aggregate_signatures, aggregate_verify_multiple_public_keys, compute_public,
-            sign_message, verify_message,
-        },
-        variant::Variant,
-    },
-    Digest, PublicKey,
-};
-use commonware_utils::ordered::{BiMap, Quorum, Set};
-use rand::{CryptoRng, Rng};
-use std::{collections::BTreeSet, fmt::Debug};
-
-/// BLS12-381 multi-signature implementation of the [`Scheme`] trait.
-#[derive(Clone, Debug)]
-pub struct Scheme<P: PublicKey, V: Variant> {
-    /// Participants in the committee.
-    participants: BiMap<P, V::Public>,
-    /// Key used for generating signatures.
-    signer: Option<(u32, Private)>,
-}
-
-impl<P: PublicKey, V: Variant> Scheme<P, V> {
-    /// Creates a new scheme instance with the provided key material.
-    ///
-    /// Participants have both an identity key and a consensus key. The identity key
-    /// is used for committee ordering and indexing, while the consensus key is used for
-    /// signing and verification.
-    ///
-    /// If the provided private key does not match any consensus key in the committee,
-    /// the instance will act as a verifier (unable to generate signatures).
-    pub fn new(participants: BiMap<P, V::Public>, private_key: Private) -> Self {
-        let public_key = compute_public::<V>(&private_key);
-        let signer = participants
-            .values()
-            .iter()
-            .position(|p| p == &public_key)
-            .map(|index| (index as u32, private_key));
-
-        Self {
-            participants,
-            signer,
-        }
-    }
-
-    /// Builds a verifier that can authenticate votes and certificates.
-    ///
-    /// Participants have both an identity key and a consensus key. The identity key
-    /// is used for committee ordering and indexing, while the consensus key is used for
-    /// verification.
-    pub const fn verifier(participants: BiMap<P, V::Public>) -> Self {
-        Self {
-            participants,
-            signer: None,
-        }
-    }
-}
-
-/// Certificate formed by an aggregated BLS12-381 signature plus the signers that
-/// contributed to it.
-#[derive(Clone, Debug, PartialEq, Eq, Hash)]
-pub struct Certificate<V: Variant> {
-    /// Bitmap of validator indices that contributed signatures.
-    pub signers: Signers,
-    /// Aggregated BLS signature covering all votes in this certificate.
-    pub signature: V::Signature,
-}
-
-impl<V: Variant> Write for Certificate<V> {
-    fn write(&self, writer: &mut impl BufMut) {
-        self.signers.write(writer);
-        self.signature.write(writer);
-    }
-}
->>>>>>> 24a318a7
+impl_bls12381_multisig_scheme!(Subject<'a, D>);
 
 impl<P: PublicKey, V: Variant + Send + Sync> SeededScheme for Scheme<P, V> {
     type Seed = ();
 
-<<<<<<< HEAD
-=======
-    fn me(&self) -> Option<u32> {
-        self.signer.as_ref().map(|(index, _)| *index)
-    }
-
-    fn participants(&self) -> &Set<Self::PublicKey> {
-        &self.participants
-    }
-
-    fn sign_vote<D: Digest>(
-        &self,
-        namespace: &[u8],
-        subject: Subject<'_, D>,
-    ) -> Option<Signature<Self>> {
-        let (index, private_key) = self.signer.as_ref()?;
-
-        let (namespace, message) = vote_namespace_and_message(namespace, subject);
-        let signature = sign_message::<V>(private_key, Some(namespace.as_ref()), message.as_ref());
-
-        Some(Signature {
-            signer: *index,
-            signature,
-        })
-    }
-
-    fn verify_vote<D: Digest>(
-        &self,
-        namespace: &[u8],
-        subject: Subject<'_, D>,
-        signature: &Signature<Self>,
-    ) -> bool {
-        let Some(public_key) = self.participants.value(signature.signer as usize) else {
-            return false;
-        };
-
-        let (namespace, message) = vote_namespace_and_message(namespace, subject);
-        verify_message::<V>(
-            public_key,
-            Some(namespace.as_ref()),
-            message.as_ref(),
-            &signature.signature,
-        )
-        .is_ok()
-    }
-
-    fn verify_votes<R, D, I>(
-        &self,
-        _rng: &mut R,
-        namespace: &[u8],
-        subject: Subject<'_, D>,
-        signatures: I,
-    ) -> SignatureVerification<Self>
-    where
-        R: Rng + CryptoRng,
-        D: Digest,
-        I: IntoIterator<Item = Signature<Self>>,
-    {
-        let mut invalid = BTreeSet::new();
-        let mut candidates = Vec::new();
-        let mut publics = Vec::new();
-        let mut sigs = Vec::new();
-        for sig in signatures.into_iter() {
-            let Some(public_key) = self.participants.value(sig.signer as usize) else {
-                invalid.insert(sig.signer);
-                continue;
-            };
-
-            publics.push(*public_key);
-            sigs.push(sig.signature);
-            candidates.push(sig);
-        }
-
-        // If there are no candidates to verify, return before doing any work.
-        if candidates.is_empty() {
-            return SignatureVerification::new(candidates, invalid.into_iter().collect());
-        }
-
-        // Verify the aggregate signature.
-        let (namespace, message) = vote_namespace_and_message(namespace, subject);
-        if aggregate_verify_multiple_public_keys::<V, _>(
-            publics.iter(),
-            Some(namespace.as_ref()),
-            message.as_ref(),
-            &aggregate_signatures::<V, _>(sigs.iter()),
-        )
-        .is_err()
-        {
-            for (sig, public_key) in candidates.iter().zip(publics.iter()) {
-                if verify_message::<V>(
-                    public_key,
-                    Some(namespace.as_ref()),
-                    message.as_ref(),
-                    &sig.signature,
-                )
-                .is_err()
-                {
-                    invalid.insert(sig.signer);
-                }
-            }
-        }
-
-        // Collect the invalid signers.
-        let verified = candidates
-            .into_iter()
-            .filter(|sig| !invalid.contains(&sig.signer))
-            .collect();
-        let invalid_signers: Vec<_> = invalid.into_iter().collect();
-
-        SignatureVerification::new(verified, invalid_signers)
-    }
-
-    fn assemble_certificate<I>(&self, signatures: I) -> Option<Self::Certificate>
-    where
-        I: IntoIterator<Item = Signature<Self>>,
-    {
-        // Collect the signers and signatures.
-        let mut entries = Vec::new();
-        for Signature { signer, signature } in signatures {
-            if signer as usize >= self.participants.len() {
-                return None;
-            }
-
-            entries.push((signer, signature));
-        }
-        if entries.len() < self.participants.quorum() as usize {
-            return None;
-        }
-
-        // Produce signers and aggregate signature.
-        let (signers, sigs): (Vec<_>, Vec<_>) = entries.into_iter().unzip();
-        let signers = Signers::from(self.participants.len(), signers);
-        let signature = aggregate_signatures::<V, _>(sigs.iter());
-
-        Some(Certificate { signers, signature })
-    }
-
-    fn verify_certificate<R: Rng + CryptoRng, D: Digest>(
-        &self,
-        _rng: &mut R,
-        namespace: &[u8],
-        subject: Subject<'_, D>,
-        certificate: &Self::Certificate,
-    ) -> bool {
-        // If the certificate signers length does not match the participant set, return false.
-        if certificate.signers.len() != self.participants.len() {
-            return false;
-        }
-
-        // If the certificate does not meet the quorum, return false.
-        if certificate.signers.count() < self.participants.quorum() as usize {
-            return false;
-        }
-
-        // Collect the public keys.
-        let mut publics = Vec::with_capacity(certificate.signers.count());
-        for signer in certificate.signers.iter() {
-            let Some(public_key) = self.participants.value(signer as usize) else {
-                return false;
-            };
-
-            publics.push(*public_key);
-        }
-
-        // Verify the aggregate signature.
-        let (namespace, message) = vote_namespace_and_message(namespace, subject);
-        aggregate_verify_multiple_public_keys::<V, _>(
-            publics.iter(),
-            Some(namespace.as_ref()),
-            message.as_ref(),
-            &certificate.signature,
-        )
-        .is_ok()
-    }
-
->>>>>>> 24a318a7
     fn seed(&self, _: Round, _: &Self::Certificate) -> Option<Self::Seed> {
         None
     }
@@ -321,11 +58,7 @@
         seed: u64,
     ) -> (
         Vec<Scheme<ed25519::PublicKey, V>>,
-<<<<<<< HEAD
         Scheme<ed25519::PublicKey, V>,
-=======
-        BiMap<ed25519::PublicKey, V::Public>,
->>>>>>> 24a318a7
     ) {
         let mut rng = StdRng::seed_from_u64(seed);
         let Fixture {
@@ -715,12 +448,7 @@
     }
 
     fn verify_certificate<V: Variant>() {
-<<<<<<< HEAD
         let (schemes, verifier) = setup_signers::<V>(4, 42);
-=======
-        let (schemes, participants) = setup_signers::<V>(4, 42);
-        let quorum = quorum_from_slice(&schemes) as usize;
->>>>>>> 24a318a7
         let proposal = sample_proposal(0, 23, 12);
 
         let votes: Vec<_> = schemes
