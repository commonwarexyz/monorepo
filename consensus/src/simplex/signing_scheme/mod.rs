--- conflicted
+++ resolved
@@ -34,164 +34,33 @@
 }
 
 use crate::{
-<<<<<<< HEAD
     signing_scheme::{Context, Scheme},
-    simplex::types::VoteContext,
+    simplex::types::Subject,
     types::Round,
 };
 use commonware_codec::Encode;
 use commonware_cryptography::Digest;
 use commonware_utils::union;
 
-impl<'a, D: Digest> Context for VoteContext<'a, D> {
+impl<'a, D: Digest> Context for Subject<'a, D> {
     fn namespace_and_message(&self, namespace: &[u8]) -> (Vec<u8>, Vec<u8>) {
         vote_namespace_and_message(namespace, self)
-=======
-    simplex::types::{Signature, SignatureVerification, Subject},
-    types::Round,
-};
-use commonware_codec::{Codec, CodecFixed, Encode, Read};
-use commonware_cryptography::{Digest, PublicKey};
-use commonware_utils::{ordered::Set, union};
-use rand::{CryptoRng, Rng};
-use std::{collections::BTreeSet, fmt::Debug, hash::Hash};
-
-/// Cryptographic surface required by `simplex`.
-///
-/// A `Scheme` produces validator votes, validates them (individually or in batches), assembles
-/// quorum certificates, checks recovered certificates and, when available, derives a randomness
-/// seed for leader rotation. Implementations may override the provided defaults to take advantage
-/// of scheme-specific batching strategies.
-///
-/// # Identity Keys vs Consensus Keys
-///
-/// A participant may supply both an identity key and a consensus key. The identity key
-/// is used for assigning a unique order to the committee and authenticating connections whereas the consensus key
-/// is used for actually signing and verifying votes/certificates.
-///
-/// This flexibility is supported because some cryptographic schemes are only performant when used in batch verification
-/// (like [bls12381_multisig]) and/or are refreshed frequently (like [bls12381_threshold]). Refer to [ed25519]
-/// for an example of a scheme that uses the same key for both purposes.
-pub trait Scheme: Clone + Debug + Send + Sync + 'static {
-    /// Public key type for participant identity used to order and index the committee.
-    type PublicKey: PublicKey;
-    /// Vote signature emitted by individual validators.
-    type Signature: Clone + Debug + PartialEq + Eq + Hash + Send + Sync + CodecFixed<Cfg = ()>;
-    /// Quorum certificate recovered from a set of votes.
-    type Certificate: Clone + Debug + PartialEq + Eq + Hash + Send + Sync + Codec;
-    /// Randomness seed derived from a certificate, if the scheme supports it.
-    type Seed: Clone + Encode + Send;
-
-    /// Returns the index of "self" in the participant set, if available.
-    /// Returns `None` if the scheme is a verifier-only instance.
-    fn me(&self) -> Option<u32>;
-
-    /// Returns the ordered set of participant public identity keys managed by the scheme.
-    fn participants(&self) -> &Set<Self::PublicKey>;
-
-    /// Signs a vote for the given context using the supplied namespace for domain separation.
-    /// Returns `None` if the scheme cannot sign (e.g. it's a verifier-only instance).
-    fn sign_vote<D: Digest>(
-        &self,
-        namespace: &[u8],
-        subject: Subject<'_, D>,
-    ) -> Option<Signature<Self>>;
-
-    /// Verifies a single vote against the participant material managed by the scheme.
-    fn verify_vote<D: Digest>(
-        &self,
-        namespace: &[u8],
-        subject: Subject<'_, D>,
-        signature: &Signature<Self>,
-    ) -> bool;
-
-    /// Batch-verifies votes and separates valid messages from the voter indices that failed
-    /// verification.
-    ///
-    /// Callers must not include duplicate votes from the same signer.
-    fn verify_votes<R, D, I>(
-        &self,
-        _rng: &mut R,
-        namespace: &[u8],
-        subject: Subject<'_, D>,
-        signatures: I,
-    ) -> SignatureVerification<Self>
-    where
-        R: Rng + CryptoRng,
-        D: Digest,
-        I: IntoIterator<Item = Signature<Self>>,
-    {
-        let mut invalid = BTreeSet::new();
-
-        let verified = signatures.into_iter().filter_map(|sig| {
-            if self.verify_vote(namespace, subject, &sig) {
-                Some(sig)
-            } else {
-                invalid.insert(sig.signer);
-                None
-            }
-        });
-
-        SignatureVerification::new(verified.collect(), invalid.into_iter().collect())
->>>>>>> 24a318a7
     }
 }
 
-<<<<<<< HEAD
 pub trait SeededScheme: Scheme {
     /// Randomness seed derived from a certificate, if the scheme supports it.
     type Seed: Clone + Encode + Send;
-=======
-    /// Aggregates a quorum of votes into a certificate, returning `None` if the quorum is not met.
-    ///
-    /// Callers must not include duplicate votes from the same signer.
-    fn assemble_certificate<I>(&self, signatures: I) -> Option<Self::Certificate>
-    where
-        I: IntoIterator<Item = Signature<Self>>;
-
-    /// Verifies a certificate that was recovered or received from the network.
-    fn verify_certificate<R: Rng + CryptoRng, D: Digest>(
-        &self,
-        rng: &mut R,
-        namespace: &[u8],
-        subject: Subject<'_, D>,
-        certificate: &Self::Certificate,
-    ) -> bool;
-
-    /// Verifies a stream of certificates, returning `false` at the first failure.
-    fn verify_certificates<'a, R, D, I>(
-        &self,
-        rng: &mut R,
-        namespace: &[u8],
-        certificates: I,
-    ) -> bool
-    where
-        R: Rng + CryptoRng,
-        D: Digest,
-        I: Iterator<Item = (Subject<'a, D>, &'a Self::Certificate)>,
-    {
-        for (context, certificate) in certificates {
-            if !self.verify_certificate(rng, namespace, context, certificate) {
-                return false;
-            }
-        }
-
-        true
-    }
->>>>>>> 24a318a7
 
     /// Extracts randomness seed, if provided by the scheme, derived from the certificate
     /// for the given round.
     fn seed(&self, round: Round, certificate: &Self::Certificate) -> Option<Self::Seed>;
 }
 
-pub trait SimplexScheme<D: Digest>:
-    for<'a> SeededScheme<Context<'a, D> = VoteContext<'a, D>>
-{
-}
+pub trait SimplexScheme<D: Digest>: for<'a> SeededScheme<Context<'a, D> = Subject<'a, D>> {}
 
 impl<D: Digest, S> SimplexScheme<D> for S where
-    S: for<'a> SeededScheme<Context<'a, D> = VoteContext<'a, D>>
+    S: for<'a> SeededScheme<Context<'a, D> = Subject<'a, D>>
 {
 }
 
@@ -237,11 +106,7 @@
 #[inline]
 pub(crate) fn vote_namespace_and_message<D: Digest>(
     namespace: &[u8],
-<<<<<<< HEAD
-    context: &VoteContext<D>,
-=======
-    subject: Subject<'_, D>,
->>>>>>> 24a318a7
+    subject: &Subject<'_, D>,
 ) -> (Vec<u8>, Vec<u8>) {
     match subject {
         Subject::Notarize { proposal } => {
@@ -261,11 +126,7 @@
 #[inline]
 pub(crate) fn seed_namespace_and_message<D: Digest>(
     namespace: &[u8],
-<<<<<<< HEAD
-    context: &VoteContext<D>,
-=======
-    subject: Subject<'_, D>,
->>>>>>> 24a318a7
+    subject: &Subject<'_, D>,
 ) -> (Vec<u8>, Vec<u8>) {
     (
         seed_namespace(namespace),
