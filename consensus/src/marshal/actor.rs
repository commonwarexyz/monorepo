--- conflicted
+++ resolved
@@ -542,91 +542,6 @@
                         }
                     }
                 },
-<<<<<<< HEAD
-                // Handle finalizer messages next
-                message = orchestrator_receiver.next() => {
-                    let Some(message) = message else {
-                        info!("orchestrator closed, shutting down");
-                        return;
-                    };
-                    match message {
-                        Orchestration::Get { height, result } => {
-                            // Check if in blocks
-                            let block = self.get_finalized_block(height).await;
-                            result.send(block).unwrap_or_else(|_| warn!(?height, "Failed to send block to orchestrator"));
-                        }
-                        Orchestration::Processed { height, digest } => {
-                            // Update metrics
-                            self.processed_height.set(height as i64);
-
-                            // Cancel any outstanding requests (by height and by digest)
-                            resolver.cancel(Request::<B>::Block(digest)).await;
-                            resolver.retain(Request::<B>::Finalized { height }.predicate()).await;
-
-                            // If finalization exists, prune the archives
-                            if let Some(finalization) = self.get_finalization_by_height(height).await {
-                                // Trail the previous processed finalized block by the timeout
-                                let lpr = self.last_processed_round;
-                                let prune_round = Round::new(
-                                    lpr.epoch(),
-                                    lpr.view().saturating_sub(self.view_retention_timeout),
-                                );
-
-                                // Prune archives
-                                self.cache.prune(prune_round).await;
-
-                                // Update the last processed round
-                                let round = finalization.round();
-                                self.last_processed_round = round;
-
-                                // Cancel useless requests
-                                resolver.retain(Request::<B>::Notarized { round }.predicate()).await;
-                            }
-                        }
-                        Orchestration::Repair { height } => {
-                            // Find the end of the "gap" of missing blocks, starting at `height`
-                            let (_, Some(gap_end)) = self.finalized_blocks.next_gap(height) else {
-                                // No gap found; height-1 is the last known finalized block
-                                continue;
-                            };
-                            assert!(gap_end > height, "gap end must be greater than height");
-
-                            // Attempt to repair the gap backwards from the end of the gap, using
-                            // blocks from our local storage.
-                            let Some(mut cursor) = self.get_finalized_block(gap_end).await else {
-                                panic!("gapped block missing that should exist: {gap_end}");
-                            };
-
-                            // Iterate backwards, repairing blocks as we go.
-                            while cursor.height() > height {
-                                let commitment = cursor.parent();
-                                if let Some(block) = self.find_block(&mut buffer, commitment).await {
-                                    let finalization = self.cache.get_finalization_for(commitment).await;
-                                    self.finalize(block.height(), commitment, block.clone(), finalization, &mut notifier_tx, &mut application).await;
-                                    debug!(height = block.height(), "repaired block");
-                                    cursor = block;
-                                } else {
-                                    // Request the next missing block digest
-                                    resolver.fetch(Request::<B>::Block(commitment)).await;
-                                    break;
-                                }
-                            }
-
-                            // If we haven't fully repaired the gap, then also request any possible
-                            // finalizations for the blocks in the remaining gap. This may help
-                            // shrink the size of the gap if finalizations for the requests heights
-                            // exist. If not, we rely on the recursive digest fetch above.
-                            let gap_start = height;
-                            let gap_end = std::cmp::min(cursor.height(), gap_start.saturating_add(self.max_repair));
-                            debug!(gap_start, gap_end, "requesting any finalized blocks");
-                            for height in gap_start..gap_end {
-                                resolver.fetch(Request::<B>::Finalized { height }).await;
-                            }
-                        }
-                    }
-                },
-=======
->>>>>>> 7383adb6
                 // Handle resolver messages last
                 message = resolver_rx.next() => {
                     let Some(message) = message else {
