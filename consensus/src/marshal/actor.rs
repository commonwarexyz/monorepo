use super::{
    cache,
    config::Config,
    ingress::{
        handler::{self, Request},
        mailbox::{Mailbox, Message},
    },
};
use crate::{
    marshal::{
        ingress::mailbox::Identifier as BlockID,
        store::{Blocks, Certificates},
        Update,
    },
    simplex::{
        scheme::Scheme,
        types::{Finalization, Notarization},
    },
    types::{Epoch, EpochConfig, Round, ViewDelta},
    Block, Reporter,
};
use commonware_broadcast::{buffered, Broadcaster};
use commonware_codec::{Decode, Encode};
use commonware_cryptography::{
    certificate::{Provider, Scheme as _},
    PublicKey,
};
use commonware_macros::select;
use commonware_p2p::Recipients;
use commonware_resolver::Resolver;
use commonware_runtime::{
    spawn_cell, telemetry::metrics::status::GaugeExt, Clock, ContextCell, Handle, Metrics, Spawner,
    Storage,
};
use commonware_storage::{
    archive::Identifier as ArchiveID,
    metadata::{self, Metadata},
};
use commonware_utils::{
    acknowledgement::Exact,
    futures::{AbortablePool, Aborter, OptionFuture},
    sequence::U64,
    Acknowledgement, BoxedError,
};
use futures::{
    channel::{mpsc, oneshot},
    try_join, StreamExt,
};
use governor::clock::Clock as GClock;
use pin_project::pin_project;
use prometheus_client::metrics::gauge::Gauge;
use rand::{CryptoRng, Rng};
use std::{
    collections::{btree_map::Entry, BTreeMap},
    future::Future,
    num::NonZeroUsize,
    sync::Arc,
};
use tracing::{debug, error, info, warn};

/// The key used to store the last processed height in the metadata store.
const LATEST_KEY: U64 = U64::new(0xFF);

/// A pending acknowledgement from the application for processing a block at the contained height/commitment.
#[pin_project]
struct PendingAck<B: Block, A: Acknowledgement> {
    height: u64,
    commitment: B::Commitment,
    #[pin]
    receiver: A::Waiter,
}

impl<B: Block, A: Acknowledgement> Future for PendingAck<B, A> {
    type Output = <A::Waiter as Future>::Output;

    fn poll(
        self: std::pin::Pin<&mut Self>,
        cx: &mut std::task::Context<'_>,
    ) -> std::task::Poll<Self::Output> {
        self.project().receiver.poll(cx)
    }
}

/// A struct that holds multiple subscriptions for a block.
struct BlockSubscription<B: Block> {
    // The subscribers that are waiting for the block
    subscribers: Vec<oneshot::Sender<B>>,
    // Aborter that aborts the waiter future when dropped
    _aborter: Aborter,
}

/// The [Actor] is responsible for receiving uncertified blocks from the broadcast mechanism,
/// receiving notarizations and finalizations from consensus, and reconstructing a total order
/// of blocks.
///
/// The actor is designed to be used in a view-based model. Each view corresponds to a
/// potential block in the chain. The actor will only finalize a block if it has a
/// corresponding finalization.
///
/// The actor also provides a backfill mechanism for missing blocks. If the actor receives a
/// finalization for a block that is ahead of its current view, it will request the missing blocks
/// from its peers. This ensures that the actor can catch up to the rest of the network if it falls
/// behind.
pub struct Actor<E, B, P, FC, FB, A = Exact>
where
    E: Rng + CryptoRng + Spawner + Metrics + Clock + GClock + Storage,
    B: Block,
    P: Provider<Scope = Epoch, Scheme: Scheme<B::Commitment>>,
    FC: Certificates<Commitment = B::Commitment, Scheme = P::Scheme>,
    FB: Blocks<Block = B>,
    A: Acknowledgement,
{
    // ---------- Context ----------
    context: ContextCell<E>,

    // ---------- Message Passing ----------
    // Mailbox
    mailbox: mpsc::Receiver<Message<P::Scheme, B>>,

    // ---------- Configuration ----------
    // Provider for epoch-specific signing schemes
<<<<<<< HEAD
    scheme_provider: P,
    // Epoch configuration
    epoch_config: EpochConfig,
=======
    provider: P,
    // Epoch length (in blocks)
    epoch_length: u64,
>>>>>>> a0488200
    // Unique application namespace
    namespace: Vec<u8>,
    // Minimum number of views to retain temporary data after the application processes a block
    view_retention_timeout: ViewDelta,
    // Maximum number of blocks to repair at once
    max_repair: NonZeroUsize,
    // Codec configuration for block type
    block_codec_config: B::Cfg,

    // ---------- State ----------
    // Last view processed
    last_processed_round: Round,
    // Last height processed by the application
    last_processed_height: u64,
    // Pending application acknowledgement, if any
    pending_ack: OptionFuture<PendingAck<B, A>>,
    // Highest known finalized height
    tip: u64,
    // Outstanding subscriptions for blocks
    block_subscriptions: BTreeMap<B::Commitment, BlockSubscription<B>>,

    // ---------- Storage ----------
    // Prunable cache
    cache: cache::Manager<E, B, P::Scheme>,
    // Metadata tracking application progress
    application_metadata: Metadata<E, U64, u64>,
    // Finalizations stored by height
    finalizations_by_height: FC,
    // Finalized blocks stored by height
    finalized_blocks: FB,

    // ---------- Metrics ----------
    // Latest height metric
    finalized_height: Gauge,
    // Latest processed height
    processed_height: Gauge,
}

impl<E, B, P, FC, FB, A> Actor<E, B, P, FC, FB, A>
where
    E: Rng + CryptoRng + Spawner + Metrics + Clock + GClock + Storage,
    B: Block,
    P: Provider<Scope = Epoch, Scheme: Scheme<B::Commitment>>,
    FC: Certificates<Commitment = B::Commitment, Scheme = P::Scheme>,
    FB: Blocks<Block = B>,
    A: Acknowledgement,
{
    /// Create a new application actor.
    pub async fn init(
        context: E,
        finalizations_by_height: FC,
        finalized_blocks: FB,
        config: Config<B, P>,
    ) -> (Self, Mailbox<P::Scheme, B>) {
        // Initialize cache
        let prunable_config = cache::Config {
            partition_prefix: format!("{}-cache", config.partition_prefix.clone()),
            prunable_items_per_section: config.prunable_items_per_section,
            replay_buffer: config.replay_buffer,
            write_buffer: config.write_buffer,
            freezer_journal_buffer_pool: config.buffer_pool.clone(),
        };
        let cache = cache::Manager::init(
            context.with_label("cache"),
            prunable_config,
            config.block_codec_config.clone(),
        )
        .await;

        // Initialize metadata tracking application progress
        let application_metadata = Metadata::init(
            context.with_label("application_metadata"),
            metadata::Config {
                partition: format!("{}-application-metadata", config.partition_prefix),
                codec_config: (),
            },
        )
        .await
        .expect("failed to initialize application metadata");
        let last_processed_height = application_metadata.get(&LATEST_KEY).copied().unwrap_or(0);

        // Create metrics
        let finalized_height = Gauge::default();
        context.register(
            "finalized_height",
            "Finalized height of application",
            finalized_height.clone(),
        );
        let processed_height = Gauge::default();
        context.register(
            "processed_height",
            "Processed height of application",
            processed_height.clone(),
        );
        let _ = processed_height.try_set(last_processed_height);

        // Initialize mailbox
        let (sender, mailbox) = mpsc::channel(config.mailbox_size);
        (
            Self {
                context: ContextCell::new(context),
                mailbox,
<<<<<<< HEAD
                scheme_provider: config.scheme_provider,
                epoch_config: config.epoch_config,
=======
                provider: config.provider,
                epoch_length: config.epoch_length,
>>>>>>> a0488200
                namespace: config.namespace,
                view_retention_timeout: config.view_retention_timeout,
                max_repair: config.max_repair,
                block_codec_config: config.block_codec_config,
                last_processed_round: Round::zero(),
                last_processed_height,
                pending_ack: None.into(),
                tip: 0,
                block_subscriptions: BTreeMap::new(),
                cache,
                application_metadata,
                finalizations_by_height,
                finalized_blocks,
                finalized_height,
                processed_height,
            },
            Mailbox::new(sender),
        )
    }

    /// Start the actor.
    pub fn start<R, K>(
        mut self,
        application: impl Reporter<Activity = Update<B, A>>,
        buffer: buffered::Mailbox<K, B>,
        resolver: (mpsc::Receiver<handler::Message<B>>, R),
    ) -> Handle<()>
    where
        R: Resolver<Key = handler::Request<B>>,
        K: PublicKey,
    {
        spawn_cell!(self.context, self.run(application, buffer, resolver).await)
    }

    /// Run the application actor.
    async fn run<R, K>(
        mut self,
        mut application: impl Reporter<Activity = Update<B, A>>,
        mut buffer: buffered::Mailbox<K, B>,
        (mut resolver_rx, mut resolver): (mpsc::Receiver<handler::Message<B>>, R),
    ) where
        R: Resolver<Key = handler::Request<B>>,
        K: PublicKey,
    {
        // Create a local pool for waiter futures.
        let mut waiters = AbortablePool::<(B::Commitment, B)>::default();

        // Get tip and send to application
        let tip = self.get_latest().await;
        if let Some((height, commitment)) = tip {
            application.report(Update::Tip(height, commitment)).await;
            self.tip = height;
            let _ = self.finalized_height.try_set(height);
        }

        // Attempt to dispatch the next finalized block to the application, if it is ready.
        self.try_dispatch_block(&mut application).await;

        // Attempt to repair any gaps in the finalized blocks archive, if there are any.
        self.try_repair_gaps(&mut buffer, &mut resolver, &mut application)
            .await;

        loop {
            // Remove any dropped subscribers. If all subscribers dropped, abort the waiter.
            self.block_subscriptions.retain(|_, bs| {
                bs.subscribers.retain(|tx| !tx.is_canceled());
                !bs.subscribers.is_empty()
            });

            // Select messages
            select! {
                // Handle waiter completions first
                result = waiters.next_completed() => {
                    let Ok((commitment, block)) = result else {
                        continue; // Aborted future
                    };
                    self.notify_subscribers(commitment, &block).await;
                },
                // Handle application acknowledgements next
                ack = &mut self.pending_ack => {
                    let PendingAck { height, commitment, .. } = self.pending_ack.take().expect("ack state must be present");

                    match ack {
                        Ok(()) => {
                            if let Err(e) = self
                                .handle_block_processed(height, commitment, &mut resolver)
                                .await
                            {
                                error!(?e, height, "failed to update application progress");
                                return;
                            }
                            self.try_dispatch_block(&mut application).await;
                        }
                        Err(e) => {
                            error!(?e, height, "application did not acknowledge block");
                            return;
                        }
                    }
                },
                // Handle consensus inputs before backfill or resolver traffic
                mailbox_message = self.mailbox.next() => {
                    let Some(message) = mailbox_message else {
                        info!("mailbox closed, shutting down");
                        return;
                    };
                    match message {
                        Message::GetInfo { identifier, response } => {
                            let info = match identifier {
                                // TODO: Instead of pulling out the entire block, determine the
                                // height directly from the archive by mapping the commitment to
                                // the index, which is the same as the height.
                                BlockID::Commitment(commitment) => self
                                    .finalized_blocks
                                    .get(ArchiveID::Key(&commitment))
                                    .await
                                    .ok()
                                    .flatten()
                                    .map(|b| (b.height(), commitment)),
                                BlockID::Height(height) => self
                                    .finalizations_by_height
                                    .get(ArchiveID::Index(height))
                                    .await
                                    .ok()
                                    .flatten()
                                    .map(|f| (height, f.proposal.payload)),
                                BlockID::Latest => self.get_latest().await,
                            };
                            let _ = response.send(info);
                        }
                        Message::Proposed { round, block } => {
                            self.cache_verified(round, block.commitment(), block.clone()).await;
                            let _peers = buffer.broadcast(Recipients::All, block).await;
                        }
                        Message::Verified { round, block } => {
                            self.cache_verified(round, block.commitment(), block).await;
                        }
                        Message::Notarization { notarization } => {
                            let round = notarization.round();
                            let commitment = notarization.proposal.payload;

                            // Store notarization by view
                            self.cache.put_notarization(round, commitment, notarization.clone()).await;

                            // Search for block locally, otherwise fetch it remotely
                            if let Some(block) = self.find_block(&mut buffer, commitment).await {
                                // If found, persist the block
                                self.cache_block(round, commitment, block).await;
                            } else {
                                debug!(?round, "notarized block missing");
                                resolver.fetch(Request::<B>::Notarized { round }).await;
                            }
                        }
                        Message::Finalization { finalization } => {
                            // Cache finalization by round
                            let round = finalization.round();
                            let commitment = finalization.proposal.payload;
                            self.cache.put_finalization(round, commitment, finalization.clone()).await;

                            // Search for block locally, otherwise fetch it remotely
                            if let Some(block) = self.find_block(&mut buffer, commitment).await {
                                // If found, persist the block
                                let height = block.height();
                                self.finalize(
                                    height,
                                    commitment,
                                    block,
                                    Some(finalization),
                                    &mut application,
                                    &mut buffer,
                                    &mut resolver,
                                )
                                .await;
                                debug!(?round, height, "finalized block stored");
                            } else {
                                // Otherwise, fetch the block from the network.
                                debug!(?round, ?commitment, "finalized block missing");
                                resolver.fetch(Request::<B>::Block(commitment)).await;
                            }
                        }
                        Message::GetBlock { identifier, response } => {
                            match identifier {
                                BlockID::Commitment(commitment) => {
                                    let result = self.find_block(&mut buffer, commitment).await;
                                    let _ = response.send(result);
                                }
                                BlockID::Height(height) => {
                                    let result = self.get_finalized_block(height).await;
                                    let _ = response.send(result);
                                }
                                BlockID::Latest => {
                                    let block = match self.get_latest().await {
                                        Some((_, commitment)) => self.find_block(&mut buffer, commitment).await,
                                        None => None,
                                    };
                                    let _ = response.send(block);
                                }
                            }
                        }
                        Message::GetFinalization { height, response } => {
                            let finalization = self.get_finalization_by_height(height).await;
                            let _ = response.send(finalization);
                        }
                        Message::Subscribe { round, commitment, response } => {
                            // Check for block locally
                            if let Some(block) = self.find_block(&mut buffer, commitment).await {
                                let _ = response.send(block);
                                continue;
                            }

                            // We don't have the block locally, so fetch the block from the network
                            // if we have an associated view. If we only have the digest, don't make
                            // the request as we wouldn't know when to drop it, and the request may
                            // never complete if the block is not finalized.
                            if let Some(round) = round {
                                if round < self.last_processed_round {
                                    // At this point, we have failed to find the block locally, and
                                    // we know that its round is less than the last processed round.
                                    // This means that something else was finalized in that round,
                                    // so we drop the response to indicate that the block may never
                                    // be available.
                                    continue;
                                }
                                // Attempt to fetch the block (with notarization) from the resolver.
                                // If this is a valid view, this request should be fine to keep open
                                // until resolution or pruning (even if the oneshot is canceled).
                                debug!(?round, ?commitment, "requested block missing");
                                resolver.fetch(Request::<B>::Notarized { round }).await;
                            }

                            // Register subscriber
                            debug!(?round, ?commitment, "registering subscriber");
                            match self.block_subscriptions.entry(commitment) {
                                Entry::Occupied(mut entry) => {
                                    entry.get_mut().subscribers.push(response);
                                }
                                Entry::Vacant(entry) => {
                                    let (tx, rx) = oneshot::channel();
                                    buffer.subscribe_prepared(None, commitment, None, tx).await;
                                    let aborter = waiters.push(async move {
                                        (commitment, rx.await.expect("buffer subscriber closed"))
                                    });
                                    entry.insert(BlockSubscription {
                                        subscribers: vec![response],
                                        _aborter: aborter,
                                    });
                                }
                            }
                        }
                        Message::SetFloor { height } => {
                            if let Some(stored_height) = self.application_metadata.get(&LATEST_KEY) {
                                if *stored_height >= height {
                                    warn!(height, existing = stored_height, "sync floor not updated, lower than existing");
                                    continue;
                                }
                            }

                            // Update the processed height
                            if let Err(err) = self.set_processed_height(height, &mut resolver).await {
                                error!(?err, height, "failed to update sync floor");
                                return;
                            }

                            // Drop the pending acknowledgement, if one exists. We must do this to prevent
                            // an in-process block from being processed that is below the new sync floor
                            // updating `last_processed_height`.
                            self.pending_ack = None.into();

                            // Prune the finalized block and finalization certificate archives in parallel.
                            if let Err(err) = try_join!(
                                // Prune the finalized blocks archive
                                async {
                                    self.finalized_blocks.prune(height).await.map_err(Box::new)?;
                                    Ok::<_, BoxedError>(())
                                },
                                // Prune the finalization certificate archive
                                async {
                                    self.finalizations_by_height
                                        .prune(height)
                                        .await
                                        .map_err(Box::new)?;
                                    Ok::<_, BoxedError>(())
                                }
                            ) {
                                error!(?err, height, "failed to prune finalized archives");
                                return;
                            }
                        }
                    }
                },
                // Handle resolver messages last
                message = resolver_rx.next() => {
                    let Some(message) = message else {
                        info!("handler closed, shutting down");
                        return;
                    };
                    match message {
                        handler::Message::Produce { key, response } => {
                            match key {
                                Request::Block(commitment) => {
                                    // Check for block locally
                                    let Some(block) = self.find_block(&mut buffer, commitment).await else {
                                        debug!(?commitment, "block missing on request");
                                        continue;
                                    };
                                    let _ = response.send(block.encode().into());
                                }
                                Request::Finalized { height } => {
                                    // Get finalization
                                    let Some(finalization) = self.get_finalization_by_height(height).await else {
                                        debug!(height, "finalization missing on request");
                                        continue;
                                    };

                                    // Get block
                                    let Some(block) = self.get_finalized_block(height).await else {
                                        debug!(height, "finalized block missing on request");
                                        continue;
                                    };

                                    // Send finalization
                                    let _ = response.send((finalization, block).encode().into());
                                }
                                Request::Notarized { round } => {
                                    // Get notarization
                                    let Some(notarization) = self.cache.get_notarization(round).await else {
                                        debug!(?round, "notarization missing on request");
                                        continue;
                                    };

                                    // Get block
                                    let commitment = notarization.proposal.payload;
                                    let Some(block) = self.find_block(&mut buffer, commitment).await else {
                                        debug!(?commitment, "block missing on request");
                                        continue;
                                    };
                                    let _ = response.send((notarization, block).encode().into());
                                }
                            }
                        },
                        handler::Message::Deliver { key, value, response } => {
                            match key {
                                Request::Block(commitment) => {
                                    // Parse block
                                    let Ok(block) = B::decode_cfg(value.as_ref(), &self.block_codec_config) else {
                                        let _ = response.send(false);
                                        continue;
                                    };

                                    // Validation
                                    if block.commitment() != commitment {
                                        let _ = response.send(false);
                                        continue;
                                    }

                                    // Persist the block, also persisting the finalization if we have it
                                    let height = block.height();
                                    let finalization = self.cache.get_finalization_for(commitment).await;
                                    self.finalize(
                                        height,
                                        commitment,
                                        block,
                                        finalization,
                                        &mut application,
                                        &mut buffer,
                                        &mut resolver,
                                    )
                                    .await;
                                    debug!(?commitment, height, "received block");
                                    let _ = response.send(true);
                                },
                                Request::Finalized { height } => {
                                    let Some(epoch) = EpochConfig::epoch_with_config(&self.epoch_config, height) else {
                                        error!(height, "no epoch mapping for height");
                                        let _ = response.send(false);
                                        continue;
                                    };
                                    let Some(scheme) = self.get_scheme_certificate_verifier(epoch) else {
                                        let _ = response.send(false);
                                        continue;
                                    };

                                    // Parse finalization
                                    let Ok((finalization, block)) =
                                        <(Finalization<P::Scheme, B::Commitment>, B)>::decode_cfg(
                                            value,
                                            &(scheme.certificate_codec_config(), self.block_codec_config.clone()),
                                        )
                                    else {
                                        let _ = response.send(false);
                                        continue;
                                    };

                                    // Validation
                                    if block.height() != height
                                        || finalization.proposal.payload != block.commitment()
                                        || !finalization.verify(&mut self.context, &scheme, &self.namespace)
                                    {
                                        let _ = response.send(false);
                                        continue;
                                    }

                                    // Valid finalization received
                                    debug!(height, "received finalization");
                                    let _ = response.send(true);
                                    self.finalize(
                                        height,
                                        block.commitment(),
                                        block,
                                        Some(finalization),
                                        &mut application,
                                        &mut buffer,
                                        &mut resolver,
                                    )
                                    .await;
                                },
                                Request::Notarized { round } => {
                                    let Some(scheme) = self.get_scheme_certificate_verifier(round.epoch()) else {
                                        let _ = response.send(false);
                                        continue;
                                    };

                                    // Parse notarization
                                    let Ok((notarization, block)) =
                                        <(Notarization<P::Scheme, B::Commitment>, B)>::decode_cfg(
                                            value,
                                            &(scheme.certificate_codec_config(), self.block_codec_config.clone()),
                                        )
                                    else {
                                        let _ = response.send(false);
                                        continue;
                                    };

                                    // Validation
                                    if notarization.round() != round
                                        || notarization.proposal.payload != block.commitment()
                                        || !notarization.verify(&mut self.context, &scheme, &self.namespace)
                                    {
                                        let _ = response.send(false);
                                        continue;
                                    }

                                    // Valid notarization received
                                    let _ = response.send(true);
                                    let commitment = block.commitment();
                                    debug!(?round, ?commitment, "received notarization");

                                    // If there exists a finalization certificate for this block, we
                                    // should finalize it. While not necessary, this could finalize
                                    // the block faster in the case where a notarization then a
                                    // finalization is received via the consensus engine and we
                                    // resolve the request for the notarization before we resolve
                                    // the request for the block.
                                    let height = block.height();
                                    if let Some(finalization) = self.cache.get_finalization_for(commitment).await {
                                        self.finalize(
                                            height,
                                            commitment,
                                            block.clone(),
                                            Some(finalization),
                                            &mut application,
                                            &mut buffer,
                                            &mut resolver,
                                        )
                                        .await;
                                    }

                                    // Cache the notarization and block
                                    self.cache_block(round, commitment, block).await;
                                    self.cache.put_notarization(round, commitment, notarization).await;
                                },
                            }
                        },
                    }
                },
            }
        }
    }

    /// Returns a scheme suitable for verifying certificates at the given epoch.
    ///
    /// Prefers a certificate verifier if available, otherwise falls back
    /// to the scheme for the given epoch.
    fn get_scheme_certificate_verifier(&self, epoch: Epoch) -> Option<Arc<P::Scheme>> {
        self.provider.all().or_else(|| self.provider.scoped(epoch))
    }

    // -------------------- Waiters --------------------

    /// Notify any subscribers for the given commitment with the provided block.
    async fn notify_subscribers(&mut self, commitment: B::Commitment, block: &B) {
        if let Some(mut bs) = self.block_subscriptions.remove(&commitment) {
            for subscriber in bs.subscribers.drain(..) {
                let _ = subscriber.send(block.clone());
            }
        }
    }

    // -------------------- Application Dispatch --------------------

    /// Attempt to dispatch the next finalized block to the application if ready.
    async fn try_dispatch_block(
        &mut self,
        application: &mut impl Reporter<Activity = Update<B, A>>,
    ) {
        if self.pending_ack.is_some() {
            return;
        }

        let next_height = self.last_processed_height.saturating_add(1);
        let Some(block) = self.get_finalized_block(next_height).await else {
            return;
        };
        assert_eq!(
            block.height(),
            next_height,
            "finalized block height mismatch"
        );

        let (height, commitment) = (block.height(), block.commitment());
        let (ack, ack_waiter) = A::handle();
        application.report(Update::Block(block, ack)).await;
        self.pending_ack.replace(PendingAck {
            height,
            commitment,
            receiver: ack_waiter,
        });
    }

    /// Handle acknowledgement from the application that a block has been processed.
    async fn handle_block_processed(
        &mut self,
        height: u64,
        commitment: B::Commitment,
        resolver: &mut impl Resolver<Key = Request<B>>,
    ) -> Result<(), metadata::Error> {
        // Update the processed height
        self.set_processed_height(height, resolver).await?;

        // Cancel any useless requests
        resolver.cancel(Request::<B>::Block(commitment)).await;

        if let Some(finalization) = self.get_finalization_by_height(height).await {
            // Trail the previous processed finalized block by the timeout
            let lpr = self.last_processed_round;
            let prune_round = Round::new(
                lpr.epoch(),
                lpr.view().saturating_sub(self.view_retention_timeout),
            );

            // Prune archives
            self.cache.prune(prune_round).await;

            // Update the last processed round
            let round = finalization.round();
            self.last_processed_round = round;

            // Cancel useless requests
            resolver
                .retain(Request::<B>::Notarized { round }.predicate())
                .await;
        }

        Ok(())
    }

    // -------------------- Prunable Storage --------------------

    /// Add a verified block to the prunable archive.
    async fn cache_verified(&mut self, round: Round, commitment: B::Commitment, block: B) {
        self.notify_subscribers(commitment, &block).await;
        self.cache.put_verified(round, commitment, block).await;
    }

    /// Add a notarized block to the prunable archive.
    async fn cache_block(&mut self, round: Round, commitment: B::Commitment, block: B) {
        self.notify_subscribers(commitment, &block).await;
        self.cache.put_block(round, commitment, block).await;
    }

    // -------------------- Immutable Storage --------------------

    /// Get a finalized block from the immutable archive.
    async fn get_finalized_block(&self, height: u64) -> Option<B> {
        match self.finalized_blocks.get(ArchiveID::Index(height)).await {
            Ok(block) => block,
            Err(e) => panic!("failed to get block: {e}"),
        }
    }

    /// Get a finalization from the archive by height.
    async fn get_finalization_by_height(
        &self,
        height: u64,
    ) -> Option<Finalization<P::Scheme, B::Commitment>> {
        match self
            .finalizations_by_height
            .get(ArchiveID::Index(height))
            .await
        {
            Ok(finalization) => finalization,
            Err(e) => panic!("failed to get finalization: {e}"),
        }
    }

    /// Add a finalized block, and optionally a finalization, to the archive, and
    /// attempt to identify + repair any gaps in the archive.
    #[allow(clippy::too_many_arguments)]
    async fn finalize(
        &mut self,
        height: u64,
        commitment: B::Commitment,
        block: B,
        finalization: Option<Finalization<P::Scheme, B::Commitment>>,
        application: &mut impl Reporter<Activity = Update<B, A>>,
        buffer: &mut buffered::Mailbox<impl PublicKey, B>,
        resolver: &mut impl Resolver<Key = Request<B>>,
    ) {
        self.store_finalization(height, commitment, block, finalization, application)
            .await;

        self.try_repair_gaps(buffer, resolver, application).await;
    }

    /// Add a finalized block, and optionally a finalization, to the archive.
    ///
    /// After persisting the block, attempt to dispatch the next contiguous block to the
    /// application.
    async fn store_finalization(
        &mut self,
        height: u64,
        commitment: B::Commitment,
        block: B,
        finalization: Option<Finalization<P::Scheme, B::Commitment>>,
        application: &mut impl Reporter<Activity = Update<B, A>>,
    ) {
        self.notify_subscribers(commitment, &block).await;

        // In parallel, update the finalized blocks and finalizations archives
        if let Err(e) = try_join!(
            // Update the finalized blocks archive
            async {
                self.finalized_blocks.put(block).await.map_err(Box::new)?;
                Ok::<_, BoxedError>(())
            },
            // Update the finalizations archive (if provided)
            async {
                if let Some(finalization) = finalization {
                    self.finalizations_by_height
                        .put(height, commitment, finalization)
                        .await
                        .map_err(Box::new)?;
                }
                Ok::<_, BoxedError>(())
            }
        ) {
            panic!("failed to finalize: {e}");
        }

        // Update metrics and send tip update to application
        if height > self.tip {
            application.report(Update::Tip(height, commitment)).await;
            self.tip = height;
            let _ = self.finalized_height.try_set(height);
        }

        self.try_dispatch_block(application).await;
    }

    /// Get the latest finalized block information (height and commitment tuple).
    ///
    /// Blocks are only finalized directly with a finalization or indirectly via a descendant
    /// block's finalization. Thus, the highest known finalized block must itself have a direct
    /// finalization.
    ///
    /// We return the height and commitment using the highest known finalization that we know the
    /// block height for. While it's possible that we have a later finalization, if we do not have
    /// the full block for that finalization, we do not know it's height and therefore it would not
    /// yet be found in the `finalizations_by_height` archive. While not checked explicitly, we
    /// should have the associated block (in the `finalized_blocks` archive) for the information
    /// returned.
    async fn get_latest(&mut self) -> Option<(u64, B::Commitment)> {
        let height = self.finalizations_by_height.last_index()?;
        let finalization = self
            .get_finalization_by_height(height)
            .await
            .expect("finalization missing");
        Some((height, finalization.proposal.payload))
    }

    // -------------------- Mixed Storage --------------------

    /// Looks for a block anywhere in local storage.
    async fn find_block<K: PublicKey>(
        &mut self,
        buffer: &mut buffered::Mailbox<K, B>,
        commitment: B::Commitment,
    ) -> Option<B> {
        // Check buffer.
        if let Some(block) = buffer.get(None, commitment, None).await.into_iter().next() {
            return Some(block);
        }
        // Check verified / notarized blocks via cache manager.
        if let Some(block) = self.cache.find_block(commitment).await {
            return Some(block);
        }
        // Check finalized blocks.
        match self.finalized_blocks.get(ArchiveID::Key(&commitment)).await {
            Ok(block) => block, // may be None
            Err(e) => panic!("failed to get block: {e}"),
        }
    }

    /// Attempt to repair any identified gaps in the finalized blocks archive. The total
    /// number of missing heights that can be repaired at once is bounded by `self.max_repair`,
    /// though multiple gaps may be spanned.
    async fn try_repair_gaps<K: PublicKey>(
        &mut self,
        buffer: &mut buffered::Mailbox<K, B>,
        resolver: &mut impl Resolver<Key = Request<B>>,
        application: &mut impl Reporter<Activity = Update<B, A>>,
    ) {
        let start = self.last_processed_height.saturating_add(1);
        'cache_repair: loop {
            let (gap_start, Some(gap_end)) = self.finalized_blocks.next_gap(start) else {
                // No gaps detected
                return;
            };

            // Attempt to repair the gap backwards from the end of the gap, using
            // blocks from our local storage.
            let Some(mut cursor) = self.get_finalized_block(gap_end).await else {
                panic!("gapped block missing that should exist: {gap_end}");
            };

            // Compute the lower bound of the recursive repair. `gap_start` is `Some`
            // if `start` is not in a gap. We add one to it to ensure we don't
            // re-persist it to the database in the repair loop below.
            let gap_start = gap_start.map(|s| s.saturating_add(1)).unwrap_or(start);

            // Iterate backwards, repairing blocks as we go.
            while cursor.height() > gap_start {
                let commitment = cursor.parent();
                if let Some(block) = self.find_block(buffer, commitment).await {
                    let finalization = self.cache.get_finalization_for(commitment).await;
                    self.store_finalization(
                        block.height(),
                        commitment,
                        block.clone(),
                        finalization,
                        application,
                    )
                    .await;
                    debug!(height = block.height(), "repaired block");
                    cursor = block;
                } else {
                    // Request the next missing block digest
                    resolver.fetch(Request::<B>::Block(commitment)).await;
                    break 'cache_repair;
                }
            }
        }

        // Request any finalizations for missing items in the archive, up to
        // the `max_repair` quota. This may help shrink the size of the gap
        // closest to the application's processed height if finalizations
        // for the requests' heights exist. If not, we rely on the recursive
        // digest fetches above.
        let missing_items = self
            .finalized_blocks
            .missing_items(start, self.max_repair.get());
        let requests = missing_items
            .into_iter()
            .map(|height| Request::<B>::Finalized { height })
            .collect::<Vec<_>>();
        if !requests.is_empty() {
            resolver.fetch_all(requests).await
        }
    }

    /// Sets the processed height in storage, metrics, and in-memory state. Also cancels any
    /// outstanding requests below the new processed height.
    async fn set_processed_height(
        &mut self,
        height: u64,
        resolver: &mut impl Resolver<Key = Request<B>>,
    ) -> Result<(), metadata::Error> {
        self.application_metadata
            .put_sync(LATEST_KEY.clone(), height)
            .await?;
        self.last_processed_height = height;
        let _ = self.processed_height.try_set(self.last_processed_height);

        // Cancel any existing requests below the new sync floor.
        resolver
            .retain(Request::<B>::Finalized { height }.predicate())
            .await;

        Ok(())
    }
}<|MERGE_RESOLUTION|>--- conflicted
+++ resolved
@@ -119,15 +119,9 @@
 
     // ---------- Configuration ----------
     // Provider for epoch-specific signing schemes
-<<<<<<< HEAD
-    scheme_provider: P,
+    provider: P,
     // Epoch configuration
     epoch_config: EpochConfig,
-=======
-    provider: P,
-    // Epoch length (in blocks)
-    epoch_length: u64,
->>>>>>> a0488200
     // Unique application namespace
     namespace: Vec<u8>,
     // Minimum number of views to retain temporary data after the application processes a block
@@ -230,13 +224,8 @@
             Self {
                 context: ContextCell::new(context),
                 mailbox,
-<<<<<<< HEAD
-                scheme_provider: config.scheme_provider,
+                provider: config.provider,
                 epoch_config: config.epoch_config,
-=======
-                provider: config.provider,
-                epoch_length: config.epoch_length,
->>>>>>> a0488200
                 namespace: config.namespace,
                 view_retention_timeout: config.view_retention_timeout,
                 max_repair: config.max_repair,
