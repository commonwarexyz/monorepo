use super::{
    cache,
    config::Config,
    ingress::{
        handler::{self, Request},
        mailbox::{Mailbox, Message},
    },
};
use crate::{
<<<<<<< HEAD
    marshal::{ingress::mailbox::Identifier as BlockID, Update},
    signing_scheme::{Scheme, SchemeProvider},
=======
    marshal::{
        ingress::mailbox::Identifier as BlockID,
        store::{Blocks, Certificates},
        Update,
    },
>>>>>>> 641d61e3
    simplex::{
        signing_scheme::SimplexScheme,
        types::{Finalization, Notarization},
    },
    types::{Round, ViewDelta},
    utils, Block, Reporter,
};
use commonware_broadcast::{buffered, Broadcaster};
use commonware_codec::{Decode, Encode};
use commonware_cryptography::PublicKey;
use commonware_macros::select;
use commonware_p2p::Recipients;
use commonware_resolver::Resolver;
use commonware_runtime::{
    spawn_cell, telemetry::metrics::status::GaugeExt, Clock, ContextCell, Handle, Metrics, Spawner,
    Storage,
};
use commonware_storage::{
    archive::Identifier as ArchiveID,
    metadata::{self, Metadata},
};
use commonware_utils::{
    acknowledgement::Exact,
    futures::{AbortablePool, Aborter, OptionFuture},
    sequence::U64,
    Acknowledgement, BoxedError,
};
use futures::{
    channel::{mpsc, oneshot},
    try_join, StreamExt,
};
use governor::clock::Clock as GClock;
use pin_project::pin_project;
use prometheus_client::metrics::gauge::Gauge;
use rand::{CryptoRng, Rng};
use std::{
    collections::{btree_map::Entry, BTreeMap},
    future::Future,
    num::NonZeroUsize,
};
use tracing::{debug, error, info, warn};

/// The key used to store the last processed height in the metadata store.
const LATEST_KEY: U64 = U64::new(0xFF);

/// A pending acknowledgement from the application for processing a block at the contained height/commitment.
#[pin_project]
struct PendingAck<B: Block, A: Acknowledgement> {
    height: u64,
    commitment: B::Commitment,
    #[pin]
    receiver: A::Waiter,
}

impl<B: Block, A: Acknowledgement> Future for PendingAck<B, A> {
    type Output = <A::Waiter as Future>::Output;

    fn poll(
        self: std::pin::Pin<&mut Self>,
        cx: &mut std::task::Context<'_>,
    ) -> std::task::Poll<Self::Output> {
        self.project().receiver.poll(cx)
    }
}

/// A struct that holds multiple subscriptions for a block.
struct BlockSubscription<B: Block> {
    // The subscribers that are waiting for the block
    subscribers: Vec<oneshot::Sender<B>>,
    // Aborter that aborts the waiter future when dropped
    _aborter: Aborter,
}

/// The [Actor] is responsible for receiving uncertified blocks from the broadcast mechanism,
/// receiving notarizations and finalizations from consensus, and reconstructing a total order
/// of blocks.
///
/// The actor is designed to be used in a view-based model. Each view corresponds to a
/// potential block in the chain. The actor will only finalize a block if it has a
/// corresponding finalization.
///
/// The actor also provides a backfill mechanism for missing blocks. If the actor receives a
/// finalization for a block that is ahead of its current view, it will request the missing blocks
/// from its peers. This ensures that the actor can catch up to the rest of the network if it falls
/// behind.
pub struct Actor<E, B, P, S, FC, FB, A = Exact>
where
    E: Rng + CryptoRng + Spawner + Metrics + Clock + GClock + Storage,
    B: Block,
<<<<<<< HEAD
    P: SchemeProvider<Scheme: SimplexScheme<B::Commitment>>,
> {
=======
    P: SchemeProvider<Scheme = S>,
    S: Scheme,
    FC: Certificates<Commitment = B::Commitment, Scheme = S>,
    FB: Blocks<Block = B>,
    A: Acknowledgement,
{
>>>>>>> 641d61e3
    // ---------- Context ----------
    context: ContextCell<E>,

    // ---------- Message Passing ----------
    // Mailbox
    mailbox: mpsc::Receiver<Message<P::Scheme, B>>,

    // ---------- Configuration ----------
    // Provider for epoch-specific signing schemes
    scheme_provider: P,
    // Epoch length (in blocks)
    epoch_length: u64,
    // Unique application namespace
    namespace: Vec<u8>,
    // Minimum number of views to retain temporary data after the application processes a block
    view_retention_timeout: ViewDelta,
    // Maximum number of blocks to repair at once
    max_repair: NonZeroUsize,
    // Codec configuration for block type
    block_codec_config: B::Cfg,

    // ---------- State ----------
    // Last view processed
    last_processed_round: Round,
    // Last height processed by the application
    last_processed_height: u64,
    // Pending application acknowledgement, if any
    pending_ack: OptionFuture<PendingAck<B, A>>,
    // Highest known finalized height
    tip: u64,
    // Outstanding subscriptions for blocks
    block_subscriptions: BTreeMap<B::Commitment, BlockSubscription<B>>,

    // ---------- Storage ----------
    // Prunable cache
<<<<<<< HEAD
    cache: cache::Manager<E, B, P>,
    // Finalizations stored by height
    finalizations_by_height:
        immutable::Archive<E, B::Commitment, Finalization<P::Scheme, B::Commitment>>,
=======
    cache: cache::Manager<E, B, P, S>,
    // Metadata tracking application progress
    application_metadata: Metadata<E, U64, u64>,
    // Finalizations stored by height
    finalizations_by_height: FC,
>>>>>>> 641d61e3
    // Finalized blocks stored by height
    finalized_blocks: FB,

    // ---------- Metrics ----------
    // Latest height metric
    finalized_height: Gauge,
    // Latest processed height
    processed_height: Gauge,
}

<<<<<<< HEAD
impl<
        E: Rng + CryptoRng + Spawner + Metrics + Clock + GClock + Storage,
        B: Block,
        P: SchemeProvider<Scheme: SimplexScheme<B::Commitment>>,
    > Actor<E, B, P>
{
    /// Create a new application actor.
    pub async fn init(context: E, config: Config<B, P>) -> (Self, Mailbox<P::Scheme, B>) {
=======
impl<E, B, P, S, FC, FB, A> Actor<E, B, P, S, FC, FB, A>
where
    E: Rng + CryptoRng + Spawner + Metrics + Clock + GClock + Storage,
    B: Block,
    P: SchemeProvider<Scheme = S>,
    S: Scheme,
    FC: Certificates<Commitment = B::Commitment, Scheme = S>,
    FB: Blocks<Block = B>,
    A: Acknowledgement,
{
    /// Create a new application actor.
    pub async fn init(
        context: E,
        finalizations_by_height: FC,
        finalized_blocks: FB,
        config: Config<B, P, S>,
    ) -> (Self, Mailbox<S, B>) {
>>>>>>> 641d61e3
        // Initialize cache
        let prunable_config = cache::Config {
            partition_prefix: format!("{}-cache", config.partition_prefix.clone()),
            prunable_items_per_section: config.prunable_items_per_section,
            replay_buffer: config.replay_buffer,
            write_buffer: config.write_buffer,
            freezer_journal_buffer_pool: config.buffer_pool.clone(),
        };
        let cache = cache::Manager::init(
            context.with_label("cache"),
            prunable_config,
            config.block_codec_config.clone(),
            config.scheme_provider.clone(),
        )
        .await;

<<<<<<< HEAD
        // Initialize finalizations by height
        let start = Instant::now();
        let finalizations_by_height = immutable::Archive::init(
            context.with_label("finalizations_by_height"),
            immutable::Config {
                metadata_partition: format!(
                    "{}-finalizations-by-height-metadata",
                    config.partition_prefix
                ),
                freezer_table_partition: format!(
                    "{}-finalizations-by-height-freezer-table",
                    config.partition_prefix
                ),
                freezer_table_initial_size: config.freezer_table_initial_size,
                freezer_table_resize_frequency: config.freezer_table_resize_frequency,
                freezer_table_resize_chunk_size: config.freezer_table_resize_chunk_size,
                freezer_journal_partition: format!(
                    "{}-finalizations-by-height-freezer-journal",
                    config.partition_prefix
                ),
                freezer_journal_target_size: config.freezer_journal_target_size,
                freezer_journal_compression: config.freezer_journal_compression,
                freezer_journal_buffer_pool: config.freezer_journal_buffer_pool.clone(),
                ordinal_partition: format!(
                    "{}-finalizations-by-height-ordinal",
                    config.partition_prefix
                ),
                items_per_section: config.immutable_items_per_section,
                codec_config: P::Scheme::certificate_codec_config_unbounded(),
                replay_buffer: config.replay_buffer,
                write_buffer: config.write_buffer,
            },
        )
        .await
        .expect("failed to initialize finalizations by height archive");
        info!(elapsed = ?start.elapsed(), "restored finalizations by height archive");

        // Initialize finalized blocks
        let start = Instant::now();
        let finalized_blocks = immutable::Archive::init(
            context.with_label("finalized_blocks"),
            immutable::Config {
                metadata_partition: format!(
                    "{}-finalized_blocks-metadata",
                    config.partition_prefix
                ),
                freezer_table_partition: format!(
                    "{}-finalized_blocks-freezer-table",
                    config.partition_prefix
                ),
                freezer_table_initial_size: config.freezer_table_initial_size,
                freezer_table_resize_frequency: config.freezer_table_resize_frequency,
                freezer_table_resize_chunk_size: config.freezer_table_resize_chunk_size,
                freezer_journal_partition: format!(
                    "{}-finalized_blocks-freezer-journal",
                    config.partition_prefix
                ),
                freezer_journal_target_size: config.freezer_journal_target_size,
                freezer_journal_compression: config.freezer_journal_compression,
                freezer_journal_buffer_pool: config.freezer_journal_buffer_pool,
                ordinal_partition: format!("{}-finalized_blocks-ordinal", config.partition_prefix),
                items_per_section: config.immutable_items_per_section,
                codec_config: config.block_codec_config.clone(),
                replay_buffer: config.replay_buffer,
                write_buffer: config.write_buffer,
=======
        // Initialize metadata tracking application progress
        let application_metadata = Metadata::init(
            context.with_label("application_metadata"),
            metadata::Config {
                partition: format!("{}-application-metadata", config.partition_prefix),
                codec_config: (),
>>>>>>> 641d61e3
            },
        )
        .await
        .expect("failed to initialize application metadata");
        let last_processed_height = application_metadata.get(&LATEST_KEY).copied().unwrap_or(0);

        // Create metrics
        let finalized_height = Gauge::default();
        context.register(
            "finalized_height",
            "Finalized height of application",
            finalized_height.clone(),
        );
        let processed_height = Gauge::default();
        context.register(
            "processed_height",
            "Processed height of application",
            processed_height.clone(),
        );
        let _ = processed_height.try_set(last_processed_height);

        // Initialize mailbox
        let (sender, mailbox) = mpsc::channel(config.mailbox_size);
        (
            Self {
                context: ContextCell::new(context),
                mailbox,
                scheme_provider: config.scheme_provider,
                epoch_length: config.epoch_length,
                namespace: config.namespace,
                view_retention_timeout: config.view_retention_timeout,
                max_repair: config.max_repair,
                block_codec_config: config.block_codec_config,
                last_processed_round: Round::zero(),
                last_processed_height,
                pending_ack: None.into(),
                tip: 0,
                block_subscriptions: BTreeMap::new(),
                cache,
                application_metadata,
                finalizations_by_height,
                finalized_blocks,
                finalized_height,
                processed_height,
            },
            Mailbox::new(sender),
        )
    }

    /// Start the actor.
    pub fn start<R, K>(
        mut self,
        application: impl Reporter<Activity = Update<B, A>>,
        buffer: buffered::Mailbox<K, B>,
        resolver: (mpsc::Receiver<handler::Message<B>>, R),
    ) -> Handle<()>
    where
        R: Resolver<Key = handler::Request<B>>,
        K: PublicKey,
    {
        spawn_cell!(self.context, self.run(application, buffer, resolver).await)
    }

    /// Run the application actor.
    async fn run<R, K>(
        mut self,
        mut application: impl Reporter<Activity = Update<B, A>>,
        mut buffer: buffered::Mailbox<K, B>,
        (mut resolver_rx, mut resolver): (mpsc::Receiver<handler::Message<B>>, R),
    ) where
        R: Resolver<Key = handler::Request<B>>,
        K: PublicKey,
    {
        // Create a local pool for waiter futures.
        let mut waiters = AbortablePool::<(B::Commitment, B)>::default();

        // Get tip and send to application
        let tip = self.get_latest().await;
        if let Some((height, commitment)) = tip {
            application.report(Update::Tip(height, commitment)).await;
            self.tip = height;
            let _ = self.finalized_height.try_set(height);
        }

        // Attempt to dispatch the next finalized block to the application, if it is ready.
        self.try_dispatch_block(&mut application).await;

        // Attempt to repair any gaps in the finalized blocks archive, if there are any.
        self.try_repair_gaps(&mut buffer, &mut resolver, &mut application)
            .await;

        loop {
            // Remove any dropped subscribers. If all subscribers dropped, abort the waiter.
            self.block_subscriptions.retain(|_, bs| {
                bs.subscribers.retain(|tx| !tx.is_canceled());
                !bs.subscribers.is_empty()
            });

            // Select messages
            select! {
                // Handle waiter completions first
                result = waiters.next_completed() => {
                    let Ok((commitment, block)) = result else {
                        continue; // Aborted future
                    };
                    self.notify_subscribers(commitment, &block).await;
                },
                // Handle application acknowledgements next
                ack = &mut self.pending_ack => {
                    let PendingAck { height, commitment, .. } = self.pending_ack.take().expect("ack state must be present");

                    match ack {
                        Ok(()) => {
                            if let Err(e) = self
                                .handle_block_processed(height, commitment, &mut resolver)
                                .await
                            {
                                error!(?e, height, "failed to update application progress");
                                return;
                            }
                            self.try_dispatch_block(&mut application).await;
                        }
                        Err(e) => {
                            error!(?e, height, "application did not acknowledge block");
                            return;
                        }
                    }
                },
                // Handle consensus inputs before backfill or resolver traffic
                mailbox_message = self.mailbox.next() => {
                    let Some(message) = mailbox_message else {
                        info!("mailbox closed, shutting down");
                        return;
                    };
                    match message {
                        Message::GetInfo { identifier, response } => {
                            let info = match identifier {
                                // TODO: Instead of pulling out the entire block, determine the
                                // height directly from the archive by mapping the commitment to
                                // the index, which is the same as the height.
                                BlockID::Commitment(commitment) => self
                                    .finalized_blocks
                                    .get(ArchiveID::Key(&commitment))
                                    .await
                                    .ok()
                                    .flatten()
                                    .map(|b| (b.height(), commitment)),
                                BlockID::Height(height) => self
                                    .finalizations_by_height
                                    .get(ArchiveID::Index(height))
                                    .await
                                    .ok()
                                    .flatten()
                                    .map(|f| (height, f.proposal.payload)),
                                BlockID::Latest => self.get_latest().await,
                            };
                            let _ = response.send(info);
                        }
                        Message::Broadcast { block } => {
                            let _peers = buffer.broadcast(Recipients::All, block).await;
                        }
                        Message::Verified { round, block } => {
                            self.cache_verified(round, block.commitment(), block).await;
                        }
                        Message::Notarization { notarization } => {
                            let round = notarization.round();
                            let commitment = notarization.proposal.payload;

                            // Store notarization by view
                            self.cache.put_notarization(round, commitment, notarization.clone()).await;

                            // Search for block locally, otherwise fetch it remotely
                            if let Some(block) = self.find_block(&mut buffer, commitment).await {
                                // If found, persist the block
                                self.cache_block(round, commitment, block).await;
                            } else {
                                debug!(?round, "notarized block missing");
                                resolver.fetch(Request::<B>::Notarized { round }).await;
                            }
                        }
                        Message::Finalization { finalization } => {
                            // Cache finalization by round
                            let round = finalization.round();
                            let commitment = finalization.proposal.payload;
                            self.cache.put_finalization(round, commitment, finalization.clone()).await;

                            // Search for block locally, otherwise fetch it remotely
                            if let Some(block) = self.find_block(&mut buffer, commitment).await {
                                // If found, persist the block
                                let height = block.height();
                                self.finalize(
                                    height,
                                    commitment,
                                    block,
                                    Some(finalization),
                                    &mut application,
                                    &mut buffer,
                                    &mut resolver,
                                )
                                .await;
                                debug!(?round, height, "finalized block stored");
                            } else {
                                // Otherwise, fetch the block from the network.
                                debug!(?round, ?commitment, "finalized block missing");
                                resolver.fetch(Request::<B>::Block(commitment)).await;
                            }
                        }
                        Message::GetBlock { identifier, response } => {
                            match identifier {
                                BlockID::Commitment(commitment) => {
                                    let result = self.find_block(&mut buffer, commitment).await;
                                    let _ = response.send(result);
                                }
                                BlockID::Height(height) => {
                                    let result = self.get_finalized_block(height).await;
                                    let _ = response.send(result);
                                }
                                BlockID::Latest => {
                                    let block = match self.get_latest().await {
                                        Some((_, commitment)) => self.find_block(&mut buffer, commitment).await,
                                        None => None,
                                    };
                                    let _ = response.send(block);
                                }
                            }
                        }
                        Message::GetFinalization { height, response } => {
                            let finalization = self.get_finalization_by_height(height).await;
                            let _ = response.send(finalization);
                        }
                        Message::Subscribe { round, commitment, response } => {
                            // Check for block locally
                            if let Some(block) = self.find_block(&mut buffer, commitment).await {
                                let _ = response.send(block);
                                continue;
                            }

                            // We don't have the block locally, so fetch the block from the network
                            // if we have an associated view. If we only have the digest, don't make
                            // the request as we wouldn't know when to drop it, and the request may
                            // never complete if the block is not finalized.
                            if let Some(round) = round {
                                if round < self.last_processed_round {
                                    // At this point, we have failed to find the block locally, and
                                    // we know that its round is less than the last processed round.
                                    // This means that something else was finalized in that round,
                                    // so we drop the response to indicate that the block may never
                                    // be available.
                                    continue;
                                }
                                // Attempt to fetch the block (with notarization) from the resolver.
                                // If this is a valid view, this request should be fine to keep open
                                // until resolution or pruning (even if the oneshot is canceled).
                                debug!(?round, ?commitment, "requested block missing");
                                resolver.fetch(Request::<B>::Notarized { round }).await;
                            }

                            // Register subscriber
                            debug!(?round, ?commitment, "registering subscriber");
                            match self.block_subscriptions.entry(commitment) {
                                Entry::Occupied(mut entry) => {
                                    entry.get_mut().subscribers.push(response);
                                }
                                Entry::Vacant(entry) => {
                                    let (tx, rx) = oneshot::channel();
                                    buffer.subscribe_prepared(None, commitment, None, tx).await;
                                    let aborter = waiters.push(async move {
                                        (commitment, rx.await.expect("buffer subscriber closed"))
                                    });
                                    entry.insert(BlockSubscription {
                                        subscribers: vec![response],
                                        _aborter: aborter,
                                    });
                                }
                            }
                        }
                        Message::SetFloor { height } => {
                            if let Some(stored_height) = self.application_metadata.get(&LATEST_KEY) {
                                if *stored_height >= height {
                                    warn!(height, existing = stored_height, "sync floor not updated, lower than existing");
                                    continue;
                                }
                            }

                            // Update the processed height
                            if let Err(err) = self.set_processed_height(height, &mut resolver).await {
                                error!(?err, height, "failed to update sync floor");
                                return;
                            }

                            // Drop the pending acknowledgement, if one exists. We must do this to prevent
                            // an in-process block from being processed that is below the new sync floor
                            // updating `last_processed_height`.
                            self.pending_ack = None.into();

                            // Prune the finalized block and finalization certificate archives in parallel.
                            if let Err(err) = try_join!(
                                // Prune the finalized blocks archive
                                async {
                                    self.finalized_blocks.prune(height).await.map_err(Box::new)?;
                                    Ok::<_, BoxedError>(())
                                },
                                // Prune the finalization certificate archive
                                async {
                                    self.finalizations_by_height
                                        .prune(height)
                                        .await
                                        .map_err(Box::new)?;
                                    Ok::<_, BoxedError>(())
                                }
                            ) {
                                error!(?err, height, "failed to prune finalized archives");
                                return;
                            }
                        }
                    }
                },
                // Handle resolver messages last
                message = resolver_rx.next() => {
                    let Some(message) = message else {
                        info!("handler closed, shutting down");
                        return;
                    };
                    match message {
                        handler::Message::Produce { key, response } => {
                            match key {
                                Request::Block(commitment) => {
                                    // Check for block locally
                                    let Some(block) = self.find_block(&mut buffer, commitment).await else {
                                        debug!(?commitment, "block missing on request");
                                        continue;
                                    };
                                    let _ = response.send(block.encode().into());
                                }
                                Request::Finalized { height } => {
                                    // Get finalization
                                    let Some(finalization) = self.get_finalization_by_height(height).await else {
                                        debug!(height, "finalization missing on request");
                                        continue;
                                    };

                                    // Get block
                                    let Some(block) = self.get_finalized_block(height).await else {
                                        debug!(height, "finalized block missing on request");
                                        continue;
                                    };

                                    // Send finalization
                                    let _ = response.send((finalization, block).encode().into());
                                }
                                Request::Notarized { round } => {
                                    // Get notarization
                                    let Some(notarization) = self.cache.get_notarization(round).await else {
                                        debug!(?round, "notarization missing on request");
                                        continue;
                                    };

                                    // Get block
                                    let commitment = notarization.proposal.payload;
                                    let Some(block) = self.find_block(&mut buffer, commitment).await else {
                                        debug!(?commitment, "block missing on request");
                                        continue;
                                    };
                                    let _ = response.send((notarization, block).encode().into());
                                }
                            }
                        },
                        handler::Message::Deliver { key, value, response } => {
                            match key {
                                Request::Block(commitment) => {
                                    // Parse block
                                    let Ok(block) = B::decode_cfg(value.as_ref(), &self.block_codec_config) else {
                                        let _ = response.send(false);
                                        continue;
                                    };

                                    // Validation
                                    if block.commitment() != commitment {
                                        let _ = response.send(false);
                                        continue;
                                    }

                                    // Persist the block, also persisting the finalization if we have it
                                    let height = block.height();
                                    let finalization = self.cache.get_finalization_for(commitment).await;
                                    self.finalize(
                                        height,
                                        commitment,
                                        block,
                                        finalization,
                                        &mut application,
                                        &mut buffer,
                                        &mut resolver,
                                    )
                                    .await;
                                    debug!(?commitment, height, "received block");
                                    let _ = response.send(true);
                                },
                                Request::Finalized { height } => {
                                    let epoch = utils::epoch(self.epoch_length, height);
                                    let Some(scheme) = self.scheme_provider.scheme(epoch) else {
                                        let _ = response.send(false);
                                        continue;
                                    };

                                    // Parse finalization
                                    let Ok((finalization, block)) =
                                        <(Finalization<P::Scheme, B::Commitment>, B)>::decode_cfg(
                                            value,
                                            &(scheme.certificate_codec_config(), self.block_codec_config.clone()),
                                        )
                                    else {
                                        let _ = response.send(false);
                                        continue;
                                    };

                                    // Validation
                                    if block.height() != height
                                        || finalization.proposal.payload != block.commitment()
                                        || !finalization.verify(&mut self.context, &scheme, &self.namespace)
                                    {
                                        let _ = response.send(false);
                                        continue;
                                    }

                                    // Valid finalization received
                                    debug!(height, "received finalization");
                                    let _ = response.send(true);
                                    self.finalize(
                                        height,
                                        block.commitment(),
                                        block,
                                        Some(finalization),
                                        &mut application,
                                        &mut buffer,
                                        &mut resolver,
                                    )
                                    .await;
                                },
                                Request::Notarized { round } => {
                                    let Some(scheme) = self.scheme_provider.scheme(round.epoch()) else {
                                        let _ = response.send(false);
                                        continue;
                                    };

                                    // Parse notarization
                                    let Ok((notarization, block)) =
                                        <(Notarization<P::Scheme, B::Commitment>, B)>::decode_cfg(
                                            value,
                                            &(scheme.certificate_codec_config(), self.block_codec_config.clone()),
                                        )
                                    else {
                                        let _ = response.send(false);
                                        continue;
                                    };

                                    // Validation
                                    if notarization.round() != round
                                        || notarization.proposal.payload != block.commitment()
                                        || !notarization.verify(&mut self.context, &scheme, &self.namespace)
                                    {
                                        let _ = response.send(false);
                                        continue;
                                    }

                                    // Valid notarization received
                                    let _ = response.send(true);
                                    let commitment = block.commitment();
                                    debug!(?round, ?commitment, "received notarization");

                                    // If there exists a finalization certificate for this block, we
                                    // should finalize it. While not necessary, this could finalize
                                    // the block faster in the case where a notarization then a
                                    // finalization is received via the consensus engine and we
                                    // resolve the request for the notarization before we resolve
                                    // the request for the block.
                                    let height = block.height();
                                    if let Some(finalization) = self.cache.get_finalization_for(commitment).await {
                                        self.finalize(
                                            height,
                                            commitment,
                                            block.clone(),
                                            Some(finalization),
                                            &mut application,
                                            &mut buffer,
                                            &mut resolver,
                                        )
                                        .await;
                                    }

                                    // Cache the notarization and block
                                    self.cache_block(round, commitment, block).await;
                                    self.cache.put_notarization(round, commitment, notarization).await;
                                },
                            }
                        },
                    }
                },
            }
        }
    }

    // -------------------- Waiters --------------------

    /// Notify any subscribers for the given commitment with the provided block.
    async fn notify_subscribers(&mut self, commitment: B::Commitment, block: &B) {
        if let Some(mut bs) = self.block_subscriptions.remove(&commitment) {
            for subscriber in bs.subscribers.drain(..) {
                let _ = subscriber.send(block.clone());
            }
        }
    }

    // -------------------- Application Dispatch --------------------

    /// Attempt to dispatch the next finalized block to the application if ready.
    async fn try_dispatch_block(
        &mut self,
        application: &mut impl Reporter<Activity = Update<B, A>>,
    ) {
        if self.pending_ack.is_some() {
            return;
        }

        let next_height = self.last_processed_height.saturating_add(1);
        let Some(block) = self.get_finalized_block(next_height).await else {
            return;
        };
        assert_eq!(
            block.height(),
            next_height,
            "finalized block height mismatch"
        );

        let (height, commitment) = (block.height(), block.commitment());
        let (ack, ack_waiter) = A::handle();
        application.report(Update::Block(block, ack)).await;
        self.pending_ack.replace(PendingAck {
            height,
            commitment,
            receiver: ack_waiter,
        });
    }

    /// Handle acknowledgement from the application that a block has been processed.
    async fn handle_block_processed(
        &mut self,
        height: u64,
        commitment: B::Commitment,
        resolver: &mut impl Resolver<Key = Request<B>>,
    ) -> Result<(), metadata::Error> {
        // Update the processed height
        self.set_processed_height(height, resolver).await?;

        // Cancel any useless requests
        resolver.cancel(Request::<B>::Block(commitment)).await;

        if let Some(finalization) = self.get_finalization_by_height(height).await {
            // Trail the previous processed finalized block by the timeout
            let lpr = self.last_processed_round;
            let prune_round = Round::new(
                lpr.epoch(),
                lpr.view().saturating_sub(self.view_retention_timeout),
            );

            // Prune archives
            self.cache.prune(prune_round).await;

            // Update the last processed round
            let round = finalization.round();
            self.last_processed_round = round;

            // Cancel useless requests
            resolver
                .retain(Request::<B>::Notarized { round }.predicate())
                .await;
        }

        Ok(())
    }

    // -------------------- Prunable Storage --------------------

    /// Add a verified block to the prunable archive.
    async fn cache_verified(&mut self, round: Round, commitment: B::Commitment, block: B) {
        self.notify_subscribers(commitment, &block).await;
        self.cache.put_verified(round, commitment, block).await;
    }

    /// Add a notarized block to the prunable archive.
    async fn cache_block(&mut self, round: Round, commitment: B::Commitment, block: B) {
        self.notify_subscribers(commitment, &block).await;
        self.cache.put_block(round, commitment, block).await;
    }

    // -------------------- Immutable Storage --------------------

    /// Get a finalized block from the immutable archive.
    async fn get_finalized_block(&self, height: u64) -> Option<B> {
        match self.finalized_blocks.get(ArchiveID::Index(height)).await {
            Ok(block) => block,
            Err(e) => panic!("failed to get block: {e}"),
        }
    }

    /// Get a finalization from the archive by height.
    async fn get_finalization_by_height(
        &self,
        height: u64,
    ) -> Option<Finalization<P::Scheme, B::Commitment>> {
        match self
            .finalizations_by_height
            .get(ArchiveID::Index(height))
            .await
        {
            Ok(finalization) => finalization,
            Err(e) => panic!("failed to get finalization: {e}"),
        }
    }

    /// Add a finalized block, and optionally a finalization, to the archive, and
    /// attempt to identify + repair any gaps in the archive.
    #[allow(clippy::too_many_arguments)]
    async fn finalize(
        &mut self,
        height: u64,
        commitment: B::Commitment,
        block: B,
        finalization: Option<Finalization<S, B::Commitment>>,
        application: &mut impl Reporter<Activity = Update<B, A>>,
        buffer: &mut buffered::Mailbox<impl PublicKey, B>,
        resolver: &mut impl Resolver<Key = Request<B>>,
    ) {
        self.store_finalization(height, commitment, block, finalization, application)
            .await;

        self.try_repair_gaps(buffer, resolver, application).await;
    }

    /// Add a finalized block, and optionally a finalization, to the archive.
    ///
    /// After persisting the block, attempt to dispatch the next contiguous block to the
    /// application.
    async fn store_finalization(
        &mut self,
        height: u64,
        commitment: B::Commitment,
        block: B,
<<<<<<< HEAD
        finalization: Option<Finalization<P::Scheme, B::Commitment>>,
        notifier: &mut mpsc::Sender<()>,
        application: &mut impl Reporter<Activity = Update<B>>,
=======
        finalization: Option<Finalization<S, B::Commitment>>,
        application: &mut impl Reporter<Activity = Update<B, A>>,
>>>>>>> 641d61e3
    ) {
        self.notify_subscribers(commitment, &block).await;

        // In parallel, update the finalized blocks and finalizations archives
        if let Err(e) = try_join!(
            // Update the finalized blocks archive
            async {
                self.finalized_blocks.put(block).await.map_err(Box::new)?;
                Ok::<_, BoxedError>(())
            },
            // Update the finalizations archive (if provided)
            async {
                if let Some(finalization) = finalization {
                    self.finalizations_by_height
                        .put(height, commitment, finalization)
                        .await
                        .map_err(Box::new)?;
                }
                Ok::<_, BoxedError>(())
            }
        ) {
            panic!("failed to finalize: {e}");
        }

        // Update metrics and send tip update to application
        if height > self.tip {
            application.report(Update::Tip(height, commitment)).await;
            self.tip = height;
            let _ = self.finalized_height.try_set(height);
        }

        self.try_dispatch_block(application).await;
    }

    /// Get the latest finalized block information (height and commitment tuple).
    ///
    /// Blocks are only finalized directly with a finalization or indirectly via a descendant
    /// block's finalization. Thus, the highest known finalized block must itself have a direct
    /// finalization.
    ///
    /// We return the height and commitment using the highest known finalization that we know the
    /// block height for. While it's possible that we have a later finalization, if we do not have
    /// the full block for that finalization, we do not know it's height and therefore it would not
    /// yet be found in the `finalizations_by_height` archive. While not checked explicitly, we
    /// should have the associated block (in the `finalized_blocks` archive) for the information
    /// returned.
    async fn get_latest(&mut self) -> Option<(u64, B::Commitment)> {
        let height = self.finalizations_by_height.last_index()?;
        let finalization = self
            .get_finalization_by_height(height)
            .await
            .expect("finalization missing");
        Some((height, finalization.proposal.payload))
    }

    // -------------------- Mixed Storage --------------------

    /// Looks for a block anywhere in local storage.
    async fn find_block<K: PublicKey>(
        &mut self,
        buffer: &mut buffered::Mailbox<K, B>,
        commitment: B::Commitment,
    ) -> Option<B> {
        // Check buffer.
        if let Some(block) = buffer.get(None, commitment, None).await.into_iter().next() {
            return Some(block);
        }
        // Check verified / notarized blocks via cache manager.
        if let Some(block) = self.cache.find_block(commitment).await {
            return Some(block);
        }
        // Check finalized blocks.
        match self.finalized_blocks.get(ArchiveID::Key(&commitment)).await {
            Ok(block) => block, // may be None
            Err(e) => panic!("failed to get block: {e}"),
        }
    }

    /// Attempt to repair any identified gaps in the finalized blocks archive. The total
    /// number of missing heights that can be repaired at once is bounded by `self.max_repair`,
    /// though multiple gaps may be spanned.
    async fn try_repair_gaps<K: PublicKey>(
        &mut self,
        buffer: &mut buffered::Mailbox<K, B>,
        resolver: &mut impl Resolver<Key = Request<B>>,
        application: &mut impl Reporter<Activity = Update<B, A>>,
    ) {
        let start = self.last_processed_height.saturating_add(1);
        'cache_repair: loop {
            let (gap_start, Some(gap_end)) = self.finalized_blocks.next_gap(start) else {
                // No gaps detected
                return;
            };

            // Attempt to repair the gap backwards from the end of the gap, using
            // blocks from our local storage.
            let Some(mut cursor) = self.get_finalized_block(gap_end).await else {
                panic!("gapped block missing that should exist: {gap_end}");
            };

            // Compute the lower bound of the recursive repair. `gap_start` is `Some`
            // if `start` is not in a gap. We add one to it to ensure we don't
            // re-persist it to the database in the repair loop below.
            let gap_start = gap_start.map(|s| s.saturating_add(1)).unwrap_or(start);

            // Iterate backwards, repairing blocks as we go.
            while cursor.height() > gap_start {
                let commitment = cursor.parent();
                if let Some(block) = self.find_block(buffer, commitment).await {
                    let finalization = self.cache.get_finalization_for(commitment).await;
                    self.store_finalization(
                        block.height(),
                        commitment,
                        block.clone(),
                        finalization,
                        application,
                    )
                    .await;
                    debug!(height = block.height(), "repaired block");
                    cursor = block;
                } else {
                    // Request the next missing block digest
                    resolver.fetch(Request::<B>::Block(commitment)).await;
                    break 'cache_repair;
                }
            }
        }

        // Request any finalizations for missing items in the archive, up to
        // the `max_repair` quota. This may help shrink the size of the gap
        // closest to the application's processed height if finalizations
        // for the requests' heights exist. If not, we rely on the recursive
        // digest fetches above.
        let missing_items = self
            .finalized_blocks
            .missing_items(start, self.max_repair.get());
        let requests = missing_items
            .into_iter()
            .map(|height| Request::<B>::Finalized { height })
            .collect::<Vec<_>>();
        if !requests.is_empty() {
            resolver.fetch_all(requests).await
        }
    }

    /// Sets the processed height in storage, metrics, and in-memory state. Also cancels any
    /// outstanding requests below the new processed height.
    async fn set_processed_height(
        &mut self,
        height: u64,
        resolver: &mut impl Resolver<Key = Request<B>>,
    ) -> Result<(), metadata::Error> {
        self.application_metadata
            .put_sync(LATEST_KEY.clone(), height)
            .await?;
        self.last_processed_height = height;
        let _ = self.processed_height.try_set(self.last_processed_height);

        // Cancel any existing requests below the new sync floor.
        resolver
            .retain(Request::<B>::Finalized { height }.predicate())
            .await;

        Ok(())
    }
}<|MERGE_RESOLUTION|>--- conflicted
+++ resolved
@@ -7,16 +7,12 @@
     },
 };
 use crate::{
-<<<<<<< HEAD
-    marshal::{ingress::mailbox::Identifier as BlockID, Update},
-    signing_scheme::{Scheme, SchemeProvider},
-=======
     marshal::{
         ingress::mailbox::Identifier as BlockID,
         store::{Blocks, Certificates},
         Update,
     },
->>>>>>> 641d61e3
+    signing_scheme::{Scheme, SchemeProvider},
     simplex::{
         signing_scheme::SimplexScheme,
         types::{Finalization, Notarization},
@@ -102,21 +98,15 @@
 /// finalization for a block that is ahead of its current view, it will request the missing blocks
 /// from its peers. This ensures that the actor can catch up to the rest of the network if it falls
 /// behind.
-pub struct Actor<E, B, P, S, FC, FB, A = Exact>
+pub struct Actor<E, B, P, FC, FB, A = Exact>
 where
     E: Rng + CryptoRng + Spawner + Metrics + Clock + GClock + Storage,
     B: Block,
-<<<<<<< HEAD
     P: SchemeProvider<Scheme: SimplexScheme<B::Commitment>>,
-> {
-=======
-    P: SchemeProvider<Scheme = S>,
-    S: Scheme,
-    FC: Certificates<Commitment = B::Commitment, Scheme = S>,
+    FC: Certificates<Commitment = B::Commitment, Scheme = P::Scheme>,
     FB: Blocks<Block = B>,
     A: Acknowledgement,
 {
->>>>>>> 641d61e3
     // ---------- Context ----------
     context: ContextCell<E>,
 
@@ -152,18 +142,11 @@
 
     // ---------- Storage ----------
     // Prunable cache
-<<<<<<< HEAD
     cache: cache::Manager<E, B, P>,
-    // Finalizations stored by height
-    finalizations_by_height:
-        immutable::Archive<E, B::Commitment, Finalization<P::Scheme, B::Commitment>>,
-=======
-    cache: cache::Manager<E, B, P, S>,
     // Metadata tracking application progress
     application_metadata: Metadata<E, U64, u64>,
     // Finalizations stored by height
     finalizations_by_height: FC,
->>>>>>> 641d61e3
     // Finalized blocks stored by height
     finalized_blocks: FB,
 
@@ -174,23 +157,12 @@
     processed_height: Gauge,
 }
 
-<<<<<<< HEAD
-impl<
-        E: Rng + CryptoRng + Spawner + Metrics + Clock + GClock + Storage,
-        B: Block,
-        P: SchemeProvider<Scheme: SimplexScheme<B::Commitment>>,
-    > Actor<E, B, P>
-{
-    /// Create a new application actor.
-    pub async fn init(context: E, config: Config<B, P>) -> (Self, Mailbox<P::Scheme, B>) {
-=======
-impl<E, B, P, S, FC, FB, A> Actor<E, B, P, S, FC, FB, A>
+impl<E, B, P, FC, FB, A> Actor<E, B, P, FC, FB, A>
 where
     E: Rng + CryptoRng + Spawner + Metrics + Clock + GClock + Storage,
     B: Block,
-    P: SchemeProvider<Scheme = S>,
-    S: Scheme,
-    FC: Certificates<Commitment = B::Commitment, Scheme = S>,
+    P: SchemeProvider<Scheme: SimplexScheme<B::Commitment>>,
+    FC: Certificates<Commitment = B::Commitment, Scheme = P::Scheme>,
     FB: Blocks<Block = B>,
     A: Acknowledgement,
 {
@@ -199,9 +171,8 @@
         context: E,
         finalizations_by_height: FC,
         finalized_blocks: FB,
-        config: Config<B, P, S>,
-    ) -> (Self, Mailbox<S, B>) {
->>>>>>> 641d61e3
+        config: Config<B, P>,
+    ) -> (Self, Mailbox<P::Scheme, B>) {
         // Initialize cache
         let prunable_config = cache::Config {
             partition_prefix: format!("{}-cache", config.partition_prefix.clone()),
@@ -218,80 +189,12 @@
         )
         .await;
 
-<<<<<<< HEAD
-        // Initialize finalizations by height
-        let start = Instant::now();
-        let finalizations_by_height = immutable::Archive::init(
-            context.with_label("finalizations_by_height"),
-            immutable::Config {
-                metadata_partition: format!(
-                    "{}-finalizations-by-height-metadata",
-                    config.partition_prefix
-                ),
-                freezer_table_partition: format!(
-                    "{}-finalizations-by-height-freezer-table",
-                    config.partition_prefix
-                ),
-                freezer_table_initial_size: config.freezer_table_initial_size,
-                freezer_table_resize_frequency: config.freezer_table_resize_frequency,
-                freezer_table_resize_chunk_size: config.freezer_table_resize_chunk_size,
-                freezer_journal_partition: format!(
-                    "{}-finalizations-by-height-freezer-journal",
-                    config.partition_prefix
-                ),
-                freezer_journal_target_size: config.freezer_journal_target_size,
-                freezer_journal_compression: config.freezer_journal_compression,
-                freezer_journal_buffer_pool: config.freezer_journal_buffer_pool.clone(),
-                ordinal_partition: format!(
-                    "{}-finalizations-by-height-ordinal",
-                    config.partition_prefix
-                ),
-                items_per_section: config.immutable_items_per_section,
-                codec_config: P::Scheme::certificate_codec_config_unbounded(),
-                replay_buffer: config.replay_buffer,
-                write_buffer: config.write_buffer,
-            },
-        )
-        .await
-        .expect("failed to initialize finalizations by height archive");
-        info!(elapsed = ?start.elapsed(), "restored finalizations by height archive");
-
-        // Initialize finalized blocks
-        let start = Instant::now();
-        let finalized_blocks = immutable::Archive::init(
-            context.with_label("finalized_blocks"),
-            immutable::Config {
-                metadata_partition: format!(
-                    "{}-finalized_blocks-metadata",
-                    config.partition_prefix
-                ),
-                freezer_table_partition: format!(
-                    "{}-finalized_blocks-freezer-table",
-                    config.partition_prefix
-                ),
-                freezer_table_initial_size: config.freezer_table_initial_size,
-                freezer_table_resize_frequency: config.freezer_table_resize_frequency,
-                freezer_table_resize_chunk_size: config.freezer_table_resize_chunk_size,
-                freezer_journal_partition: format!(
-                    "{}-finalized_blocks-freezer-journal",
-                    config.partition_prefix
-                ),
-                freezer_journal_target_size: config.freezer_journal_target_size,
-                freezer_journal_compression: config.freezer_journal_compression,
-                freezer_journal_buffer_pool: config.freezer_journal_buffer_pool,
-                ordinal_partition: format!("{}-finalized_blocks-ordinal", config.partition_prefix),
-                items_per_section: config.immutable_items_per_section,
-                codec_config: config.block_codec_config.clone(),
-                replay_buffer: config.replay_buffer,
-                write_buffer: config.write_buffer,
-=======
         // Initialize metadata tracking application progress
         let application_metadata = Metadata::init(
             context.with_label("application_metadata"),
             metadata::Config {
                 partition: format!("{}-application-metadata", config.partition_prefix),
                 codec_config: (),
->>>>>>> 641d61e3
             },
         )
         .await
@@ -920,7 +823,7 @@
         height: u64,
         commitment: B::Commitment,
         block: B,
-        finalization: Option<Finalization<S, B::Commitment>>,
+        finalization: Option<Finalization<P::Scheme, B::Commitment>>,
         application: &mut impl Reporter<Activity = Update<B, A>>,
         buffer: &mut buffered::Mailbox<impl PublicKey, B>,
         resolver: &mut impl Resolver<Key = Request<B>>,
@@ -940,14 +843,8 @@
         height: u64,
         commitment: B::Commitment,
         block: B,
-<<<<<<< HEAD
         finalization: Option<Finalization<P::Scheme, B::Commitment>>,
-        notifier: &mut mpsc::Sender<()>,
-        application: &mut impl Reporter<Activity = Update<B>>,
-=======
-        finalization: Option<Finalization<S, B::Commitment>>,
         application: &mut impl Reporter<Activity = Update<B, A>>,
->>>>>>> 641d61e3
     ) {
         self.notify_subscribers(commitment, &block).await;
 
