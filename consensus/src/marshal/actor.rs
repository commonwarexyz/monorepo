--- conflicted
+++ resolved
@@ -174,13 +174,8 @@
         context: E,
         finalizations_by_height: FC,
         finalized_blocks: FB,
-<<<<<<< HEAD
-        config: Config<B, P, S>,
-    ) -> (Self, Mailbox<S, B>, u64) {
-=======
         config: Config<B, P>,
-    ) -> (Self, Mailbox<P::Scheme, B>) {
->>>>>>> 2c4a49b0
+    ) -> (Self, Mailbox<P::Scheme, B>, u64) {
         // Initialize cache
         let prunable_config = cache::Config {
             partition_prefix: format!("{}-cache", config.partition_prefix.clone()),
