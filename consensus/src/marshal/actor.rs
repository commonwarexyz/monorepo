use super::{
    cache,
    config::Config,
    finalizer::Finalizer,
    ingress::{
        handler::{self, Request},
        mailbox::{Mailbox, Message},
        orchestrator::{Orchestration, Orchestrator},
    },
};
use crate::{
    marshal::ingress::mailbox::Identifier as BlockID,
    threshold_simplex::types::{Finalization, Notarization},
    types::Round,
    Block, Reporter,
};
use commonware_broadcast::{buffered, Broadcaster};
use commonware_codec::{Decode, Encode};
use commonware_cryptography::{bls12381::primitives::variant::Variant, PublicKey};
use commonware_macros::select;
use commonware_p2p::Recipients;
use commonware_resolver::Resolver;
use commonware_runtime::{Clock, Handle, Metrics, Spawner, Storage};
use commonware_storage::archive::{immutable, Archive as _, Identifier as ArchiveID};
use commonware_utils::futures::{AbortablePool, Aborter};
use futures::{
    channel::{mpsc, oneshot},
    try_join, StreamExt,
};
use governor::clock::Clock as GClock;
use prometheus_client::metrics::gauge::Gauge;
use rand::Rng;
use std::{
    cmp::max,
    collections::{btree_map::Entry, BTreeMap},
    time::Instant,
};
use tracing::{debug, info, warn};

/// A struct that holds multiple subscriptions for a block.
struct BlockSubscription<B: Block> {
    // The subscribers that are waiting for the block
    subscribers: Vec<oneshot::Sender<B>>,
    // Aborter that aborts the waiter future when dropped
    _aborter: Aborter,
}

/// The [Actor] is responsible for receiving uncertified blocks from the broadcast mechanism,
/// receiving notarizations and finalizations from consensus, and reconstructing a total order
/// of blocks.
///
/// The actor is designed to be used in a view-based model. Each view corresponds to a
/// potential block in the chain. The actor will only finalize a block if it has a
/// corresponding finalization.
///
/// The actor also provides a backfill mechanism for missing blocks. If the actor receives a
/// finalization for a block that is ahead of its current view, it will request the missing blocks
/// from its peers. This ensures that the actor can catch up to the rest of the network if it falls
/// behind.
pub struct Actor<B: Block, E: Rng + Metrics + Clock + GClock + Storage, V: Variant> {
    // ---------- Context ----------
    context: E,

    // ---------- Message Passing ----------
    // Mailbox
    mailbox: mpsc::Receiver<Message<V, B>>,

    // ---------- Configuration ----------
    // Identity
    identity: V::Public,
    // Mailbox size
    mailbox_size: usize,
    // Unique application namespace
    namespace: Vec<u8>,
    /// Minimum number of views to retain temporary data after the application processes a block
    view_retention_timeout: u64,
    // Maximum number of blocks to repair at once
    max_repair: u64,
    // Codec configuration
    codec_config: B::Cfg,
    // Partition prefix
    partition_prefix: String,

    // ---------- State ----------
    // Last view processed
    last_processed_round: Round,
    // Outstanding subscriptions for blocks
    block_subscriptions: BTreeMap<B::Commitment, BlockSubscription<B>>,

    // ---------- Storage ----------
    // Prunable cache
    cache: cache::Manager<E, B, V>,
    // Finalizations stored by height
    finalizations_by_height: immutable::Archive<E, B::Commitment, Finalization<V, B::Commitment>>,
    // Finalized blocks stored by height
    finalized_blocks: immutable::Archive<E, B::Commitment, B>,

    // ---------- Metrics ----------
    // Latest height metric
    finalized_height: Gauge,
    // Latest processed height
    processed_height: Gauge,
}

impl<B: Block, E: Rng + Metrics + Clock + GClock + Storage, V: Variant> Actor<B, E, V> {
    /// Create a new application actor.
    pub async fn init(context: E, config: Config<V, B>) -> (Self, Mailbox<V, B>) {
        // Initialize cache
        let prunable_config = cache::Config {
            partition_prefix: format!("{}-cache", config.partition_prefix.clone()),
            prunable_items_per_section: config.prunable_items_per_section,
            replay_buffer: config.replay_buffer,
            write_buffer: config.write_buffer,
            freezer_journal_buffer_pool: config.freezer_journal_buffer_pool.clone(),
        };
        let cache = cache::Manager::init(
            context.with_label("cache"),
            prunable_config,
            config.codec_config.clone(),
        )
        .await;

        // Initialize finalizations by height
        let start = Instant::now();
        let finalizations_by_height = immutable::Archive::init(
            context.with_label("finalizations_by_height"),
            immutable::Config {
                metadata_partition: format!(
                    "{}-finalizations-by-height-metadata",
                    config.partition_prefix
                ),
                freezer_table_partition: format!(
                    "{}-finalizations-by-height-freezer-table",
                    config.partition_prefix
                ),
                freezer_table_initial_size: config.freezer_table_initial_size,
                freezer_table_resize_frequency: config.freezer_table_resize_frequency,
                freezer_table_resize_chunk_size: config.freezer_table_resize_chunk_size,
                freezer_journal_partition: format!(
                    "{}-finalizations-by-height-freezer-journal",
                    config.partition_prefix
                ),
                freezer_journal_target_size: config.freezer_journal_target_size,
                freezer_journal_compression: config.freezer_journal_compression,
                freezer_journal_buffer_pool: config.freezer_journal_buffer_pool.clone(),
                ordinal_partition: format!(
                    "{}-finalizations-by-height-ordinal",
                    config.partition_prefix
                ),
                items_per_section: config.immutable_items_per_section,
                codec_config: (),
                replay_buffer: config.replay_buffer,
                write_buffer: config.write_buffer,
            },
        )
        .await
        .expect("failed to initialize finalizations by height archive");
        info!(elapsed = ?start.elapsed(), "restored finalizations by height archive");

        // Initialize finalized blocks
        let start = Instant::now();
        let finalized_blocks = immutable::Archive::init(
            context.with_label("finalized_blocks"),
            immutable::Config {
                metadata_partition: format!(
                    "{}-finalized_blocks-metadata",
                    config.partition_prefix
                ),
                freezer_table_partition: format!(
                    "{}-finalized_blocks-freezer-table",
                    config.partition_prefix
                ),
                freezer_table_initial_size: config.freezer_table_initial_size,
                freezer_table_resize_frequency: config.freezer_table_resize_frequency,
                freezer_table_resize_chunk_size: config.freezer_table_resize_chunk_size,
                freezer_journal_partition: format!(
                    "{}-finalized_blocks-freezer-journal",
                    config.partition_prefix
                ),
                freezer_journal_target_size: config.freezer_journal_target_size,
                freezer_journal_compression: config.freezer_journal_compression,
                freezer_journal_buffer_pool: config.freezer_journal_buffer_pool,
                ordinal_partition: format!("{}-finalized_blocks-ordinal", config.partition_prefix),
                items_per_section: config.immutable_items_per_section,
                codec_config: config.codec_config.clone(),
                replay_buffer: config.replay_buffer,
                write_buffer: config.write_buffer,
            },
        )
        .await
        .expect("failed to initialize finalized blocks archive");
        info!(elapsed = ?start.elapsed(), "restored finalized blocks archive");

        // Create metrics
        let finalized_height = Gauge::default();
        context.register(
            "finalized_height",
            "Finalized height of application",
            finalized_height.clone(),
        );
        let processed_height = Gauge::default();
        context.register(
            "processed_height",
            "Processed height of application",
            processed_height.clone(),
        );

        // Initialize mailbox
        let (sender, mailbox) = mpsc::channel(config.mailbox_size);
        (
            Self {
                context,
                mailbox,
                identity: config.identity,
                mailbox_size: config.mailbox_size,
                namespace: config.namespace,
                view_retention_timeout: config.view_retention_timeout,
                max_repair: config.max_repair,
                codec_config: config.codec_config,
                partition_prefix: config.partition_prefix,
                last_processed_round: Round::new(0, 0),
                block_subscriptions: BTreeMap::new(),
                cache,
                finalizations_by_height,
                finalized_blocks,
                finalized_height,
                processed_height,
            },
            Mailbox::new(sender),
        )
    }

    /// Start the actor.
    pub fn start<R, P>(
        self,
        spawner: impl Spawner + Metrics,
        application: impl Reporter<Activity = B>,
        buffer: buffered::Mailbox<P, B>,
        resolver: (mpsc::Receiver<handler::Message<B>>, R),
    ) -> Handle<()>
    where
        R: Resolver<Key = handler::Request<B>>,
        P: PublicKey,
    {
        spawner.spawn(|spawner| self.run(spawner, application, buffer, resolver))
    }

    /// Run the application actor.
    async fn run<R, P>(
        mut self,
        spawner: impl Spawner + Metrics,
        application: impl Reporter<Activity = B>,
        mut buffer: buffered::Mailbox<P, B>,
        (mut resolver_rx, mut resolver): (mpsc::Receiver<handler::Message<B>>, R),
    ) where
        R: Resolver<Key = handler::Request<B>>,
        P: PublicKey,
    {
        // Process all finalized blocks in order (fetching any that are missing)
        let (mut notifier_tx, notifier_rx) = mpsc::channel::<()>(1);
        let (orchestrator_sender, mut orchestrator_receiver) = mpsc::channel(self.mailbox_size);
        let orchestrator = Orchestrator::new(orchestrator_sender);
        let finalizer_context = self.context.with_label("finalizer");
        let finalizer = Finalizer::new(
            finalizer_context.clone(),
            format!("{}-finalizer", self.partition_prefix.clone()),
            application,
            orchestrator,
            notifier_rx,
        )
        .await;
<<<<<<< HEAD
        spawner.with_label("finalizer").spawn(|_| finalizer.run());
=======
        finalizer_context.spawn(|_| finalizer.run());
>>>>>>> 0320f5c8

        // Create a local pool for waiter futures
        let mut waiters = AbortablePool::<(B::Commitment, B)>::default();

        // Handle messages
        loop {
            // Remove any dropped subscribers. If all subscribers dropped, abort the waiter.
            self.block_subscriptions.retain(|_, bs| {
                bs.subscribers.retain(|tx| !tx.is_canceled());
                !bs.subscribers.is_empty()
            });

            // Select messages
            select! {
                // Handle waiter completions first
                result = waiters.next_completed() => {
                    let Ok((commitment, block)) = result else {
                        continue; // Aborted future
                    };
                    self.notify_subscribers(commitment, &block).await;
                },
                // Handle consensus before finalizer or backfiller
                mailbox_message = self.mailbox.next() => {
                    let Some(message) = mailbox_message else {
                        info!("mailbox closed, shutting down");
                        return;
                    };
                    match message {
                        Message::GetInfo { identifier, response } => {
                            let info = match identifier {
                                // TODO: Instead of pulling out the entire block, determine the
                                // height directly from the archive by mapping the commitment to
                                // the index, which is the same as the height.
                                BlockID::Commitment(commitment) => self
                                    .finalized_blocks
                                    .get(ArchiveID::Key(&commitment))
                                    .await
                                    .ok()
                                    .flatten()
                                    .map(|b| (b.height(), commitment)),
                                BlockID::Height(height) => self
                                    .finalizations_by_height
                                    .get(ArchiveID::Index(height))
                                    .await
                                    .ok()
                                    .flatten()
                                    .map(|f| (height, f.proposal.payload)),
                                BlockID::Latest => self.get_latest().await,
                            };
                            let _ = response.send(info);
                        }
                        Message::Broadcast { block } => {
                            let _peers = buffer.broadcast(Recipients::All, block).await;
                        }
                        Message::Verified { round, block } => {
                            self.cache_verified(round, block.commitment(), block).await;
                        }
                        Message::Notarization { notarization } => {
                            let round = notarization.round();
                            let commitment = notarization.proposal.payload;

                            // Store notarization by view
                            self.cache.put_notarization(round, commitment, notarization.clone()).await;

                            // Search for block locally, otherwise fetch it remotely
                            if let Some(block) = self.find_block(&mut buffer, commitment).await {
                                // If found, persist the block
                                self.cache_block(round, commitment, block).await;
                            } else {
                                debug!(?round, "notarized block missing");
                                resolver.fetch(Request::<B>::Notarized { round }).await;
                            }
                        }
                        Message::Finalization { finalization } => {
                            // Cache finalization by round
                            let round = finalization.round();
                            let commitment = finalization.proposal.payload;
                            self.cache.put_finalization(round, commitment, finalization.clone()).await;

                            // Search for block locally, otherwise fetch it remotely
                            if let Some(block) = self.find_block(&mut buffer, commitment).await {
                                // If found, persist the block
                                let height = block.height();
                                self.finalize(height, commitment, block, Some(finalization), &mut notifier_tx).await;
                                debug!(?round, height, "finalized block stored");
                            } else {
                                // Otherwise, fetch the block from the network.
                                debug!(?round, ?commitment, "finalized block missing");
                                resolver.fetch(Request::<B>::Block(commitment)).await;
                            }
                        }
                        Message::GetBlock { identifier, response } => {
                            match identifier {
                                BlockID::Commitment(commitment) => {
                                    let result = self.find_block(&mut buffer, commitment).await;
                                    let _ = response.send(result);
                                }
                                BlockID::Height(height) => {
                                    let result = self.get_finalized_block(height).await;
                                    let _ = response.send(result);
                                }
                                BlockID::Latest => {
                                    let block = match self.get_latest().await {
                                        Some((_, commitment)) => self.find_block(&mut buffer, commitment).await,
                                        None => None,
                                    };
                                    let _ = response.send(block);
                                }
                            }
                        }
                        Message::Subscribe { round, commitment, response } => {
                            // Check for block locally
                            if let Some(block) = self.find_block(&mut buffer, commitment).await {
                                let _ = response.send(block);
                                continue;
                            }

                            // We don't have the block locally, so fetch the block from the network
                            // if we have an associated view. If we only have the digest, don't make
                            // the request as we wouldn't know when to drop it, and the request may
                            // never complete if the block is not finalized.
                            if let Some(round) = round {
                                if round < self.last_processed_round {
                                    // At this point, we have failed to find the block locally, and
                                    // we know that its round is less than the last processed round.
                                    // This means that something else was finalized in that round,
                                    // so we drop the response to indicate that the block may never
                                    // be available.
                                    continue;
                                }
                                // Attempt to fetch the block (with notarization) from the resolver.
                                // If this is a valid view, this request should be fine to keep open
                                // until resolution or pruning (even if the oneshot is canceled).
                                debug!(?round, ?commitment, "requested block missing");
                                resolver.fetch(Request::<B>::Notarized { round }).await;
                            }

                            // Register subscriber
                            debug!(?round, ?commitment, "registering subscriber");
                            match self.block_subscriptions.entry(commitment) {
                                Entry::Occupied(mut entry) => {
                                    entry.get_mut().subscribers.push(response);
                                }
                                Entry::Vacant(entry) => {
                                    let (tx, rx) = oneshot::channel();
                                    buffer.subscribe_prepared(None, commitment, None, tx).await;
                                    let aborter = waiters.push(async move {
                                        (commitment, rx.await.expect("buffer subscriber closed"))
                                    });
                                    entry.insert(BlockSubscription {
                                        subscribers: vec![response],
                                        _aborter: aborter,
                                    });
                                }
                            }
                        }
                    }
                },
                // Handle finalizer messages next
                message = orchestrator_receiver.next() => {
                    let Some(message) = message else {
                        info!("orchestrator closed, shutting down");
                        return;
                    };
                    match message {
                        Orchestration::Get { height, result } => {
                            // Check if in blocks
                            let block = self.get_finalized_block(height).await;
                            result.send(block).unwrap_or_else(|_| warn!(?height, "Failed to send block to orchestrator"));
                        }
                        Orchestration::Processed { height, digest } => {
                            // Update metrics
                            self.processed_height.set(height as i64);

                            // Cancel any outstanding requests (by height and by digest)
                            resolver.cancel(Request::<B>::Block(digest)).await;
                            resolver.retain(Request::<B>::Finalized { height }.predicate()).await;

                            // If finalization exists, prune the archives
                            if let Some(finalization) = self.get_finalization_by_height(height).await {
                                // Trail the previous processed finalized block by the timeout
                                let lpr = self.last_processed_round;
                                let prune_round = Round::new(lpr.epoch(), lpr.view().saturating_sub(self.view_retention_timeout));

                                // Prune archives
                                self.cache.prune(prune_round).await;

                                // Update the last processed round
                                let round = finalization.round();
                                self.last_processed_round = round;

                                // Cancel useless requests
                                resolver.retain(Request::<B>::Notarized { round }.predicate()).await;
                            }
                        }
                        Orchestration::Repair { height } => {
                            // Find the end of the "gap" of missing blocks, starting at `height`
                            let (_, Some(gap_end)) = self.finalized_blocks.next_gap(height) else {
                                // No gap found; height-1 is the last known finalized block
                                continue;
                            };
                            assert!(gap_end > height, "gap end must be greater than height");

                            // Attempt to repair the gap backwards from the end of the gap, using
                            // blocks from our local storage.
                            let Some(mut cursor) = self.get_finalized_block(gap_end).await else {
                                panic!("gapped block missing that should exist: {gap_end}");
                            };

                            // Iterate backwards, repairing blocks as we go.
                            while cursor.height() > height {
                                let commitment = cursor.parent();
                                if let Some(block) = self.find_block(&mut buffer, commitment).await {
                                    let finalization = self.cache.get_finalization_for(commitment).await;
                                    self.finalize(block.height(), commitment, block.clone(), finalization, &mut notifier_tx).await;
                                    debug!(height = block.height(), "repaired block");
                                    cursor = block;
                                } else {
                                    // Request the next missing block digest
                                    resolver.fetch(Request::<B>::Block(commitment)).await;
                                    break;
                                }
                            }

                            // If we haven't fully repaired the gap, then also request any possible
                            // finalizations for the blocks in the remaining gap. This may help
                            // shrink the size of the gap if finalizations for the requests heights
                            // exist. If not, we rely on the recursive digest fetch above.
                            let gap_start = height;
                            let gap_end = std::cmp::min(cursor.height(), gap_start.saturating_add(self.max_repair));
                            debug!(gap_start, gap_end, "requesting any finalized blocks");
                            for height in gap_start..gap_end {
                                resolver.fetch(Request::<B>::Finalized { height }).await;
                            }
                        }
                    }
                },
                // Handle resolver messages last
                message = resolver_rx.next() => {
                    let Some(message) = message else {
                        info!("handler closed, shutting down");
                        return;
                    };
                    match message {
                        handler::Message::Produce { key, response } => {
                            match key {
                                Request::Block(commitment) => {
                                    // Check for block locally
                                    let Some(block) = self.find_block(&mut buffer, commitment).await else {
                                        debug!(?commitment, "block missing on request");
                                        continue;
                                    };
                                    let _ = response.send(block.encode().into());
                                }
                                Request::Finalized { height } => {
                                    // Get finalization
                                    let Some(finalization) = self.get_finalization_by_height(height).await else {
                                        debug!(height, "finalization missing on request");
                                        continue;
                                    };

                                    // Get block
                                    let Some(block) = self.get_finalized_block(height).await else {
                                        debug!(height, "finalized block missing on request");
                                        continue;
                                    };

                                    // Send finalization
                                    let _ = response.send((finalization, block).encode().into());
                                }
                                Request::Notarized { round } => {
                                    // Get notarization
                                    let Some(notarization) = self.cache.get_notarization(round).await else {
                                        debug!(?round, "notarization missing on request");
                                        continue;
                                    };

                                    // Get block
                                    let commitment = notarization.proposal.payload;
                                    let Some(block) = self.find_block(&mut buffer, commitment).await else {
                                        debug!(?commitment, "block missing on request");
                                        continue;
                                    };
                                    let _ = response.send((notarization, block).encode().into());
                                }
                            }
                        },
                        handler::Message::Deliver { key, value, response } => {
                            match key {
                                Request::Block(commitment) => {
                                    // Parse block
                                    let Ok(block) = B::decode_cfg(value.as_ref(), &self.codec_config) else {
                                        let _ = response.send(false);
                                        continue;
                                    };

                                    // Validation
                                    if block.commitment() != commitment {
                                        let _ = response.send(false);
                                        continue;
                                    }

                                    // Persist the block, also persisting the finalization if we have it
                                    let height = block.height();
                                    let finalization = self.cache.get_finalization_for(commitment).await;
                                    self.finalize(height, commitment, block, finalization, &mut notifier_tx).await;
                                    debug!(?commitment, height, "received block");
                                    let _ = response.send(true);
                                },
                                Request::Finalized { height } => {
                                    // Parse finalization
                                    let Ok((finalization, block)) = <(Finalization<V, B::Commitment>, B)>::decode_cfg(value, &((), self.codec_config.clone())) else {
                                        let _ = response.send(false);
                                        continue;
                                    };

                                    // Validation
                                    if block.height() != height
                                        || finalization.proposal.payload != block.commitment()
                                        || !finalization.verify(&self.namespace, &self.identity)
                                    {
                                        let _ = response.send(false);
                                        continue;
                                    }

                                    // Valid finalization received
                                    debug!(height, "received finalization");
                                    let _ = response.send(true);
                                    self.finalize(height, block.commitment(), block, Some(finalization), &mut notifier_tx).await;
                                },
                                Request::Notarized { round } => {
                                    // Parse notarization
                                    let Ok((notarization, block)) = <(Notarization<V, B::Commitment>, B)>::decode_cfg(value, &((), self.codec_config.clone())) else {
                                        let _ = response.send(false);
                                        continue;
                                    };

                                    // Validation
                                    if notarization.round() != round
                                        || notarization.proposal.payload != block.commitment()
                                        || !notarization.verify(&self.namespace, &self.identity)
                                    {
                                        let _ = response.send(false);
                                        continue;
                                    }

                                    // Valid notarization received
                                    let _ = response.send(true);
                                    let commitment = block.commitment();
                                    debug!(?round, ?commitment, "received notarization");

                                    // If there exists a finalization certificate for this block, we
                                    // should finalize it. While not necessary, this could finalize
                                    // the block faster in the case where a notarization then a
                                    // finalization is received via the consensus engine and we
                                    // resolve the request for the notarization before we resolve
                                    // the request for the block.
                                    let height = block.height();
                                    if let Some(finalization) = self.cache.get_finalization_for(commitment).await {
                                        self.finalize(height, commitment, block.clone(), Some(finalization), &mut notifier_tx).await;
                                    }

                                    // Cache the notarization and block
                                    self.cache_block(round, commitment, block).await;
                                    self.cache.put_notarization(round, commitment, notarization).await;
                                },
                            }
                        },
                    }
                },
            }
        }
    }

    // -------------------- Waiters --------------------

    /// Notify any subscribers for the given commitment with the provided block.
    async fn notify_subscribers(&mut self, commitment: B::Commitment, block: &B) {
        if let Some(mut bs) = self.block_subscriptions.remove(&commitment) {
            for subscriber in bs.subscribers.drain(..) {
                let _ = subscriber.send(block.clone());
            }
        }
    }

    // -------------------- Prunable Storage --------------------

    /// Add a verified block to the prunable archive.
    async fn cache_verified(&mut self, round: Round, commitment: B::Commitment, block: B) {
        self.notify_subscribers(commitment, &block).await;
        self.cache.put_verified(round, commitment, block).await;
    }

    /// Add a notarized block to the prunable archive.
    async fn cache_block(&mut self, round: Round, commitment: B::Commitment, block: B) {
        self.notify_subscribers(commitment, &block).await;
        self.cache.put_block(round, commitment, block).await;
    }

    // -------------------- Immutable Storage --------------------

    /// Get a finalized block from the immutable archive.
    async fn get_finalized_block(&self, height: u64) -> Option<B> {
        match self.finalized_blocks.get(ArchiveID::Index(height)).await {
            Ok(block) => block,
            Err(e) => panic!("failed to get block: {e}"),
        }
    }

    /// Get a finalization from the archive by height.
    async fn get_finalization_by_height(
        &self,
        height: u64,
    ) -> Option<Finalization<V, B::Commitment>> {
        match self
            .finalizations_by_height
            .get(ArchiveID::Index(height))
            .await
        {
            Ok(finalization) => finalization,
            Err(e) => panic!("failed to get finalization: {e}"),
        }
    }

    /// Add a finalized block, and optionally a finalization, to the archive.
    ///
    /// At the end of the method, the notifier is notified to indicate that there has been an update
    /// to the archive of finalized blocks.
    async fn finalize(
        &mut self,
        height: u64,
        commitment: B::Commitment,
        block: B,
        finalization: Option<Finalization<V, B::Commitment>>,
        notifier: &mut mpsc::Sender<()>,
    ) {
        self.notify_subscribers(commitment, &block).await;

        // In parallel, update the finalized blocks and finalizations archives
        if let Err(e) = try_join!(
            // Update the finalized blocks archive
            self.finalized_blocks.put_sync(height, commitment, block),
            // Update the finalizations archive (if provided)
            async {
                if let Some(finalization) = finalization {
                    self.finalizations_by_height
                        .put_sync(height, commitment, finalization)
                        .await?;
                }
                Ok::<_, _>(())
            }
        ) {
            panic!("failed to finalize: {e}");
        }

        // Update metrics
        let new_value: i64 = height as i64;
        let old_value: i64 = self.finalized_height.get();
        self.finalized_height.set(max(new_value, old_value));

        // Notify the finalizer
        let _ = notifier.try_send(());
    }

    /// Get the latest finalized block information (height and commitment tuple).
    ///
    /// Blocks are only finalized directly with a finalization or indirectly via a descendant
    /// block's finalization. Thus, the highest known finalized block must itself have a direct
    /// finalization.
    ///
    /// We return the height and commitment using the highest known finalization that we know the
    /// block height for. While it's possible that we have a later finalization, if we do not have
    /// the full block for that finalization, we do not know it's height and therefore it would not
    /// yet be found in the `finalizations_by_height` archive. While not checked explicitly, we
    /// should have the associated block (in the `finalized_blocks` archive) for the information
    /// returned.
    async fn get_latest(&mut self) -> Option<(u64, B::Commitment)> {
        let height = self.finalizations_by_height.last_index()?;
        let finalization = self
            .get_finalization_by_height(height)
            .await
            .expect("finalization missing");
        Some((height, finalization.proposal.payload))
    }

    // -------------------- Mixed Storage --------------------

    /// Looks for a block anywhere in local storage.
    async fn find_block<P: PublicKey>(
        &mut self,
        buffer: &mut buffered::Mailbox<P, B>,
        commitment: B::Commitment,
    ) -> Option<B> {
        // Check buffer.
        if let Some(block) = buffer.get(None, commitment, None).await.into_iter().next() {
            return Some(block);
        }
        // Check verified / notarized blocks via cache manager.
        if let Some(block) = self.cache.find_block(commitment).await {
            return Some(block);
        }
        // Check finalized blocks.
        match self.finalized_blocks.get(ArchiveID::Key(&commitment)).await {
            Ok(block) => block, // may be None
            Err(e) => panic!("failed to get block: {e}"),
        }
    }
}<|MERGE_RESOLUTION|>--- conflicted
+++ resolved
@@ -260,20 +260,15 @@
         let (mut notifier_tx, notifier_rx) = mpsc::channel::<()>(1);
         let (orchestrator_sender, mut orchestrator_receiver) = mpsc::channel(self.mailbox_size);
         let orchestrator = Orchestrator::new(orchestrator_sender);
-        let finalizer_context = self.context.with_label("finalizer");
         let finalizer = Finalizer::new(
-            finalizer_context.clone(),
+            self.context.with_label("finalizer"),
             format!("{}-finalizer", self.partition_prefix.clone()),
             application,
             orchestrator,
             notifier_rx,
         )
         .await;
-<<<<<<< HEAD
-        spawner.with_label("finalizer").spawn(|_| finalizer.run());
-=======
-        finalizer_context.spawn(|_| finalizer.run());
->>>>>>> 0320f5c8
+        spawner.spawn(|_| finalizer.run());
 
         // Create a local pool for waiter futures
         let mut waiters = AbortablePool::<(B::Commitment, B)>::default();
