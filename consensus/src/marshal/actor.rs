--- conflicted
+++ resolved
@@ -120,15 +120,8 @@
     // ---------- Configuration ----------
     // Provider for epoch-specific signing schemes
     provider: P,
-<<<<<<< HEAD
-    // Epoch length (in blocks)
-    epoch_length: u64,
-=======
     // Epoch configuration
     epocher: ES,
-    // Unique application namespace
-    namespace: Vec<u8>,
->>>>>>> 99799d61
     // Minimum number of views to retain temporary data after the application processes a block
     view_retention_timeout: ViewDelta,
     // Maximum number of blocks to repair at once
@@ -231,12 +224,7 @@
                 context: ContextCell::new(context),
                 mailbox,
                 provider: config.provider,
-<<<<<<< HEAD
-                epoch_length: config.epoch_length,
-=======
                 epocher: config.epocher,
-                namespace: config.namespace,
->>>>>>> 99799d61
                 view_retention_timeout: config.view_retention_timeout,
                 max_repair: config.max_repair,
                 block_codec_config: config.block_codec_config,
