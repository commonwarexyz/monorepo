use super::{
    cache,
    config::Config,
    ingress::{
        handler::{self, Request},
        mailbox::{Mailbox, Message},
    },
    SchemeProvider,
};
use crate::{
    marshal::{
        ingress::mailbox::Identifier as BlockID,
        store::{Blocks, Certificates},
        Update,
    },
    simplex::{
        signing_scheme::Scheme,
        types::{Finalization, Notarization},
    },
    types::{Epoch, Round, ViewDelta},
    utils, Block, Reporter,
};
use commonware_broadcast::{buffered, Broadcaster};
use commonware_codec::{Decode, Encode};
use commonware_cryptography::PublicKey;
use commonware_macros::select;
use commonware_p2p::Recipients;
use commonware_resolver::Resolver;
use commonware_runtime::{
    spawn_cell, telemetry::metrics::status::GaugeExt, Clock, ContextCell, Handle, Metrics, Spawner,
    Storage,
};
use commonware_storage::{
    archive::Identifier as ArchiveID,
    metadata::{self, Metadata},
};
use commonware_utils::{
    acknowledgement::Exact,
    futures::{AbortablePool, Aborter, OptionFuture},
    sequence::U64,
    Acknowledgement, BoxedError,
};
use futures::{
    channel::{mpsc, oneshot},
    try_join, StreamExt,
};
use governor::clock::Clock as GClock;
use pin_project::pin_project;
use prometheus_client::metrics::gauge::Gauge;
use rand::{CryptoRng, Rng};
use std::{
    collections::{btree_map::Entry, BTreeMap},
    future::Future,
    num::NonZeroUsize,
    sync::Arc,
<<<<<<< HEAD
    time::Instant,
=======
>>>>>>> 1ffaa1e6
};
use tracing::{debug, error, info, warn};

/// The key used to store the last processed height in the metadata store.
const LATEST_KEY: U64 = U64::new(0xFF);

/// A pending acknowledgement from the application for processing a block at the contained height/commitment.
#[pin_project]
struct PendingAck<B: Block, A: Acknowledgement> {
    height: u64,
    commitment: B::Commitment,
    #[pin]
    receiver: A::Waiter,
}

impl<B: Block, A: Acknowledgement> Future for PendingAck<B, A> {
    type Output = <A::Waiter as Future>::Output;

    fn poll(
        self: std::pin::Pin<&mut Self>,
        cx: &mut std::task::Context<'_>,
    ) -> std::task::Poll<Self::Output> {
        self.project().receiver.poll(cx)
    }
}

/// A struct that holds multiple subscriptions for a block.
struct BlockSubscription<B: Block> {
    // The subscribers that are waiting for the block
    subscribers: Vec<oneshot::Sender<B>>,
    // Aborter that aborts the waiter future when dropped
    _aborter: Aborter,
}

/// The [Actor] is responsible for receiving uncertified blocks from the broadcast mechanism,
/// receiving notarizations and finalizations from consensus, and reconstructing a total order
/// of blocks.
///
/// The actor is designed to be used in a view-based model. Each view corresponds to a
/// potential block in the chain. The actor will only finalize a block if it has a
/// corresponding finalization.
///
/// The actor also provides a backfill mechanism for missing blocks. If the actor receives a
/// finalization for a block that is ahead of its current view, it will request the missing blocks
/// from its peers. This ensures that the actor can catch up to the rest of the network if it falls
/// behind.
pub struct Actor<E, B, P, S, FC, FB, A = Exact>
where
    E: Rng + CryptoRng + Spawner + Metrics + Clock + GClock + Storage,
    B: Block,
    P: SchemeProvider<Scheme = S>,
    S: Scheme,
    FC: Certificates<Commitment = B::Commitment, Scheme = S>,
    FB: Blocks<Block = B>,
    A: Acknowledgement,
{
    // ---------- Context ----------
    context: ContextCell<E>,

    // ---------- Message Passing ----------
    // Mailbox
    mailbox: mpsc::Receiver<Message<S, B>>,

    // ---------- Configuration ----------
    // Provider for epoch-specific signing schemes
    scheme_provider: P,
    // Epoch length (in blocks)
    epoch_length: u64,
    // Unique application namespace
    namespace: Vec<u8>,
    // Minimum number of views to retain temporary data after the application processes a block
    view_retention_timeout: ViewDelta,
    // Maximum number of blocks to repair at once
    max_repair: NonZeroUsize,
    // Codec configuration for block type
    block_codec_config: B::Cfg,

    // ---------- State ----------
    // Last view processed
    last_processed_round: Round,
    // Last height processed by the application
    last_processed_height: u64,
    // Pending application acknowledgement, if any
    pending_ack: OptionFuture<PendingAck<B, A>>,
    // Highest known finalized height
    tip: u64,
    // Outstanding subscriptions for blocks
    block_subscriptions: BTreeMap<B::Commitment, BlockSubscription<B>>,

    // ---------- Storage ----------
    // Prunable cache
    cache: cache::Manager<E, B, S>,
    // Metadata tracking application progress
    application_metadata: Metadata<E, U64, u64>,
    // Finalizations stored by height
    finalizations_by_height: FC,
    // Finalized blocks stored by height
    finalized_blocks: FB,

    // ---------- Metrics ----------
    // Latest height metric
    finalized_height: Gauge,
    // Latest processed height
    processed_height: Gauge,
}

impl<E, B, P, S, FC, FB, A> Actor<E, B, P, S, FC, FB, A>
where
    E: Rng + CryptoRng + Spawner + Metrics + Clock + GClock + Storage,
    B: Block,
    P: SchemeProvider<Scheme = S>,
    S: Scheme,
    FC: Certificates<Commitment = B::Commitment, Scheme = S>,
    FB: Blocks<Block = B>,
    A: Acknowledgement,
{
    /// Create a new application actor.
    pub async fn init(
        context: E,
        finalizations_by_height: FC,
        finalized_blocks: FB,
        config: Config<B, P, S>,
    ) -> (Self, Mailbox<S, B>) {
        // Initialize cache
        let prunable_config = cache::Config {
            partition_prefix: format!("{}-cache", config.partition_prefix.clone()),
            prunable_items_per_section: config.prunable_items_per_section,
            replay_buffer: config.replay_buffer,
            write_buffer: config.write_buffer,
            freezer_journal_buffer_pool: config.buffer_pool.clone(),
        };
        let cache = cache::Manager::init(
            context.with_label("cache"),
            prunable_config,
            config.block_codec_config.clone(),
        )
        .await;

        // Initialize metadata tracking application progress
        let application_metadata = Metadata::init(
            context.with_label("application_metadata"),
            metadata::Config {
                partition: format!("{}-application-metadata", config.partition_prefix),
                codec_config: (),
            },
        )
        .await
        .expect("failed to initialize application metadata");
        let last_processed_height = application_metadata.get(&LATEST_KEY).copied().unwrap_or(0);

        // Create metrics
        let finalized_height = Gauge::default();
        context.register(
            "finalized_height",
            "Finalized height of application",
            finalized_height.clone(),
        );
        let processed_height = Gauge::default();
        context.register(
            "processed_height",
            "Processed height of application",
            processed_height.clone(),
        );
        let _ = processed_height.try_set(last_processed_height);

        // Initialize mailbox
        let (sender, mailbox) = mpsc::channel(config.mailbox_size);
        (
            Self {
                context: ContextCell::new(context),
                mailbox,
                scheme_provider: config.scheme_provider,
                epoch_length: config.epoch_length,
                namespace: config.namespace,
                view_retention_timeout: config.view_retention_timeout,
                max_repair: config.max_repair,
                block_codec_config: config.block_codec_config,
                last_processed_round: Round::zero(),
                last_processed_height,
                pending_ack: None.into(),
                tip: 0,
                block_subscriptions: BTreeMap::new(),
                cache,
                application_metadata,
                finalizations_by_height,
                finalized_blocks,
                finalized_height,
                processed_height,
            },
            Mailbox::new(sender),
        )
    }

    /// Start the actor.
    pub fn start<R, K>(
        mut self,
        application: impl Reporter<Activity = Update<B, A>>,
        buffer: buffered::Mailbox<K, B>,
        resolver: (mpsc::Receiver<handler::Message<B>>, R),
    ) -> Handle<()>
    where
        R: Resolver<Key = handler::Request<B>>,
        K: PublicKey,
    {
        spawn_cell!(self.context, self.run(application, buffer, resolver).await)
    }

    /// Run the application actor.
    async fn run<R, K>(
        mut self,
        mut application: impl Reporter<Activity = Update<B, A>>,
        mut buffer: buffered::Mailbox<K, B>,
        (mut resolver_rx, mut resolver): (mpsc::Receiver<handler::Message<B>>, R),
    ) where
        R: Resolver<Key = handler::Request<B>>,
        K: PublicKey,
    {
        // Create a local pool for waiter futures.
        let mut waiters = AbortablePool::<(B::Commitment, B)>::default();

        // Get tip and send to application
        let tip = self.get_latest().await;
        if let Some((height, commitment)) = tip {
            application.report(Update::Tip(height, commitment)).await;
            self.tip = height;
            let _ = self.finalized_height.try_set(height);
        }

        // Attempt to dispatch the next finalized block to the application, if it is ready.
        self.try_dispatch_block(&mut application).await;

        // Attempt to repair any gaps in the finalized blocks archive, if there are any.
        self.try_repair_gaps(&mut buffer, &mut resolver, &mut application)
            .await;

        loop {
            // Remove any dropped subscribers. If all subscribers dropped, abort the waiter.
            self.block_subscriptions.retain(|_, bs| {
                bs.subscribers.retain(|tx| !tx.is_canceled());
                !bs.subscribers.is_empty()
            });

            // Select messages
            select! {
                // Handle waiter completions first
                result = waiters.next_completed() => {
                    let Ok((commitment, block)) = result else {
                        continue; // Aborted future
                    };
                    self.notify_subscribers(commitment, &block).await;
                },
                // Handle application acknowledgements next
                ack = &mut self.pending_ack => {
                    let PendingAck { height, commitment, .. } = self.pending_ack.take().expect("ack state must be present");

                    match ack {
                        Ok(()) => {
                            if let Err(e) = self
                                .handle_block_processed(height, commitment, &mut resolver)
                                .await
                            {
                                error!(?e, height, "failed to update application progress");
                                return;
                            }
                            self.try_dispatch_block(&mut application).await;
                        }
                        Err(e) => {
                            error!(?e, height, "application did not acknowledge block");
                            return;
                        }
                    }
                },
                // Handle consensus inputs before backfill or resolver traffic
                mailbox_message = self.mailbox.next() => {
                    let Some(message) = mailbox_message else {
                        info!("mailbox closed, shutting down");
                        return;
                    };
                    match message {
                        Message::GetInfo { identifier, response } => {
                            let info = match identifier {
                                // TODO: Instead of pulling out the entire block, determine the
                                // height directly from the archive by mapping the commitment to
                                // the index, which is the same as the height.
                                BlockID::Commitment(commitment) => self
                                    .finalized_blocks
                                    .get(ArchiveID::Key(&commitment))
                                    .await
                                    .ok()
                                    .flatten()
                                    .map(|b| (b.height(), commitment)),
                                BlockID::Height(height) => self
                                    .finalizations_by_height
                                    .get(ArchiveID::Index(height))
                                    .await
                                    .ok()
                                    .flatten()
                                    .map(|f| (height, f.proposal.payload)),
                                BlockID::Latest => self.get_latest().await,
                            };
                            let _ = response.send(info);
                        }
                        Message::Broadcast { block } => {
                            let _peers = buffer.broadcast(Recipients::All, block).await;
                        }
                        Message::Verified { round, block } => {
                            self.cache_verified(round, block.commitment(), block).await;
                        }
                        Message::Notarization { notarization } => {
                            let round = notarization.round();
                            let commitment = notarization.proposal.payload;

                            // Store notarization by view
                            self.cache.put_notarization(round, commitment, notarization.clone()).await;

                            // Search for block locally, otherwise fetch it remotely
                            if let Some(block) = self.find_block(&mut buffer, commitment).await {
                                // If found, persist the block
                                self.cache_block(round, commitment, block).await;
                            } else {
                                debug!(?round, "notarized block missing");
                                resolver.fetch(Request::<B>::Notarized { round }).await;
                            }
                        }
                        Message::Finalization { finalization } => {
                            // Cache finalization by round
                            let round = finalization.round();
                            let commitment = finalization.proposal.payload;
                            self.cache.put_finalization(round, commitment, finalization.clone()).await;

                            // Search for block locally, otherwise fetch it remotely
                            if let Some(block) = self.find_block(&mut buffer, commitment).await {
                                // If found, persist the block
                                let height = block.height();
                                self.finalize(
                                    height,
                                    commitment,
                                    block,
                                    Some(finalization),
                                    &mut application,
                                    &mut buffer,
                                    &mut resolver,
                                )
                                .await;
                                debug!(?round, height, "finalized block stored");
                            } else {
                                // Otherwise, fetch the block from the network.
                                debug!(?round, ?commitment, "finalized block missing");
                                resolver.fetch(Request::<B>::Block(commitment)).await;
                            }
                        }
                        Message::GetBlock { identifier, response } => {
                            match identifier {
                                BlockID::Commitment(commitment) => {
                                    let result = self.find_block(&mut buffer, commitment).await;
                                    let _ = response.send(result);
                                }
                                BlockID::Height(height) => {
                                    let result = self.get_finalized_block(height).await;
                                    let _ = response.send(result);
                                }
                                BlockID::Latest => {
                                    let block = match self.get_latest().await {
                                        Some((_, commitment)) => self.find_block(&mut buffer, commitment).await,
                                        None => None,
                                    };
                                    let _ = response.send(block);
                                }
                            }
                        }
                        Message::GetFinalization { height, response } => {
                            let finalization = self.get_finalization_by_height(height).await;
                            let _ = response.send(finalization);
                        }
                        Message::Subscribe { round, commitment, response } => {
                            // Check for block locally
                            if let Some(block) = self.find_block(&mut buffer, commitment).await {
                                let _ = response.send(block);
                                continue;
                            }

                            // We don't have the block locally, so fetch the block from the network
                            // if we have an associated view. If we only have the digest, don't make
                            // the request as we wouldn't know when to drop it, and the request may
                            // never complete if the block is not finalized.
                            if let Some(round) = round {
                                if round < self.last_processed_round {
                                    // At this point, we have failed to find the block locally, and
                                    // we know that its round is less than the last processed round.
                                    // This means that something else was finalized in that round,
                                    // so we drop the response to indicate that the block may never
                                    // be available.
                                    continue;
                                }
                                // Attempt to fetch the block (with notarization) from the resolver.
                                // If this is a valid view, this request should be fine to keep open
                                // until resolution or pruning (even if the oneshot is canceled).
                                debug!(?round, ?commitment, "requested block missing");
                                resolver.fetch(Request::<B>::Notarized { round }).await;
                            }

                            // Register subscriber
                            debug!(?round, ?commitment, "registering subscriber");
                            match self.block_subscriptions.entry(commitment) {
                                Entry::Occupied(mut entry) => {
                                    entry.get_mut().subscribers.push(response);
                                }
                                Entry::Vacant(entry) => {
                                    let (tx, rx) = oneshot::channel();
                                    buffer.subscribe_prepared(None, commitment, None, tx).await;
                                    let aborter = waiters.push(async move {
                                        (commitment, rx.await.expect("buffer subscriber closed"))
                                    });
                                    entry.insert(BlockSubscription {
                                        subscribers: vec![response],
                                        _aborter: aborter,
                                    });
                                }
                            }
                        }
                        Message::SetFloor { height } => {
                            if let Some(stored_height) = self.application_metadata.get(&LATEST_KEY) {
                                if *stored_height >= height {
                                    warn!(height, existing = stored_height, "sync floor not updated, lower than existing");
                                    continue;
                                }
                            }

                            // Update the processed height
                            if let Err(err) = self.set_processed_height(height, &mut resolver).await {
                                error!(?err, height, "failed to update sync floor");
                                return;
                            }

                            // Drop the pending acknowledgement, if one exists. We must do this to prevent
                            // an in-process block from being processed that is below the new sync floor
                            // updating `last_processed_height`.
                            self.pending_ack = None.into();

                            // Prune the finalized block and finalization certificate archives in parallel.
                            if let Err(err) = try_join!(
                                // Prune the finalized blocks archive
                                async {
                                    self.finalized_blocks.prune(height).await.map_err(Box::new)?;
                                    Ok::<_, BoxedError>(())
                                },
                                // Prune the finalization certificate archive
                                async {
                                    self.finalizations_by_height
                                        .prune(height)
                                        .await
                                        .map_err(Box::new)?;
                                    Ok::<_, BoxedError>(())
                                }
                            ) {
                                error!(?err, height, "failed to prune finalized archives");
                                return;
                            }
                        }
                    }
                },
                // Handle resolver messages last
                message = resolver_rx.next() => {
                    let Some(message) = message else {
                        info!("handler closed, shutting down");
                        return;
                    };
                    match message {
                        handler::Message::Produce { key, response } => {
                            match key {
                                Request::Block(commitment) => {
                                    // Check for block locally
                                    let Some(block) = self.find_block(&mut buffer, commitment).await else {
                                        debug!(?commitment, "block missing on request");
                                        continue;
                                    };
                                    let _ = response.send(block.encode().into());
                                }
                                Request::Finalized { height } => {
                                    // Get finalization
                                    let Some(finalization) = self.get_finalization_by_height(height).await else {
                                        debug!(height, "finalization missing on request");
                                        continue;
                                    };

                                    // Get block
                                    let Some(block) = self.get_finalized_block(height).await else {
                                        debug!(height, "finalized block missing on request");
                                        continue;
                                    };

                                    // Send finalization
                                    let _ = response.send((finalization, block).encode().into());
                                }
                                Request::Notarized { round } => {
                                    // Get notarization
                                    let Some(notarization) = self.cache.get_notarization(round).await else {
                                        debug!(?round, "notarization missing on request");
                                        continue;
                                    };

                                    // Get block
                                    let commitment = notarization.proposal.payload;
                                    let Some(block) = self.find_block(&mut buffer, commitment).await else {
                                        debug!(?commitment, "block missing on request");
                                        continue;
                                    };
                                    let _ = response.send((notarization, block).encode().into());
                                }
                            }
                        },
                        handler::Message::Deliver { key, value, response } => {
                            match key {
                                Request::Block(commitment) => {
                                    // Parse block
                                    let Ok(block) = B::decode_cfg(value.as_ref(), &self.block_codec_config) else {
                                        let _ = response.send(false);
                                        continue;
                                    };

                                    // Validation
                                    if block.commitment() != commitment {
                                        let _ = response.send(false);
                                        continue;
                                    }

                                    // Persist the block, also persisting the finalization if we have it
                                    let height = block.height();
                                    let finalization = self.cache.get_finalization_for(commitment).await;
                                    self.finalize(
                                        height,
                                        commitment,
                                        block,
                                        finalization,
                                        &mut application,
                                        &mut buffer,
                                        &mut resolver,
                                    )
                                    .await;
                                    debug!(?commitment, height, "received block");
                                    let _ = response.send(true);
                                },
                                Request::Finalized { height } => {
                                    let epoch = utils::epoch(self.epoch_length, height);
                                    let Some(scheme) = self.get_scheme_certificate_verifier(epoch) else {
                                        let _ = response.send(false);
                                        continue;
                                    };

                                    // Parse finalization
                                    let Ok((finalization, block)) =
                                        <(Finalization<S, B::Commitment>, B)>::decode_cfg(
                                            value,
                                            &(scheme.certificate_codec_config(), self.block_codec_config.clone()),
                                        )
                                    else {
                                        let _ = response.send(false);
                                        continue;
                                    };

                                    // Validation
                                    if block.height() != height
                                        || finalization.proposal.payload != block.commitment()
                                        || !finalization.verify(&mut self.context, &scheme, &self.namespace)
                                    {
                                        let _ = response.send(false);
                                        continue;
                                    }

                                    // Valid finalization received
                                    debug!(height, "received finalization");
                                    let _ = response.send(true);
                                    self.finalize(
                                        height,
                                        block.commitment(),
                                        block,
                                        Some(finalization),
                                        &mut application,
                                        &mut buffer,
                                        &mut resolver,
                                    )
                                    .await;
                                },
                                Request::Notarized { round } => {
                                    let Some(scheme) = self.get_scheme_certificate_verifier(round.epoch()) else {
                                        let _ = response.send(false);
                                        continue;
                                    };

                                    // Parse notarization
                                    let Ok((notarization, block)) =
                                        <(Notarization<S, B::Commitment>, B)>::decode_cfg(
                                            value,
                                            &(scheme.certificate_codec_config(), self.block_codec_config.clone()),
                                        )
                                    else {
                                        let _ = response.send(false);
                                        continue;
                                    };

                                    // Validation
                                    if notarization.round() != round
                                        || notarization.proposal.payload != block.commitment()
                                        || !notarization.verify(&mut self.context, &scheme, &self.namespace)
                                    {
                                        let _ = response.send(false);
                                        continue;
                                    }

                                    // Valid notarization received
                                    let _ = response.send(true);
                                    let commitment = block.commitment();
                                    debug!(?round, ?commitment, "received notarization");

                                    // If there exists a finalization certificate for this block, we
                                    // should finalize it. While not necessary, this could finalize
                                    // the block faster in the case where a notarization then a
                                    // finalization is received via the consensus engine and we
                                    // resolve the request for the notarization before we resolve
                                    // the request for the block.
                                    let height = block.height();
                                    if let Some(finalization) = self.cache.get_finalization_for(commitment).await {
                                        self.finalize(
                                            height,
                                            commitment,
                                            block.clone(),
                                            Some(finalization),
                                            &mut application,
                                            &mut buffer,
                                            &mut resolver,
                                        )
                                        .await;
                                    }

                                    // Cache the notarization and block
                                    self.cache_block(round, commitment, block).await;
                                    self.cache.put_notarization(round, commitment, notarization).await;
                                },
                            }
                        },
                    }
                },
            }
        }
    }

<<<<<<< HEAD
=======
    /// Returns a scheme suitable for verifying certificates at the given epoch.
    ///
    /// Prefers a certificate verifier if available, otherwise falls back
    /// to the scheme for the given epoch.
>>>>>>> 1ffaa1e6
    fn get_scheme_certificate_verifier(&self, epoch: Epoch) -> Option<Arc<S>> {
        self.scheme_provider
            .certificate_verifier()
            .or_else(|| self.scheme_provider.scheme(epoch))
    }

    // -------------------- Waiters --------------------

    /// Notify any subscribers for the given commitment with the provided block.
    async fn notify_subscribers(&mut self, commitment: B::Commitment, block: &B) {
        if let Some(mut bs) = self.block_subscriptions.remove(&commitment) {
            for subscriber in bs.subscribers.drain(..) {
                let _ = subscriber.send(block.clone());
            }
        }
    }

    // -------------------- Application Dispatch --------------------

    /// Attempt to dispatch the next finalized block to the application if ready.
    async fn try_dispatch_block(
        &mut self,
        application: &mut impl Reporter<Activity = Update<B, A>>,
    ) {
        if self.pending_ack.is_some() {
            return;
        }

        let next_height = self.last_processed_height.saturating_add(1);
        let Some(block) = self.get_finalized_block(next_height).await else {
            return;
        };
        assert_eq!(
            block.height(),
            next_height,
            "finalized block height mismatch"
        );

        let (height, commitment) = (block.height(), block.commitment());
        let (ack, ack_waiter) = A::handle();
        application.report(Update::Block(block, ack)).await;
        self.pending_ack.replace(PendingAck {
            height,
            commitment,
            receiver: ack_waiter,
        });
    }

    /// Handle acknowledgement from the application that a block has been processed.
    async fn handle_block_processed(
        &mut self,
        height: u64,
        commitment: B::Commitment,
        resolver: &mut impl Resolver<Key = Request<B>>,
    ) -> Result<(), metadata::Error> {
        // Update the processed height
        self.set_processed_height(height, resolver).await?;

        // Cancel any useless requests
        resolver.cancel(Request::<B>::Block(commitment)).await;

        if let Some(finalization) = self.get_finalization_by_height(height).await {
            // Trail the previous processed finalized block by the timeout
            let lpr = self.last_processed_round;
            let prune_round = Round::new(
                lpr.epoch(),
                lpr.view().saturating_sub(self.view_retention_timeout),
            );

            // Prune archives
            self.cache.prune(prune_round).await;

            // Update the last processed round
            let round = finalization.round();
            self.last_processed_round = round;

            // Cancel useless requests
            resolver
                .retain(Request::<B>::Notarized { round }.predicate())
                .await;
        }

        Ok(())
    }

    // -------------------- Prunable Storage --------------------

    /// Add a verified block to the prunable archive.
    async fn cache_verified(&mut self, round: Round, commitment: B::Commitment, block: B) {
        self.notify_subscribers(commitment, &block).await;
        self.cache.put_verified(round, commitment, block).await;
    }

    /// Add a notarized block to the prunable archive.
    async fn cache_block(&mut self, round: Round, commitment: B::Commitment, block: B) {
        self.notify_subscribers(commitment, &block).await;
        self.cache.put_block(round, commitment, block).await;
    }

    // -------------------- Immutable Storage --------------------

    /// Get a finalized block from the immutable archive.
    async fn get_finalized_block(&self, height: u64) -> Option<B> {
        match self.finalized_blocks.get(ArchiveID::Index(height)).await {
            Ok(block) => block,
            Err(e) => panic!("failed to get block: {e}"),
        }
    }

    /// Get a finalization from the archive by height.
    async fn get_finalization_by_height(
        &self,
        height: u64,
    ) -> Option<Finalization<S, B::Commitment>> {
        match self
            .finalizations_by_height
            .get(ArchiveID::Index(height))
            .await
        {
            Ok(finalization) => finalization,
            Err(e) => panic!("failed to get finalization: {e}"),
        }
    }

    /// Add a finalized block, and optionally a finalization, to the archive, and
    /// attempt to identify + repair any gaps in the archive.
    #[allow(clippy::too_many_arguments)]
    async fn finalize(
        &mut self,
        height: u64,
        commitment: B::Commitment,
        block: B,
        finalization: Option<Finalization<S, B::Commitment>>,
        application: &mut impl Reporter<Activity = Update<B, A>>,
        buffer: &mut buffered::Mailbox<impl PublicKey, B>,
        resolver: &mut impl Resolver<Key = Request<B>>,
    ) {
        self.store_finalization(height, commitment, block, finalization, application)
            .await;

        self.try_repair_gaps(buffer, resolver, application).await;
    }

    /// Add a finalized block, and optionally a finalization, to the archive.
    ///
    /// After persisting the block, attempt to dispatch the next contiguous block to the
    /// application.
    async fn store_finalization(
        &mut self,
        height: u64,
        commitment: B::Commitment,
        block: B,
        finalization: Option<Finalization<S, B::Commitment>>,
        application: &mut impl Reporter<Activity = Update<B, A>>,
    ) {
        self.notify_subscribers(commitment, &block).await;

        // In parallel, update the finalized blocks and finalizations archives
        if let Err(e) = try_join!(
            // Update the finalized blocks archive
            async {
                self.finalized_blocks.put(block).await.map_err(Box::new)?;
                Ok::<_, BoxedError>(())
            },
            // Update the finalizations archive (if provided)
            async {
                if let Some(finalization) = finalization {
                    self.finalizations_by_height
                        .put(height, commitment, finalization)
                        .await
                        .map_err(Box::new)?;
                }
                Ok::<_, BoxedError>(())
            }
        ) {
            panic!("failed to finalize: {e}");
        }

        // Update metrics and send tip update to application
        if height > self.tip {
            application.report(Update::Tip(height, commitment)).await;
            self.tip = height;
            let _ = self.finalized_height.try_set(height);
        }

        self.try_dispatch_block(application).await;
    }

    /// Get the latest finalized block information (height and commitment tuple).
    ///
    /// Blocks are only finalized directly with a finalization or indirectly via a descendant
    /// block's finalization. Thus, the highest known finalized block must itself have a direct
    /// finalization.
    ///
    /// We return the height and commitment using the highest known finalization that we know the
    /// block height for. While it's possible that we have a later finalization, if we do not have
    /// the full block for that finalization, we do not know it's height and therefore it would not
    /// yet be found in the `finalizations_by_height` archive. While not checked explicitly, we
    /// should have the associated block (in the `finalized_blocks` archive) for the information
    /// returned.
    async fn get_latest(&mut self) -> Option<(u64, B::Commitment)> {
        let height = self.finalizations_by_height.last_index()?;
        let finalization = self
            .get_finalization_by_height(height)
            .await
            .expect("finalization missing");
        Some((height, finalization.proposal.payload))
    }

    // -------------------- Mixed Storage --------------------

    /// Looks for a block anywhere in local storage.
    async fn find_block<K: PublicKey>(
        &mut self,
        buffer: &mut buffered::Mailbox<K, B>,
        commitment: B::Commitment,
    ) -> Option<B> {
        // Check buffer.
        if let Some(block) = buffer.get(None, commitment, None).await.into_iter().next() {
            return Some(block);
        }
        // Check verified / notarized blocks via cache manager.
        if let Some(block) = self.cache.find_block(commitment).await {
            return Some(block);
        }
        // Check finalized blocks.
        match self.finalized_blocks.get(ArchiveID::Key(&commitment)).await {
            Ok(block) => block, // may be None
            Err(e) => panic!("failed to get block: {e}"),
        }
    }

    /// Attempt to repair any identified gaps in the finalized blocks archive. The total
    /// number of missing heights that can be repaired at once is bounded by `self.max_repair`,
    /// though multiple gaps may be spanned.
    async fn try_repair_gaps<K: PublicKey>(
        &mut self,
        buffer: &mut buffered::Mailbox<K, B>,
        resolver: &mut impl Resolver<Key = Request<B>>,
        application: &mut impl Reporter<Activity = Update<B, A>>,
    ) {
        let start = self.last_processed_height.saturating_add(1);
        'cache_repair: loop {
            let (gap_start, Some(gap_end)) = self.finalized_blocks.next_gap(start) else {
                // No gaps detected
                return;
            };

            // Attempt to repair the gap backwards from the end of the gap, using
            // blocks from our local storage.
            let Some(mut cursor) = self.get_finalized_block(gap_end).await else {
                panic!("gapped block missing that should exist: {gap_end}");
            };

            // Compute the lower bound of the recursive repair. `gap_start` is `Some`
            // if `start` is not in a gap. We add one to it to ensure we don't
            // re-persist it to the database in the repair loop below.
            let gap_start = gap_start.map(|s| s.saturating_add(1)).unwrap_or(start);

            // Iterate backwards, repairing blocks as we go.
            while cursor.height() > gap_start {
                let commitment = cursor.parent();
                if let Some(block) = self.find_block(buffer, commitment).await {
                    let finalization = self.cache.get_finalization_for(commitment).await;
                    self.store_finalization(
                        block.height(),
                        commitment,
                        block.clone(),
                        finalization,
                        application,
                    )
                    .await;
                    debug!(height = block.height(), "repaired block");
                    cursor = block;
                } else {
                    // Request the next missing block digest
                    resolver.fetch(Request::<B>::Block(commitment)).await;
                    break 'cache_repair;
                }
            }
        }

        // Request any finalizations for missing items in the archive, up to
        // the `max_repair` quota. This may help shrink the size of the gap
        // closest to the application's processed height if finalizations
        // for the requests' heights exist. If not, we rely on the recursive
        // digest fetches above.
        let missing_items = self
            .finalized_blocks
            .missing_items(start, self.max_repair.get());
        let requests = missing_items
            .into_iter()
            .map(|height| Request::<B>::Finalized { height })
            .collect::<Vec<_>>();
        if !requests.is_empty() {
            resolver.fetch_all(requests).await
        }
    }

    /// Sets the processed height in storage, metrics, and in-memory state. Also cancels any
    /// outstanding requests below the new processed height.
    async fn set_processed_height(
        &mut self,
        height: u64,
        resolver: &mut impl Resolver<Key = Request<B>>,
    ) -> Result<(), metadata::Error> {
        self.application_metadata
            .put_sync(LATEST_KEY.clone(), height)
            .await?;
        self.last_processed_height = height;
        let _ = self.processed_height.try_set(self.last_processed_height);

        // Cancel any existing requests below the new sync floor.
        resolver
            .retain(Request::<B>::Finalized { height }.predicate())
            .await;

        Ok(())
    }
}<|MERGE_RESOLUTION|>--- conflicted
+++ resolved
@@ -53,10 +53,6 @@
     future::Future,
     num::NonZeroUsize,
     sync::Arc,
-<<<<<<< HEAD
-    time::Instant,
-=======
->>>>>>> 1ffaa1e6
 };
 use tracing::{debug, error, info, warn};
 
@@ -703,13 +699,10 @@
         }
     }
 
-<<<<<<< HEAD
-=======
     /// Returns a scheme suitable for verifying certificates at the given epoch.
     ///
     /// Prefers a certificate verifier if available, otherwise falls back
     /// to the scheme for the given epoch.
->>>>>>> 1ffaa1e6
     fn get_scheme_certificate_verifier(&self, epoch: Epoch) -> Option<Arc<S>> {
         self.scheme_provider
             .certificate_verifier()
