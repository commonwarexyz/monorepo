--- conflicted
+++ resolved
@@ -156,15 +156,6 @@
 
     /// Helper to initialize the cache for a given epoch.
     async fn init_epoch(&mut self, epoch: Epoch) {
-<<<<<<< HEAD
-        let scheme = self
-            .scheme_provider
-            .certificate_verifier()
-            .or_else(|| self.scheme_provider.scheme(epoch))
-            .unwrap_or_else(|| panic!("failed to get signing scheme for epoch: {epoch}"));
-
-=======
->>>>>>> 1ffaa1e6
         let verified_blocks = self
             .init_archive(epoch, "verified", self.block_codec_config.clone())
             .await;
