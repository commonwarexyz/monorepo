--- conflicted
+++ resolved
@@ -1,5 +1,5 @@
 use crate::{
-    signing_scheme::{Scheme, SchemeProvider},
+    signing_scheme::Scheme,
     simplex::types::{Finalization, Notarization},
     types::{Epoch, Round, View},
     Block,
@@ -65,11 +65,7 @@
 pub(crate) struct Manager<
     R: Rng + Spawner + Metrics + Clock + GClock + Storage,
     B: Block,
-<<<<<<< HEAD
-    P: SchemeProvider,
-=======
     S: Scheme,
->>>>>>> 1ffaa1e6
 > {
     /// Context
     context: R,
@@ -85,16 +81,10 @@
     metadata: Metadata<R, FixedBytes<1>, (Epoch, Epoch)>,
 
     /// A map from epoch to its cache
-    caches: BTreeMap<Epoch, Cache<R, B, P::Scheme>>,
+    caches: BTreeMap<Epoch, Cache<R, B, S>>,
 }
 
-<<<<<<< HEAD
-impl<R: Rng + Spawner + Metrics + Clock + GClock + Storage, B: Block, P: SchemeProvider>
-    Manager<R, B, P>
-{
-=======
 impl<R: Rng + Spawner + Metrics + Clock + GClock + Storage, B: Block, S: Scheme> Manager<R, B, S> {
->>>>>>> 1ffaa1e6
     /// Initialize the cache manager and its metadata store.
     pub(crate) async fn init(context: R, cfg: Config, block_codec_config: B::Cfg) -> Self {
         // Initialize metadata
@@ -140,7 +130,7 @@
     ///
     /// If the epoch is less than the minimum cached epoch, then it has already been pruned,
     /// and this will return `None`.
-    async fn get_or_init_epoch(&mut self, epoch: Epoch) -> Option<&mut Cache<R, B, P::Scheme>> {
+    async fn get_or_init_epoch(&mut self, epoch: Epoch) -> Option<&mut Cache<R, B, S>> {
         // If the cache exists, return it
         if self.caches.contains_key(&epoch) {
             return self.caches.get_mut(&epoch);
@@ -250,7 +240,7 @@
         &mut self,
         round: Round,
         commitment: B::Commitment,
-        notarization: Notarization<P::Scheme, B::Commitment>,
+        notarization: Notarization<S, B::Commitment>,
     ) {
         let Some(cache) = self.get_or_init_epoch(round.epoch()).await else {
             return;
@@ -267,7 +257,7 @@
         &mut self,
         round: Round,
         commitment: B::Commitment,
-        finalization: Finalization<P::Scheme, B::Commitment>,
+        finalization: Finalization<S, B::Commitment>,
     ) {
         let Some(cache) = self.get_or_init_epoch(round.epoch()).await else {
             return;
@@ -298,7 +288,7 @@
     pub(crate) async fn get_notarization(
         &self,
         round: Round,
-    ) -> Option<Notarization<P::Scheme, B::Commitment>> {
+    ) -> Option<Notarization<S, B::Commitment>> {
         let cache = self.caches.get(&round.epoch())?;
         cache
             .notarizations
@@ -311,7 +301,7 @@
     pub(crate) async fn get_finalization_for(
         &self,
         commitment: B::Commitment,
-    ) -> Option<Finalization<P::Scheme, B::Commitment>> {
+    ) -> Option<Finalization<S, B::Commitment>> {
         for cache in self.caches.values().rev() {
             match cache.finalizations.get(Identifier::Key(&commitment)).await {
                 Ok(Some(finalization)) => return Some(finalization),
