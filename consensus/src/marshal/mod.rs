//! Ordered delivery of finalized blocks.
//!
//! # Architecture
//!
//! The core of the module is the [actor::Actor]. It marshals the finalized blocks into order by:
//!
//! - Receiving uncertified blocks from a broadcast mechanism
//! - Receiving notarizations and finalizations from consensus
//! - Reconstructing a total order of finalized blocks
//! - Providing a backfill mechanism for missing blocks
//!
//! The actor interacts with four main components:
//! - [crate::Reporter]: Receives ordered, finalized blocks at-least-once
//! - [crate::simplex]: Provides consensus messages
//! - Application: Provides verified blocks
//! - [commonware_broadcast::buffered]: Provides uncertified blocks received from the network
//! - [commonware_resolver::Resolver]: Provides a backfill mechanism for missing blocks
//!
//! # Design
//!
//! ## Delivery
//!
//! The actor will deliver a block to the reporter at-least-once. The reporter should be prepared to
//! handle duplicate deliveries. However the blocks will be in order.
//!
//! ## Finalization
//!
//! The actor uses a view-based model to track the state of the chain. Each view corresponds
//! to a potential block in the chain. The actor will only finalize a block (and its ancestors)
//! if it has a corresponding finalization from consensus.
//!
//! ## Backfill
//!
//! The actor provides a backfill mechanism for missing blocks. If the actor notices a gap in its
//! knowledge of finalized blocks, it will request the missing blocks from its peers. This ensures
//! that the actor can catch up to the rest of the network if it falls behind.
//!
//! ## Storage
//!
//! The actor uses a combination of prunable and immutable storage to store blocks and
//! finalizations. Prunable storage is used to store data that is only needed for a short
//! period of time, such as unverified blocks or notarizations. Immutable storage is used to
//! store data that needs to be persisted indefinitely, such as finalized blocks. This allows
//! the actor to keep its storage footprint small while still providing a full history of the
//! chain.
//!
//! ## Limitations and Future Work
//!
//! - Only works with [crate::simplex] rather than general consensus.
//! - Assumes at-most one notarization per view, incompatible with some consensus protocols.
//! - No state sync supported. Will attempt to sync every block in the history of the chain.
//! - Stores the entire history of the chain, which requires indefinite amounts of disk space.
//! - Uses [`broadcast::buffered`](`commonware_broadcast::buffered`) for broadcasting and receiving
//!   uncertified blocks from the network.

pub mod actor;
pub use actor::Actor;
pub mod cache;
pub mod config;
pub use config::Config;
pub mod ingress;
pub use ingress::mailbox::Mailbox;
pub mod resolver;

use crate::{simplex::signing_scheme::Scheme, types::Epoch, Block};
use commonware_utils::{acknowledgement::Exact, Acknowledgement};
use std::sync::Arc;

/// Supplies the signing scheme the marshal should use for a given epoch.
pub trait SchemeProvider: Clone + Send + Sync + 'static {
    /// The signing scheme to provide.
    type Scheme: Scheme;

    /// Return the signing scheme that corresponds to `epoch`.
    fn scheme(&self, epoch: Epoch) -> Option<Arc<Self::Scheme>>;
}

/// An update reported to the application, either a new finalized tip or a finalized block.
///
/// Finalized tips are reported as soon as known, whether or not we hold all blocks up to that height.
/// Finalized blocks are reported to the application in monotonically increasing order (no gaps permitted).
#[derive(Clone, Debug)]
pub enum Update<B: Block, A: Acknowledgement = Exact> {
    /// A new finalized tip.
    Tip(u64, B::Commitment),
    /// A new finalized block and an [Acknowledgement] for the application to signal once processed.
    ///
    /// To ensure all blocks are delivered at least once, marshal waits to mark a block as delivered
    /// until the application explicitly acknowledges the update. If the [Acknowledgement] is dropped before
    /// handling, marshal will exit (assuming the application is shutting down).
    ///
    /// Because the [Acknowledgement] is clonable, the application can pass [Update] to multiple consumers
    /// (and marshal will only consider the block delivered once all consumers have acknowledged it).
    Block(B, A),
}

#[cfg(test)]
pub mod mocks;

#[cfg(test)]
mod tests {
    use super::{
        actor,
        config::Config,
        mocks::{application::Application, block::Block},
        resolver::p2p as resolver,
        SchemeProvider,
    };
    use crate::{
        marshal::ingress::mailbox::Identifier,
        simplex::{
            mocks::fixtures::{bls12381_threshold, Fixture},
            signing_scheme::bls12381_threshold,
            types::{Activity, Finalization, Finalize, Notarization, Notarize, Proposal},
        },
        types::{Epoch, Round, View},
        utils, Block as _, Reporter,
    };
    use commonware_broadcast::buffered;
    use commonware_cryptography::{
        bls12381::primitives::variant::MinPk,
        ed25519::PublicKey,
        sha256::{Digest as Sha256Digest, Sha256},
        Digestible, Hasher as _,
    };
    use commonware_macros::test_traced;
    use commonware_p2p::{
        simulated::{self, Link, Network, Oracle},
        utils::requester,
        Manager,
    };
    use commonware_runtime::{buffer::PoolRef, deterministic, Clock, Metrics, Runner};
    use commonware_utils::{NZUsize, NZU64};
    use futures::StreamExt;
    use governor::Quota;
    use rand::{
        seq::{IteratorRandom, SliceRandom},
        Rng,
    };
    use std::{
        collections::BTreeMap,
        marker::PhantomData,
        num::{NonZeroU32, NonZeroUsize},
        sync::Arc,
        time::Duration,
    };

    type D = Sha256Digest;
    type B = Block<D>;
    type K = PublicKey;
    type V = MinPk;
    type S = bls12381_threshold::Scheme<K, V>;
    type P = ConstantSchemeProvider;

    #[derive(Clone)]
    struct ConstantSchemeProvider(Arc<S>);
    impl SchemeProvider for ConstantSchemeProvider {
        type Scheme = S;

        fn scheme(&self, _: Epoch) -> Option<Arc<S>> {
            Some(self.0.clone())
        }
    }
    impl From<S> for ConstantSchemeProvider {
        fn from(scheme: S) -> Self {
            Self(Arc::new(scheme))
        }
    }

    const PAGE_SIZE: NonZeroUsize = NZUsize!(1024);
    const PAGE_CACHE_SIZE: NonZeroUsize = NZUsize!(10);
    const NAMESPACE: &[u8] = b"test";
    const NUM_VALIDATORS: u32 = 4;
    const QUORUM: u32 = 3;
    const NUM_BLOCKS: u64 = 160;
    const BLOCKS_PER_EPOCH: u64 = 20;
    const LINK: Link = Link {
        latency: Duration::from_millis(100),
        jitter: Duration::from_millis(1),
        success_rate: 1.0,
    };
    const UNRELIABLE_LINK: Link = Link {
        latency: Duration::from_millis(200),
        jitter: Duration::from_millis(50),
        success_rate: 0.7,
    };

    async fn setup_validator(
        context: deterministic::Context,
        oracle: &mut Oracle<K>,
        validator: K,
        scheme_provider: P,
    ) -> (
        Application<B>,
        crate::marshal::ingress::mailbox::Mailbox<S, B>,
    ) {
        let config = Config {
            scheme_provider,
            epoch_length: BLOCKS_PER_EPOCH,
            mailbox_size: 100,
            namespace: NAMESPACE.to_vec(),
<<<<<<< HEAD
            view_retention_timeout: 10.into(),
            max_repair: 10,
=======
            view_retention_timeout: 10,
            max_repair: NZU64!(10),
>>>>>>> 7383adb6
            block_codec_config: (),
            partition_prefix: format!("validator-{}", validator.clone()),
            prunable_items_per_section: NZU64!(10),
            replay_buffer: NZUsize!(1024),
            write_buffer: NZUsize!(1024),
            freezer_table_initial_size: 64,
            freezer_table_resize_frequency: 10,
            freezer_table_resize_chunk_size: 10,
            freezer_journal_target_size: 1024,
            freezer_journal_compression: None,
            freezer_journal_buffer_pool: PoolRef::new(PAGE_SIZE, PAGE_CACHE_SIZE),
            immutable_items_per_section: NZU64!(10),
            _marker: PhantomData,
        };

        // Create the resolver
        let mut control = oracle.control(validator.clone());
        let backfill = control.register(1).await.unwrap();
        let resolver_cfg = resolver::Config {
            public_key: validator.clone(),
            manager: oracle.manager(),
            mailbox_size: config.mailbox_size,
            requester_config: requester::Config {
                me: Some(validator.clone()),
                rate_limit: Quota::per_second(NonZeroU32::new(5).unwrap()),
                initial: Duration::from_secs(1),
                timeout: Duration::from_secs(2),
            },
            fetch_retry_timeout: Duration::from_millis(100),
            priority_requests: false,
            priority_responses: false,
        };
        let resolver = resolver::init(&context, resolver_cfg, backfill);

        // Create a buffered broadcast engine and get its mailbox
        let broadcast_config = buffered::Config {
            public_key: validator.clone(),
            mailbox_size: config.mailbox_size,
            deque_size: 10,
            priority: false,
            codec_config: (),
        };
        let (broadcast_engine, buffer) = buffered::Engine::new(context.clone(), broadcast_config);
        let network = control.register(2).await.unwrap();
        broadcast_engine.start(network);

        let (actor, mailbox) = actor::Actor::init(context.clone(), config).await;
        let application = Application::<B>::default();

        // Start the application
        actor.start(application.clone(), buffer, resolver);

        (application, mailbox)
    }

    fn make_finalization(proposal: Proposal<D>, schemes: &[S], quorum: u32) -> Finalization<S, D> {
        // Generate proposal signature
        let finalizes: Vec<_> = schemes
            .iter()
            .take(quorum as usize)
            .map(|scheme| Finalize::sign(scheme, NAMESPACE, proposal.clone()).unwrap())
            .collect();

        // Generate certificate signatures
        Finalization::from_finalizes(&schemes[0], &finalizes).unwrap()
    }

    fn make_notarization(proposal: Proposal<D>, schemes: &[S], quorum: u32) -> Notarization<S, D> {
        // Generate proposal signature
        let notarizes: Vec<_> = schemes
            .iter()
            .take(quorum as usize)
            .map(|scheme| Notarize::sign(scheme, NAMESPACE, proposal.clone()).unwrap())
            .collect();

        // Generate certificate signatures
        Notarization::from_notarizes(&schemes[0], &notarizes).unwrap()
    }

    fn setup_network(
        context: deterministic::Context,
        tracked_peer_sets: Option<usize>,
    ) -> Oracle<K> {
        let (network, oracle) = Network::new(
            context.with_label("network"),
            simulated::Config {
                max_size: 1024 * 1024,
                disconnect_on_block: true,
                tracked_peer_sets,
            },
        );
        network.start();
        oracle
    }

    async fn setup_network_links(oracle: &mut Oracle<K>, peers: &[K], link: Link) {
        for p1 in peers.iter() {
            for p2 in peers.iter() {
                if p2 == p1 {
                    continue;
                }
                oracle
                    .add_link(p1.clone(), p2.clone(), link.clone())
                    .await
                    .unwrap();
            }
        }
    }

    #[test_traced("WARN")]
    fn test_finalize_good_links() {
        for seed in 0..5 {
            let result1 = finalize(seed, LINK, false);
            let result2 = finalize(seed, LINK, false);

            // Ensure determinism
            assert_eq!(result1, result2);
        }
    }

    #[test_traced("WARN")]
    fn test_finalize_bad_links() {
        for seed in 0..5 {
            let result1 = finalize(seed, UNRELIABLE_LINK, false);
            let result2 = finalize(seed, UNRELIABLE_LINK, false);

            // Ensure determinism
            assert_eq!(result1, result2);
        }
    }

    #[test_traced("WARN")]
    fn test_finalize_good_links_always_finalize() {
        for seed in 0..5 {
            let result1 = finalize(seed, LINK, true);
            let result2 = finalize(seed, LINK, true);

            // Ensure determinism
            assert_eq!(result1, result2);
        }
    }

    #[test_traced("WARN")]
    fn test_finalize_bad_links_always_finalize() {
        for seed in 0..5 {
            let result1 = finalize(seed, UNRELIABLE_LINK, true);
            let result2 = finalize(seed, UNRELIABLE_LINK, true);

            // Ensure determinism
            assert_eq!(result1, result2);
        }
    }

    fn finalize(seed: u64, link: Link, quorum_sees_finalization: bool) -> String {
        let runner = deterministic::Runner::new(
            deterministic::Config::new()
                .with_seed(seed)
                .with_timeout(Some(Duration::from_secs(300))),
        );
        runner.start(|mut context| async move {
            let mut oracle = setup_network(context.clone(), Some(3));
            let Fixture {
                participants,
                schemes,
                ..
            } = bls12381_threshold::<V, _>(&mut context, NUM_VALIDATORS);

            // Initialize applications and actors
            let mut applications = BTreeMap::new();
            let mut actors = Vec::new();

            // Register the initial peer set.
            let mut manager = oracle.manager();
            manager.update(0, participants.clone().into()).await;
            for (i, validator) in participants.iter().enumerate() {
                let (application, actor) = setup_validator(
                    context.with_label(&format!("validator-{i}")),
                    &mut oracle,
                    validator.clone(),
                    schemes[i].clone().into(),
                )
                .await;
                applications.insert(validator.clone(), application);
                actors.push(actor);
            }

            // Add links between all peers
            setup_network_links(&mut oracle, &participants, link.clone()).await;

            // Generate blocks, skipping the genesis block.
            let mut blocks = Vec::<B>::new();
            let mut parent = Sha256::hash(b"");
            for i in 1..=NUM_BLOCKS {
                let block = B::new::<Sha256>(parent, i, i);
                parent = block.digest();
                blocks.push(block);
            }

            // Broadcast and finalize blocks in random order
            blocks.shuffle(&mut context);
            for block in blocks.iter() {
                // Skip genesis block
                let height = block.height();
                assert!(height > 0, "genesis block should not have been generated");

                // Calculate the epoch and round for the block
                let epoch = utils::epoch(BLOCKS_PER_EPOCH, height);
                let round = Round::new(epoch, height);

                // Broadcast block by one validator
                let actor_index: usize = (height % (NUM_VALIDATORS as u64)) as usize;
                let mut actor = actors[actor_index].clone();
                actor.broadcast(block.clone()).await;
                actor.verified(round, block.clone()).await;

                // Wait for the block to be broadcast, but due to jitter, we may or may not receive
                // the block before continuing.
                context.sleep(link.latency).await;

                // Notarize block by the validator that broadcasted it
                let proposal = Proposal {
                    round,
                    parent: height.checked_sub(1).unwrap().into(),
                    payload: block.digest(),
                };
                let notarization = make_notarization(proposal.clone(), &schemes, QUORUM);
                actor
                    .report(Activity::Notarization(notarization.clone()))
                    .await;

                // Finalize block by all validators
                // Always finalize 1) the last block in each epoch 2) the last block in the chain.
                let fin = make_finalization(proposal, &schemes, QUORUM);
<<<<<<< HEAD
                for actor in actors.iter_mut() {
                    // Always finalize 1) the last block in each epoch 2) the last block in the chain.
                    // Otherwise, finalize randomly.
                    if height == NUM_BLOCKS
                        || utils::is_last_block_in_epoch(BLOCKS_PER_EPOCH, height).is_some()
                        || context.gen_bool(0.2)
                    // 20% chance to finalize randomly
=======
                if quorum_sees_finalization {
                    // If `quorum_sees_finalization` is set, ensure at least `QUORUM` sees a finalization 20%
                    // of the time.
                    let do_finalize = context.gen_bool(0.2);
                    for (i, actor) in actors
                        .iter_mut()
                        .choose_multiple(&mut context, NUM_VALIDATORS as usize)
                        .iter_mut()
                        .enumerate()
>>>>>>> 7383adb6
                    {
                        if (do_finalize && i <= QUORUM as usize)
                            || height == NUM_BLOCKS
                            || utils::is_last_block_in_epoch(BLOCKS_PER_EPOCH, epoch).is_some()
                        {
                            actor.report(Activity::Finalization(fin.clone())).await;
                        }
                    }
                } else {
                    // If `quorum_sees_finalization` is not set, finalize randomly with a 20% chance for each
                    // individual participant.
                    for actor in actors.iter_mut() {
                        if context.gen_bool(0.2)
                            || height == NUM_BLOCKS
                            || utils::is_last_block_in_epoch(BLOCKS_PER_EPOCH, epoch).is_some()
                        {
                            actor.report(Activity::Finalization(fin.clone())).await;
                        }
                    }
                }
            }

            // Check that all applications received all blocks.
            let mut finished = false;
            while !finished {
                // Avoid a busy loop
                context.sleep(Duration::from_secs(1)).await;

                // If not all validators have finished, try again
                if applications.len() != NUM_VALIDATORS as usize {
                    continue;
                }
                finished = true;
                for app in applications.values() {
                    if app.blocks().len() != NUM_BLOCKS as usize {
                        finished = false;
                        break;
                    }
                    let Some((height, _)) = app.tip() else {
                        finished = false;
                        break;
                    };
                    if height < NUM_BLOCKS {
                        finished = false;
                        break;
                    }
                }
            }

            // Return state
            context.auditor().state()
        })
    }

    #[test_traced("WARN")]
    fn test_subscribe_basic_block_delivery() {
        let runner = deterministic::Runner::timed(Duration::from_secs(60));
        runner.start(|mut context| async move {
            let mut oracle = setup_network(context.clone(), None);
            let Fixture {
                participants,
                schemes,
                ..
            } = bls12381_threshold::<V, _>(&mut context, NUM_VALIDATORS);

            let mut actors = Vec::new();
            for (i, validator) in participants.iter().enumerate() {
                let (_application, actor) = setup_validator(
                    context.with_label(&format!("validator-{i}")),
                    &mut oracle,
                    validator.clone(),
                    schemes[i].clone().into(),
                )
                .await;
                actors.push(actor);
            }
            let mut actor = actors[0].clone();

            setup_network_links(&mut oracle, &participants, LINK).await;

            let parent = Sha256::hash(b"");
            let block = B::new::<Sha256>(parent, 1, 1);
            let commitment = block.digest();

            let subscription_rx = actor.subscribe(Some(Round::from((0, 1))), commitment).await;

            actor.verified(Round::from((0, 1)), block.clone()).await;

            let proposal = Proposal {
                round: Round::new(0, 1),
                parent: 0.into(),
                payload: commitment,
            };
            let notarization = make_notarization(proposal.clone(), &schemes, QUORUM);
            actor.report(Activity::Notarization(notarization)).await;

            let finalization = make_finalization(proposal, &schemes, QUORUM);
            actor.report(Activity::Finalization(finalization)).await;

            let received_block = subscription_rx.await.unwrap();
            assert_eq!(received_block.digest(), block.digest());
            assert_eq!(received_block.height(), 1);
        })
    }

    #[test_traced("WARN")]
    fn test_subscribe_multiple_subscriptions() {
        let runner = deterministic::Runner::timed(Duration::from_secs(60));
        runner.start(|mut context| async move {
            let mut oracle = setup_network(context.clone(), None);
            let Fixture {
                participants,
                schemes,
                ..
            } = bls12381_threshold::<V, _>(&mut context, NUM_VALIDATORS);

            let mut actors = Vec::new();
            for (i, validator) in participants.iter().enumerate() {
                let (_application, actor) = setup_validator(
                    context.with_label(&format!("validator-{i}")),
                    &mut oracle,
                    validator.clone(),
                    schemes[i].clone().into(),
                )
                .await;
                actors.push(actor);
            }
            let mut actor = actors[0].clone();

            setup_network_links(&mut oracle, &participants, LINK).await;

            let parent = Sha256::hash(b"");
            let block1 = B::new::<Sha256>(parent, 1, 1);
            let block2 = B::new::<Sha256>(block1.digest(), 2, 2);
            let commitment1 = block1.digest();
            let commitment2 = block2.digest();

            let sub1_rx = actor
                .subscribe(Some(Round::from((0, 1))), commitment1)
                .await;
            let sub2_rx = actor
                .subscribe(Some(Round::from((0, 2))), commitment2)
                .await;
            let sub3_rx = actor
                .subscribe(Some(Round::from((0, 1))), commitment1)
                .await;

            actor.verified(Round::from((0, 1)), block1.clone()).await;
            actor.verified(Round::from((0, 2)), block2.clone()).await;

            for (view, block) in [(1, block1.clone()), (2, block2.clone())] {
                let view = View::from(view);
                let proposal = Proposal {
                    round: Round::new(0, view),
                    parent: view.previous().unwrap(),
                    payload: block.digest(),
                };
                let notarization = make_notarization(proposal.clone(), &schemes, QUORUM);
                actor.report(Activity::Notarization(notarization)).await;

                let finalization = make_finalization(proposal, &schemes, QUORUM);
                actor.report(Activity::Finalization(finalization)).await;
            }

            let received1_sub1 = sub1_rx.await.unwrap();
            let received2 = sub2_rx.await.unwrap();
            let received1_sub3 = sub3_rx.await.unwrap();

            assert_eq!(received1_sub1.digest(), block1.digest());
            assert_eq!(received2.digest(), block2.digest());
            assert_eq!(received1_sub3.digest(), block1.digest());
            assert_eq!(received1_sub1.height(), 1);
            assert_eq!(received2.height(), 2);
            assert_eq!(received1_sub3.height(), 1);
        })
    }

    #[test_traced("WARN")]
    fn test_subscribe_canceled_subscriptions() {
        let runner = deterministic::Runner::timed(Duration::from_secs(60));
        runner.start(|mut context| async move {
            let mut oracle = setup_network(context.clone(), None);
            let Fixture {
                participants,
                schemes,
                ..
            } = bls12381_threshold::<V, _>(&mut context, NUM_VALIDATORS);

            let mut actors = Vec::new();
            for (i, validator) in participants.iter().enumerate() {
                let (_application, actor) = setup_validator(
                    context.with_label(&format!("validator-{i}")),
                    &mut oracle,
                    validator.clone(),
                    schemes[i].clone().into(),
                )
                .await;
                actors.push(actor);
            }
            let mut actor = actors[0].clone();

            setup_network_links(&mut oracle, &participants, LINK).await;

            let parent = Sha256::hash(b"");
            let block1 = B::new::<Sha256>(parent, 1, 1);
            let block2 = B::new::<Sha256>(block1.digest(), 2, 2);
            let commitment1 = block1.digest();
            let commitment2 = block2.digest();

            let sub1_rx = actor
                .subscribe(Some(Round::from((0, 1))), commitment1)
                .await;
            let sub2_rx = actor
                .subscribe(Some(Round::from((0, 2))), commitment2)
                .await;

            drop(sub1_rx);

            actor.verified(Round::from((0, 1)), block1.clone()).await;
            actor.verified(Round::from((0, 2)), block2.clone()).await;

            for (view, block) in [(1, block1.clone()), (2, block2.clone())] {
                let view = View::from(view);
                let proposal = Proposal {
                    round: Round::new(0, view),
                    parent: view.previous().unwrap(),
                    payload: block.digest(),
                };
                let notarization = make_notarization(proposal.clone(), &schemes, QUORUM);
                actor.report(Activity::Notarization(notarization)).await;

                let finalization = make_finalization(proposal, &schemes, QUORUM);
                actor.report(Activity::Finalization(finalization)).await;
            }

            let received2 = sub2_rx.await.unwrap();
            assert_eq!(received2.digest(), block2.digest());
            assert_eq!(received2.height(), 2);
        })
    }

    #[test_traced("WARN")]
    fn test_subscribe_blocks_from_different_sources() {
        let runner = deterministic::Runner::timed(Duration::from_secs(60));
        runner.start(|mut context| async move {
            let mut oracle = setup_network(context.clone(), None);
            let Fixture {
                participants,
                schemes,
                ..
            } = bls12381_threshold::<V, _>(&mut context, NUM_VALIDATORS);

            let mut actors = Vec::new();
            for (i, validator) in participants.iter().enumerate() {
                let (_application, actor) = setup_validator(
                    context.with_label(&format!("validator-{i}")),
                    &mut oracle,
                    validator.clone(),
                    schemes[i].clone().into(),
                )
                .await;
                actors.push(actor);
            }
            let mut actor = actors[0].clone();

            setup_network_links(&mut oracle, &participants, LINK).await;

            let parent = Sha256::hash(b"");
            let block1 = B::new::<Sha256>(parent, 1, 1);
            let block2 = B::new::<Sha256>(block1.digest(), 2, 2);
            let block3 = B::new::<Sha256>(block2.digest(), 3, 3);
            let block4 = B::new::<Sha256>(block3.digest(), 4, 4);
            let block5 = B::new::<Sha256>(block4.digest(), 5, 5);

            let sub1_rx = actor.subscribe(None, block1.digest()).await;
            let sub2_rx = actor.subscribe(None, block2.digest()).await;
            let sub3_rx = actor.subscribe(None, block3.digest()).await;
            let sub4_rx = actor.subscribe(None, block4.digest()).await;
            let sub5_rx = actor.subscribe(None, block5.digest()).await;

            // Block1: Broadcasted by the actor
            actor.broadcast(block1.clone()).await;
            context.sleep(Duration::from_millis(20)).await;

            // Block1: delivered
            let received1 = sub1_rx.await.unwrap();
            assert_eq!(received1.digest(), block1.digest());
            assert_eq!(received1.height(), 1);

            // Block2: Verified by the actor
            actor.verified(Round::from((0, 2)), block2.clone()).await;

            // Block2: delivered
            let received2 = sub2_rx.await.unwrap();
            assert_eq!(received2.digest(), block2.digest());
            assert_eq!(received2.height(), 2);

            // Block3: Notarized by the actor
            let proposal3 = Proposal {
                round: Round::new(0, 3),
                parent: 2.into(),
                payload: block3.digest(),
            };
            let notarization3 = make_notarization(proposal3.clone(), &schemes, QUORUM);
            actor.report(Activity::Notarization(notarization3)).await;
            actor.verified(Round::from((0, 3)), block3.clone()).await;

            // Block3: delivered
            let received3 = sub3_rx.await.unwrap();
            assert_eq!(received3.digest(), block3.digest());
            assert_eq!(received3.height(), 3);

            // Block4: Finalized by the actor
            let finalization4 = make_finalization(
                Proposal {
                    round: Round::new(0, 4),
                    parent: 3.into(),
                    payload: block4.digest(),
                },
                &schemes,
                QUORUM,
            );
            actor.report(Activity::Finalization(finalization4)).await;
            actor.verified(Round::from((0, 4)), block4.clone()).await;

            // Block4: delivered
            let received4 = sub4_rx.await.unwrap();
            assert_eq!(received4.digest(), block4.digest());
            assert_eq!(received4.height(), 4);

            // Block5: Broadcasted by a remote node (different actor)
            let remote_actor = &mut actors[1].clone();
            remote_actor.broadcast(block5.clone()).await;
            context.sleep(Duration::from_millis(20)).await;

            // Block5: delivered
            let received5 = sub5_rx.await.unwrap();
            assert_eq!(received5.digest(), block5.digest());
            assert_eq!(received5.height(), 5);
        })
    }

    #[test_traced("WARN")]
    fn test_get_info_basic_queries_present_and_missing() {
        let runner = deterministic::Runner::timed(Duration::from_secs(60));
        runner.start(|mut context| async move {
            let mut oracle = setup_network(context.clone(), None);
            let Fixture {
                participants,
                schemes,
                ..
            } = bls12381_threshold::<V, _>(&mut context, NUM_VALIDATORS);

            // Single validator actor
            let me = participants[0].clone();
            let (_application, mut actor) = setup_validator(
                context.with_label("validator-0"),
                &mut oracle,
                me,
                schemes[0].clone().into(),
            )
            .await;

            // Initially, no latest
            assert!(actor.get_info(Identifier::Latest).await.is_none());

            // Before finalization, specific height returns None
            assert!(actor.get_info(1).await.is_none());

            // Create and verify a block, then finalize it
            let parent = Sha256::hash(b"");
            let block = B::new::<Sha256>(parent, 1, 1);
            let digest = block.digest();
            let round = Round::new(0, 1);
            actor.verified(round, block.clone()).await;

            let proposal = Proposal {
                round,
                parent: 0.into(),
                payload: digest,
            };
            let finalization = make_finalization(proposal, &schemes, QUORUM);
            actor.report(Activity::Finalization(finalization)).await;

            // Latest should now be the finalized block
            assert_eq!(actor.get_info(Identifier::Latest).await, Some((1, digest)));

            // Height 1 now present
            assert_eq!(actor.get_info(1).await, Some((1, digest)));

            // Commitment should map to its height
            assert_eq!(actor.get_info(&digest).await, Some((1, digest)));

            // Missing height
            assert!(actor.get_info(2).await.is_none());

            // Missing commitment
            let missing = Sha256::hash(b"missing");
            assert!(actor.get_info(&missing).await.is_none());
        })
    }

    #[test_traced("WARN")]
    fn test_get_info_latest_progression_multiple_finalizations() {
        let runner = deterministic::Runner::timed(Duration::from_secs(60));
        runner.start(|mut context| async move {
            let mut oracle = setup_network(context.clone(), None);
            let Fixture {
                participants,
                schemes,
                ..
            } = bls12381_threshold::<V, _>(&mut context, NUM_VALIDATORS);

            // Single validator actor
            let me = participants[0].clone();
            let (_application, mut actor) = setup_validator(
                context.with_label("validator-0"),
                &mut oracle,
                me,
                schemes[0].clone().into(),
            )
            .await;

            // Initially none
            assert!(actor.get_info(Identifier::Latest).await.is_none());

            // Build and finalize heights 1..=3
            let parent0 = Sha256::hash(b"");
            let block1 = B::new::<Sha256>(parent0, 1, 1);
            let d1 = block1.digest();
            actor.verified(Round::new(0, 1), block1.clone()).await;
            let f1 = make_finalization(
                Proposal {
                    round: Round::new(0, 1),
                    parent: 0.into(),
                    payload: d1,
                },
                &schemes,
                QUORUM,
            );
            actor.report(Activity::Finalization(f1)).await;
            let latest = actor.get_info(Identifier::Latest).await;
            assert_eq!(latest, Some((1, d1)));

            let block2 = B::new::<Sha256>(d1, 2, 2);
            let d2 = block2.digest();
            actor.verified(Round::new(0, 2), block2.clone()).await;
            let f2 = make_finalization(
                Proposal {
                    round: Round::new(0, 2),
                    parent: 1.into(),
                    payload: d2,
                },
                &schemes,
                QUORUM,
            );
            actor.report(Activity::Finalization(f2)).await;
            let latest = actor.get_info(Identifier::Latest).await;
            assert_eq!(latest, Some((2, d2)));

            let block3 = B::new::<Sha256>(d2, 3, 3);
            let d3 = block3.digest();
            actor.verified(Round::new(0, 3), block3.clone()).await;
            let f3 = make_finalization(
                Proposal {
                    round: Round::new(0, 3),
                    parent: 2.into(),
                    payload: d3,
                },
                &schemes,
                QUORUM,
            );
            actor.report(Activity::Finalization(f3)).await;
            let latest = actor.get_info(Identifier::Latest).await;
            assert_eq!(latest, Some((3, d3)));
        })
    }

    #[test_traced("WARN")]
    fn test_get_block_by_height_and_latest() {
        let runner = deterministic::Runner::timed(Duration::from_secs(60));
        runner.start(|mut context| async move {
            let mut oracle = setup_network(context.clone(), None);
            let Fixture {
                participants,
                schemes,
                ..
            } = bls12381_threshold::<V, _>(&mut context, NUM_VALIDATORS);

            let me = participants[0].clone();
            let (application, mut actor) = setup_validator(
                context.with_label("validator-0"),
                &mut oracle,
                me,
                schemes[0].clone().into(),
            )
            .await;

            // Before any finalization, GetBlock::Latest should be None
            let latest_block = actor.get_block(Identifier::Latest).await;
            assert!(latest_block.is_none());
            assert!(application.tip().is_none());

            // Finalize a block at height 1
            let parent = Sha256::hash(b"");
            let block = B::new::<Sha256>(parent, 1, 1);
            let commitment = block.digest();
            let round = Round::new(0, 1);
            actor.verified(round, block.clone()).await;
            let proposal = Proposal {
                round,
                parent: 0.into(),
                payload: commitment,
            };
            let finalization = make_finalization(proposal, &schemes, QUORUM);
            actor.report(Activity::Finalization(finalization)).await;

            // Get by height
            let by_height = actor.get_block(1).await.expect("missing block by height");
            assert_eq!(by_height.height(), 1);
            assert_eq!(by_height.digest(), commitment);
            assert_eq!(application.tip(), Some((1, commitment)));

            // Get by latest
            let by_latest = actor
                .get_block(Identifier::Latest)
                .await
                .expect("missing block by latest");
            assert_eq!(by_latest.height(), 1);
            assert_eq!(by_latest.digest(), commitment);

            // Missing height
            let by_height = actor.get_block(2).await;
            assert!(by_height.is_none());
        })
    }

    #[test_traced("WARN")]
    fn test_get_block_by_commitment_from_sources_and_missing() {
        let runner = deterministic::Runner::timed(Duration::from_secs(60));
        runner.start(|mut context| async move {
            let mut oracle = setup_network(context.clone(), None);
            let Fixture {
                participants,
                schemes,
                ..
            } = bls12381_threshold::<V, _>(&mut context, NUM_VALIDATORS);

            let me = participants[0].clone();
            let (_application, mut actor) = setup_validator(
                context.with_label("validator-0"),
                &mut oracle,
                me,
                schemes[0].clone().into(),
            )
            .await;

            // 1) From cache via verified
            let parent = Sha256::hash(b"");
            let ver_block = B::new::<Sha256>(parent, 1, 1);
            let ver_commitment = ver_block.digest();
            let round1 = Round::new(0, 1);
            actor.verified(round1, ver_block.clone()).await;
            let got = actor
                .get_block(&ver_commitment)
                .await
                .expect("missing block from cache");
            assert_eq!(got.digest(), ver_commitment);

            // 2) From finalized archive
            let fin_block = B::new::<Sha256>(ver_commitment, 2, 2);
            let fin_commitment = fin_block.digest();
            let round2 = Round::new(0, 2);
            actor.verified(round2, fin_block.clone()).await;
            let proposal = Proposal {
                round: round2,
                parent: 1.into(),
                payload: fin_commitment,
            };
            let finalization = make_finalization(proposal, &schemes, QUORUM);
            actor.report(Activity::Finalization(finalization)).await;
            let got = actor
                .get_block(&fin_commitment)
                .await
                .expect("missing block from finalized archive");
            assert_eq!(got.digest(), fin_commitment);
            assert_eq!(got.height(), 2);

            // 3) Missing commitment
            let missing = Sha256::hash(b"definitely-missing");
            let missing_block = actor.get_block(&missing).await;
            assert!(missing_block.is_none());
        })
    }

    #[test_traced("WARN")]
    fn test_get_finalization_by_height() {
        let runner = deterministic::Runner::timed(Duration::from_secs(60));
        runner.start(|mut context| async move {
            let mut oracle = setup_network(context.clone(), None);
            let Fixture {
                participants,
                schemes,
                ..
            } = bls12381_threshold::<V, _>(&mut context, NUM_VALIDATORS);

            let me = participants[0].clone();
            let (_application, mut actor) = setup_validator(
                context.with_label("validator-0"),
                &mut oracle,
                me,
                schemes[0].clone().into(),
            )
            .await;

            // Before any finalization, get_finalization should be None
            let finalization = actor.get_finalization(1).await;
            assert!(finalization.is_none());

            // Finalize a block at height 1
            let parent = Sha256::hash(b"");
            let block = B::new::<Sha256>(parent, 1, 1);
            let commitment = block.digest();
            let round = Round::new(0, 1);
            actor.verified(round, block.clone()).await;
            let proposal = Proposal {
                round,
                parent: 0.into(),
                payload: commitment,
            };
            let finalization = make_finalization(proposal, &schemes, QUORUM);
            actor.report(Activity::Finalization(finalization)).await;

            // Get finalization by height
            let finalization = actor
                .get_finalization(1)
                .await
                .expect("missing finalization by height");
            assert_eq!(finalization.proposal.parent, 0.into());
            assert_eq!(finalization.proposal.round, Round::new(0, 1));
            assert_eq!(finalization.proposal.payload, commitment);

            assert!(actor.get_finalization(2).await.is_none());
        })
    }

    #[test_traced("WARN")]
    fn test_ancestry_stream() {
        let runner = deterministic::Runner::timed(Duration::from_secs(60));
        runner.start(|mut context| async move {
            let mut oracle = setup_network(context.clone(), None);
            let Fixture {
                participants,
                schemes,
                ..
            } = bls12381_threshold::<V, _>(&mut context, NUM_VALIDATORS);

            let me = participants[0].clone();
            let (_application, mut actor) = setup_validator(
                context.with_label("validator-0"),
                &mut oracle,
                me,
                schemes[0].clone().into(),
            )
            .await;

            // Finalize blocks at heights 1-5
            let mut parent = Sha256::hash(b"");
            for i in 1..=5 {
                let block = B::new::<Sha256>(parent, i, i);
                let commitment = block.digest();
                let round = Round::new(0, i);
                actor.verified(round, block.clone()).await;
                let proposal = Proposal {
                    round,
                    parent: (i - 1).into(),
                    payload: commitment,
                };
                let finalization = make_finalization(proposal, &schemes, QUORUM);
                actor.report(Activity::Finalization(finalization)).await;

                parent = block.digest();
            }

            // Stream from latest -> height 1
            let (_, commitment) = actor.get_info(Identifier::Latest).await.unwrap();
            let ancestry = actor.ancestry((None, commitment)).await.unwrap();
            let blocks = ancestry.collect::<Vec<_>>().await;

            // Ensure correct delivery order: 5,4,3,2,1
            assert_eq!(blocks.len(), 5);
            (0..5).for_each(|i| {
                assert_eq!(blocks[i].height(), 5 - i as u64);
            });
        })
    }
}<|MERGE_RESOLUTION|>--- conflicted
+++ resolved
@@ -199,13 +199,8 @@
             epoch_length: BLOCKS_PER_EPOCH,
             mailbox_size: 100,
             namespace: NAMESPACE.to_vec(),
-<<<<<<< HEAD
             view_retention_timeout: 10.into(),
-            max_repair: 10,
-=======
-            view_retention_timeout: 10,
             max_repair: NZU64!(10),
->>>>>>> 7383adb6
             block_codec_config: (),
             partition_prefix: format!("validator-{}", validator.clone()),
             prunable_items_per_section: NZU64!(10),
@@ -439,15 +434,6 @@
                 // Finalize block by all validators
                 // Always finalize 1) the last block in each epoch 2) the last block in the chain.
                 let fin = make_finalization(proposal, &schemes, QUORUM);
-<<<<<<< HEAD
-                for actor in actors.iter_mut() {
-                    // Always finalize 1) the last block in each epoch 2) the last block in the chain.
-                    // Otherwise, finalize randomly.
-                    if height == NUM_BLOCKS
-                        || utils::is_last_block_in_epoch(BLOCKS_PER_EPOCH, height).is_some()
-                        || context.gen_bool(0.2)
-                    // 20% chance to finalize randomly
-=======
                 if quorum_sees_finalization {
                     // If `quorum_sees_finalization` is set, ensure at least `QUORUM` sees a finalization 20%
                     // of the time.
@@ -457,11 +443,10 @@
                         .choose_multiple(&mut context, NUM_VALIDATORS as usize)
                         .iter_mut()
                         .enumerate()
->>>>>>> 7383adb6
                     {
                         if (do_finalize && i <= QUORUM as usize)
                             || height == NUM_BLOCKS
-                            || utils::is_last_block_in_epoch(BLOCKS_PER_EPOCH, epoch).is_some()
+                            || utils::is_last_block_in_epoch(BLOCKS_PER_EPOCH, height).is_some()
                         {
                             actor.report(Activity::Finalization(fin.clone())).await;
                         }
@@ -472,7 +457,7 @@
                     for actor in actors.iter_mut() {
                         if context.gen_bool(0.2)
                             || height == NUM_BLOCKS
-                            || utils::is_last_block_in_epoch(BLOCKS_PER_EPOCH, epoch).is_some()
+                            || utils::is_last_block_in_epoch(BLOCKS_PER_EPOCH, height).is_some()
                         {
                             actor.report(Activity::Finalization(fin.clone())).await;
                         }
