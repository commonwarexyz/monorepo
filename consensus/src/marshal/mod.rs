//! Ordered delivery of finalized blocks.
//!
//! # Architecture
//!
//! The core of the module is the [actor::Actor]. It marshals the finalized blocks into order by:
//!
//! - Receiving uncertified blocks from a broadcast mechanism
//! - Receiving notarizations and finalizations from consensus
//! - Reconstructing a total order of finalized blocks
//! - Providing a backfill mechanism for missing blocks
//!
//! The actor interacts with four main components:
//! - [crate::Reporter]: Receives ordered, finalized blocks at-least-once
//! - [crate::simplex]: Provides consensus messages
//! - Application: Provides verified blocks
//! - [commonware_broadcast::buffered]: Provides uncertified blocks received from the network
//! - [commonware_resolver::Resolver]: Provides a backfill mechanism for missing blocks
//!
//! # Design
//!
//! ## Delivery
//!
//! The actor will deliver a block to the reporter at-least-once. The reporter should be prepared to
//! handle duplicate deliveries. However the blocks will be in order.
//!
//! ## Finalization
//!
//! The actor uses a view-based model to track the state of the chain. Each view corresponds
//! to a potential block in the chain. The actor will only finalize a block (and its ancestors)
//! if it has a corresponding finalization from consensus.
//!
//! ## Backfill
//!
//! The actor provides a backfill mechanism for missing blocks. If the actor notices a gap in its
//! knowledge of finalized blocks, it will request the missing blocks from its peers. This ensures
//! that the actor can catch up to the rest of the network if it falls behind.
//!
//! ## Storage
//!
//! The actor uses a combination of prunable and immutable storage to store blocks and
//! finalizations. Prunable storage is used to store data that is only needed for a short
//! period of time, such as unverified blocks or notarizations. Immutable storage is used to
//! store data that needs to be persisted indefinitely, such as finalized blocks.
//!
//! Marshal will store all blocks after a configurable starting height (or, floor) onward.
//! This allows for state sync from a specific height rather than from genesis. However,
//! all blocks that were in the archive prior to updating the starting height will be
//! retained.
//!
//! ## Limitations and Future Work
//!
//! - Only works with [crate::simplex] rather than general consensus.
//! - Assumes at-most one notarization per view, incompatible with some consensus protocols.
//! - Does not prune blocks that exist in the immutable archive below the sync floor. Although these
//!   blocks are no longer needed, the structure does not allow for it. This requires indefinite amounts
//!   of disk space.
//! - Uses [`broadcast::buffered`](`commonware_broadcast::buffered`) for broadcasting and receiving
//!   uncertified blocks from the network.

pub mod actor;
pub use actor::Actor;
pub mod cache;
pub mod config;
pub use config::Config;
pub mod ingress;
pub use ingress::mailbox::Mailbox;
pub mod resolver;
pub mod store;

use crate::Block;
use commonware_utils::{acknowledgement::Exact, Acknowledgement};
<<<<<<< HEAD
=======
use std::sync::Arc;

/// Supplies the signing scheme the marshal should use for a given epoch.
pub trait SchemeProvider: Clone + Send + Sync + 'static {
    /// The signing scheme to provide.
    type Scheme: Scheme;

    /// Return the signing scheme that corresponds to `epoch`.
    fn scheme(&self, epoch: Epoch) -> Option<Arc<Self::Scheme>>;

    /// Return a certificate verifier that can validate certificates independent of epoch.
    ///
    /// This method allows implementations to provide a verifier that can validate
    /// certificates from any epoch (without epoch-specific state). For example,
    /// [`bls12381_threshold::Scheme`](crate::simplex::signing_scheme::bls12381_threshold::Scheme)
    /// maintains a static public key across epochs that can be used to verify certificates from any
    /// epoch, even after the committee has rotated and the underlying secret shares have been refreshed.
    ///
    /// The default implementation returns `None`. Callers should fall back to
    /// [`SchemeProvider::scheme`] for epoch-specific verification.
    fn certificate_verifier(&self) -> Option<Arc<Self::Scheme>> {
        None
    }
}
>>>>>>> 1ffaa1e6

/// An update reported to the application, either a new finalized tip or a finalized block.
///
/// Finalized tips are reported as soon as known, whether or not we hold all blocks up to that height.
/// Finalized blocks are reported to the application in monotonically increasing order (no gaps permitted).
#[derive(Clone, Debug)]
pub enum Update<B: Block, A: Acknowledgement = Exact> {
    /// A new finalized tip.
    Tip(u64, B::Commitment),
    /// A new finalized block and an [Acknowledgement] for the application to signal once processed.
    ///
    /// To ensure all blocks are delivered at least once, marshal waits to mark a block as delivered
    /// until the application explicitly acknowledges the update. If the [Acknowledgement] is dropped before
    /// handling, marshal will exit (assuming the application is shutting down).
    ///
    /// Because the [Acknowledgement] is clonable, the application can pass [Update] to multiple consumers
    /// (and marshal will only consider the block delivered once all consumers have acknowledged it).
    Block(B, A),
}

#[cfg(test)]
pub mod mocks;

#[cfg(test)]
mod tests {
    use super::{
        actor,
        config::Config,
        mocks::{application::Application, block::Block},
        resolver::p2p as resolver,
    };
    use crate::{
        application::marshaled::Marshaled,
        marshal::ingress::mailbox::{AncestorStream, Identifier},
        signing_scheme::{Scheme, SchemeProvider},
        simplex::{
            mocks::fixtures::{bls12381_threshold, Fixture},
            signing_scheme::bls12381_threshold,
            types::{Activity, Context, Finalization, Finalize, Notarization, Notarize, Proposal},
        },
        types::{Epoch, Round, View, ViewDelta},
        utils, Automaton, Block as _, Reporter, VerifyingApplication,
    };
    use commonware_broadcast::buffered;
    use commonware_cryptography::{
        bls12381::primitives::variant::MinPk,
        ed25519::PublicKey,
        sha256::{Digest as Sha256Digest, Sha256},
        Committable, Digestible, Hasher as _,
    };
    use commonware_macros::test_traced;
    use commonware_p2p::{
        simulated::{self, Link, Network, Oracle},
        utils::requester,
        Manager,
    };
    use commonware_runtime::{buffer::PoolRef, deterministic, Clock, Metrics, Runner};
    use commonware_storage::archive::immutable;
    use commonware_utils::{NZUsize, NZU64};
    use futures::StreamExt;
    use governor::Quota;
    use rand::{
        seq::{IteratorRandom, SliceRandom},
        Rng,
    };
    use std::{
        collections::BTreeMap,
        num::{NonZeroU32, NonZeroUsize},
        sync::Arc,
        time::{Duration, Instant},
    };
    use tracing::info;

    type D = Sha256Digest;
    type B = Block<D>;
    type K = PublicKey;
    type V = MinPk;
    type S = bls12381_threshold::Scheme<K, V>;
    type P = ConstantSchemeProvider;

    #[derive(Clone)]
    struct ConstantSchemeProvider(Arc<S>);
    impl SchemeProvider for ConstantSchemeProvider {
        type Scheme = S;

        fn scheme(&self, _: Epoch) -> Option<Arc<S>> {
            Some(self.0.clone())
        }

        fn certificate_verifier(&self) -> Option<Arc<Self::Scheme>> {
            Some(self.0.clone())
        }
    }
    impl From<S> for ConstantSchemeProvider {
        fn from(scheme: S) -> Self {
            Self(Arc::new(scheme))
        }
    }

    const PAGE_SIZE: NonZeroUsize = NZUsize!(1024);
    const PAGE_CACHE_SIZE: NonZeroUsize = NZUsize!(10);
    const NAMESPACE: &[u8] = b"test";
    const NUM_VALIDATORS: u32 = 4;
    const QUORUM: u32 = 3;
    const NUM_BLOCKS: u64 = 160;
    const BLOCKS_PER_EPOCH: u64 = 20;
    const LINK: Link = Link {
        latency: Duration::from_millis(100),
        jitter: Duration::from_millis(1),
        success_rate: 1.0,
    };
    const UNRELIABLE_LINK: Link = Link {
        latency: Duration::from_millis(200),
        jitter: Duration::from_millis(50),
        success_rate: 0.7,
    };

    async fn setup_validator(
        context: deterministic::Context,
        oracle: &mut Oracle<K>,
        validator: K,
        scheme_provider: P,
    ) -> (
        Application<B>,
        crate::marshal::ingress::mailbox::Mailbox<S, B>,
    ) {
        let config = Config {
            scheme_provider,
            epoch_length: BLOCKS_PER_EPOCH,
            mailbox_size: 100,
            namespace: NAMESPACE.to_vec(),
            view_retention_timeout: ViewDelta::new(10),
            max_repair: NZUsize!(10),
            block_codec_config: (),
            partition_prefix: format!("validator-{}", validator.clone()),
            prunable_items_per_section: NZU64!(10),
            replay_buffer: NZUsize!(1024),
            write_buffer: NZUsize!(1024),
            buffer_pool: PoolRef::new(PAGE_SIZE, PAGE_CACHE_SIZE),
        };

        // Create the resolver
        let mut control = oracle.control(validator.clone());
        let backfill = control.register(1).await.unwrap();
        let resolver_cfg = resolver::Config {
            public_key: validator.clone(),
            manager: oracle.manager(),
            blocker: control.clone(),
            mailbox_size: config.mailbox_size,
            requester_config: requester::Config {
                me: Some(validator.clone()),
                rate_limit: Quota::per_second(NonZeroU32::new(5).unwrap()),
                initial: Duration::from_secs(1),
                timeout: Duration::from_secs(2),
            },
            fetch_retry_timeout: Duration::from_millis(100),
            priority_requests: false,
            priority_responses: false,
        };
        let resolver = resolver::init(&context, resolver_cfg, backfill);

        // Create a buffered broadcast engine and get its mailbox
        let broadcast_config = buffered::Config {
            public_key: validator.clone(),
            mailbox_size: config.mailbox_size,
            deque_size: 10,
            priority: false,
            codec_config: (),
        };
        let (broadcast_engine, buffer) = buffered::Engine::new(context.clone(), broadcast_config);
        let network = control.register(2).await.unwrap();
        broadcast_engine.start(network);

        // Initialize finalizations by height
        let start = Instant::now();
        let finalizations_by_height = immutable::Archive::init(
            context.with_label("finalizations_by_height"),
            immutable::Config {
                metadata_partition: format!(
                    "{}-finalizations-by-height-metadata",
                    config.partition_prefix
                ),
                freezer_table_partition: format!(
                    "{}-finalizations-by-height-freezer-table",
                    config.partition_prefix
                ),
                freezer_table_initial_size: 64,
                freezer_table_resize_frequency: 10,
                freezer_table_resize_chunk_size: 10,
                freezer_journal_partition: format!(
                    "{}-finalizations-by-height-freezer-journal",
                    config.partition_prefix
                ),
                freezer_journal_target_size: 1024,
                freezer_journal_compression: None,
                freezer_journal_buffer_pool: config.buffer_pool.clone(),
                ordinal_partition: format!(
                    "{}-finalizations-by-height-ordinal",
                    config.partition_prefix
                ),
                items_per_section: NZU64!(10),
                codec_config: S::certificate_codec_config_unbounded(),
                replay_buffer: config.replay_buffer,
                write_buffer: config.write_buffer,
            },
        )
        .await
        .expect("failed to initialize finalizations by height archive");
        info!(elapsed = ?start.elapsed(), "restored finalizations by height archive");

        // Initialize finalized blocks
        let start = Instant::now();
        let finalized_blocks = immutable::Archive::init(
            context.with_label("finalized_blocks"),
            immutable::Config {
                metadata_partition: format!(
                    "{}-finalized_blocks-metadata",
                    config.partition_prefix
                ),
                freezer_table_partition: format!(
                    "{}-finalized_blocks-freezer-table",
                    config.partition_prefix
                ),
                freezer_table_initial_size: 64,
                freezer_table_resize_frequency: 10,
                freezer_table_resize_chunk_size: 10,
                freezer_journal_partition: format!(
                    "{}-finalized_blocks-freezer-journal",
                    config.partition_prefix
                ),
                freezer_journal_target_size: 1024,
                freezer_journal_compression: None,
                freezer_journal_buffer_pool: config.buffer_pool.clone(),
                ordinal_partition: format!("{}-finalized_blocks-ordinal", config.partition_prefix),
                items_per_section: NZU64!(10),
                codec_config: config.block_codec_config,
                replay_buffer: config.replay_buffer,
                write_buffer: config.write_buffer,
            },
        )
        .await
        .expect("failed to initialize finalized blocks archive");
        info!(elapsed = ?start.elapsed(), "restored finalized blocks archive");

        let (actor, mailbox) = actor::Actor::init(
            context.clone(),
            finalizations_by_height,
            finalized_blocks,
            config,
        )
        .await;
        let application = Application::<B>::default();

        // Start the application
        actor.start(application.clone(), buffer, resolver);

        (application, mailbox)
    }

    fn make_finalization(proposal: Proposal<D>, schemes: &[S], quorum: u32) -> Finalization<S, D> {
        // Generate proposal signature
        let finalizes: Vec<_> = schemes
            .iter()
            .take(quorum as usize)
            .map(|scheme| Finalize::sign(scheme, NAMESPACE, proposal.clone()).unwrap())
            .collect();

        // Generate certificate signatures
        Finalization::from_finalizes(&schemes[0], &finalizes).unwrap()
    }

    fn make_notarization(proposal: Proposal<D>, schemes: &[S], quorum: u32) -> Notarization<S, D> {
        // Generate proposal signature
        let notarizes: Vec<_> = schemes
            .iter()
            .take(quorum as usize)
            .map(|scheme| Notarize::sign(scheme, NAMESPACE, proposal.clone()).unwrap())
            .collect();

        // Generate certificate signatures
        Notarization::from_notarizes(&schemes[0], &notarizes).unwrap()
    }

    fn setup_network(
        context: deterministic::Context,
        tracked_peer_sets: Option<usize>,
    ) -> Oracle<K> {
        let (network, oracle) = Network::new(
            context.with_label("network"),
            simulated::Config {
                max_size: 1024 * 1024,
                disconnect_on_block: true,
                tracked_peer_sets,
            },
        );
        network.start();
        oracle
    }

    async fn setup_network_links(oracle: &mut Oracle<K>, peers: &[K], link: Link) {
        for p1 in peers.iter() {
            for p2 in peers.iter() {
                if p2 == p1 {
                    continue;
                }
                let _ = oracle.add_link(p1.clone(), p2.clone(), link.clone()).await;
            }
        }
    }

    #[test_traced("WARN")]
    fn test_finalize_good_links() {
        for seed in 0..5 {
            let result1 = finalize(seed, LINK, false);
            let result2 = finalize(seed, LINK, false);

            // Ensure determinism
            assert_eq!(result1, result2);
        }
    }

    #[test_traced("WARN")]
    fn test_finalize_bad_links() {
        for seed in 0..5 {
            let result1 = finalize(seed, UNRELIABLE_LINK, false);
            let result2 = finalize(seed, UNRELIABLE_LINK, false);

            // Ensure determinism
            assert_eq!(result1, result2);
        }
    }

    #[test_traced("WARN")]
    fn test_finalize_good_links_quorum_sees_finalization() {
        for seed in 0..5 {
            let result1 = finalize(seed, LINK, true);
            let result2 = finalize(seed, LINK, true);

            // Ensure determinism
            assert_eq!(result1, result2);
        }
    }

    #[test_traced("DEBUG")]
    fn test_finalize_bad_links_quorum_sees_finalization() {
        for seed in 0..5 {
            let result1 = finalize(seed, UNRELIABLE_LINK, true);
            let result2 = finalize(seed, UNRELIABLE_LINK, true);

            // Ensure determinism
            assert_eq!(result1, result2);
        }
    }

    fn finalize(seed: u64, link: Link, quorum_sees_finalization: bool) -> String {
        let runner = deterministic::Runner::new(
            deterministic::Config::new()
                .with_seed(seed)
                .with_timeout(Some(Duration::from_secs(600))),
        );
        runner.start(|mut context| async move {
            let mut oracle = setup_network(context.clone(), Some(3));
            let Fixture {
                participants,
                schemes,
                ..
            } = bls12381_threshold::<V, _>(&mut context, NUM_VALIDATORS);

            // Initialize applications and actors
            let mut applications = BTreeMap::new();
            let mut actors = Vec::new();

            // Register the initial peer set.
            let mut manager = oracle.manager();
            manager.update(0, participants.clone().into()).await;
            for (i, validator) in participants.iter().enumerate() {
                let (application, actor) = setup_validator(
                    context.with_label(&format!("validator-{i}")),
                    &mut oracle,
                    validator.clone(),
                    schemes[i].clone().into(),
                )
                .await;
                applications.insert(validator.clone(), application);
                actors.push(actor);
            }

            // Add links between all peers
            setup_network_links(&mut oracle, &participants, link.clone()).await;

            // Generate blocks, skipping the genesis block.
            let mut blocks = Vec::<B>::new();
            let mut parent = Sha256::hash(b"");
            for i in 1..=NUM_BLOCKS {
                let block = B::new::<Sha256>(parent, i, i);
                parent = block.digest();
                blocks.push(block);
            }

            // Broadcast and finalize blocks in random order
            blocks.shuffle(&mut context);
            for block in blocks.iter() {
                // Skip genesis block
                let height = block.height();
                assert!(height > 0, "genesis block should not have been generated");

                // Calculate the epoch and round for the block
                let epoch = utils::epoch(BLOCKS_PER_EPOCH, height);
                let round = Round::new(epoch, View::new(height));

                // Broadcast block by one validator
                let actor_index: usize = (height % (NUM_VALIDATORS as u64)) as usize;
                let mut actor = actors[actor_index].clone();
                actor.broadcast(block.clone()).await;
                actor.verified(round, block.clone()).await;

                // Wait for the block to be broadcast, but due to jitter, we may or may not receive
                // the block before continuing.
                context.sleep(link.latency).await;

                // Notarize block by the validator that broadcasted it
                let proposal = Proposal {
                    round,
                    parent: View::new(height.checked_sub(1).unwrap()),
                    payload: block.digest(),
                };
                let notarization = make_notarization(proposal.clone(), &schemes, QUORUM);
                actor
                    .report(Activity::Notarization(notarization.clone()))
                    .await;

                // Finalize block by all validators
                // Always finalize 1) the last block in each epoch 2) the last block in the chain.
                let fin = make_finalization(proposal, &schemes, QUORUM);
                if quorum_sees_finalization {
                    // If `quorum_sees_finalization` is set, ensure at least `QUORUM` sees a finalization 20%
                    // of the time.
                    let do_finalize = context.gen_bool(0.2);
                    for (i, actor) in actors
                        .iter_mut()
                        .choose_multiple(&mut context, NUM_VALIDATORS as usize)
                        .iter_mut()
                        .enumerate()
                    {
                        if (do_finalize && i < QUORUM as usize)
                            || height == NUM_BLOCKS
                            || utils::is_last_block_in_epoch(BLOCKS_PER_EPOCH, height).is_some()
                        {
                            actor.report(Activity::Finalization(fin.clone())).await;
                        }
                    }
                } else {
                    // If `quorum_sees_finalization` is not set, finalize randomly with a 20% chance for each
                    // individual participant.
                    for actor in actors.iter_mut() {
                        if context.gen_bool(0.2)
                            || height == NUM_BLOCKS
                            || utils::is_last_block_in_epoch(BLOCKS_PER_EPOCH, height).is_some()
                        {
                            actor.report(Activity::Finalization(fin.clone())).await;
                        }
                    }
                }
            }

            // Check that all applications received all blocks.
            let mut finished = false;
            while !finished {
                // Avoid a busy loop
                context.sleep(Duration::from_secs(1)).await;

                // If not all validators have finished, try again
                if applications.len() != NUM_VALIDATORS as usize {
                    continue;
                }
                finished = true;
                for app in applications.values() {
                    if app.blocks().len() != NUM_BLOCKS as usize {
                        finished = false;
                        break;
                    }
                    let Some((height, _)) = app.tip() else {
                        finished = false;
                        break;
                    };
                    if height < NUM_BLOCKS {
                        finished = false;
                        break;
                    }
                }
            }

            // Return state
            context.auditor().state()
        })
    }

    #[test_traced("WARN")]
    fn test_sync_height_floor() {
        let runner = deterministic::Runner::new(
            deterministic::Config::new()
                .with_seed(0xFF)
                .with_timeout(Some(Duration::from_secs(300))),
        );
        runner.start(|mut context| async move {
            let mut oracle = setup_network(context.clone(), Some(3));
            let Fixture {
                participants,
                schemes,
                ..
            } = bls12381_threshold::<V, _>(&mut context, NUM_VALIDATORS);

            // Initialize applications and actors
            let mut applications = BTreeMap::new();
            let mut actors = Vec::new();

            // Register the initial peer set.
            let mut manager = oracle.manager();
            manager.update(0, participants.clone().into()).await;
            for (i, validator) in participants.iter().enumerate().skip(1) {
                let (application, actor) = setup_validator(
                    context.with_label(&format!("validator-{i}")),
                    &mut oracle,
                    validator.clone(),
                    schemes[i].clone().into(),
                )
                .await;
                applications.insert(validator.clone(), application);
                actors.push(actor);
            }

            // Add links between all peers except for the first, to guarantee
            // the first peer does not receive any blocks during broadcast.
            setup_network_links(&mut oracle, &participants[1..], LINK).await;

            // Generate blocks, skipping the genesis block.
            let mut blocks = Vec::<B>::new();
            let mut parent = Sha256::hash(b"");
            for i in 1..=NUM_BLOCKS {
                let block = B::new::<Sha256>(parent, i, i);
                parent = block.digest();
                blocks.push(block);
            }

            // Broadcast and finalize blocks
            for block in blocks.iter() {
                // Skip genesis block
                let height = block.height();
                assert!(height > 0, "genesis block should not have been generated");

                // Calculate the epoch and round for the block
                let epoch = utils::epoch(BLOCKS_PER_EPOCH, height);
                let round = Round::new(epoch, View::new(height));

                // Broadcast block by one validator
                let actor_index: usize = (height % (applications.len() as u64)) as usize;
                let mut actor = actors[actor_index].clone();
                actor.broadcast(block.clone()).await;
                actor.verified(round, block.clone()).await;

                // Wait for the block to be broadcast, but due to jitter, we may or may not receive
                // the block before continuing.
                context.sleep(LINK.latency).await;

                // Notarize block by the validator that broadcasted it
                let proposal = Proposal {
                    round,
                    parent: View::new(height.checked_sub(1).unwrap()),
                    payload: block.digest(),
                };
                let notarization = make_notarization(proposal.clone(), &schemes, QUORUM);
                actor
                    .report(Activity::Notarization(notarization.clone()))
                    .await;

                // Finalize block by all validators except for the first.
                let fin = make_finalization(proposal, &schemes, QUORUM);
                for actor in actors.iter_mut() {
                    actor.report(Activity::Finalization(fin.clone())).await;
                }
            }

            // Check that all applications (except for the first) received all blocks.
            let mut finished = false;
            while !finished {
                // Avoid a busy loop
                context.sleep(Duration::from_secs(1)).await;

                // If not all validators have finished, try again
                finished = true;
                for app in applications.values().skip(1) {
                    if app.blocks().len() != NUM_BLOCKS as usize {
                        finished = false;
                        break;
                    }
                    let Some((height, _)) = app.tip() else {
                        finished = false;
                        break;
                    };
                    if height < NUM_BLOCKS {
                        finished = false;
                        break;
                    }
                }
            }

            // Create the first validator now that all blocks have been finalized by the others.
            let validator = participants.first().unwrap();
            let (app, mut actor) = setup_validator(
                context.with_label("validator-0"),
                &mut oracle,
                validator.clone(),
                schemes[0].clone().into(),
            )
            .await;

            // Add links between all peers, including the first.
            setup_network_links(&mut oracle, &participants, LINK).await;

            const NEW_SYNC_FLOOR: u64 = 100;
            let second_actor = &mut actors[1];
            let latest_finalization = second_actor.get_finalization(NUM_BLOCKS).await.unwrap();

            // Set the sync height floor of the first actor to block #100.
            actor.set_floor(NEW_SYNC_FLOOR).await;

            // Notify the first actor of the latest finalization to the first actor to trigger backfill.
            // The sync should only reach the sync height floor.
            actor
                .report(Activity::Finalization(latest_finalization))
                .await;

            // Wait until the first actor has backfilled to the sync height floor.
            let mut finished = false;
            while !finished {
                // Avoid a busy loop
                context.sleep(Duration::from_secs(1)).await;

                finished = true;
                if app.blocks().len() != (NUM_BLOCKS - NEW_SYNC_FLOOR) as usize {
                    finished = false;
                    continue;
                }
                let Some((height, _)) = app.tip() else {
                    finished = false;
                    continue;
                };
                if height < NUM_BLOCKS {
                    finished = false;
                    continue;
                }
            }

            // Check that the first actor has blocks from NEW_SYNC_FLOOR onward, but not before.
            for height in 1..=NUM_BLOCKS {
                let block = actor.get_block(Identifier::Height(height)).await;
                if height <= NEW_SYNC_FLOOR {
                    assert!(block.is_none());
                } else {
                    assert_eq!(block.unwrap().height(), height);
                }
            }
        })
    }

    #[test_traced("WARN")]
    fn test_subscribe_basic_block_delivery() {
        let runner = deterministic::Runner::timed(Duration::from_secs(60));
        runner.start(|mut context| async move {
            let mut oracle = setup_network(context.clone(), None);
            let Fixture {
                participants,
                schemes,
                ..
            } = bls12381_threshold::<V, _>(&mut context, NUM_VALIDATORS);

            let mut actors = Vec::new();
            for (i, validator) in participants.iter().enumerate() {
                let (_application, actor) = setup_validator(
                    context.with_label(&format!("validator-{i}")),
                    &mut oracle,
                    validator.clone(),
                    schemes[i].clone().into(),
                )
                .await;
                actors.push(actor);
            }
            let mut actor = actors[0].clone();

            setup_network_links(&mut oracle, &participants, LINK).await;

            let parent = Sha256::hash(b"");
            let block = B::new::<Sha256>(parent, 1, 1);
            let commitment = block.digest();

            let subscription_rx = actor
                .subscribe(Some(Round::new(Epoch::new(0), View::new(1))), commitment)
                .await;

            actor
                .verified(Round::new(Epoch::new(0), View::new(1)), block.clone())
                .await;

            let proposal = Proposal {
                round: Round::new(Epoch::new(0), View::new(1)),
                parent: View::new(0),
                payload: commitment,
            };
            let notarization = make_notarization(proposal.clone(), &schemes, QUORUM);
            actor.report(Activity::Notarization(notarization)).await;

            let finalization = make_finalization(proposal, &schemes, QUORUM);
            actor.report(Activity::Finalization(finalization)).await;

            let received_block = subscription_rx.await.unwrap();
            assert_eq!(received_block.digest(), block.digest());
            assert_eq!(received_block.height(), 1);
        })
    }

    #[test_traced("WARN")]
    fn test_subscribe_multiple_subscriptions() {
        let runner = deterministic::Runner::timed(Duration::from_secs(60));
        runner.start(|mut context| async move {
            let mut oracle = setup_network(context.clone(), None);
            let Fixture {
                participants,
                schemes,
                ..
            } = bls12381_threshold::<V, _>(&mut context, NUM_VALIDATORS);

            let mut actors = Vec::new();
            for (i, validator) in participants.iter().enumerate() {
                let (_application, actor) = setup_validator(
                    context.with_label(&format!("validator-{i}")),
                    &mut oracle,
                    validator.clone(),
                    schemes[i].clone().into(),
                )
                .await;
                actors.push(actor);
            }
            let mut actor = actors[0].clone();

            setup_network_links(&mut oracle, &participants, LINK).await;

            let parent = Sha256::hash(b"");
            let block1 = B::new::<Sha256>(parent, 1, 1);
            let block2 = B::new::<Sha256>(block1.digest(), 2, 2);
            let commitment1 = block1.digest();
            let commitment2 = block2.digest();

            let sub1_rx = actor
                .subscribe(Some(Round::new(Epoch::new(0), View::new(1))), commitment1)
                .await;
            let sub2_rx = actor
                .subscribe(Some(Round::new(Epoch::new(0), View::new(2))), commitment2)
                .await;
            let sub3_rx = actor
                .subscribe(Some(Round::new(Epoch::new(0), View::new(1))), commitment1)
                .await;

            actor
                .verified(Round::new(Epoch::new(0), View::new(1)), block1.clone())
                .await;
            actor
                .verified(Round::new(Epoch::new(0), View::new(2)), block2.clone())
                .await;

            for (view, block) in [(1, block1.clone()), (2, block2.clone())] {
                let view = View::new(view);
                let proposal = Proposal {
                    round: Round::new(Epoch::zero(), view),
                    parent: view.previous().unwrap(),
                    payload: block.digest(),
                };
                let notarization = make_notarization(proposal.clone(), &schemes, QUORUM);
                actor.report(Activity::Notarization(notarization)).await;

                let finalization = make_finalization(proposal, &schemes, QUORUM);
                actor.report(Activity::Finalization(finalization)).await;
            }

            let received1_sub1 = sub1_rx.await.unwrap();
            let received2 = sub2_rx.await.unwrap();
            let received1_sub3 = sub3_rx.await.unwrap();

            assert_eq!(received1_sub1.digest(), block1.digest());
            assert_eq!(received2.digest(), block2.digest());
            assert_eq!(received1_sub3.digest(), block1.digest());
            assert_eq!(received1_sub1.height(), 1);
            assert_eq!(received2.height(), 2);
            assert_eq!(received1_sub3.height(), 1);
        })
    }

    #[test_traced("WARN")]
    fn test_subscribe_canceled_subscriptions() {
        let runner = deterministic::Runner::timed(Duration::from_secs(60));
        runner.start(|mut context| async move {
            let mut oracle = setup_network(context.clone(), None);
            let Fixture {
                participants,
                schemes,
                ..
            } = bls12381_threshold::<V, _>(&mut context, NUM_VALIDATORS);

            let mut actors = Vec::new();
            for (i, validator) in participants.iter().enumerate() {
                let (_application, actor) = setup_validator(
                    context.with_label(&format!("validator-{i}")),
                    &mut oracle,
                    validator.clone(),
                    schemes[i].clone().into(),
                )
                .await;
                actors.push(actor);
            }
            let mut actor = actors[0].clone();

            setup_network_links(&mut oracle, &participants, LINK).await;

            let parent = Sha256::hash(b"");
            let block1 = B::new::<Sha256>(parent, 1, 1);
            let block2 = B::new::<Sha256>(block1.digest(), 2, 2);
            let commitment1 = block1.digest();
            let commitment2 = block2.digest();

            let sub1_rx = actor
                .subscribe(Some(Round::new(Epoch::new(0), View::new(1))), commitment1)
                .await;
            let sub2_rx = actor
                .subscribe(Some(Round::new(Epoch::new(0), View::new(2))), commitment2)
                .await;

            drop(sub1_rx);

            actor
                .verified(Round::new(Epoch::new(0), View::new(1)), block1.clone())
                .await;
            actor
                .verified(Round::new(Epoch::new(0), View::new(2)), block2.clone())
                .await;

            for (view, block) in [(1, block1.clone()), (2, block2.clone())] {
                let view = View::new(view);
                let proposal = Proposal {
                    round: Round::new(Epoch::zero(), view),
                    parent: view.previous().unwrap(),
                    payload: block.digest(),
                };
                let notarization = make_notarization(proposal.clone(), &schemes, QUORUM);
                actor.report(Activity::Notarization(notarization)).await;

                let finalization = make_finalization(proposal, &schemes, QUORUM);
                actor.report(Activity::Finalization(finalization)).await;
            }

            let received2 = sub2_rx.await.unwrap();
            assert_eq!(received2.digest(), block2.digest());
            assert_eq!(received2.height(), 2);
        })
    }

    #[test_traced("WARN")]
    fn test_subscribe_blocks_from_different_sources() {
        let runner = deterministic::Runner::timed(Duration::from_secs(60));
        runner.start(|mut context| async move {
            let mut oracle = setup_network(context.clone(), None);
            let Fixture {
                participants,
                schemes,
                ..
            } = bls12381_threshold::<V, _>(&mut context, NUM_VALIDATORS);

            let mut actors = Vec::new();
            for (i, validator) in participants.iter().enumerate() {
                let (_application, actor) = setup_validator(
                    context.with_label(&format!("validator-{i}")),
                    &mut oracle,
                    validator.clone(),
                    schemes[i].clone().into(),
                )
                .await;
                actors.push(actor);
            }
            let mut actor = actors[0].clone();

            setup_network_links(&mut oracle, &participants, LINK).await;

            let parent = Sha256::hash(b"");
            let block1 = B::new::<Sha256>(parent, 1, 1);
            let block2 = B::new::<Sha256>(block1.digest(), 2, 2);
            let block3 = B::new::<Sha256>(block2.digest(), 3, 3);
            let block4 = B::new::<Sha256>(block3.digest(), 4, 4);
            let block5 = B::new::<Sha256>(block4.digest(), 5, 5);

            let sub1_rx = actor.subscribe(None, block1.digest()).await;
            let sub2_rx = actor.subscribe(None, block2.digest()).await;
            let sub3_rx = actor.subscribe(None, block3.digest()).await;
            let sub4_rx = actor.subscribe(None, block4.digest()).await;
            let sub5_rx = actor.subscribe(None, block5.digest()).await;

            // Block1: Broadcasted by the actor
            actor.broadcast(block1.clone()).await;
            context.sleep(Duration::from_millis(20)).await;

            // Block1: delivered
            let received1 = sub1_rx.await.unwrap();
            assert_eq!(received1.digest(), block1.digest());
            assert_eq!(received1.height(), 1);

            // Block2: Verified by the actor
            actor
                .verified(Round::new(Epoch::new(0), View::new(2)), block2.clone())
                .await;

            // Block2: delivered
            let received2 = sub2_rx.await.unwrap();
            assert_eq!(received2.digest(), block2.digest());
            assert_eq!(received2.height(), 2);

            // Block3: Notarized by the actor
            let proposal3 = Proposal {
                round: Round::new(Epoch::new(0), View::new(3)),
                parent: View::new(2),
                payload: block3.digest(),
            };
            let notarization3 = make_notarization(proposal3.clone(), &schemes, QUORUM);
            actor.report(Activity::Notarization(notarization3)).await;
            actor
                .verified(Round::new(Epoch::new(0), View::new(3)), block3.clone())
                .await;

            // Block3: delivered
            let received3 = sub3_rx.await.unwrap();
            assert_eq!(received3.digest(), block3.digest());
            assert_eq!(received3.height(), 3);

            // Block4: Finalized by the actor
            let finalization4 = make_finalization(
                Proposal {
                    round: Round::new(Epoch::new(0), View::new(4)),
                    parent: View::new(3),
                    payload: block4.digest(),
                },
                &schemes,
                QUORUM,
            );
            actor.report(Activity::Finalization(finalization4)).await;
            actor
                .verified(Round::new(Epoch::new(0), View::new(4)), block4.clone())
                .await;

            // Block4: delivered
            let received4 = sub4_rx.await.unwrap();
            assert_eq!(received4.digest(), block4.digest());
            assert_eq!(received4.height(), 4);

            // Block5: Broadcasted by a remote node (different actor)
            let remote_actor = &mut actors[1].clone();
            remote_actor.broadcast(block5.clone()).await;
            context.sleep(Duration::from_millis(20)).await;

            // Block5: delivered
            let received5 = sub5_rx.await.unwrap();
            assert_eq!(received5.digest(), block5.digest());
            assert_eq!(received5.height(), 5);
        })
    }

    #[test_traced("WARN")]
    fn test_get_info_basic_queries_present_and_missing() {
        let runner = deterministic::Runner::timed(Duration::from_secs(60));
        runner.start(|mut context| async move {
            let mut oracle = setup_network(context.clone(), None);
            let Fixture {
                participants,
                schemes,
                ..
            } = bls12381_threshold::<V, _>(&mut context, NUM_VALIDATORS);

            // Single validator actor
            let me = participants[0].clone();
            let (_application, mut actor) = setup_validator(
                context.with_label("validator-0"),
                &mut oracle,
                me,
                schemes[0].clone().into(),
            )
            .await;

            // Initially, no latest
            assert!(actor.get_info(Identifier::Latest).await.is_none());

            // Before finalization, specific height returns None
            assert!(actor.get_info(1).await.is_none());

            // Create and verify a block, then finalize it
            let parent = Sha256::hash(b"");
            let block = B::new::<Sha256>(parent, 1, 1);
            let digest = block.digest();
            let round = Round::new(Epoch::new(0), View::new(1));
            actor.verified(round, block.clone()).await;

            let proposal = Proposal {
                round,
                parent: View::new(0),
                payload: digest,
            };
            let finalization = make_finalization(proposal, &schemes, QUORUM);
            actor.report(Activity::Finalization(finalization)).await;

            // Latest should now be the finalized block
            assert_eq!(actor.get_info(Identifier::Latest).await, Some((1, digest)));

            // Height 1 now present
            assert_eq!(actor.get_info(1).await, Some((1, digest)));

            // Commitment should map to its height
            assert_eq!(actor.get_info(&digest).await, Some((1, digest)));

            // Missing height
            assert!(actor.get_info(2).await.is_none());

            // Missing commitment
            let missing = Sha256::hash(b"missing");
            assert!(actor.get_info(&missing).await.is_none());
        })
    }

    #[test_traced("WARN")]
    fn test_get_info_latest_progression_multiple_finalizations() {
        let runner = deterministic::Runner::timed(Duration::from_secs(60));
        runner.start(|mut context| async move {
            let mut oracle = setup_network(context.clone(), None);
            let Fixture {
                participants,
                schemes,
                ..
            } = bls12381_threshold::<V, _>(&mut context, NUM_VALIDATORS);

            // Single validator actor
            let me = participants[0].clone();
            let (_application, mut actor) = setup_validator(
                context.with_label("validator-0"),
                &mut oracle,
                me,
                schemes[0].clone().into(),
            )
            .await;

            // Initially none
            assert!(actor.get_info(Identifier::Latest).await.is_none());

            // Build and finalize heights 1..=3
            let parent0 = Sha256::hash(b"");
            let block1 = B::new::<Sha256>(parent0, 1, 1);
            let d1 = block1.digest();
            actor
                .verified(Round::new(Epoch::new(0), View::new(1)), block1.clone())
                .await;
            let f1 = make_finalization(
                Proposal {
                    round: Round::new(Epoch::new(0), View::new(1)),
                    parent: View::new(0),
                    payload: d1,
                },
                &schemes,
                QUORUM,
            );
            actor.report(Activity::Finalization(f1)).await;
            let latest = actor.get_info(Identifier::Latest).await;
            assert_eq!(latest, Some((1, d1)));

            let block2 = B::new::<Sha256>(d1, 2, 2);
            let d2 = block2.digest();
            actor
                .verified(Round::new(Epoch::new(0), View::new(2)), block2.clone())
                .await;
            let f2 = make_finalization(
                Proposal {
                    round: Round::new(Epoch::new(0), View::new(2)),
                    parent: View::new(1),
                    payload: d2,
                },
                &schemes,
                QUORUM,
            );
            actor.report(Activity::Finalization(f2)).await;
            let latest = actor.get_info(Identifier::Latest).await;
            assert_eq!(latest, Some((2, d2)));

            let block3 = B::new::<Sha256>(d2, 3, 3);
            let d3 = block3.digest();
            actor
                .verified(Round::new(Epoch::new(0), View::new(3)), block3.clone())
                .await;
            let f3 = make_finalization(
                Proposal {
                    round: Round::new(Epoch::new(0), View::new(3)),
                    parent: View::new(2),
                    payload: d3,
                },
                &schemes,
                QUORUM,
            );
            actor.report(Activity::Finalization(f3)).await;
            let latest = actor.get_info(Identifier::Latest).await;
            assert_eq!(latest, Some((3, d3)));
        })
    }

    #[test_traced("WARN")]
    fn test_get_block_by_height_and_latest() {
        let runner = deterministic::Runner::timed(Duration::from_secs(60));
        runner.start(|mut context| async move {
            let mut oracle = setup_network(context.clone(), None);
            let Fixture {
                participants,
                schemes,
                ..
            } = bls12381_threshold::<V, _>(&mut context, NUM_VALIDATORS);

            let me = participants[0].clone();
            let (application, mut actor) = setup_validator(
                context.with_label("validator-0"),
                &mut oracle,
                me,
                schemes[0].clone().into(),
            )
            .await;

            // Before any finalization, GetBlock::Latest should be None
            let latest_block = actor.get_block(Identifier::Latest).await;
            assert!(latest_block.is_none());
            assert!(application.tip().is_none());

            // Finalize a block at height 1
            let parent = Sha256::hash(b"");
            let block = B::new::<Sha256>(parent, 1, 1);
            let commitment = block.digest();
            let round = Round::new(Epoch::new(0), View::new(1));
            actor.verified(round, block.clone()).await;
            let proposal = Proposal {
                round,
                parent: View::new(0),
                payload: commitment,
            };
            let finalization = make_finalization(proposal, &schemes, QUORUM);
            actor.report(Activity::Finalization(finalization)).await;

            // Get by height
            let by_height = actor.get_block(1).await.expect("missing block by height");
            assert_eq!(by_height.height(), 1);
            assert_eq!(by_height.digest(), commitment);
            assert_eq!(application.tip(), Some((1, commitment)));

            // Get by latest
            let by_latest = actor
                .get_block(Identifier::Latest)
                .await
                .expect("missing block by latest");
            assert_eq!(by_latest.height(), 1);
            assert_eq!(by_latest.digest(), commitment);

            // Missing height
            let by_height = actor.get_block(2).await;
            assert!(by_height.is_none());
        })
    }

    #[test_traced("WARN")]
    fn test_get_block_by_commitment_from_sources_and_missing() {
        let runner = deterministic::Runner::timed(Duration::from_secs(60));
        runner.start(|mut context| async move {
            let mut oracle = setup_network(context.clone(), None);
            let Fixture {
                participants,
                schemes,
                ..
            } = bls12381_threshold::<V, _>(&mut context, NUM_VALIDATORS);

            let me = participants[0].clone();
            let (_application, mut actor) = setup_validator(
                context.with_label("validator-0"),
                &mut oracle,
                me,
                schemes[0].clone().into(),
            )
            .await;

            // 1) From cache via verified
            let parent = Sha256::hash(b"");
            let ver_block = B::new::<Sha256>(parent, 1, 1);
            let ver_commitment = ver_block.digest();
            let round1 = Round::new(Epoch::new(0), View::new(1));
            actor.verified(round1, ver_block.clone()).await;
            let got = actor
                .get_block(&ver_commitment)
                .await
                .expect("missing block from cache");
            assert_eq!(got.digest(), ver_commitment);

            // 2) From finalized archive
            let fin_block = B::new::<Sha256>(ver_commitment, 2, 2);
            let fin_commitment = fin_block.digest();
            let round2 = Round::new(Epoch::new(0), View::new(2));
            actor.verified(round2, fin_block.clone()).await;
            let proposal = Proposal {
                round: round2,
                parent: View::new(1),
                payload: fin_commitment,
            };
            let finalization = make_finalization(proposal, &schemes, QUORUM);
            actor.report(Activity::Finalization(finalization)).await;
            let got = actor
                .get_block(&fin_commitment)
                .await
                .expect("missing block from finalized archive");
            assert_eq!(got.digest(), fin_commitment);
            assert_eq!(got.height(), 2);

            // 3) Missing commitment
            let missing = Sha256::hash(b"definitely-missing");
            let missing_block = actor.get_block(&missing).await;
            assert!(missing_block.is_none());
        })
    }

    #[test_traced("WARN")]
    fn test_get_finalization_by_height() {
        let runner = deterministic::Runner::timed(Duration::from_secs(60));
        runner.start(|mut context| async move {
            let mut oracle = setup_network(context.clone(), None);
            let Fixture {
                participants,
                schemes,
                ..
            } = bls12381_threshold::<V, _>(&mut context, NUM_VALIDATORS);

            let me = participants[0].clone();
            let (_application, mut actor) = setup_validator(
                context.with_label("validator-0"),
                &mut oracle,
                me,
                schemes[0].clone().into(),
            )
            .await;

            // Before any finalization, get_finalization should be None
            let finalization = actor.get_finalization(1).await;
            assert!(finalization.is_none());

            // Finalize a block at height 1
            let parent = Sha256::hash(b"");
            let block = B::new::<Sha256>(parent, 1, 1);
            let commitment = block.digest();
            let round = Round::new(Epoch::new(0), View::new(1));
            actor.verified(round, block.clone()).await;
            let proposal = Proposal {
                round,
                parent: View::new(0),
                payload: commitment,
            };
            let finalization = make_finalization(proposal, &schemes, QUORUM);
            actor.report(Activity::Finalization(finalization)).await;

            // Get finalization by height
            let finalization = actor
                .get_finalization(1)
                .await
                .expect("missing finalization by height");
            assert_eq!(finalization.proposal.parent, View::new(0));
            assert_eq!(
                finalization.proposal.round,
                Round::new(Epoch::new(0), View::new(1))
            );
            assert_eq!(finalization.proposal.payload, commitment);

            assert!(actor.get_finalization(2).await.is_none());
        })
    }

    #[test_traced("WARN")]
    fn test_ancestry_stream() {
        let runner = deterministic::Runner::timed(Duration::from_secs(60));
        runner.start(|mut context| async move {
            let mut oracle = setup_network(context.clone(), None);
            let Fixture {
                participants,
                schemes,
                ..
            } = bls12381_threshold::<V, _>(&mut context, NUM_VALIDATORS);

            let me = participants[0].clone();
            let (_application, mut actor) = setup_validator(
                context.with_label("validator-0"),
                &mut oracle,
                me,
                schemes[0].clone().into(),
            )
            .await;

            // Finalize blocks at heights 1-5
            let mut parent = Sha256::hash(b"");
            for i in 1..=5 {
                let block = B::new::<Sha256>(parent, i, i);
                let commitment = block.digest();
                let round = Round::new(Epoch::new(0), View::new(i));
                actor.verified(round, block.clone()).await;
                let proposal = Proposal {
                    round,
                    parent: View::new(i - 1),
                    payload: commitment,
                };
                let finalization = make_finalization(proposal, &schemes, QUORUM);
                actor.report(Activity::Finalization(finalization)).await;

                parent = block.digest();
            }

            // Stream from latest -> height 1
            let (_, commitment) = actor.get_info(Identifier::Latest).await.unwrap();
            let ancestry = actor.ancestry((None, commitment)).await.unwrap();
            let blocks = ancestry.collect::<Vec<_>>().await;

            // Ensure correct delivery order: 5,4,3,2,1
            assert_eq!(blocks.len(), 5);
            (0..5).for_each(|i| {
                assert_eq!(blocks[i].height(), 5 - i as u64);
            });
        })
    }

    #[test_traced("WARN")]
    fn test_marshaled_rejects_invalid_ancestry() {
        #[derive(Clone)]
        struct MockVerifyingApp {
            genesis: B,
        }

        impl crate::Application<deterministic::Context> for MockVerifyingApp {
            type Block = B;
            type Context = Context<D, K>;
            type SigningScheme = S;

            async fn genesis(&mut self) -> Self::Block {
                self.genesis.clone()
            }

            async fn propose(
                &mut self,
                _context: (deterministic::Context, Self::Context),
                _ancestry: AncestorStream<Self::SigningScheme, Self::Block>,
            ) -> Option<Self::Block> {
                None
            }
        }

        impl VerifyingApplication<deterministic::Context> for MockVerifyingApp {
            async fn verify(
                &mut self,
                _context: (deterministic::Context, Self::Context),
                _ancestry: AncestorStream<Self::SigningScheme, Self::Block>,
            ) -> bool {
                // Ancestry verification occurs entirely in `Marshaled`.
                true
            }
        }

        let runner = deterministic::Runner::timed(Duration::from_secs(60));
        runner.start(|mut context| async move {
            let mut oracle = setup_network(context.clone(), None);
            let Fixture {
                participants,
                schemes,
                ..
            } = bls12381_threshold::<V, _>(&mut context, NUM_VALIDATORS);

            let me = participants[0].clone();
            let (_base_app, marshal) = setup_validator(
                context.with_label("validator-0"),
                &mut oracle,
                me.clone(),
                schemes[0].clone().into(),
            )
            .await;

            // Create genesis block
            let genesis = B::new::<Sha256>(Sha256::hash(b""), 0, 0);

            // Wrap with Marshaled verifier
            let mock_app = MockVerifyingApp {
                genesis: genesis.clone(),
            };
            let mut marshaled =
                Marshaled::new(context.clone(), mock_app, marshal.clone(), BLOCKS_PER_EPOCH);

            // Test case 1: Non-contiguous height
            //
            // We need both blocks in the same epoch.
            // With BLOCKS_PER_EPOCH=20: epoch 0 is heights 0-19, epoch 1 is heights 20-39
            //
            // Store honest parent at height 21 (epoch 1)
            let honest_parent = B::new::<Sha256>(genesis.commitment(), BLOCKS_PER_EPOCH + 1, 1000);
            let parent_commitment = honest_parent.commitment();
            let parent_round = Round::new(Epoch::new(1), View::new(21));
            marshal
                .clone()
                .verified(parent_round, honest_parent.clone())
                .await;

            // Byzantine proposer broadcasts malicious block at height 35
            // In reality this would come via buffered broadcast, but for test simplicity
            // we call broadcast() directly which makes it available for subscription
            let malicious_block = B::new::<Sha256>(parent_commitment, BLOCKS_PER_EPOCH + 15, 2000);
            let malicious_commitment = malicious_block.commitment();
            marshal.clone().broadcast(malicious_block.clone()).await;

            // Small delay to ensure broadcast is processed
            context.sleep(Duration::from_millis(10)).await;

            // Consensus determines parent should be block at height 21
            // and calls verify on the Marshaled automaton with a block at height 35
            let byzantine_context = Context {
                round: Round::new(Epoch::new(1), View::new(35)),
                leader: me.clone(),
                parent: (View::new(21), parent_commitment), // Consensus says parent is at height 21
            };

            // Marshaled.verify() should reject the malicious block
            // The Marshaled verifier will:
            // 1. Fetch honest_parent (height 21) from marshal based on context.parent
            // 2. Fetch malicious_block (height 35) from marshal based on digest
            // 3. Validate height is contiguous (fail)
            // 4. Return false
            let verify = marshaled
                .verify(byzantine_context, malicious_commitment)
                .await;

            assert!(
                !verify.await.unwrap(),
                "Byzantine block with non-contiguous heights should be rejected"
            );

            // Test case 2: Mismatched parent commitment
            //
            // Create another malicious block with correct height but invalid parent commitment
            let malicious_block =
                B::new::<Sha256>(genesis.commitment(), BLOCKS_PER_EPOCH + 2, 3000);
            let malicious_commitment = malicious_block.commitment();
            marshal.clone().broadcast(malicious_block.clone()).await;

            // Small delay to ensure broadcast is processed
            context.sleep(Duration::from_millis(10)).await;

            // Consensus determines parent should be block at height 21
            // and calls verify on the Marshaled automaton with a block at height 22
            let byzantine_context = Context {
                round: Round::new(Epoch::new(1), View::new(22)),
                leader: me.clone(),
                parent: (View::new(21), parent_commitment), // Consensus says parent is at height 21
            };

            // Marshaled.verify() should reject the malicious block
            // The Marshaled verifier will:
            // 1. Fetch honest_parent (height 21) from marshal based on context.parent
            // 2. Fetch malicious_block (height 22) from marshal based on digest
            // 3. Validate height is contiguous
            // 3. Validate parent commitment matches (fail)
            // 4. Return false
            let verify = marshaled
                .verify(byzantine_context, malicious_commitment)
                .await;

            assert!(
                !verify.await.unwrap(),
                "Byzantine block with mismatched parent commitment should be rejected"
            );
        })
    }
}<|MERGE_RESOLUTION|>--- conflicted
+++ resolved
@@ -69,33 +69,6 @@
 
 use crate::Block;
 use commonware_utils::{acknowledgement::Exact, Acknowledgement};
-<<<<<<< HEAD
-=======
-use std::sync::Arc;
-
-/// Supplies the signing scheme the marshal should use for a given epoch.
-pub trait SchemeProvider: Clone + Send + Sync + 'static {
-    /// The signing scheme to provide.
-    type Scheme: Scheme;
-
-    /// Return the signing scheme that corresponds to `epoch`.
-    fn scheme(&self, epoch: Epoch) -> Option<Arc<Self::Scheme>>;
-
-    /// Return a certificate verifier that can validate certificates independent of epoch.
-    ///
-    /// This method allows implementations to provide a verifier that can validate
-    /// certificates from any epoch (without epoch-specific state). For example,
-    /// [`bls12381_threshold::Scheme`](crate::simplex::signing_scheme::bls12381_threshold::Scheme)
-    /// maintains a static public key across epochs that can be used to verify certificates from any
-    /// epoch, even after the committee has rotated and the underlying secret shares have been refreshed.
-    ///
-    /// The default implementation returns `None`. Callers should fall back to
-    /// [`SchemeProvider::scheme`] for epoch-specific verification.
-    fn certificate_verifier(&self) -> Option<Arc<Self::Scheme>> {
-        None
-    }
-}
->>>>>>> 1ffaa1e6
 
 /// An update reported to the application, either a new finalized tip or a finalized block.
 ///
