--- conflicted
+++ resolved
@@ -67,23 +67,8 @@
 pub mod resolver;
 pub mod store;
 
-<<<<<<< HEAD
 use crate::Block;
-use futures::channel::oneshot;
-=======
-use crate::{simplex::signing_scheme::Scheme, types::Epoch, Block};
 use commonware_utils::{acknowledgement::Exact, Acknowledgement};
-use std::sync::Arc;
-
-/// Supplies the signing scheme the marshal should use for a given epoch.
-pub trait SchemeProvider: Clone + Send + Sync + 'static {
-    /// The signing scheme to provide.
-    type Scheme: Scheme;
-
-    /// Return the signing scheme that corresponds to `epoch`.
-    fn scheme(&self, epoch: Epoch) -> Option<Arc<Self::Scheme>>;
-}
->>>>>>> 641d61e3
 
 /// An update reported to the application, either a new finalized tip or a finalized block.
 ///
@@ -116,16 +101,12 @@
         resolver::p2p as resolver,
     };
     use crate::{
-<<<<<<< HEAD
-        marshal::ingress::mailbox::Identifier,
-        signing_scheme::SchemeProvider,
-=======
         application::marshaled::Marshaled,
         marshal::ingress::mailbox::{AncestorStream, Identifier},
->>>>>>> 641d61e3
+        signing_scheme::{Scheme, SchemeProvider},
         simplex::{
             mocks::fixtures::{bls12381_threshold, Fixture},
-            signing_scheme::{bls12381_threshold, Scheme},
+            signing_scheme::bls12381_threshold,
             types::{Activity, Context, Finalization, Finalize, Notarization, Notarize, Proposal},
         },
         types::{Epoch, Round, View, ViewDelta},
@@ -210,7 +191,7 @@
         Application<B>,
         crate::marshal::ingress::mailbox::Mailbox<S, B>,
     ) {
-        let config: Config<B, _, _> = Config {
+        let config = Config {
             scheme_provider,
             epoch_length: BLOCKS_PER_EPOCH,
             mailbox_size: 100,
@@ -222,18 +203,7 @@
             prunable_items_per_section: NZU64!(10),
             replay_buffer: NZUsize!(1024),
             write_buffer: NZUsize!(1024),
-<<<<<<< HEAD
-            freezer_table_initial_size: 64,
-            freezer_table_resize_frequency: 10,
-            freezer_table_resize_chunk_size: 10,
-            freezer_journal_target_size: 1024,
-            freezer_journal_compression: None,
-            freezer_journal_buffer_pool: PoolRef::new(PAGE_SIZE, PAGE_CACHE_SIZE),
-            immutable_items_per_section: NZU64!(10),
-=======
             buffer_pool: PoolRef::new(PAGE_SIZE, PAGE_CACHE_SIZE),
-            _marker: PhantomData,
->>>>>>> 641d61e3
         };
 
         // Create the resolver
