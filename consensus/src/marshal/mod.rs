--- conflicted
+++ resolved
@@ -180,15 +180,9 @@
         Application<B>,
         crate::marshal::ingress::mailbox::Mailbox<S, B>,
     ) {
-<<<<<<< HEAD
-        let config: Config<B, _, _> = Config {
-            scheme_provider,
-            epoch_config: crate::types::EpochConfig::fixed(BLOCKS_PER_EPOCH),
-=======
         let config = Config {
             provider,
-            epoch_length: BLOCKS_PER_EPOCH,
->>>>>>> a0488200
+            epoch_config: crate::types::EpochConfig::fixed(BLOCKS_PER_EPOCH),
             mailbox_size: 100,
             namespace: NAMESPACE.to_vec(),
             view_retention_timeout: ViewDelta::new(10),
