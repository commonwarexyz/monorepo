<<<<<<< HEAD
use super::SchemeProvider;
use crate::{
    simplex::signing_scheme::Scheme,
    types::{EpochConfig, ViewDelta},
    Block,
};
use commonware_runtime::buffer::PoolRef;
use std::{
    marker::PhantomData,
    num::{NonZeroU64, NonZeroUsize},
=======
use crate::{
    types::{Epoch, ViewDelta},
    Block,
>>>>>>> a0488200
};
use commonware_cryptography::certificate::Provider;
use commonware_runtime::buffer::PoolRef;
use std::num::{NonZeroU64, NonZeroUsize};

/// Marshal configuration.
pub struct Config<B, P>
where
    B: Block,
    P: Provider<Scope = Epoch>,
{
    /// Provider for epoch-specific signing schemes.
    pub provider: P,

    /// Configuration for epoch lengths across block height ranges.
    pub epoch_config: EpochConfig,

    /// The prefix to use for all partitions.
    pub partition_prefix: String,

    /// Size of backfill request/response mailbox.
    pub mailbox_size: usize,

    /// Minimum number of views to retain temporary data after the application processes a block.
    ///
    /// Useful for keeping around information that peers may desire to have.
    pub view_retention_timeout: ViewDelta,

    /// Namespace for proofs.
    pub namespace: Vec<u8>,

    /// Prunable archive partition prefix.
    pub prunable_items_per_section: NonZeroU64,

    /// The buffer pool to use for the freezer journal.
    pub buffer_pool: PoolRef,

    /// The size of the replay buffer for storage archives.
    pub replay_buffer: NonZeroUsize,

    /// The size of the write buffer for storage archives.
    pub write_buffer: NonZeroUsize,

    /// Codec configuration for block type.
    pub block_codec_config: B::Cfg,

    /// Maximum number of blocks to repair at once.
    pub max_repair: NonZeroUsize,
}<|MERGE_RESOLUTION|>--- conflicted
+++ resolved
@@ -1,19 +1,6 @@
-<<<<<<< HEAD
-use super::SchemeProvider;
 use crate::{
-    simplex::signing_scheme::Scheme,
-    types::{EpochConfig, ViewDelta},
+    types::{Epoch, EpochConfig, ViewDelta},
     Block,
-};
-use commonware_runtime::buffer::PoolRef;
-use std::{
-    marker::PhantomData,
-    num::{NonZeroU64, NonZeroUsize},
-=======
-use crate::{
-    types::{Epoch, ViewDelta},
-    Block,
->>>>>>> a0488200
 };
 use commonware_cryptography::certificate::Provider;
 use commonware_runtime::buffer::PoolRef;
