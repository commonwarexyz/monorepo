--- conflicted
+++ resolved
@@ -668,24 +668,15 @@
                         debug!(tip_index, skip_index, target_index, "reporter status");
                         if tip_index >= skip_index + window - 1 {
                             // max we can proceed before item confirmed
-<<<<<<< HEAD
-                            return context;
-=======
                             return;
->>>>>>> 53ceaea9
                         }
                     }
                     context.sleep(Duration::from_millis(50)).await;
                 }
             }
         };
-<<<<<<< HEAD
-        let context = deterministic::Runner::timed(Duration::from_secs(60)).start(f);
-        let prev_ctx = context.recover();
-=======
         let (_, checkpoint) =
             deterministic::Runner::timed(Duration::from_secs(60)).start_and_recover(f);
->>>>>>> 53ceaea9
 
         // Second run: restart and verify the skip_index gets confirmed
         let f2 = move |context: Context| {
@@ -771,11 +762,7 @@
                 }
             }
         };
-<<<<<<< HEAD
-        deterministic::Runner::from(prev_ctx).start(f2);
-=======
         deterministic::Runner::from(checkpoint).start(f2);
->>>>>>> 53ceaea9
     }
 
     #[test_traced("INFO")]
