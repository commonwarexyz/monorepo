--- conflicted
+++ resolved
@@ -220,11 +220,7 @@
                     epoch_bounds: (EpochDelta::new(1), EpochDelta::new(1)),
                     window: std::num::NonZeroU64::new(10).unwrap(),
                     activity_timeout: 100,
-<<<<<<< HEAD
-                    journal_partition: format!("aggregation/{participant}"),
-=======
-                    journal_partition: format!("aggregation-{validator}"),
->>>>>>> 8c02cafc
+                    journal_partition: format!("aggregation-{participant}"),
                     journal_write_buffer: NZUsize!(4096),
                     journal_replay_buffer: NZUsize!(4096),
                     journal_heights_per_section: std::num::NonZeroU64::new(6).unwrap(),
@@ -455,11 +451,7 @@
                                 epoch_bounds: (EpochDelta::new(1), EpochDelta::new(1)),
                                 window: std::num::NonZeroU64::new(10).unwrap(),
                                 activity_timeout: 1_024, // ensure we don't drop any certificates
-<<<<<<< HEAD
-                                journal_partition: format!("unclean_shutdown_test/{participant}"),
-=======
-                                journal_partition: format!("unclean_shutdown_test_{validator}"),
->>>>>>> 8c02cafc
+                                journal_partition: format!("unclean_shutdown_test_{participant}"),
                                 journal_write_buffer: NZUsize!(4096),
                                 journal_replay_buffer: NZUsize!(4096),
                                 journal_heights_per_section: std::num::NonZeroU64::new(6).unwrap(),
@@ -606,11 +598,7 @@
                             epoch_bounds: (EpochDelta::new(1), EpochDelta::new(1)),
                             window: std::num::NonZeroU64::new(window).unwrap(),
                             activity_timeout: 100,
-<<<<<<< HEAD
-                            journal_partition: format!("unsigned_index_test/{participant}"),
-=======
-                            journal_partition: format!("unsigned_index_test_{validator}"),
->>>>>>> 8c02cafc
+                            journal_partition: format!("unsigned_index_test_{participant}"),
                             journal_write_buffer: NZUsize!(4096),
                             journal_replay_buffer: NZUsize!(4096),
                             journal_heights_per_section: std::num::NonZeroU64::new(6).unwrap(),
@@ -692,11 +680,7 @@
                             epoch_bounds: (EpochDelta::new(1), EpochDelta::new(1)),
                             window: std::num::NonZeroU64::new(10).unwrap(),
                             activity_timeout: 100,
-<<<<<<< HEAD
-                            journal_partition: format!("unsigned_index_test/{participant}"),
-=======
-                            journal_partition: format!("unsigned_index_test_{validator}"),
->>>>>>> 8c02cafc
+                            journal_partition: format!("unsigned_index_test_{participant}"),
                             journal_write_buffer: NZUsize!(4096),
                             journal_replay_buffer: NZUsize!(4096),
                             journal_heights_per_section: std::num::NonZeroU64::new(6).unwrap(),
@@ -1011,11 +995,7 @@
                         epoch_bounds: (EpochDelta::new(1), EpochDelta::new(1)),
                         window: std::num::NonZeroU64::new(10).unwrap(),
                         activity_timeout: 100,
-<<<<<<< HEAD
-                        journal_partition: format!("aggregation/{participant}"),
-=======
-                        journal_partition: format!("aggregation-{validator}"),
->>>>>>> 8c02cafc
+                        journal_partition: format!("aggregation-{participant}"),
                         journal_write_buffer: NZUsize!(4096),
                         journal_replay_buffer: NZUsize!(4096),
                         journal_heights_per_section: std::num::NonZeroU64::new(6).unwrap(),
