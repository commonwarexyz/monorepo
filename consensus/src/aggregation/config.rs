use super::types::{Activity, Index};
use crate::{
<<<<<<< HEAD
    signing_scheme::{Scheme, SchemeProvider},
    types::Epoch,
    Automaton, Monitor, Reporter,
};
use commonware_cryptography::Digest;
=======
    types::{Epoch, EpochDelta},
    Automaton, Monitor, Reporter, ThresholdSupervisor,
};
use commonware_cryptography::{bls12381::primitives::variant::Variant, Digest};
>>>>>>> 641d61e3
use commonware_p2p::Blocker;
use commonware_runtime::buffer::PoolRef;
use commonware_utils::NonZeroDuration;
use std::num::{NonZeroU64, NonZeroUsize};

/// Configuration for the [super::Engine].
pub struct Config<
    P: SchemeProvider,
    D: Digest,
    A: Automaton<Context = Index, Digest = D>,
    Z: Reporter<Activity = Activity<P::Scheme, D>>,
    M: Monitor<Index = Epoch>,
    B: Blocker<PublicKey = <P::Scheme as Scheme>::PublicKey>,
> {
    /// Tracks the current state of consensus (to determine which participants should
    /// be involved in the current broadcast attempt).
    pub monitor: M,

    /// Provider for epoch-specific signing schemes.
    pub scheme_provider: P,

    /// Proposes and verifies [Digest]s.
    pub automaton: A,

    /// Notified when a chunk receives a threshold of [super::types::Ack]s.
    pub reporter: Z,

    /// Blocker for the network.
    ///
    /// Blocking is handled by [commonware_p2p].
    pub blocker: B,

    /// The application namespace used to sign over different types of messages.
    /// Used to prevent replay attacks on other applications.
    pub namespace: Vec<u8>,

    /// Whether acks are sent as priority.
    pub priority_acks: bool,

    /// How often an ack is rebroadcast to all validators if no threshold is reached.
    pub rebroadcast_timeout: NonZeroDuration,

    /// A tuple representing the epochs to keep in memory.
    /// The first element is the number of old epochs to keep.
    /// The second element is the number of future epochs to accept.
    ///
    /// For example, if the current epoch is 10, and the bounds are (1, 2), then
    /// epochs 9, 10, 11, and 12 are kept (and accepted);
    /// all others are pruned or rejected.
    pub epoch_bounds: (EpochDelta, EpochDelta),

    /// The number of chunks to process concurrently.
    pub window: NonZeroU64,

    /// Number of indices to track below the tip when collecting acks and/or pruning.
    pub activity_timeout: u64,

    /// Partition for the [commonware_storage::journal::segmented::variable::Journal].
    pub journal_partition: String,

    /// The size of the write buffer to use for each blob in the journal.
    pub journal_write_buffer: NonZeroUsize,

    /// Number of bytes to buffer when replaying a journal.
    pub journal_replay_buffer: NonZeroUsize,

    /// The number of entries to keep per journal section.
    pub journal_heights_per_section: NonZeroU64,

    /// Compression level for the journal.
    pub journal_compression: Option<u8>,

    /// Buffer pool for the journal.
    pub journal_buffer_pool: PoolRef,
}<|MERGE_RESOLUTION|>--- conflicted
+++ resolved
@@ -1,17 +1,12 @@
 use super::types::{Activity, Index};
 use crate::{
-<<<<<<< HEAD
     signing_scheme::{Scheme, SchemeProvider},
-    types::Epoch,
-    Automaton, Monitor, Reporter,
+Automaton,
+Monitor,
+Reporter,
+    types::{Epoch, EpochDelta},
 };
 use commonware_cryptography::Digest;
-=======
-    types::{Epoch, EpochDelta},
-    Automaton, Monitor, Reporter, ThresholdSupervisor,
-};
-use commonware_cryptography::{bls12381::primitives::variant::Variant, Digest};
->>>>>>> 641d61e3
 use commonware_p2p::Blocker;
 use commonware_runtime::buffer::PoolRef;
 use commonware_utils::NonZeroDuration;
