--- conflicted
+++ resolved
@@ -28,7 +28,7 @@
     Clock, ContextCell, Handle, Metrics, Spawner, Storage,
 };
 use commonware_storage::journal::segmented::variable::{Config as JConfig, Journal};
-use commonware_utils::{futures::Pool as FuturesPool, set::OrderedQuorum, PrioritySet};
+use commonware_utils::{futures::Pool as FuturesPool, ordered::Quorum, PrioritySet};
 use futures::{
     future::{self, Either},
     pin_mut, StreamExt,
@@ -838,19 +838,16 @@
         let mut unverified = Vec::new();
         for (index, mut acks_group) in acks_by_index {
             // Check if we have our own ack (which means we've verified the digest)
-<<<<<<< HEAD
             let current_scheme = self.scheme(self.epoch).ok();
             let our_signer = current_scheme.as_ref().and_then(|s| s.me());
             let our_digest = if let Some(signer) = our_signer {
-=======
-            let our_share = self.validators.share(self.epoch);
-            let our_digest = our_share.and_then(|share| {
->>>>>>> 24a318a7
                 acks_group
                     .iter()
                     .find(|ack| ack.epoch == self.epoch && ack.vote.signer == signer)
                     .map(|ack| ack.item.digest)
-            });
+            } else {
+                None
+            };
 
             // If our_digest exists, delete everything from acks_group that doesn't match it
             if let Some(digest) = our_digest {
