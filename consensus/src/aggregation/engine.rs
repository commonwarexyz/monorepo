//! Engine for the module.

use super::{
    metrics,
    safe_tip::SafeTip,
    types::{Ack, Activity, Error, Index, Item, TipAck},
    Config,
};
use crate::{
    aggregation::{signing_scheme::AggregationScheme, types::Certificate},
    signing_scheme::{Scheme, SchemeProvider},
    types::{Epoch, EpochDelta},
    Automaton, Monitor, Reporter,
};
use commonware_cryptography::Digest;
use commonware_macros::select;
use commonware_p2p::{
    utils::codec::{wrap, WrappedSender},
    Blocker, Receiver, Recipients, Sender,
};
use commonware_runtime::{
    buffer::PoolRef,
    spawn_cell,
    telemetry::metrics::{
        histogram,
        status::{CounterExt, GaugeExt, Status},
    },
    Clock, ContextCell, Handle, Metrics, Spawner, Storage,
};
use commonware_storage::journal::segmented::variable::{Config as JConfig, Journal};
use commonware_utils::{futures::Pool as FuturesPool, set::OrderedQuorum, PrioritySet};
use futures::{
    future::{self, Either},
    pin_mut, StreamExt,
};
use std::{
    cmp::max,
    collections::BTreeMap,
    num::NonZeroUsize,
    sync::Arc,
    time::{Duration, SystemTime},
};
use tracing::{debug, error, info, trace, warn};

/// An entry for an index that does not yet have a certificate.
enum Pending<S: Scheme, D: Digest> {
    /// The automaton has not yet provided the digest for this index.
    /// The signatures may have arbitrary digests.
    Unverified(BTreeMap<Epoch, BTreeMap<u32, Ack<S, D>>>),

    /// Verified by the automaton. Now stores the digest.
    Verified(D, BTreeMap<Epoch, BTreeMap<u32, Ack<S, D>>>),
}

/// The type returned by the `pending` pool, used by the application to return which digest is
/// associated with the given index.
struct DigestRequest<D: Digest, E: Clock> {
    /// The index in question.
    index: Index,

    /// The result of the verification.
    result: Result<D, Error>,

    /// Records the time taken to get the digest.
    timer: histogram::Timer<E>,
}

/// Instance of the engine.
pub struct Engine<
    E: Clock + Spawner + Storage + Metrics,
    P: SchemeProvider,
    D: Digest,
    A: Automaton<Context = Index, Digest = D> + Clone,
    Z: Reporter<Activity = Activity<P::Scheme, D>>,
    M: Monitor<Index = Epoch>,
    B: Blocker<PublicKey = <P::Scheme as Scheme>::PublicKey>,
> {
    // ---------- Interfaces ----------
    context: ContextCell<E>,
    automaton: A,
    monitor: M,
    scheme_provider: P,
    reporter: Z,
    blocker: B,

    // ---------- Namespace Constants ----------
    /// The namespace signatures.
    namespace: Vec<u8>,

    // Pruning
    /// A tuple representing the epochs to keep in memory.
    /// The first element is the number of old epochs to keep.
    /// The second element is the number of future epochs to accept.
    ///
    /// For example, if the current epoch is 10, and the bounds are (1, 2), then
    /// epochs 9, 10, 11, and 12 are kept (and accepted);
    /// all others are pruned or rejected.
    epoch_bounds: (EpochDelta, EpochDelta),

    /// The concurrent number of chunks to process.
    window: u64,

    /// Number of indices to track below the tip when collecting acks and/or pruning.
    activity_timeout: u64,

    // Messaging
    /// Pool of pending futures to request a digest from the automaton.
    digest_requests: FuturesPool<DigestRequest<D, E>>,

    // State
    /// The current epoch.
    epoch: Epoch,

    /// The current tip.
    tip: Index,

    /// Tracks the tips of all validators.
    safe_tip: SafeTip<<P::Scheme as Scheme>::PublicKey>,

    /// The keys represent the set of all `Index` values for which we are attempting to form a
    /// certificate, but do not yet have one. Values may be [Pending::Unverified] or [Pending::Verified],
    /// depending on whether the automaton has verified the digest or not.
    pending: BTreeMap<Index, Pending<P::Scheme, D>>,

    /// A map of indices with a certificate. Cached in memory if needed to send to other peers.
    confirmed: BTreeMap<Index, Certificate<P::Scheme, D>>,

    // ---------- Rebroadcasting ----------
    /// The frequency at which to rebroadcast pending indices.
    rebroadcast_timeout: Duration,

    /// A set of deadlines for rebroadcasting `Index` values that do not have a certificate.
    rebroadcast_deadlines: PrioritySet<Index, SystemTime>,

    // ---------- Journal ----------
    /// Journal for storing acks signed by this node.
    journal: Option<Journal<E, Activity<P::Scheme, D>>>,
    journal_partition: String,
    journal_write_buffer: NonZeroUsize,
    journal_replay_buffer: NonZeroUsize,
    journal_heights_per_section: u64,
    journal_compression: Option<u8>,
    journal_buffer_pool: PoolRef,

    // ---------- Network ----------
    /// Whether to send acks as priority messages.
    priority_acks: bool,

    // ---------- Metrics ----------
    /// Metrics
    metrics: metrics::Metrics<E>,
}

impl<
        E: Clock + Spawner + Storage + Metrics,
        P: SchemeProvider<Scheme: AggregationScheme<D>>,
        D: Digest,
        A: Automaton<Context = Index, Digest = D> + Clone,
        Z: Reporter<Activity = Activity<P::Scheme, D>>,
        M: Monitor<Index = Epoch>,
        B: Blocker<PublicKey = <P::Scheme as Scheme>::PublicKey>,
    > Engine<E, P, D, A, Z, M, B>
{
    /// Creates a new engine with the given context and configuration.
    pub fn new(context: E, cfg: Config<P, D, A, Z, M, B>) -> Self {
        // TODO(#1833): Metrics should use the post-start context
        let metrics = metrics::Metrics::init(context.clone());

        Self {
            context: ContextCell::new(context),
            automaton: cfg.automaton,
            reporter: cfg.reporter,
            monitor: cfg.monitor,
            scheme_provider: cfg.scheme_provider,
            blocker: cfg.blocker,
            namespace: cfg.namespace,
            epoch_bounds: cfg.epoch_bounds,
            window: cfg.window.into(),
            activity_timeout: cfg.activity_timeout,
            epoch: Epoch::zero(),
            tip: 0,
            safe_tip: SafeTip::default(),
            digest_requests: FuturesPool::default(),
            pending: BTreeMap::new(),
            confirmed: BTreeMap::new(),
            rebroadcast_timeout: cfg.rebroadcast_timeout.into(),
            rebroadcast_deadlines: PrioritySet::new(),
            journal: None,
            journal_partition: cfg.journal_partition,
            journal_write_buffer: cfg.journal_write_buffer,
            journal_replay_buffer: cfg.journal_replay_buffer,
            journal_heights_per_section: cfg.journal_heights_per_section.into(),
            journal_compression: cfg.journal_compression,
            journal_buffer_pool: cfg.journal_buffer_pool,
            priority_acks: cfg.priority_acks,
            metrics,
        }
    }

    /// Gets the scheme for a given epoch, returning an error if unavailable.
    fn scheme(&self, epoch: Epoch) -> Result<Arc<P::Scheme>, Error> {
        self.scheme_provider
            .scheme(epoch)
            .ok_or(Error::UnknownEpoch(epoch))
    }

    /// Runs the engine until the context is stopped.
    ///
    /// The engine will handle:
    /// - Requesting and processing digests from the automaton
    /// - Timeouts
    ///   - Refreshing the Epoch
    ///   - Rebroadcasting Acks
    /// - Messages from the network:
    ///   - Acks from other validators
    pub fn start(
        mut self,
        network: (
            impl Sender<PublicKey = <P::Scheme as Scheme>::PublicKey>,
            impl Receiver<PublicKey = <P::Scheme as Scheme>::PublicKey>,
        ),
    ) -> Handle<()> {
        spawn_cell!(self.context, self.run(network).await)
    }

    /// Inner run loop called by `start`.
    async fn run(
        mut self,
        network: (
            impl Sender<PublicKey = <P::Scheme as Scheme>::PublicKey>,
            impl Receiver<PublicKey = <P::Scheme as Scheme>::PublicKey>,
        ),
    ) {
        let (mut sender, mut receiver) = wrap((), network.0, network.1);
        let mut shutdown = self.context.stopped();

        // Initialize the epoch
        let (latest, mut epoch_updates) = self.monitor.subscribe().await;
        self.epoch = latest;

        // Initialize Journal
        let journal_cfg = JConfig {
            partition: self.journal_partition.clone(),
            compression: self.journal_compression,
            codec_config: P::Scheme::certificate_codec_config_unbounded(),
            buffer_pool: self.journal_buffer_pool.clone(),
            write_buffer: self.journal_write_buffer,
        };
        let journal = Journal::init(self.context.with_label("journal").into(), journal_cfg)
            .await
            .expect("init failed");
        let unverified_indices = self.replay(&journal).await;
        self.journal = Some(journal);

        // Request digests for unverified indices
        for index in unverified_indices {
            trace!(index, "requesting digest for unverified index from replay");
            self.get_digest(index);
        }

        // Initialize the tip manager
        let scheme = self
            .scheme(self.epoch)
            .expect("current epoch scheme must exist");
        self.safe_tip.init(scheme.participants());

        loop {
            let _ = self.metrics.tip.try_set(self.tip);

            // Propose a new digest if we are processing less than the window
            let next = self.next();
            if next < self.tip + self.window {
                trace!(next, "requesting new digest");
                assert!(self
                    .pending
                    .insert(next, Pending::Unverified(BTreeMap::new()))
                    .is_none());
                self.get_digest(next);
                continue;
            }

            // Get the rebroadcast deadline for the next index
            let rebroadcast = match self.rebroadcast_deadlines.peek() {
                Some((_, &deadline)) => Either::Left(self.context.sleep_until(deadline)),
                None => Either::Right(future::pending()),
            };

            // Process the next event
            select! {
                // Handle shutdown signal
                _ = &mut shutdown => {
                    debug!("shutdown");
                    break;
                },

                // Handle refresh epoch deadline
                epoch = epoch_updates.next() => {
                    // Error handling
                    let Some(epoch) = epoch else {
                        error!("epoch subscription failed");
                        break;
                    };

                    // Refresh the epoch
                    debug!(current = %self.epoch, new = %epoch, "refresh epoch");
                    assert!(epoch >= self.epoch);
                    self.epoch = epoch;

                    // Update the tip manager
                    let scheme = self.scheme(self.epoch)
                        .expect("current epoch scheme must exist");
                    self.safe_tip.reconcile(scheme.participants());

                    // Update data structures by purging old epochs
                    let min_epoch = self.epoch.saturating_sub(self.epoch_bounds.0);
                    self.pending.iter_mut().for_each(|(_, pending)| {
                        match pending {
                            Pending::Unverified(acks) => {
                                acks.retain(|epoch, _| *epoch >= min_epoch);
                            }
                            Pending::Verified(_, acks) => {
                                acks.retain(|epoch, _| *epoch >= min_epoch);
                            }
                        }
                    });

                    continue;
                },

                // Sign a new ack
                request = self.digest_requests.next_completed() => {
                    let DigestRequest { index, result, timer } = request;
                    drop(timer); // Record metric. Explicitly reference timer to avoid lint warning.
                    match result {
                        Err(err) => {
                            warn!(?err, ?index, "automaton returned error");
                            self.metrics.digest.inc(Status::Dropped);
                        }
                        Ok(digest) => {
                            if let Err(err) = self.handle_digest(index, digest, &mut sender).await {
                                debug!(?err, ?index, "handle_digest failed");
                                continue;
                            }
                        }
                    }
                },

                // Handle incoming acks
                msg = receiver.recv() => {
                    // Error handling
                    let (sender, msg) = match msg {
                        Ok(r) => r,
                        Err(err) => {
                            warn!(?err, "ack receiver failed");
                            break;
                        }
                    };
                    let mut guard = self.metrics.acks.guard(Status::Invalid);
                    let TipAck { ack, tip } = match msg {
                        Ok(peer_ack) => peer_ack,
                        Err(err) => {
                            warn!(?err, ?sender, "ack decode failed, blocking peer");
                            self.blocker.block(sender).await;
                            continue;
                        }
                    };

                    // Update the tip manager
                    if self.safe_tip.update(sender.clone(), tip).is_some() {
                        // Fast-forward our tip if needed
                        let safe_tip = self.safe_tip.get();
                        if safe_tip > self.tip {
                           self.fast_forward_tip(safe_tip).await;
                        }
                    }

                    // Validate that we need to process the ack
                    if let Err(err) = self.validate_ack(&ack, &sender) {
                        if err.blockable() {
                            warn!(?sender, ?err, "blocking peer for validation failure");
                            self.blocker.block(sender).await;
                        } else {
                            debug!(?sender, ?err, "ack validate failed");
                        }
                        continue;
                    };

                    // Handle the ack
                    if let Err(err) = self.handle_ack(&ack).await {
                        debug!(?err, ?sender, "ack handle failed");
                        guard.set(Status::Failure);
                        continue;
                    }

                    // Update the metrics
                    debug!(?sender, epoch = %ack.epoch, index = ack.item.index, "ack");
                    guard.set(Status::Success);
                },

                // Rebroadcast
                _ = rebroadcast => {
                    // Get the next index to rebroadcast
                    let (index, _) = self.rebroadcast_deadlines.pop().expect("no rebroadcast deadline");
                    trace!("rebroadcasting: index {}", index);
                    if let Err(err) = self.handle_rebroadcast(index, &mut sender).await {
                        warn!(?err, ?index, "rebroadcast failed");
                    };
                }
            }
        }

        // Close journal on shutdown
        if let Some(journal) = self.journal.take() {
            journal
                .close()
                .await
                .expect("unable to close aggregation journal");
        }
    }

    // ---------- Handling ----------

    /// Handles a digest returned by the automaton.
    async fn handle_digest(
        &mut self,
        index: Index,
        digest: D,
        sender: &mut WrappedSender<
            impl Sender<PublicKey = <P::Scheme as Scheme>::PublicKey>,
            TipAck<P::Scheme, D>,
        >,
    ) -> Result<(), Error> {
        // Entry must be `Pending::Unverified`, or return early
        if !matches!(self.pending.get(&index), Some(Pending::Unverified(_))) {
            return Err(Error::AckIndex(index));
        };

        // Move the entry to `Pending::Verified`
        let Some(Pending::Unverified(acks)) = self.pending.remove(&index) else {
            panic!("Pending::Unverified entry not found");
        };
        self.pending
            .insert(index, Pending::Verified(digest, BTreeMap::new()));

        // Handle each `ack` as if it was received over the network. This inserts the values into
        // the new map, and may form a certificate if enough acks are present. Only process acks
        // that match the verified digest.
        for epoch_acks in acks.values() {
            for epoch_ack in epoch_acks.values() {
                // Drop acks that don't match the verified digest
                if epoch_ack.item.digest != digest {
                    continue;
                }

                // Handle the ack
                let _ = self.handle_ack(epoch_ack).await;
            }
            // Break early if a certificate was formed
            if self.confirmed.contains_key(&index) {
                break;
            }
        }

        // Sign my own ack
        let ack = self.sign_ack(index, digest).await?;

        // Set the rebroadcast deadline for this index
        self.rebroadcast_deadlines
            .put(index, self.context.current() + self.rebroadcast_timeout);

        // Handle ack as if it was received over the network
        let _ = self.handle_ack(&ack).await;

        // Send ack over the network.
        self.broadcast(ack, sender).await?;

        Ok(())
    }

    /// Handles an ack.
    ///
    /// Returns an error if the ack is invalid, or can be ignored (e.g. already exists, certificate
    /// already exists, is outside the epoch bounds, etc.).
    async fn handle_ack(&mut self, ack: &Ack<P::Scheme, D>) -> Result<(), Error> {
        // Get the quorum (from scheme participants for the ack's epoch)
        let scheme = self.scheme(ack.epoch)?;
        let quorum = scheme.participants().quorum();

        // Get the acks and check digest consistency
        let acks_by_epoch = match self.pending.get_mut(&ack.item.index) {
            None => {
                // If the index is not in the pending pool, it may be confirmed
                // (i.e. we have a certificate for it).
                return Err(Error::AckIndex(ack.item.index));
            }
            Some(Pending::Unverified(acks)) => acks,
            Some(Pending::Verified(digest, acks)) => {
                // If we have a verified digest, ensure the ack matches it
                if ack.item.digest != *digest {
                    return Err(Error::AckDigest(ack.item.index));
                }
                acks
            }
        };

        // Add the partial signature (if not already present)
        let acks = acks_by_epoch.entry(ack.epoch).or_default();
        if acks.contains_key(&ack.vote.signer) {
            return Ok(());
        }
        acks.insert(ack.vote.signer, ack.clone());

        // If there exists a quorum of acks with the same digest (or for the verified digest if it exists), form a certificate
        let count = acks
            .values()
            .filter(|a| a.item.digest == ack.item.digest)
            .count();

        if count >= quorum as usize {
            if let Some(certificate) = Certificate::from_acks(&*scheme, acks.values()) {
                self.metrics.certificates.inc();
                self.handle_certificate(certificate).await;
            }
        }

        Ok(())
    }

    /// Handles a certificate.
    async fn handle_certificate(&mut self, certificate: Certificate<P::Scheme, D>) {
        // Check if we already have the certificate
        let index = certificate.item.index;
        if self.confirmed.contains_key(&index) {
            return;
        }

        // Store the certificate
        self.confirmed.insert(index, certificate.clone());

        // Journal and notify the automaton
        let certified = Activity::Certified(certificate);
        self.record(certified.clone()).await;
        self.sync(index).await;
        self.reporter.report(certified).await;

        // Increase the tip if needed
        if index == self.tip {
            // Compute the next tip
            let mut new_tip = index.saturating_add(1);
            while self.confirmed.contains_key(&new_tip) && new_tip < Index::MAX {
                new_tip = new_tip.saturating_add(1);
            }

            // If the next tip is larger, try to fast-forward the tip (may not be possible)
            if new_tip > self.tip {
                self.fast_forward_tip(new_tip).await;
            }
        }
    }

    /// Handles a rebroadcast request for the given index.
    async fn handle_rebroadcast(
        &mut self,
        index: Index,
        sender: &mut WrappedSender<
            impl Sender<PublicKey = <P::Scheme as Scheme>::PublicKey>,
            TipAck<P::Scheme, D>,
        >,
    ) -> Result<(), Error> {
        let Some(Pending::Verified(digest, acks)) = self.pending.get(&index) else {
            // The index may already be confirmed; continue silently if so
            return Ok(());
        };

        // Get our signature
        let scheme = self.scheme(self.epoch)?;
        let Some(signer) = scheme.me() else {
            return Err(Error::NotASigner(self.epoch));
        };
        let ack = acks
            .get(&self.epoch)
            .and_then(|acks| acks.get(&signer).cloned());
        let ack = match ack {
            Some(ack) => ack,
            None => self.sign_ack(index, *digest).await?,
        };

        // Reinsert the index with a new deadline
        self.rebroadcast_deadlines
            .put(index, self.context.current() + self.rebroadcast_timeout);

        // Broadcast the ack to all peers
        self.broadcast(ack, sender).await
    }

    // ---------- Validation ----------

    /// Takes a raw ack (from sender) from the p2p network and validates it.
    ///
    /// Returns the chunk, epoch, and partial signature if the ack is valid.
    /// Returns an error if the ack is invalid.
    fn validate_ack(
        &self,
        ack: &Ack<P::Scheme, D>,
        sender: &<P::Scheme as Scheme>::PublicKey,
    ) -> Result<(), Error> {
        // Validate epoch
        {
            let (eb_lo, eb_hi) = self.epoch_bounds;
            let bound_lo = self.epoch.saturating_sub(eb_lo);
            let bound_hi = self.epoch.saturating_add(eb_hi);
            if ack.epoch < bound_lo || ack.epoch > bound_hi {
                return Err(Error::AckEpochOutsideBounds(ack.epoch, bound_lo, bound_hi));
            }
        }

        // Validate sender matches the signer
        let scheme = self.scheme(ack.epoch)?;
        let participants = scheme.participants();
        if ack.vote.signer as usize >= participants.len() {
            return Err(Error::UnknownValidator(ack.epoch, sender.to_string()));
        }
        if participants.get(ack.vote.signer as usize) != Some(sender) {
            return Err(Error::PeerMismatch);
        }

        // Collect acks below the tip (if we don't yet have a certificate)
        let activity_threshold = self.tip.saturating_sub(self.activity_timeout);
        if ack.item.index < activity_threshold {
            return Err(Error::AckCertified(ack.item.index));
        }

        // If the index is above the tip (and the window), ignore for now
        if ack.item.index >= self.tip + self.window {
            return Err(Error::AckIndex(ack.item.index));
        }

        // Validate that we don't already have the ack
        if self.confirmed.contains_key(&ack.item.index) {
            return Err(Error::AckCertified(ack.item.index));
        }
        let have_ack = match self.pending.get(&ack.item.index) {
            None => false,
            Some(Pending::Unverified(epoch_map)) => epoch_map
                .get(&ack.epoch)
                .is_some_and(|acks| acks.contains_key(&ack.vote.signer)),
            Some(Pending::Verified(digest, epoch_map)) => {
                // While we check this in the `handle_ack` function, checking early here avoids an
                // unnecessary signature check.
                if ack.item.digest != *digest {
                    return Err(Error::AckDigest(ack.item.index));
                }
                epoch_map
                    .get(&ack.epoch)
                    .is_some_and(|acks| acks.contains_key(&ack.vote.signer))
            }
        };
        if have_ack {
            return Err(Error::AckDuplicate(sender.to_string(), ack.item.index));
        }

        // Validate signature
        if !ack.verify(&*scheme, &self.namespace) {
            return Err(Error::InvalidAckSignature);
        }

        Ok(())
    }

    // ---------- Helpers ----------

    /// Requests the digest from the automaton.
    ///
    /// Pending must contain the index.
    fn get_digest(&mut self, index: Index) {
        assert!(self.pending.contains_key(&index));
        let mut automaton = self.automaton.clone();
        let timer = self.metrics.digest_duration.timer();
        self.digest_requests.push(async move {
            let receiver = automaton.propose(index).await;
            let result = receiver.await.map_err(Error::AppProposeCanceled);
            DigestRequest {
                index,
                result,
                timer,
            }
        });
    }

    /// Signs an ack for the given index, and digest. Stores the ack in the journal and returns it.
    /// Returns an error if the share is unknown at the current epoch.
    async fn sign_ack(&mut self, index: Index, digest: D) -> Result<Ack<P::Scheme, D>, Error> {
        let scheme = self.scheme(self.epoch)?;
        if scheme.me().is_none() {
            return Err(Error::NotASigner(self.epoch));
        }

        // Sign the item
        let item = Item { index, digest };
        let ack = Ack::sign(&*scheme, &self.namespace, self.epoch, item)
            .ok_or(Error::NotASigner(self.epoch))?;

        // Journal the ack
        self.record(Activity::Ack(ack.clone())).await;
        self.sync(index).await;

        Ok(ack)
    }

    /// Broadcasts an ack to all peers with the appropriate priority.
    ///
    /// Returns an error if the sender returns an error.
    async fn broadcast(
        &mut self,
        ack: Ack<P::Scheme, D>,
        sender: &mut WrappedSender<
            impl Sender<PublicKey = <P::Scheme as Scheme>::PublicKey>,
            TipAck<P::Scheme, D>,
        >,
    ) -> Result<(), Error> {
        sender
            .send(
                Recipients::All,
                TipAck { ack, tip: self.tip },
                self.priority_acks,
            )
            .await
            .map_err(|err| {
                warn!(?err, "failed to send ack");
                Error::UnableToSendMessage
            })?;
        Ok(())
    }

    /// Returns the next index that we should process. This is the minimum index for
    /// which we do not have a digest or an outstanding request to the automaton for the digest.
    fn next(&self) -> Index {
        let max_pending = self
            .pending
            .last_key_value()
            .map(|(k, _)| k.saturating_add(1))
            .unwrap_or_default();
        let max_confirmed = self
            .confirmed
            .last_key_value()
            .map(|(k, _)| k.saturating_add(1))
            .unwrap_or_default();
        max(self.tip, max(max_pending, max_confirmed))
    }

    /// Increases the tip to the given value, pruning stale entries.
    ///
    /// # Panics
    ///
    /// Panics if the given tip is less-than-or-equal-to the current tip.
    async fn fast_forward_tip(&mut self, tip: Index) {
        assert!(tip > self.tip);

        // Prune data structures with buffer to prevent losing certificates
        let activity_threshold = tip.saturating_sub(self.activity_timeout);
        self.pending.retain(|index, _| *index >= activity_threshold);
        self.confirmed
            .retain(|index, _| *index >= activity_threshold);

        // Add tip to journal
        self.record(Activity::Tip(tip)).await;
        self.sync(tip).await;
        self.reporter.report(Activity::Tip(tip)).await;

        // Prune journal with buffer, ignoring errors
        let section = self.get_journal_section(activity_threshold);
        let journal = self.journal.as_mut().expect("journal must be initialized");
        let _ = journal.prune(section).await;

        // Update the tip
        self.tip = tip;
    }

    // ---------- Journal ----------

    /// Returns the section of the journal for the given `index`.
    const fn get_journal_section(&self, index: Index) -> u64 {
        index / self.journal_heights_per_section
    }

    /// Replays the journal, updating the state of the engine.
    /// Returns a list of unverified pending indices that need digest requests.
    async fn replay(&mut self, journal: &Journal<E, Activity<P::Scheme, D>>) -> Vec<Index> {
        let mut tip = Index::default();
        let mut certified = Vec::new();
        let mut acks = Vec::new();
        let stream = journal
            .replay(0, 0, self.journal_replay_buffer)
            .await
            .expect("replay failed");
        pin_mut!(stream);
        while let Some(msg) = stream.next().await {
            let (_, _, _, activity) = msg.expect("replay failed");
            match activity {
                Activity::Tip(index) => {
                    tip = max(tip, index);
                    self.reporter.report(Activity::Tip(index)).await;
                }
                Activity::Certified(certificate) => {
                    certified.push(certificate.clone());
                    self.reporter.report(Activity::Certified(certificate)).await;
                }
                Activity::Ack(ack) => {
                    acks.push(ack.clone());
                    self.reporter.report(Activity::Ack(ack)).await;
                }
            }
        }

        // Update the tip to the highest index in the journal
        self.tip = tip;
        let activity_threshold = tip.saturating_sub(self.activity_timeout);

        // Add certified items
        certified
            .iter()
            .filter(|certificate| certificate.item.index >= activity_threshold)
            .for_each(|certificate| {
                self.confirmed
                    .insert(certificate.item.index, certificate.clone());
            });

        // Group acks by index
        let mut acks_by_index: BTreeMap<Index, Vec<Ack<P::Scheme, D>>> = BTreeMap::new();
        for ack in acks {
            if ack.item.index >= activity_threshold && !self.confirmed.contains_key(&ack.item.index)
            {
                acks_by_index.entry(ack.item.index).or_default().push(ack);
            }
        }

        // Process each index's acks
        let mut unverified = Vec::new();
        for (index, mut acks_group) in acks_by_index {
            // Check if we have our own ack (which means we've verified the digest)
<<<<<<< HEAD
            let current_scheme = self.scheme(self.epoch).ok();
            let our_signer = current_scheme.as_ref().and_then(|s| s.me());
            let our_digest = if let Some(signer) = our_signer {
=======
            let our_share = self.validators.share(self.epoch);
            let our_digest = our_share.and_then(|share| {
>>>>>>> 4e3367df
                acks_group
                    .iter()
                    .find(|ack| ack.epoch == self.epoch && ack.vote.signer == signer)
                    .map(|ack| ack.item.digest)
            });

            // If our_digest exists, delete everything from acks_group that doesn't match it
            if let Some(digest) = our_digest {
                acks_group.retain(|other| other.item.digest == digest);
            }

            // Create a new epoch map
            let mut epoch_map = BTreeMap::new();
            for ack in acks_group {
                epoch_map
                    .entry(ack.epoch)
                    .or_insert_with(BTreeMap::new)
                    .insert(ack.vote.signer, ack);
            }

            // Insert as Verified if we have our own ack (meaning we verified the digest),
            // otherwise as Unverified
            match our_digest {
                Some(digest) => {
                    self.pending
                        .insert(index, Pending::Verified(digest, epoch_map));

                    // If we've already generated an ack and it isn't yet confirmed, mark for immediate rebroadcast
                    self.rebroadcast_deadlines
                        .put(index, self.context.current());
                }
                None => {
                    self.pending.insert(index, Pending::Unverified(epoch_map));

                    // Add to unverified indices
                    unverified.push(index);
                }
            }
        }

        // After replay, ensure we have all indices from tip to next in pending or confirmed
        // to handle the case where we restart and some indices have no acks yet
        let next = self.next();
        for index in self.tip..next {
            // If we already have the index in pending or confirmed, skip
            if self.pending.contains_key(&index) || self.confirmed.contains_key(&index) {
                continue;
            }

            // Add missing index to pending
            self.pending
                .insert(index, Pending::Unverified(BTreeMap::new()));
            unverified.push(index);
        }
        info!(self.tip, next, ?unverified, "replayed journal");

        unverified
    }

    /// Appends an activity to the journal.
    async fn record(&mut self, activity: Activity<P::Scheme, D>) {
        let index = match activity {
            Activity::Ack(ref ack) => ack.item.index,
            Activity::Certified(ref certificate) => certificate.item.index,
            Activity::Tip(index) => index,
        };
        let section = self.get_journal_section(index);
        self.journal
            .as_mut()
            .expect("journal must be initialized")
            .append(section, activity)
            .await
            .expect("unable to append to journal");
    }

    /// Syncs (ensures all data is written to disk).
    async fn sync(&mut self, index: Index) {
        let section = self.get_journal_section(index);
        let journal = self.journal.as_mut().expect("journal must be initialized");
        journal.sync(section).await.expect("unable to sync journal");
    }
}<|MERGE_RESOLUTION|>--- conflicted
+++ resolved
@@ -838,14 +838,9 @@
         let mut unverified = Vec::new();
         for (index, mut acks_group) in acks_by_index {
             // Check if we have our own ack (which means we've verified the digest)
-<<<<<<< HEAD
             let current_scheme = self.scheme(self.epoch).ok();
             let our_signer = current_scheme.as_ref().and_then(|s| s.me());
-            let our_digest = if let Some(signer) = our_signer {
-=======
-            let our_share = self.validators.share(self.epoch);
-            let our_digest = our_share.and_then(|share| {
->>>>>>> 4e3367df
+            let our_digest = our_signer.and_then(|signer| {
                 acks_group
                     .iter()
                     .find(|ack| ack.epoch == self.epoch && ack.vote.signer == signer)
