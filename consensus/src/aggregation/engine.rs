--- conflicted
+++ resolved
@@ -7,21 +7,11 @@
     Config,
 };
 use crate::{
-<<<<<<< HEAD
     aggregation::{signing_scheme::AggregationScheme, types::Certificate},
     signing_scheme::{Scheme, SchemeProvider},
-    types::Epoch,
+    types::{Epoch, EpochDelta},
     utils::OrderedExt,
     Automaton, Monitor, Reporter,
-=======
-    aggregation::types::Certificate,
-    types::{Epoch, EpochDelta},
-    Automaton, Monitor, Reporter, ThresholdSupervisor,
-};
-use commonware_cryptography::{
-    bls12381::primitives::{group, ops::threshold_signature_recover, variant::Variant},
-    Digest, PublicKey,
->>>>>>> 641d61e3
 };
 use commonware_cryptography::Digest;
 use commonware_macros::select;
