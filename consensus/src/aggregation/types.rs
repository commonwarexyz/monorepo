//! Types used in [aggregation](super).

use crate::{
    aggregation::signing_scheme::AggregationScheme,
    signing_scheme::{Context, Scheme, Vote},
    types::Epoch,
};
use bytes::{Buf, BufMut};
use commonware_codec::{
    varint::UInt, Encode, EncodeSize, Error as CodecError, Read, ReadExt, Write,
};
use commonware_cryptography::Digest;
use commonware_utils::union;
use futures::channel::oneshot;
use rand::{CryptoRng, Rng};
use std::hash::Hash;

/// Error that may be encountered when interacting with `aggregation`.
#[derive(Debug, thiserror::Error)]
pub enum Error {
    // Proposal Errors
    /// The proposal was canceled by the application
    #[error("Application verify error: {0}")]
    AppProposeCanceled(oneshot::Canceled),

    // P2P Errors
    /// Unable to send a message over the P2P network
    #[error("Unable to send message")]
    UnableToSendMessage,

    // Epoch Errors
    /// The specified validator is not a participant in the epoch
    #[error("Epoch {0} has no validator {1}")]
    UnknownValidator(Epoch, String),
    /// The local node is not a signer in the scheme for the specified epoch.
    #[error("Not a signer at epoch {0}")]
    NotASigner(Epoch),

    // Peer Errors
    /// The sender's public key doesn't match the expected key
    #[error("Peer mismatch")]
    PeerMismatch,

    // Signature Errors
    /// The acknowledgment signature is invalid
    #[error("Invalid ack signature")]
    InvalidAckSignature,

    // Ignorable Message Errors
    /// The acknowledgment's epoch is outside the accepted bounds
    #[error("Invalid ack epoch {0} outside bounds {1} - {2}")]
    AckEpochOutsideBounds(Epoch, Epoch, Epoch),
    /// The acknowledgment's height is outside the accepted bounds
    #[error("Non-useful ack index {0}")]
    AckIndex(Index),
    /// The acknowledgment's digest is incorrect
    #[error("Invalid ack digest {0}")]
    AckDigest(Index),
    /// Duplicate acknowledgment for the same index
    #[error("Duplicate ack from sender {0} for index {1}")]
    AckDuplicate(String, Index),
    /// The acknowledgement is for an index that already has a certificate
    #[error("Ack for index {0} already has been certified")]
    AckCertified(Index),
    /// The epoch is unknown
    #[error("Unknown epoch {0}")]
    UnknownEpoch(Epoch),
}

impl Error {
    /// Returns true if the error represents a blockable offense by a peer.
    pub const fn blockable(&self) -> bool {
        matches!(self, Self::PeerMismatch | Self::InvalidAckSignature)
    }
}

/// Index represents the sequential position of items being aggregated.
/// Indices are monotonically increasing within each epoch.
pub type Index = u64;

/// Suffix used to identify an acknowledgment (ack) namespace for domain separation.
/// Used when signing and verifying acks to prevent signature reuse across different message types.
const ACK_SUFFIX: &[u8] = b"_AGG_ACK";

/// Returns a suffixed namespace for signing an ack.
///
/// This provides domain separation for signatures, preventing cross-protocol attacks
/// by ensuring signatures for acks cannot be reused for other message types.
#[inline]
fn ack_namespace(namespace: &[u8]) -> Vec<u8> {
    union(namespace, ACK_SUFFIX)
}

/// Item represents a single element being aggregated in the protocol.
/// Each item has a unique index and contains a digest that validators sign.
#[derive(Clone, Debug, PartialEq, Eq, Hash)]
pub struct Item<D: Digest> {
    /// Sequential position of this item within the current epoch
    pub index: Index,
    /// Cryptographic digest of the data being aggregated
    pub digest: D,
}

impl<D: Digest> Write for Item<D> {
    fn write(&self, writer: &mut impl BufMut) {
        UInt(self.index).write(writer);
        self.digest.write(writer);
    }
}

impl<D: Digest> Read for Item<D> {
    type Cfg = ();

    fn read_cfg(reader: &mut impl Buf, _: &()) -> Result<Self, CodecError> {
        let index = UInt::read(reader)?.into();
        let digest = D::read(reader)?;
        Ok(Self { index, digest })
    }
}

impl<D: Digest> EncodeSize for Item<D> {
    fn encode_size(&self) -> usize {
        UInt(self.index).encode_size() + self.digest.encode_size()
    }
}

impl<D: Digest> Context for &Item<D> {
    fn namespace_and_message(&self, namespace: &[u8]) -> (Vec<u8>, Vec<u8>) {
        (ack_namespace(namespace), self.encode().to_vec())
    }
}

/// Acknowledgment (ack) represents a validator's vote on an item.
/// Multiple acks can be recovered into a certificate for consensus.
#[derive(Clone, Debug, PartialEq, Eq, Hash)]
pub struct Ack<S: Scheme, D: Digest> {
    /// The item being acknowledged
    pub item: Item<D>,
    /// The epoch in which this acknowledgment was created
    pub epoch: Epoch,
    /// Scheme-specific vote material
    pub vote: Vote<S>,
}

impl<S: Scheme, D: Digest> Ack<S, D> {
    /// Verifies the signature on this acknowledgment.
    ///
    /// Returns `true` if the signature is valid for the given namespace and public key.
    /// Domain separation is automatically applied to prevent signature reuse.
    pub fn verify(&self, scheme: &S, namespace: &[u8]) -> bool
    where
        S: AggregationScheme<D>,
    {
        scheme.verify_vote::<D>(namespace, &self.item, &self.vote)
    }

    /// Creates a new acknowledgment by signing an item with a validator's key.
    ///
    /// The signature uses domain separation to prevent cross-protocol attacks.
    ///
    /// # Determinism
    ///
    /// Signatures produced by this function are deterministic and safe for consensus.
    pub fn sign(scheme: &S, namespace: &[u8], epoch: Epoch, item: Item<D>) -> Option<Self>
    where
        S: AggregationScheme<D>,
    {
        let vote = scheme.sign_vote::<D>(namespace, &item)?;
        Some(Self { item, epoch, vote })
    }
}

impl<S: Scheme, D: Digest> Write for Ack<S, D> {
    fn write(&self, writer: &mut impl BufMut) {
        self.item.write(writer);
        self.epoch.write(writer);
        self.vote.write(writer);
    }
}

impl<S: Scheme, D: Digest> Read for Ack<S, D> {
    type Cfg = ();

    fn read_cfg(reader: &mut impl Buf, _: &()) -> Result<Self, CodecError> {
        let item = Item::read(reader)?;
        let epoch = Epoch::read(reader)?;
        let vote = Vote::read(reader)?;
        Ok(Self { item, epoch, vote })
    }
}

impl<S: Scheme, D: Digest> EncodeSize for Ack<S, D> {
    fn encode_size(&self) -> usize {
        self.item.encode_size() + self.epoch.encode_size() + self.vote.encode_size()
    }
}

/// Message exchanged between peers containing an acknowledgment and tip information.
/// This combines a validator's vote with their view of consensus progress.
#[derive(Clone, Debug, PartialEq, Eq, Hash)]
pub struct TipAck<S: Scheme, D: Digest> {
    /// The peer's local view of the tip (the lowest index that is not yet confirmed).
    pub tip: Index,

    /// The peer's acknowledgement (vote) for an item.
    pub ack: Ack<S, D>,
}

impl<S: Scheme, D: Digest> Write for TipAck<S, D> {
    fn write(&self, writer: &mut impl BufMut) {
        UInt(self.tip).write(writer);
        self.ack.write(writer);
    }
}

impl<S: Scheme, D: Digest> Read for TipAck<S, D> {
    type Cfg = ();

    fn read_cfg(reader: &mut impl Buf, _: &()) -> Result<Self, CodecError> {
        let tip = UInt::read(reader)?.into();
        let ack = Ack::read(reader)?;
        Ok(Self { tip, ack })
    }
}

impl<S: Scheme, D: Digest> EncodeSize for TipAck<S, D> {
    fn encode_size(&self) -> usize {
        UInt(self.tip).encode_size() + self.ack.encode_size()
    }
}

/// A recovered certificate for some [Item].
#[derive(Clone, Debug, PartialEq, Eq, Hash)]
pub struct Certificate<S: Scheme, D: Digest> {
    /// The item that was recovered.
    pub item: Item<D>,
    /// The recovered certificate.
    pub certificate: S::Certificate,
}

impl<S: Scheme, D: Digest> Certificate<S, D> {
    pub fn from_acks<'a>(scheme: &S, acks: impl IntoIterator<Item = &'a Ack<S, D>>) -> Option<Self>
    where
        S: AggregationScheme<D>,
    {
        let mut iter = acks.into_iter().peekable();
        let item = iter.peek()?.item.clone();
        let votes = iter
            .filter(|ack| ack.item == item)
            .map(|ack| ack.vote.clone());
        let certificate = scheme.assemble_certificate(votes)?;

        Some(Self { item, certificate })
    }

    /// Verifies the recovered certificate for the item.
    pub fn verify<R>(&self, rng: &mut R, scheme: &S, namespace: &[u8]) -> bool
    where
        R: Rng + CryptoRng,
        S: AggregationScheme<D>,
    {
        scheme.verify_certificate::<_, D>(rng, namespace, &self.item, &self.certificate)
    }
}

impl<S: Scheme, D: Digest> Write for Certificate<S, D> {
    fn write(&self, writer: &mut impl BufMut) {
        self.item.write(writer);
        self.certificate.write(writer);
    }
}

impl<S: Scheme, D: Digest> Read for Certificate<S, D> {
    type Cfg = <S::Certificate as Read>::Cfg;

    fn read_cfg(reader: &mut impl Buf, cfg: &Self::Cfg) -> Result<Self, CodecError> {
        let item = Item::read(reader)?;
        let certificate = S::Certificate::read_cfg(reader, cfg)?;
        Ok(Self { item, certificate })
    }
}

impl<S: Scheme, D: Digest> EncodeSize for Certificate<S, D> {
    fn encode_size(&self) -> usize {
        self.item.encode_size() + self.certificate.encode_size()
    }
}

/// Used as [Reporter::Activity](crate::Reporter::Activity) to report activities that occur during
/// aggregation. Also used to journal events that are needed to initialize the aggregation engine
/// when the node restarts.
#[derive(Clone, Debug, PartialEq)]
pub enum Activity<S: Scheme, D: Digest> {
    /// Received an ack from a participant.
    Ack(Ack<S, D>),

    /// Certified an [Item].
    Certified(Certificate<S, D>),

    /// Moved the tip to a new index.
    Tip(Index),
}

impl<S: Scheme, D: Digest> Write for Activity<S, D> {
    fn write(&self, writer: &mut impl BufMut) {
        match self {
            Self::Ack(ack) => {
                0u8.write(writer);
                ack.write(writer);
            }
            Self::Certified(certificate) => {
                1u8.write(writer);
                certificate.write(writer);
            }
            Self::Tip(index) => {
                2u8.write(writer);
                UInt(*index).write(writer);
            }
        }
    }
}

impl<S: Scheme, D: Digest> Read for Activity<S, D> {
    type Cfg = <S::Certificate as Read>::Cfg;

    fn read_cfg(reader: &mut impl Buf, cfg: &Self::Cfg) -> Result<Self, CodecError> {
        match u8::read(reader)? {
<<<<<<< HEAD
            0 => Ok(Activity::Ack(Ack::read(reader)?)),
            1 => Ok(Activity::Certified(Certificate::read_cfg(reader, cfg)?)),
            2 => Ok(Activity::Tip(UInt::read(reader)?.into())),
=======
            0 => Ok(Self::Ack(Ack::read(reader)?)),
            1 => Ok(Self::Certified(Certificate::read(reader)?)),
            2 => Ok(Self::Tip(UInt::read(reader)?.into())),
>>>>>>> 4e3367df
            _ => Err(CodecError::Invalid(
                "consensus::aggregation::Activity",
                "Invalid type",
            )),
        }
    }
}

impl<S: Scheme, D: Digest> EncodeSize for Activity<S, D> {
    fn encode_size(&self) -> usize {
        1 + match self {
            Self::Ack(ack) => ack.encode_size(),
            Self::Certified(certificate) => certificate.encode_size(),
            Self::Tip(index) => UInt(*index).encode_size(),
        }
    }
}

#[cfg(test)]
mod tests {
    use super::*;
    use crate::aggregation::signing_scheme::{bls12381_multisig, bls12381_threshold, ed25519};
    use bytes::BytesMut;
    use commonware_codec::{Decode, DecodeExt, Encode};
    use commonware_cryptography::{
        bls12381::{
            dkg::ops,
            primitives::{
                group::Private as BlsPrivate,
                variant::{MinPk, MinSig, Variant},
            },
        },
        ed25519::{PrivateKey as EdPrivateKey, PublicKey as EdPublicKey},
        Hasher, PrivateKeyExt, Sha256, Signer,
    };
    use commonware_utils::{
        quorum,
        set::{Ordered, OrderedQuorum},
    };
    use rand::{rngs::StdRng, SeedableRng};

    const NAMESPACE: &[u8] = b"test";

    type Sha256Digest = <Sha256 as Hasher>::Digest;

    fn generate_ed25519_schemes(n: usize, seed: u64) -> Vec<ed25519::Scheme> {
        let mut rng = StdRng::seed_from_u64(seed);
        let private_keys: Vec<_> = (0..n).map(|_| EdPrivateKey::from_rng(&mut rng)).collect();

        let participants: Ordered<_> = private_keys.iter().map(|p| p.public_key()).collect();

        private_keys
            .into_iter()
            .map(|sk| ed25519::Scheme::new(participants.clone(), sk))
            .collect()
    }

    fn generate_bls12381_multisig_schemes<V: Variant>(
        n: u32,
        seed: u64,
    ) -> Vec<bls12381_multisig::Scheme<EdPublicKey, V>> {
        let mut rng = StdRng::seed_from_u64(seed);

        // Generate ed25519 keys for participant identities
        let identity_keys: Vec<_> = (0..n).map(|_| EdPrivateKey::from_rng(&mut rng)).collect();
        let participants: Vec<_> = identity_keys.iter().map(|p| p.public_key()).collect();

        // Generate BLS keys for signing
        let bls_keys: Vec<_> = (0..n).map(|_| BlsPrivate::from_rand(&mut rng)).collect();
        let bls_publics: Vec<_> = bls_keys
            .iter()
            .map(|sk| commonware_cryptography::bls12381::primitives::ops::compute_public::<V>(sk))
            .collect();

        let participants_with_bls = participants
            .into_iter()
            .zip(bls_publics)
            .collect::<commonware_utils::set::OrderedAssociated<_, _>>();

        bls_keys
            .into_iter()
            .map(|bls_sk| bls12381_multisig::Scheme::new(participants_with_bls.clone(), bls_sk))
            .collect()
    }

    fn generate_bls12381_threshold_schemes<V: Variant>(
        n: u32,
        seed: u64,
    ) -> Vec<bls12381_threshold::Scheme<EdPublicKey, V>> {
        let mut rng = StdRng::seed_from_u64(seed);
        let t = quorum(n);

        // Generate ed25519 keys for participant identities
        let participants: Vec<_> = (0..n)
            .map(|_| EdPrivateKey::from_rng(&mut rng).public_key())
            .collect();

        let (polynomial, shares) = ops::generate_shares::<_, V>(&mut rng, None, n, t);

        shares
            .into_iter()
            .map(|share| {
                bls12381_threshold::Scheme::new(participants.clone().into(), &polynomial, share)
            })
            .collect()
    }

    #[test]
    fn test_ack_namespace() {
        let namespace = b"test_namespace";
        let expected = [namespace, ACK_SUFFIX].concat();
        assert_eq!(ack_namespace(namespace), expected);
    }

    fn codec<S: AggregationScheme<Sha256Digest>>(schemes: &[S]) {
        let item = Item {
            index: 100,
            digest: Sha256::hash(b"test_item"),
        };

        // Test Item codec
        let restored_item = Item::decode(item.encode()).unwrap();
        assert_eq!(item, restored_item);

        // Test Ack creation and codec
        let ack = Ack::sign(&schemes[0], NAMESPACE, Epoch::new(1), item.clone()).unwrap();
        let cfg = schemes[0].certificate_codec_config();
        let encoded_ack = ack.encode();
        let restored_ack: Ack<S, Sha256Digest> = Ack::decode(encoded_ack).unwrap();

        // Verify the restored ack
        assert_eq!(restored_ack.item, item);
        assert_eq!(restored_ack.epoch, Epoch::new(1));
        assert!(restored_ack.verify(&schemes[0], NAMESPACE));

        // Test TipAck codec
        let tip_ack = TipAck {
            ack: ack.clone(),
            tip: 42,
        };
        let encoded_tip_ack = tip_ack.encode();
        let restored_tip_ack: TipAck<S, Sha256Digest> = TipAck::decode(encoded_tip_ack).unwrap();
        assert_eq!(restored_tip_ack.tip, 42);
        assert_eq!(restored_tip_ack.ack.item, item);
        assert_eq!(restored_tip_ack.ack.epoch, Epoch::new(1));

        // Test Activity codec - Ack variant
        let activity_ack = Activity::Ack(ack.clone());
        let encoded_activity = activity_ack.encode();
        let restored_activity_ack: Activity<S, Sha256Digest> =
            Activity::decode_cfg(encoded_activity, &cfg).unwrap();
        if let Activity::Ack(restored) = restored_activity_ack {
            assert_eq!(restored.item, item);
            assert_eq!(restored.epoch, Epoch::new(1));
        } else {
            panic!("Expected Activity::Ack");
        }

        // Test Activity codec - Certified variant
        // Collect enough acks for a certificate
        let acks: Vec<_> = schemes
            .iter()
            .take(schemes[0].participants().quorum() as usize)
            .filter_map(|scheme| Ack::sign(scheme, NAMESPACE, Epoch::new(1), item.clone()))
            .collect();

        let certificate = Certificate::from_acks(&schemes[0], &acks).unwrap();
        let mut rng = StdRng::seed_from_u64(0);
        assert!(certificate.verify(&mut rng, &schemes[0], NAMESPACE));

        let activity_certified = Activity::Certified(certificate.clone());
        let encoded_certified = activity_certified.encode();
        let restored_activity_certified: Activity<S, Sha256Digest> =
            Activity::decode_cfg(encoded_certified, &cfg).unwrap();
        if let Activity::Certified(restored) = restored_activity_certified {
            assert_eq!(restored.item, item);
            assert!(restored.verify(&mut rng, &schemes[0], NAMESPACE));
        } else {
            panic!("Expected Activity::Certified");
        }

        // Test Activity codec - Tip variant
        let activity_tip: Activity<S, Sha256Digest> = Activity::Tip(123);
        let encoded_tip = activity_tip.encode();
        let restored_activity_tip: Activity<S, Sha256Digest> =
            Activity::decode_cfg(encoded_tip, &cfg).unwrap();
        if let Activity::Tip(index) = restored_activity_tip {
            assert_eq!(index, 123);
        } else {
            panic!("Expected Activity::Tip");
        }
    }

    #[test]
    fn test_codec() {
        let ed_schemes = generate_ed25519_schemes(4, 0);
        codec(&ed_schemes);

        let multisig_schemes = generate_bls12381_multisig_schemes::<MinPk>(4, 0);
        codec(&multisig_schemes);

        let threshold_schemes = generate_bls12381_threshold_schemes::<MinSig>(4, 0);
        codec(&threshold_schemes);
    }

    fn activity_invalid_enum<S: AggregationScheme<Sha256Digest>>(schemes: &[S]) {
        let mut buf = BytesMut::new();
        3u8.write(&mut buf); // Invalid discriminant

        let cfg = schemes[0].certificate_codec_config();
        let result = Activity::<S, Sha256Digest>::read_cfg(&mut &buf[..], &cfg);
        assert!(matches!(
            result,
            Err(CodecError::Invalid(
                "consensus::aggregation::Activity",
                "Invalid type"
            ))
        ));
    }

    #[test]
    fn test_activity_invalid_enum() {
        let ed_schemes = generate_ed25519_schemes(4, 1);
        activity_invalid_enum(&ed_schemes);

        let multisig_schemes = generate_bls12381_multisig_schemes::<MinPk>(4, 1);
        activity_invalid_enum(&multisig_schemes);

        let threshold_schemes = generate_bls12381_threshold_schemes::<MinSig>(4, 1);
        activity_invalid_enum(&threshold_schemes);
    }
}<|MERGE_RESOLUTION|>--- conflicted
+++ resolved
@@ -325,15 +325,9 @@
 
     fn read_cfg(reader: &mut impl Buf, cfg: &Self::Cfg) -> Result<Self, CodecError> {
         match u8::read(reader)? {
-<<<<<<< HEAD
-            0 => Ok(Activity::Ack(Ack::read(reader)?)),
-            1 => Ok(Activity::Certified(Certificate::read_cfg(reader, cfg)?)),
-            2 => Ok(Activity::Tip(UInt::read(reader)?.into())),
-=======
             0 => Ok(Self::Ack(Ack::read(reader)?)),
-            1 => Ok(Self::Certified(Certificate::read(reader)?)),
+            1 => Ok(Self::Certified(Certificate::read_cfg(reader, cfg)?)),
             2 => Ok(Self::Tip(UInt::read(reader)?.into())),
->>>>>>> 4e3367df
             _ => Err(CodecError::Invalid(
                 "consensus::aggregation::Activity",
                 "Invalid type",
@@ -481,7 +475,7 @@
         assert_eq!(restored_tip_ack.ack.epoch, Epoch::new(1));
 
         // Test Activity codec - Ack variant
-        let activity_ack = Activity::Ack(ack.clone());
+        let activity_ack = Activity::Ack(ack);
         let encoded_activity = activity_ack.encode();
         let restored_activity_ack: Activity<S, Sha256Digest> =
             Activity::decode_cfg(encoded_activity, &cfg).unwrap();
