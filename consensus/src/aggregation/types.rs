//! Types used in [aggregation](super).

use crate::{
    aggregation::signing_scheme::AggregationScheme,
    signing_scheme::{Context, Scheme, Signature},
    types::Epoch,
};
use bytes::{Buf, BufMut};
use commonware_codec::{
    varint::UInt, Encode, EncodeSize, Error as CodecError, Read, ReadExt, Write,
};
use commonware_cryptography::Digest;
use commonware_utils::union;
use futures::channel::oneshot;
use rand::{CryptoRng, Rng};
use std::hash::Hash;

/// Error that may be encountered when interacting with `aggregation`.
#[derive(Debug, thiserror::Error)]
pub enum Error {
    // Proposal Errors
    /// The proposal was canceled by the application
    #[error("Application verify error: {0}")]
    AppProposeCanceled(oneshot::Canceled),

    // P2P Errors
    /// Unable to send a message over the P2P network
    #[error("Unable to send message")]
    UnableToSendMessage,

    // Epoch Errors
    /// The specified validator is not a participant in the epoch
    #[error("Epoch {0} has no validator {1}")]
    UnknownValidator(Epoch, String),
    /// The local node is not a signer in the scheme for the specified epoch.
    #[error("Not a signer at epoch {0}")]
    NotASigner(Epoch),

    // Peer Errors
    /// The sender's public key doesn't match the expected key
    #[error("Peer mismatch")]
    PeerMismatch,

    // Signature Errors
    /// The acknowledgment signature is invalid
    #[error("Invalid ack signature")]
    InvalidAckSignature,

    // Ignorable Message Errors
    /// The acknowledgment's epoch is outside the accepted bounds
    #[error("Invalid ack epoch {0} outside bounds {1} - {2}")]
    AckEpochOutsideBounds(Epoch, Epoch, Epoch),
    /// The acknowledgment's height is outside the accepted bounds
    #[error("Non-useful ack index {0}")]
    AckIndex(Index),
    /// The acknowledgment's digest is incorrect
    #[error("Invalid ack digest {0}")]
    AckDigest(Index),
    /// Duplicate acknowledgment for the same index
    #[error("Duplicate ack from sender {0} for index {1}")]
    AckDuplicate(String, Index),
    /// The acknowledgement is for an index that already has a certificate
    #[error("Ack for index {0} already has been certified")]
    AckCertified(Index),
    /// The epoch is unknown
    #[error("Unknown epoch {0}")]
    UnknownEpoch(Epoch),
}

impl Error {
    /// Returns true if the error represents a blockable offense by a peer.
    pub const fn blockable(&self) -> bool {
        matches!(self, Self::PeerMismatch | Self::InvalidAckSignature)
    }
}

/// Index represents the sequential position of items being aggregated.
/// Indices are monotonically increasing within each epoch.
pub type Index = u64;

/// Suffix used to identify an acknowledgment (ack) namespace for domain separation.
/// Used when signing and verifying acks to prevent signature reuse across different message types.
const ACK_SUFFIX: &[u8] = b"_AGG_ACK";

/// Returns a suffixed namespace for signing an ack.
///
/// This provides domain separation for signatures, preventing cross-protocol attacks
/// by ensuring signatures for acks cannot be reused for other message types.
#[inline]
fn ack_namespace(namespace: &[u8]) -> Vec<u8> {
    union(namespace, ACK_SUFFIX)
}

/// Item represents a single element being aggregated in the protocol.
/// Each item has a unique index and contains a digest that validators sign.
#[derive(Clone, Debug, PartialEq, Eq, Hash)]
pub struct Item<D: Digest> {
    /// Sequential position of this item within the current epoch
    pub index: Index,
    /// Cryptographic digest of the data being aggregated
    pub digest: D,
}

impl<D: Digest> Write for Item<D> {
    fn write(&self, writer: &mut impl BufMut) {
        UInt(self.index).write(writer);
        self.digest.write(writer);
    }
}

impl<D: Digest> Read for Item<D> {
    type Cfg = ();

    fn read_cfg(reader: &mut impl Buf, _: &()) -> Result<Self, CodecError> {
        let index = UInt::read(reader)?.into();
        let digest = D::read(reader)?;
        Ok(Self { index, digest })
    }
}

impl<D: Digest> EncodeSize for Item<D> {
    fn encode_size(&self) -> usize {
        UInt(self.index).encode_size() + self.digest.encode_size()
    }
}

impl<D: Digest> Context for &Item<D> {
    fn namespace_and_message(&self, namespace: &[u8]) -> (Vec<u8>, Vec<u8>) {
        (ack_namespace(namespace), self.encode().to_vec())
    }
}

/// Acknowledgment (ack) represents a validator's vote on an item.
/// Multiple acks can be recovered into a certificate for consensus.
#[derive(Clone, Debug, PartialEq, Eq, Hash)]
pub struct Ack<S: Scheme, D: Digest> {
    /// The item being acknowledged
    pub item: Item<D>,
    /// The epoch in which this acknowledgment was created
    pub epoch: Epoch,
    /// Scheme-specific vote material
    pub signature: Signature<S>,
}

impl<S: Scheme, D: Digest> Ack<S, D> {
    /// Verifies the signature on this acknowledgment.
    ///
    /// Returns `true` if the signature is valid for the given namespace and public key.
    /// Domain separation is automatically applied to prevent signature reuse.
    pub fn verify(&self, scheme: &S, namespace: &[u8]) -> bool
    where
        S: AggregationScheme<D>,
    {
        scheme.verify_vote::<D>(namespace, &self.item, &self.signature)
    }

    /// Creates a new acknowledgment by signing an item with a validator's key.
    ///
    /// The signature uses domain separation to prevent cross-protocol attacks.
    ///
    /// # Determinism
    ///
    /// Signatures produced by this function are deterministic and safe for consensus.
    pub fn sign(scheme: &S, namespace: &[u8], epoch: Epoch, item: Item<D>) -> Option<Self>
    where
        S: AggregationScheme<D>,
    {
        let signature = scheme.sign_vote::<D>(namespace, &item)?;
        Some(Self {
            item,
            epoch,
            signature,
        })
    }
}

impl<S: Scheme, D: Digest> Write for Ack<S, D> {
    fn write(&self, writer: &mut impl BufMut) {
        self.item.write(writer);
        self.epoch.write(writer);
        self.signature.write(writer);
    }
}

impl<S: Scheme, D: Digest> Read for Ack<S, D> {
    type Cfg = ();

    fn read_cfg(reader: &mut impl Buf, _: &()) -> Result<Self, CodecError> {
        let item = Item::read(reader)?;
        let epoch = Epoch::read(reader)?;
        let signature = Signature::read(reader)?;
        Ok(Self {
            item,
            epoch,
            signature,
        })
    }
}

impl<S: Scheme, D: Digest> EncodeSize for Ack<S, D> {
    fn encode_size(&self) -> usize {
        self.item.encode_size() + self.epoch.encode_size() + self.signature.encode_size()
    }
}

/// Message exchanged between peers containing an acknowledgment and tip information.
/// This combines a validator's vote with their view of consensus progress.
#[derive(Clone, Debug, PartialEq, Eq, Hash)]
pub struct TipAck<S: Scheme, D: Digest> {
    /// The peer's local view of the tip (the lowest index that is not yet confirmed).
    pub tip: Index,

    /// The peer's acknowledgement (vote) for an item.
    pub ack: Ack<S, D>,
}

impl<S: Scheme, D: Digest> Write for TipAck<S, D> {
    fn write(&self, writer: &mut impl BufMut) {
        UInt(self.tip).write(writer);
        self.ack.write(writer);
    }
}

impl<S: Scheme, D: Digest> Read for TipAck<S, D> {
    type Cfg = ();

    fn read_cfg(reader: &mut impl Buf, _: &()) -> Result<Self, CodecError> {
        let tip = UInt::read(reader)?.into();
        let ack = Ack::read(reader)?;
        Ok(Self { tip, ack })
    }
}

impl<S: Scheme, D: Digest> EncodeSize for TipAck<S, D> {
    fn encode_size(&self) -> usize {
        UInt(self.tip).encode_size() + self.ack.encode_size()
    }
}

/// A recovered certificate for some [Item].
#[derive(Clone, Debug, PartialEq, Eq, Hash)]
pub struct Certificate<S: Scheme, D: Digest> {
    /// The item that was recovered.
    pub item: Item<D>,
    /// The recovered certificate.
    pub certificate: S::Certificate,
}

impl<S: Scheme, D: Digest> Certificate<S, D> {
    pub fn from_acks<'a>(scheme: &S, acks: impl IntoIterator<Item = &'a Ack<S, D>>) -> Option<Self>
    where
        S: AggregationScheme<D>,
    {
        let mut iter = acks.into_iter().peekable();
        let item = iter.peek()?.item.clone();
        let signatures = iter
            .filter(|ack| ack.item == item)
            .map(|ack| ack.signature.clone());
        let certificate = scheme.assemble_certificate(signatures)?;

        Some(Self { item, certificate })
    }

    /// Verifies the recovered certificate for the item.
    pub fn verify<R>(&self, rng: &mut R, scheme: &S, namespace: &[u8]) -> bool
    where
        R: Rng + CryptoRng,
        S: AggregationScheme<D>,
    {
        scheme.verify_certificate::<_, D>(rng, namespace, &self.item, &self.certificate)
    }
}

impl<S: Scheme, D: Digest> Write for Certificate<S, D> {
    fn write(&self, writer: &mut impl BufMut) {
        self.item.write(writer);
        self.certificate.write(writer);
    }
}

impl<S: Scheme, D: Digest> Read for Certificate<S, D> {
    type Cfg = <S::Certificate as Read>::Cfg;

    fn read_cfg(reader: &mut impl Buf, cfg: &Self::Cfg) -> Result<Self, CodecError> {
        let item = Item::read(reader)?;
        let certificate = S::Certificate::read_cfg(reader, cfg)?;
        Ok(Self { item, certificate })
    }
}

impl<S: Scheme, D: Digest> EncodeSize for Certificate<S, D> {
    fn encode_size(&self) -> usize {
        self.item.encode_size() + self.certificate.encode_size()
    }
}

/// Used as [Reporter::Activity](crate::Reporter::Activity) to report activities that occur during
/// aggregation. Also used to journal events that are needed to initialize the aggregation engine
/// when the node restarts.
#[derive(Clone, Debug, PartialEq)]
pub enum Activity<S: Scheme, D: Digest> {
    /// Received an ack from a participant.
    Ack(Ack<S, D>),

    /// Certified an [Item].
    Certified(Certificate<S, D>),

    /// Moved the tip to a new index.
    Tip(Index),
}

impl<S: Scheme, D: Digest> Write for Activity<S, D> {
    fn write(&self, writer: &mut impl BufMut) {
        match self {
            Self::Ack(ack) => {
                0u8.write(writer);
                ack.write(writer);
            }
            Self::Certified(certificate) => {
                1u8.write(writer);
                certificate.write(writer);
            }
            Self::Tip(index) => {
                2u8.write(writer);
                UInt(*index).write(writer);
            }
        }
    }
}

impl<S: Scheme, D: Digest> Read for Activity<S, D> {
    type Cfg = <S::Certificate as Read>::Cfg;

    fn read_cfg(reader: &mut impl Buf, cfg: &Self::Cfg) -> Result<Self, CodecError> {
        match u8::read(reader)? {
            0 => Ok(Self::Ack(Ack::read(reader)?)),
            1 => Ok(Self::Certified(Certificate::read_cfg(reader, cfg)?)),
            2 => Ok(Self::Tip(UInt::read(reader)?.into())),
            _ => Err(CodecError::Invalid(
                "consensus::aggregation::Activity",
                "Invalid type",
            )),
        }
    }
}

impl<S: Scheme, D: Digest> EncodeSize for Activity<S, D> {
    fn encode_size(&self) -> usize {
        1 + match self {
            Self::Ack(ack) => ack.encode_size(),
            Self::Certified(certificate) => certificate.encode_size(),
            Self::Tip(index) => UInt(*index).encode_size(),
        }
    }
}

#[cfg(test)]
mod tests {
    use super::*;
    use crate::aggregation::signing_scheme::{bls12381_multisig, bls12381_threshold, ed25519};
    use bytes::BytesMut;
    use commonware_codec::{Decode, DecodeExt, Encode};
    use commonware_cryptography::{
        bls12381::{
<<<<<<< HEAD
            dkg::ops,
            primitives::{
                group::Private as BlsPrivate,
                variant::{MinPk, MinSig, Variant},
            },
=======
            dkg,
            primitives::{ops::sign_message, variant::MinSig},
>>>>>>> 709d2486
        },
        ed25519::{PrivateKey as EdPrivateKey, PublicKey as EdPublicKey},
        Hasher, PrivateKeyExt, Sha256, Signer,
    };
    use commonware_utils::{
        ordered::{BiMap, Quorum, Set},
        quorum, TryCollect,
    };
    use commonware_utils::NZU32;
    use rand::{rngs::StdRng, SeedableRng};

    const NAMESPACE: &[u8] = b"test";

    type Sha256Digest = <Sha256 as Hasher>::Digest;

    fn generate_ed25519_schemes(n: usize, seed: u64) -> Vec<ed25519::Scheme> {
        let mut rng = StdRng::seed_from_u64(seed);
        let private_keys: Vec<_> = (0..n).map(|_| EdPrivateKey::from_rng(&mut rng)).collect();

        let participants = private_keys
            .iter()
            .map(|p| p.public_key())
            .try_collect::<Set<_>>()
            .unwrap();

        private_keys
            .into_iter()
            .map(|sk| ed25519::Scheme::new(participants.clone(), sk))
            .collect()
    }

    fn generate_bls12381_multisig_schemes<V: Variant>(
        n: u32,
        seed: u64,
    ) -> Vec<bls12381_multisig::Scheme<EdPublicKey, V>> {
        let mut rng = StdRng::seed_from_u64(seed);

        // Generate ed25519 keys for participant identities
        let identity_keys: Vec<_> = (0..n).map(|_| EdPrivateKey::from_rng(&mut rng)).collect();
        let participants: Vec<_> = identity_keys.iter().map(|p| p.public_key()).collect();

        // Generate BLS keys for signing
        let bls_keys: Vec<_> = (0..n).map(|_| BlsPrivate::from_rand(&mut rng)).collect();
        let bls_publics: Vec<_> = bls_keys
            .iter()
            .map(|sk| commonware_cryptography::bls12381::primitives::ops::compute_public::<V>(sk))
            .collect();

        let participants_with_bls = participants
            .into_iter()
            .zip(bls_publics)
            .try_collect::<BiMap<_, _>>()
            .unwrap();

        bls_keys
            .into_iter()
            .map(|bls_sk| bls12381_multisig::Scheme::new(participants_with_bls.clone(), bls_sk))
            .collect()
    }

    fn generate_bls12381_threshold_schemes<V: Variant>(
        n: u32,
        seed: u64,
    ) -> Vec<bls12381_threshold::Scheme<EdPublicKey, V>> {
        let mut rng = StdRng::seed_from_u64(seed);
        let t = quorum(n);

        // Generate ed25519 keys for participant identities
        let participants = (0..n)
            .map(|_| EdPrivateKey::from_rng(&mut rng).public_key())
            .try_collect::<Set<_>>()
            .unwrap();

        let (polynomial, shares) = ops::generate_shares::<_, V>(&mut rng, None, n, t);

        shares
            .into_iter()
            .map(|share| bls12381_threshold::Scheme::new(participants.clone(), &polynomial, share))
            .collect()
    }

    #[test]
    fn test_ack_namespace() {
        let namespace = b"test_namespace";
        let expected = [namespace, ACK_SUFFIX].concat();
        assert_eq!(ack_namespace(namespace), expected);
    }

<<<<<<< HEAD
    fn codec<S: AggregationScheme<Sha256Digest>>(schemes: &[S]) {
=======
    #[test]
    fn test_codec() {
        let namespace = b"test";
        let mut rng = StdRng::seed_from_u64(0);
        let (public, shares) = dkg::deal_anonymous::<MinSig>(&mut rng, NZU32!(4));
        let polynomial = public.evaluate_all(4);
>>>>>>> 709d2486
        let item = Item {
            index: 100,
            digest: Sha256::hash(b"test_item"),
        };

        // Test Item codec
        let restored_item = Item::decode(item.encode()).unwrap();
        assert_eq!(item, restored_item);

        // Test Ack creation and codec
        let ack = Ack::sign(&schemes[0], NAMESPACE, Epoch::new(1), item.clone()).unwrap();
        let cfg = schemes[0].certificate_codec_config();
        let encoded_ack = ack.encode();
        let restored_ack: Ack<S, Sha256Digest> = Ack::decode(encoded_ack).unwrap();

        // Verify the restored ack
        assert_eq!(restored_ack.item, item);
        assert_eq!(restored_ack.epoch, Epoch::new(1));
        assert!(restored_ack.verify(&schemes[0], NAMESPACE));

        // Test TipAck codec
        let tip_ack = TipAck {
            ack: ack.clone(),
            tip: 42,
        };
        let encoded_tip_ack = tip_ack.encode();
        let restored_tip_ack: TipAck<S, Sha256Digest> = TipAck::decode(encoded_tip_ack).unwrap();
        assert_eq!(restored_tip_ack.tip, 42);
        assert_eq!(restored_tip_ack.ack.item, item);
        assert_eq!(restored_tip_ack.ack.epoch, Epoch::new(1));

        // Test Activity codec - Ack variant
        let activity_ack = Activity::Ack(ack);
        let encoded_activity = activity_ack.encode();
        let restored_activity_ack: Activity<S, Sha256Digest> =
            Activity::decode_cfg(encoded_activity, &cfg).unwrap();
        if let Activity::Ack(restored) = restored_activity_ack {
            assert_eq!(restored.item, item);
            assert_eq!(restored.epoch, Epoch::new(1));
        } else {
            panic!("Expected Activity::Ack");
        }

        // Test Activity codec - Certified variant
        // Collect enough acks for a certificate
        let acks: Vec<_> = schemes
            .iter()
            .take(schemes[0].participants().quorum() as usize)
            .filter_map(|scheme| Ack::sign(scheme, NAMESPACE, Epoch::new(1), item.clone()))
            .collect();

        let certificate = Certificate::from_acks(&schemes[0], &acks).unwrap();
        let mut rng = StdRng::seed_from_u64(0);
        assert!(certificate.verify(&mut rng, &schemes[0], NAMESPACE));

        let activity_certified = Activity::Certified(certificate.clone());
        let encoded_certified = activity_certified.encode();
        let restored_activity_certified: Activity<S, Sha256Digest> =
            Activity::decode_cfg(encoded_certified, &cfg).unwrap();
        if let Activity::Certified(restored) = restored_activity_certified {
            assert_eq!(restored.item, item);
            assert!(restored.verify(&mut rng, &schemes[0], NAMESPACE));
        } else {
            panic!("Expected Activity::Certified");
        }

        // Test Activity codec - Tip variant
        let activity_tip: Activity<S, Sha256Digest> = Activity::Tip(123);
        let encoded_tip = activity_tip.encode();
        let restored_activity_tip: Activity<S, Sha256Digest> =
            Activity::decode_cfg(encoded_tip, &cfg).unwrap();
        if let Activity::Tip(index) = restored_activity_tip {
            assert_eq!(index, 123);
        } else {
            panic!("Expected Activity::Tip");
        }
    }

    #[test]
    fn test_codec() {
        let ed_schemes = generate_ed25519_schemes(4, 0);
        codec(&ed_schemes);

        let multisig_schemes = generate_bls12381_multisig_schemes::<MinPk>(4, 0);
        codec(&multisig_schemes);

        let threshold_schemes = generate_bls12381_threshold_schemes::<MinSig>(4, 0);
        codec(&threshold_schemes);
    }

    fn activity_invalid_enum<S: AggregationScheme<Sha256Digest>>(schemes: &[S]) {
        let mut buf = BytesMut::new();
        3u8.write(&mut buf); // Invalid discriminant

        let cfg = schemes[0].certificate_codec_config();
        let result = Activity::<S, Sha256Digest>::read_cfg(&mut &buf[..], &cfg);
        assert!(matches!(
            result,
            Err(CodecError::Invalid(
                "consensus::aggregation::Activity",
                "Invalid type"
            ))
        ));
    }

    #[test]
    fn test_activity_invalid_enum() {
        let ed_schemes = generate_ed25519_schemes(4, 1);
        activity_invalid_enum(&ed_schemes);

        let multisig_schemes = generate_bls12381_multisig_schemes::<MinPk>(4, 1);
        activity_invalid_enum(&multisig_schemes);

        let threshold_schemes = generate_bls12381_threshold_schemes::<MinSig>(4, 1);
        activity_invalid_enum(&threshold_schemes);
    }
}<|MERGE_RESOLUTION|>--- conflicted
+++ resolved
@@ -362,25 +362,19 @@
     use commonware_codec::{Decode, DecodeExt, Encode};
     use commonware_cryptography::{
         bls12381::{
-<<<<<<< HEAD
-            dkg::ops,
+            dkg,
             primitives::{
                 group::Private as BlsPrivate,
                 variant::{MinPk, MinSig, Variant},
             },
-=======
-            dkg,
-            primitives::{ops::sign_message, variant::MinSig},
->>>>>>> 709d2486
         },
         ed25519::{PrivateKey as EdPrivateKey, PublicKey as EdPublicKey},
         Hasher, PrivateKeyExt, Sha256, Signer,
     };
     use commonware_utils::{
         ordered::{BiMap, Quorum, Set},
-        quorum, TryCollect,
+        TryCollect, NZU32,
     };
-    use commonware_utils::NZU32;
     use rand::{rngs::StdRng, SeedableRng};
 
     const NAMESPACE: &[u8] = b"test";
@@ -437,7 +431,6 @@
         seed: u64,
     ) -> Vec<bls12381_threshold::Scheme<EdPublicKey, V>> {
         let mut rng = StdRng::seed_from_u64(seed);
-        let t = quorum(n);
 
         // Generate ed25519 keys for participant identities
         let participants = (0..n)
@@ -445,7 +438,7 @@
             .try_collect::<Set<_>>()
             .unwrap();
 
-        let (polynomial, shares) = ops::generate_shares::<_, V>(&mut rng, None, n, t);
+        let (polynomial, shares) = dkg::deal_anonymous::<V>(&mut rng, NZU32!(n));
 
         shares
             .into_iter()
@@ -460,16 +453,7 @@
         assert_eq!(ack_namespace(namespace), expected);
     }
 
-<<<<<<< HEAD
     fn codec<S: AggregationScheme<Sha256Digest>>(schemes: &[S]) {
-=======
-    #[test]
-    fn test_codec() {
-        let namespace = b"test";
-        let mut rng = StdRng::seed_from_u64(0);
-        let (public, shares) = dkg::deal_anonymous::<MinSig>(&mut rng, NZU32!(4));
-        let polynomial = public.evaluate_all(4);
->>>>>>> 709d2486
         let item = Item {
             index: 100,
             digest: Sha256::hash(b"test_item"),
