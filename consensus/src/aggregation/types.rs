--- conflicted
+++ resolved
@@ -173,13 +173,8 @@
 impl<S: Scheme, D: Digest> Write for Ack<S, D> {
     fn write(&self, writer: &mut impl BufMut) {
         self.item.write(writer);
-<<<<<<< HEAD
-        UInt(self.epoch).write(writer);
+        self.epoch.write(writer);
         self.vote.write(writer);
-=======
-        self.epoch.write(writer);
-        self.signature.write(writer);
->>>>>>> 641d61e3
     }
 }
 
@@ -188,29 +183,15 @@
 
     fn read_cfg(reader: &mut impl Buf, _: &()) -> Result<Self, CodecError> {
         let item = Item::read(reader)?;
-<<<<<<< HEAD
-        let epoch = UInt::read(reader)?.into();
+        let epoch = Epoch::read(reader)?;
         let vote = Vote::read(reader)?;
         Ok(Self { item, epoch, vote })
-=======
-        let epoch = Epoch::read(reader)?;
-        let signature = PartialSignature::<V>::read(reader)?;
-        Ok(Self {
-            item,
-            epoch,
-            signature,
-        })
->>>>>>> 641d61e3
     }
 }
 
 impl<S: Scheme, D: Digest> EncodeSize for Ack<S, D> {
     fn encode_size(&self) -> usize {
-<<<<<<< HEAD
-        self.item.encode_size() + UInt(self.epoch).encode_size() + self.vote.encode_size()
-=======
-        self.item.encode_size() + self.epoch.encode_size() + self.signature.encode_size()
->>>>>>> 641d61e3
+        self.item.encode_size() + self.epoch.encode_size() + self.vote.encode_size()
     }
 }
 
@@ -471,22 +452,15 @@
         let restored_item = Item::decode(item.encode()).unwrap();
         assert_eq!(item, restored_item);
 
-<<<<<<< HEAD
         // Test Ack creation and codec
-        let ack = Ack::sign(&schemes[0], NAMESPACE, 1, item.clone()).unwrap();
+        let ack = Ack::sign(&schemes[0], NAMESPACE, Epoch::new(1), item.clone()).unwrap();
         let cfg = schemes[0].certificate_codec_config();
         let encoded_ack = ack.encode();
         let restored_ack: Ack<S, Sha256Digest> = Ack::decode(encoded_ack).unwrap();
-=======
-        // Test Ack creation, signing, verification, and codec
-        let ack: Ack<MinSig, _> = Ack::sign(namespace, Epoch::new(1), &shares[0], item.clone());
-        assert!(ack.verify(namespace, &polynomial));
-        assert!(!ack.verify(b"wrong", &polynomial));
->>>>>>> 641d61e3
 
         // Verify the restored ack
         assert_eq!(restored_ack.item, item);
-        assert_eq!(restored_ack.epoch, 1);
+        assert_eq!(restored_ack.epoch, Epoch::new(1));
         assert!(restored_ack.verify(&schemes[0], NAMESPACE));
 
         // Test TipAck codec
@@ -498,38 +472,26 @@
         let restored_tip_ack: TipAck<S, Sha256Digest> = TipAck::decode(encoded_tip_ack).unwrap();
         assert_eq!(restored_tip_ack.tip, 42);
         assert_eq!(restored_tip_ack.ack.item, item);
-        assert_eq!(restored_tip_ack.ack.epoch, 1);
+        assert_eq!(restored_tip_ack.ack.epoch, Epoch::new(1));
 
         // Test Activity codec - Ack variant
-<<<<<<< HEAD
         let activity_ack = Activity::Ack(ack.clone());
         let encoded_activity = activity_ack.encode();
         let restored_activity_ack: Activity<S, Sha256Digest> =
             Activity::decode_cfg(encoded_activity, &cfg).unwrap();
         if let Activity::Ack(restored) = restored_activity_ack {
             assert_eq!(restored.item, item);
-            assert_eq!(restored.epoch, 1);
+            assert_eq!(restored.epoch, Epoch::new(1));
         } else {
             panic!("Expected Activity::Ack");
         }
-=======
-        let activity_ack = Activity::Ack(Ack::sign(
-            namespace,
-            Epoch::new(1),
-            &shares[0],
-            item.clone(),
-        ));
-        let restored_activity_ack: Activity<MinSig, <Sha256 as Hasher>::Digest> =
-            Activity::decode(activity_ack.encode()).unwrap();
-        assert_eq!(activity_ack, restored_activity_ack);
->>>>>>> 641d61e3
 
         // Test Activity codec - Certified variant
         // Collect enough acks for a certificate
         let acks: Vec<_> = schemes
             .iter()
             .take(schemes[0].participants().quorum() as usize)
-            .filter_map(|scheme| Ack::sign(scheme, NAMESPACE, 1, item.clone()))
+            .filter_map(|scheme| Ack::sign(scheme, NAMESPACE, Epoch::new(1), item.clone()))
             .collect();
 
         let certificate = Certificate::from_acks(&schemes[0], &acks).unwrap();
