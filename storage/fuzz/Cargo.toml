--- conflicted
+++ resolved
@@ -15,11 +15,7 @@
 commonware-codec = { workspace = true }
 commonware-cryptography = { workspace = true }
 commonware-runtime = { workspace = true }
-<<<<<<< HEAD
-commonware-storage = { workspace = true, features = ["fuzzing"]}
-=======
-commonware-storage = { workspace = true, features = ["std"] }
->>>>>>> 27ddd9e5
+commonware-storage = { workspace = true, features = ["std", "fuzzing"] }
 commonware-utils = { workspace = true }
 arbitrary = { workspace = true, features = ["derive"] }
 libfuzzer-sys = { workspace = true }
