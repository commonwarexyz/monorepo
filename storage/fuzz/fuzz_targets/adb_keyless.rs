#![no_main]

use arbitrary::Arbitrary;
use commonware_cryptography::Sha256;
use commonware_runtime::{buffer::PoolRef, deterministic, Runner};
use commonware_storage::{
    adb::{
        keyless::{Config, Keyless},
        verify_proof,
    },
    mmr::{hasher::Standard, Location},
};
use commonware_utils::{NZUsize, NZU64};
use libfuzzer_sys::fuzz_target;

const MAX_OPERATIONS: usize = 50;
const MAX_PROOF_OPS: u64 = 100;

#[derive(Debug)]
enum Operation {
    Append {
        value_bytes: Vec<u8>,
    },
    Commit {
        metadata_bytes: Option<Vec<u8>>,
    },
    Get {
        loc_offset: u32,
    },
    GetMetadata,
    Prune,
    Sync,
    OpCount,
    LastCommitLoc,
    OldestRetainedLoc,
    Root,
    Proof {
        start_offset: u32,
        max_ops: u16,
    },
    HistoricalProof {
        size_offset: u32,
        start_offset: u32,
        max_ops: u16,
    },
    SimulateFailure {
        sync_log: bool,
        sync_mmr: bool,
    },
}

impl<'a> Arbitrary<'a> for Operation {
    fn arbitrary(u: &mut arbitrary::Unstructured<'a>) -> arbitrary::Result<Self> {
        let choice: u8 = u.arbitrary()?;
        match choice % 13 {
            0 => {
                let value_len: u16 = u.arbitrary()?;
                let actual_len = ((value_len as usize) % 10000) + 1;
                let value_bytes = u.bytes(actual_len)?.to_vec();
                Ok(Operation::Append { value_bytes })
            }
            1 => {
                let has_metadata: bool = u.arbitrary()?;
                let metadata_bytes = if has_metadata {
                    let metadata_len: u16 = u.arbitrary()?;
                    let actual_len = ((metadata_len as usize) % 1000) + 1;
                    Some(u.bytes(actual_len)?.to_vec())
                } else {
                    None
                };
                Ok(Operation::Commit { metadata_bytes })
            }
            2 => {
                let loc_offset = u.arbitrary()?;
                Ok(Operation::Get { loc_offset })
            }
            3 => Ok(Operation::GetMetadata),
            4 => Ok(Operation::Prune),
            5 => Ok(Operation::Sync),
            6 => Ok(Operation::OpCount),
            7 => Ok(Operation::LastCommitLoc),
            8 => Ok(Operation::OldestRetainedLoc),
            9 => Ok(Operation::Root),
            10 => {
                let start_offset = u.arbitrary()?;
                let max_ops = u.arbitrary()?;
                Ok(Operation::Proof {
                    start_offset,
                    max_ops,
                })
            }
            11 => {
                let size_offset = u.arbitrary()?;
                let start_offset = u.arbitrary()?;
                let max_ops = u.arbitrary()?;
                Ok(Operation::HistoricalProof {
                    size_offset,
                    start_offset,
                    max_ops,
                })
            }
            12 => {
                let sync_log: bool = u.arbitrary()?;
                let sync_mmr: bool = u.arbitrary()?;
                Ok(Operation::SimulateFailure { sync_log, sync_mmr })
            }
            _ => unreachable!(),
        }
    }
}

#[derive(Debug)]
struct FuzzInput {
    ops: Vec<Operation>,
}

impl<'a> Arbitrary<'a> for FuzzInput {
    fn arbitrary(u: &mut arbitrary::Unstructured<'a>) -> arbitrary::Result<Self> {
        let num_ops = u.int_in_range(1..=MAX_OPERATIONS)?;
        let ops = (0..num_ops)
            .map(|_| Operation::arbitrary(u))
            .collect::<Result<Vec<_>, _>>()?;
        Ok(FuzzInput { ops })
    }
}

const PAGE_SIZE: usize = 128;
const PAGE_CACHE_SIZE: usize = 8;

fn test_config(test_name: &str) -> Config<(commonware_codec::RangeCfg<usize>, ())> {
    Config {
        mmr_journal_partition: format!("{test_name}_mmr"),
        mmr_metadata_partition: format!("{test_name}_meta"),
        mmr_items_per_blob: NZU64!(3),
        mmr_write_buffer: NZUsize!(1024),
        log_partition: format!("{test_name}_log"),
        log_write_buffer: NZUsize!(1024),
        log_compression: None,
        log_codec_config: ((0..=10000).into(), ()),
        log_items_per_section: NZU64!(7),
        thread_pool: None,
        buffer_pool: PoolRef::new(NZUsize!(PAGE_SIZE), NZUsize!(PAGE_CACHE_SIZE)),
    }
}

enum KeylessState<
    E: commonware_runtime::Storage + commonware_runtime::Clock + commonware_runtime::Metrics,
    V: commonware_codec::Codec,
    H: commonware_cryptography::Hasher,
> {
    Clean(Keyless<E, V, H, commonware_storage::mmr::mem::Clean>),
    Dirty(Keyless<E, V, H, commonware_storage::mmr::mem::Dirty>),
}

fn fuzz(input: FuzzInput) {
    let runner = deterministic::Runner::default();

    runner.start(|context| async move {
        let mut hasher = Standard::<Sha256>::new();
        let db = Keyless::<_, Vec<u8>, Sha256>::init(context.clone(), test_config("keyless_fuzz_test"))
            .await
            .expect("Failed to init keyless db");

        let mut db = KeylessState::Clean(db);

        for op in &input.ops {
            db = match op {
                Operation::Append { value_bytes } => {
                    let mut db = match db {
                        KeylessState::Clean(d) => d.into_dirty(),
                        KeylessState::Dirty(d) => d,
                    };
                    db.append(value_bytes.clone())
                        .await
                        .expect("Append should not fail");
                    KeylessState::Dirty(db)
                }

                Operation::Commit { metadata_bytes } => {
                    let mut db = match db {
                        KeylessState::Clean(d) => d.into_dirty(),
                        KeylessState::Dirty(d) => d,
                    };
                    db.commit(metadata_bytes.clone())
                        .await
                        .expect("Commit should not fail");
                    KeylessState::Dirty(db)
                }

                Operation::Get { loc_offset } => {
                    let op_count = match &db {
                        KeylessState::Clean(d) => d.op_count(),
                        KeylessState::Dirty(d) => d.op_count(),
                    };
                    if op_count > 0 {
                        let loc = (*loc_offset as u64) % op_count.as_u64();
                        match &db {
                            KeylessState::Clean(d) => {
                                let _ = d.get(loc.into()).await;
                            }
                            KeylessState::Dirty(d) => {
                                let _ = d.get(loc.into()).await;
                            }
                        }
                    }
                    db
                }

                Operation::GetMetadata => {
                    match &db {
                        KeylessState::Clean(d) => {
                            let _ = d.get_metadata().await;
                        }
                        KeylessState::Dirty(d) => {
                            let _ = d.get_metadata().await;
                        }
                    }
                    db
                }

                Operation::Prune => {
                    let mut db = match db {
                        KeylessState::Clean(d) => d,
                        KeylessState::Dirty(d) => d.merkleize(),
                    };
                    if let Some(last_commit_loc) = db.last_commit_loc() {
                        db.prune(last_commit_loc)
                            .await
                            .expect("Prune should not fail");
                    }
                    KeylessState::Clean(db)
                }

                Operation::Sync => {
                    let mut db = match db {
                        KeylessState::Clean(d) => d,
                        KeylessState::Dirty(d) => d.merkleize(),
                    };
                    db.sync().await.expect("Sync should not fail");
                    KeylessState::Clean(db)
                }

                Operation::OpCount => {
                    match &db {
                        KeylessState::Clean(d) => {
                            let _ = d.op_count();
                        }
                        KeylessState::Dirty(d) => {
                            let _ = d.op_count();
                        }
                    }
                    db
                }

                Operation::LastCommitLoc => {
                    match &db {
                        KeylessState::Clean(d) => {
                            let _ = d.last_commit_loc();
                        }
                        KeylessState::Dirty(d) => {
                            let _ = d.last_commit_loc();
                        }
                    }
                    db
                }

                Operation::OldestRetainedLoc => {
                    match &db {
                        KeylessState::Clean(d) => {
                            let _ = d.oldest_retained_loc();
                        }
                        KeylessState::Dirty(d) => {
                            let _ = d.oldest_retained_loc();
                        }
                    }
                    db
                }

                Operation::Root => {
                    let mut db = match db {
                        KeylessState::Clean(d) => d,
                        KeylessState::Dirty(d) => d.merkleize(),
                    };
                    let _ = db.root();
                    KeylessState::Clean(db)
                }

                Operation::Proof {
                    start_offset,
                    max_ops,
                } => {
                    let mut db = match db {
                        KeylessState::Clean(d) => d,
                        KeylessState::Dirty(d) => d.merkleize(),
                    };
                    let op_count = db.op_count();
                    if op_count > 0 {
                        let start_loc = (*start_offset as u64) % op_count.as_u64();
                        let max_ops_value = ((*max_ops as u64) % MAX_PROOF_OPS) + 1;
                        let start_loc = Location::new(start_loc).unwrap();
                        let root = db.root();
                        if let Ok((proof, ops)) = db.proof(start_loc, NZU64!(max_ops_value)).await {
                            assert!(
                                verify_proof(&mut hasher, &proof, start_loc, &ops, &root),
                                "Failed to verify proof for start loc{start_loc} with ops {max_ops} ops",
                            );
                        }
                    }
                    KeylessState::Clean(db)
                }

                Operation::HistoricalProof {
                    size_offset,
                    start_offset,
                    max_ops,
                } => {
<<<<<<< HEAD
                    let db = match db {
                        KeylessState::Clean(d) => d,
                        KeylessState::Dirty(d) => d.merkleize(),
                    };
=======
                    db.sync().await.expect("Sync should not fail");
>>>>>>> fc5702b3
                    let op_count = db.op_count();
                    if op_count > 0 {
                        let size = ((*size_offset as u64) % op_count.as_u64()) + 1;
                        let size = Location::new(size).unwrap();
                        let start_loc = (*start_offset as u64) % *size;
                        let start_loc = Location::new(start_loc).unwrap();
                        let max_ops_value = ((*max_ops as u64) % MAX_PROOF_OPS) + 1;
                        let root = db.root();
                        if let Ok((proof, ops)) = db
                            .historical_proof(op_count, start_loc, NZU64!(max_ops_value))
                            .await {
                            assert!(
                                verify_proof(&mut hasher, &proof, start_loc, &ops, &root),
                                "Failed to verify historical proof for start loc{start_loc} with max ops {max_ops}",
                            );
                        }
                    }
                    KeylessState::Clean(db)
                }

                Operation::SimulateFailure {
                    sync_log,
                    sync_mmr,
                } => {
                    let db = match db {
                        KeylessState::Clean(d) => d,
                        KeylessState::Dirty(d) => d.merkleize(),
                    };
                    db.simulate_failure(*sync_log, *sync_mmr)
                        .await
                        .expect("Simulate failure should not fail");

                    let db = Keyless::<_, Vec<u8>, Sha256>::init(
                        context.clone(),
                        test_config("keyless_fuzz_test"),
                    )
                    .await
                    .expect("Failed to init keyless db");
                    KeylessState::Clean(db)
                }
            };
        }

        match db {
            KeylessState::Clean(d) => d.destroy().await.expect("Destroy should not fail"),
            KeylessState::Dirty(d) => d.merkleize().destroy().await.expect("Destroy should not fail"),
        }
    });
}

fuzz_target!(|input: FuzzInput| {
    fuzz(input);
});<|MERGE_RESOLUTION|>--- conflicted
+++ resolved
@@ -314,14 +314,10 @@
                     start_offset,
                     max_ops,
                 } => {
-<<<<<<< HEAD
-                    let db = match db {
-                        KeylessState::Clean(d) => d,
-                        KeylessState::Dirty(d) => d.merkleize(),
-                    };
-=======
-                    db.sync().await.expect("Sync should not fail");
->>>>>>> fc5702b3
+                    let mut db = match db {
+                        KeylessState::Clean(d) => d,
+                        KeylessState::Dirty(d) => d.merkleize(),
+                    };
                     let op_count = db.op_count();
                     if op_count > 0 {
                         let size = ((*size_offset as u64) % op_count.as_u64()) + 1;
