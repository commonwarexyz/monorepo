--- conflicted
+++ resolved
@@ -4,15 +4,9 @@
 use commonware_cryptography::Sha256;
 use commonware_runtime::{buffer::PoolRef, deterministic, Runner, RwLock};
 use commonware_storage::{
-<<<<<<< HEAD
     adb::{
-        any::{Any, Config},
+        any::fixed::{Any, Config},
         sync::{self, engine::EngineConfig, resolver::Resolver, Target},
-=======
-    adb::any::{
-        fixed::{Any, Config},
-        sync::{self, resolver::Resolver},
->>>>>>> 63c32555
     },
     mmr::hasher::Standard,
     store::operation::Fixed,
