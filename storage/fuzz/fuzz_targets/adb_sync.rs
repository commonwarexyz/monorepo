--- conflicted
+++ resolved
@@ -8,11 +8,7 @@
         any::fixed::{Any, Config},
         sync,
     },
-<<<<<<< HEAD
-    mmr::{self, hasher::Standard},
-=======
-    mmr::StandardHasher as Standard,
->>>>>>> 27ddd9e5
+    mmr::{self, StandardHasher as Standard},
     store::operation::Fixed,
     translator::TwoCap,
 };
@@ -61,7 +57,7 @@
     R: sync::resolver::Resolver<
         Digest = commonware_cryptography::sha256::Digest,
         Data = Fixed<Key, Value>,
-        Proof = mmr::verification::Proof<commonware_cryptography::sha256::Digest>,
+        Proof = mmr::Proof<commonware_cryptography::sha256::Digest>,
     >,
 >(
     context: deterministic::Context,
