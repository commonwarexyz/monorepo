--- conflicted
+++ resolved
@@ -16,8 +16,6 @@
 type Value = FixedBytes<32>;
 type RawKey = [u8; 32];
 type RawValue = [u8; 32];
-
-const MAX_OPS: usize = 25;
 
 #[derive(Arbitrary, Debug, Clone)]
 enum CurrentOperation {
@@ -99,11 +97,7 @@
         let mut uncommitted_ops = 0;
         let mut last_committed_op_count = Location::new(0).unwrap();
 
-<<<<<<< HEAD
-        for op in data.operations.iter().take(MAX_OPS) {
-=======
         for op in &data.operations {
->>>>>>> d2c87014
             match op {
                 CurrentOperation::Update { key, value } => {
                     let k = Key::new(*key);
