#![no_main]

use arbitrary::Arbitrary;
use commonware_cryptography::Sha256;
use commonware_runtime::{deterministic, Runner};
use commonware_storage::mmr::{mem::Mmr, Location, Position, StandardHasher as Standard};
use libfuzzer_sys::fuzz_target;

#[derive(Arbitrary, Debug, Clone)]
enum MmrOperation {
    Add { data: Vec<u8> },
    Pop,
    UpdateLeaf { leaf_idx: u8, new_data: Vec<u8> },
    GetNode { pos: u64 },
    GetLastLeafPos,
    GetSize,
    GetRoot,
    GenerateProof { leaf_idx: u8 },
    PruneAll,
    PruneToPos { pos_idx: u8 },
}

#[derive(Arbitrary, Debug)]
struct FuzzInput {
    operations: Vec<MmrOperation>,
}

// Simple reference that tracks basic MMR state
struct ReferenceMmr {
    leaf_positions: Vec<Position>,
    leaf_data: Vec<Vec<u8>>,
    total_nodes_added: u64,
    pruned_to_pos: Position,
}

impl ReferenceMmr {
    fn new() -> Self {
        Self {
            leaf_positions: Vec::new(),
            leaf_data: Vec::new(),
            total_nodes_added: 0,
            pruned_to_pos: Position::new(0),
        }
    }

    fn add(&mut self, leaf_pos: Position, data: Vec<u8>) {
        self.leaf_positions.push(leaf_pos);
        self.leaf_data.push(data);
        // Track nodes added (leaf + any parent nodes)
        let nodes_after = self.calculate_mmr_size(self.leaf_positions.len());
        self.total_nodes_added = nodes_after;
    }

    fn pop(&mut self) -> Result<(), ()> {
        if self.leaf_positions.is_empty() {
            return Err(());
        }

        // Check if the last leaf would be pruned - if so, we can't pop it
        let last_leaf_pos = *self.leaf_positions.last().unwrap();
        if last_leaf_pos < self.pruned_to_pos {
            return Err(()); // Element is pruned, can't pop
        }

        self.leaf_positions.pop();
        self.leaf_data.pop();

        if self.leaf_positions.is_empty() {
            self.total_nodes_added = 0;
        } else {
            self.total_nodes_added = self.calculate_mmr_size(self.leaf_positions.len());
        }
        Ok(())
    }

    fn update_leaf(&mut self, idx: usize, new_data: Vec<u8>) {
        if idx < self.leaf_data.len() {
            self.leaf_data[idx] = new_data;
        }
    }

    fn last_leaf_pos(&self) -> Option<Position> {
        self.leaf_positions.last().copied()
    }

    fn leaf_count(&self) -> usize {
        self.leaf_positions.len()
    }

    fn expected_size(&self) -> u64 {
        self.total_nodes_added
    }

    fn prune_all(&mut self) {
        self.pruned_to_pos = Position::new(self.total_nodes_added);
    }

    fn prune_to_pos(&mut self, pos: Position) {
        if pos <= self.total_nodes_added {
            self.pruned_to_pos = pos;
        }
    }

    fn get_pruned_to_pos(&self) -> Position {
        self.pruned_to_pos
    }

    fn is_leaf_pruned(&self, leaf_pos: Position) -> bool {
        leaf_pos < self.pruned_to_pos
    }

    // Calculate expected MMR size for n leaves
    fn calculate_mmr_size(&self, num_leaves: usize) -> u64 {
        if num_leaves == 0 {
            return 0;
        }

        let mut size = 0u64;
        let mut remaining = num_leaves as u64;

        while remaining > 0 {
            // Find largest power of 2 <= remaining
            let height = 63 - remaining.leading_zeros();
            let subtree_leaves = 1u64 << height;
            let subtree_size = (2 * subtree_leaves) - 1;

            size += subtree_size;
            remaining -= subtree_leaves;
        }

        size
    }
}

fn fuzz(input: FuzzInput) {
    let runner = deterministic::Runner::default();

    runner.start(|_context| async move {
        let mut mmr = Mmr::<Sha256>::new();
        let mut reference = ReferenceMmr::new();
        let mut hasher = Standard::new();

        for (op_idx, op) in input.operations.iter().enumerate() {
            match op {
                MmrOperation::Add { data } => {
                    // Skip adding if we're fully pruned (pruned_to_pos == size)
                    // because the MMR needs access to previous nodes to compute parent hashes
                    if mmr.pruned_to_pos() == mmr.size() && mmr.size() > 0 {
                        continue;
                    }

                    // Limit data size
                    let limited_data = if data.len() > 16 {
                        &data[0..16]
                    } else {
                        data
                    };

                    let size_before = mmr.size();
                    let mmr_pos = mmr.add(&mut hasher, limited_data);
                    reference.add(mmr_pos, limited_data.to_vec());

                    // Basic checks
                    assert!(
                        mmr.size() > size_before,
                        "Operation {op_idx}: Size should increase after add"
                    );

                    assert_eq!(
                        mmr.last_leaf_pos(),
                        Some(mmr_pos),
                        "Operation {op_idx}: Last leaf position should be the added position"
                    );

                    assert!(
                        mmr.get_node(mmr_pos).is_some(),
                        "Operation {op_idx}: Should be able to get added node"
                    );
                }

                MmrOperation::Pop => {
                    let size_before = mmr.size();
                    let mmr_result = mmr.pop();
                    let ref_result = reference.pop();

                    assert_eq!(
                        mmr_result.is_ok(), ref_result.is_ok(),
                        "Operation {op_idx}: Pop result mismatch - MMR: {mmr_result:?}, Ref: {ref_result:?}",
                    );

                    if mmr_result.is_ok() {
                        assert!(
                            mmr.size() < size_before,
                            "Operation {op_idx}: Size should decrease after successful pop"
                        );

                        assert_eq!(
                            mmr.last_leaf_pos(), reference.last_leaf_pos(),
                            "Operation {op_idx}: Last leaf position mismatch after pop"
                        );
                    }
                }

                MmrOperation::UpdateLeaf { leaf_idx, new_data } => {
                    if !reference.leaf_positions.is_empty() {
                        let idx = (*leaf_idx as usize) % reference.leaf_positions.len();
                        let pos = reference.leaf_positions[idx];

                        let limited_data = if new_data.len() > 16 {
                            &new_data[0..16]
                        } else {
                            new_data
                        };

                        if reference.is_leaf_pruned(pos) {
                            continue;
                        }

                        let size_before = mmr.size();
                        let root_before = mmr.root(&mut hasher);

                        mmr.update_leaf(&mut hasher, pos, limited_data);
                        reference.update_leaf(idx, limited_data.to_vec());

                        // Size should not change
                        assert_eq!(
                            mmr.size(), size_before,
                            "Operation {op_idx}: Size should not change after update_leaf"
                        );

                        // Root should change (unless data is identical)
                        let root_after = mmr.root(&mut hasher);
                        if limited_data != reference.leaf_data[idx] {
                            assert_ne!(
                                root_before, root_after,
                                "Operation {op_idx}: Root should change after update_leaf with different data"
                            );
                        }
                    }
                }

                MmrOperation::GetNode { pos } => {
                    if mmr.size() > 0 {
                        let safe_pos = Position::new(*pos % mmr.size().as_u64());
                        let node = mmr.get_node(safe_pos);

                        // Check if the node is pruned
                        if safe_pos < mmr.pruned_to_pos() {
                            // Node is pruned, so it's expected to be None (unless it's pinned)
                            // We don't panic here as this is expected behavior
                        } else {
                            // Node is not pruned, so it should exist
                            if node.is_none() {
                                panic!("Could not get non-pruned node at position {safe_pos} (size: {}, pruned_to: {})",
                                    mmr.size(), mmr.pruned_to_pos());
                            }
                        }
                    }
                }

                MmrOperation::GetLastLeafPos => {
                    let mmr_last = mmr.last_leaf_pos();
                    let ref_last = reference.last_leaf_pos();

                    assert_eq!(
                        mmr_last, ref_last,
                        "Operation {op_idx}: Last leaf position mismatch - MMR: {mmr_last:?}, Ref: {ref_last:?}",
                    );
                }

                MmrOperation::GetSize => {
                    let mmr_size = mmr.size();
                    let expected_size = reference.expected_size();

                    assert_eq!(
                        mmr_size, expected_size,
                        "Operation {op_idx}: Size mismatch - MMR: {mmr_size}, Expected: {expected_size} (leaves: {})",
                        reference.leaf_count()
                    );
                }

                MmrOperation::GetRoot => {
                    // Root should always be computable
                    let root1 = mmr.root(&mut hasher);
                    let root2 = mmr.root(&mut hasher);
                    assert_eq!(
                        root1, root2,
                        "Operation {op_idx}: Root calculation should be deterministic"
                    );
                }

                MmrOperation::GenerateProof { leaf_idx } => {
                    if reference.leaf_positions.is_empty() {
                        return;
                    }
                    let loc = (*leaf_idx as u64) % reference.leaf_positions.len() as u64;
                    let pos = reference.leaf_positions[loc as usize];
                    let loc = Location::new(loc);

                    // Check if the element is pruned
                    let is_pruned = reference.is_leaf_pruned(pos);
                    match mmr.proof(loc) {
                        Ok(proof) => {
                            // If we got a proof for a pruned element, it might be pinned
                            // Verify the proof with the actual data we stored
                            let root = mmr.root(&mut hasher);
<<<<<<< HEAD
                            let leaf_data = &reference.leaf_data[loc.as_usize()];
=======
                            let leaf_data = &reference.leaf_data[*loc as usize];
>>>>>>> 7cb8e467
                            let is_valid = proof.verify_element_inclusion(&mut hasher, leaf_data, loc, &root);
                            assert!(
                                is_valid,
                                "Operation {op_idx}: Proof verification failed for leaf at loc {loc}",
                            );
                        }
                        Err(e) => {
                            // Expected error for pruned elements
                            if is_pruned {
                                // This is expected - we can't generate proofs for pruned elements
                                // unless they're pinned
                            } else {
                                // Unexpected error for non-pruned elements
                                panic!("Could not generate proof for non-pruned pos {pos}: {e:?}");
                            }
                        }
                    }
                }

                MmrOperation::PruneAll => {
                    // Skip prune_all if we're already fully pruned to avoid issues with subsequent adds
                    if mmr.pruned_to_pos() == mmr.size() {
                        continue;
                    }

                    let size_before = mmr.size();

                    mmr.prune_all();
                    reference.prune_all();

                    // Size should remain the same
                    assert_eq!(
                        mmr.size(), size_before,
                        "Operation {op_idx}: Size should not change after prune_all"
                    );

                    // Pruned position should be updated
                    assert_eq!(
                        mmr.pruned_to_pos(), reference.get_pruned_to_pos(),
                        "Operation {op_idx}: Pruned position mismatch after prune_all"
                    );

                    // Root should still be computable
                    let root = mmr.root(&mut hasher);
                    assert!(
                        !root.as_ref().is_empty(),
                        "Operation {op_idx}: Root should be computable after prune_all"
                    );
                }

                MmrOperation::PruneToPos { pos_idx } => {
                    if mmr.size() > 0 {
                        // Only prune to positions within the current size (0 to size inclusive)
                        let pos = Position::new((*pos_idx as u64) % (mmr.size().as_u64() + 1));

                        // Skip if trying to prune to a position before or equal to what's already pruned
                        if pos <= mmr.pruned_to_pos() {
                            continue;
                        }

                        // Skip if trying to prune beyond the current size
                        if pos > mmr.size() {
                            continue;
                        }

                        let size_before = mmr.size();
                        let pruned_to_pos_before = mmr.pruned_to_pos();

                        mmr.prune_to_pos(pos);
                        reference.prune_to_pos(pos);

                        // Size should remain the same
                        assert_eq!(
                            mmr.size(), size_before,
                            "Operation {op_idx}: Size should not change after prune_to_pos"
                        );

                        // Pruned position should be updated correctly
                        assert_eq!(
                            mmr.pruned_to_pos(), reference.get_pruned_to_pos(),
                            "Operation {op_idx}: Pruned position mismatch after prune_to_pos"
                        );

                        // Pruned position should not decrease
                        assert!(
                            mmr.pruned_to_pos() >= pruned_to_pos_before,
                            "Operation {op_idx}: Pruned position should not decrease"
                        );

                        // Root should still be computable
                        let root = mmr.root(&mut hasher);
                        assert!(
                            !root.as_ref().is_empty(),
                            "Operation {op_idx}: Root should be computable after prune_to_pos"
                        );
                    }
                }
            }

            // Global invariants
            if mmr.size() > 0 {
                // Last leaf position should be valid
                if let Some(last_pos) = mmr.last_leaf_pos() {
                    assert!(
                        last_pos < mmr.size(),
                        "Operation {op_idx}: Last leaf position {last_pos} >= size {}",
                         mmr.size()
                    );
                }
            } else {
                assert!(
                    mmr.last_leaf_pos().is_none(),
                    "Operation {op_idx}: Empty MMR should have no last leaf"
                );
            }
        }
    });
}

fuzz_target!(|input: FuzzInput| {
    fuzz(input);
});<|MERGE_RESOLUTION|>--- conflicted
+++ resolved
@@ -241,7 +241,7 @@
 
                 MmrOperation::GetNode { pos } => {
                     if mmr.size() > 0 {
-                        let safe_pos = Position::new(*pos % mmr.size().as_u64());
+                        let safe_pos = Position::new(*pos % *mmr.size());
                         let node = mmr.get_node(safe_pos);
 
                         // Check if the node is pruned
@@ -304,11 +304,7 @@
                             // If we got a proof for a pruned element, it might be pinned
                             // Verify the proof with the actual data we stored
                             let root = mmr.root(&mut hasher);
-<<<<<<< HEAD
-                            let leaf_data = &reference.leaf_data[loc.as_usize()];
-=======
                             let leaf_data = &reference.leaf_data[*loc as usize];
->>>>>>> 7cb8e467
                             let is_valid = proof.verify_element_inclusion(&mut hasher, leaf_data, loc, &root);
                             assert!(
                                 is_valid,
@@ -362,7 +358,7 @@
                 MmrOperation::PruneToPos { pos_idx } => {
                     if mmr.size() > 0 {
                         // Only prune to positions within the current size (0 to size inclusive)
-                        let pos = Position::new((*pos_idx as u64) % (mmr.size().as_u64() + 1));
+                        let pos = Position::new((*pos_idx as u64) % (*mmr.size() + 1));
 
                         // Skip if trying to prune to a position before or equal to what's already pruned
                         if pos <= mmr.pruned_to_pos() {
