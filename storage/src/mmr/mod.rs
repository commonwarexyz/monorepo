//! A Merkle Mountain Range (MMR) is an append-only data structure that allows for efficient
//! verification of the inclusion of an element, or some range of consecutive elements, in a list.
//!
//! # Terminology
//!
//! An MMR is a list of perfect binary trees (aka _mountains_) of strictly decreasing height. The
//! roots of these trees are called the _peaks_ of the MMR. Each _element_ stored in the MMR is
//! represented by some leaf node in one of these perfect trees, storing a positioned hash of the
//! element. Non-leaf nodes store a positioned hash of their children.
//!
//! The _size_ of an MMR is the total number of nodes summed over all trees.
//!
//! The nodes of the MMR are ordered by a post-order traversal of the MMR trees, starting from the
//! from tallest tree to shortest. The _position_ of a node in the MMR is defined as the 0-based
//! index of the node in this ordering. This implies the positions of elements, which are always
//! leaves, may not be contiguous even if they were consecutively added. An element's _location_ is
//! its 0-based index in the order of element insertion (aka its leaf index). In the example below,
//! the right-most element has position 18 and location 10.
//!
//! As the MMR is an append-only data structure, node positions never change and can be used as
//! stable identifiers.
//!
//! The _height_ of a node is 0 for a leaf, 1 for the parent of 2 leaves, and so on.
//!
//! The _root digest_ (or just _root_) of an MMR is the result of hashing together the size of the
//! MMR and the digests of every peak in decreasing order of height.
//!
//! # Examples
//!
//! (Borrowed from <https://docs.grin.mw/wiki/chain-state/merkle-mountain-range/>): After adding 11
//! elements to an MMR, it will have 19 nodes total with 3 peaks corresponding to 3 perfect binary
//! trees as pictured below, with nodes identified by their positions:
//!
//! ```text
//!    Height
//!      3              14
//!                   /    \
//!                  /      \
//!                 /        \
//!                /          \
//!      2        6            13
//!             /   \        /    \
//!      1     2     5      9     12     17
//!           / \   / \    / \   /  \   /  \
//!      0   0   1 3   4  7   8 10  11 15  16 18
//!
//! Location 0   1 2   3  4   5  6   7  8   9 10
//! ```
//!
//! The root hash in this example is computed as:
//!
//! ```text
//!
//! Hash(19,
//!   Hash(14,                                                  // first peak
//!     Hash(6,
//!       Hash(2, Hash(0, element_0), Hash(1, element_1)),
//!       Hash(5, Hash(3, element_2), Hash(4, element_4))
//!     )
//!     Hash(13,
//!       Hash(9, Hash(7, element_7), Hash(8, element_8)),
//!       Hash(12, Hash(10, element_10), Hash(11, element_11))
//!     )
//!   )
//!   Hash(17, Hash(15, element_15), Hash(16, element_16))      // second peak
//!   Hash(18, element_18)                                      // third peak
//! )
//! ```

pub mod hasher;
pub mod iterator;
pub mod location;
pub mod mem;
pub mod position;
pub mod proof;
pub mod stability;

cfg_if::cfg_if! {
    if #[cfg(feature = "std")] {
        pub mod bitmap;
        pub mod grafting;
        pub mod journaled;
        pub mod storage;
        pub mod verification;
    }
}

pub use hasher::Standard as StandardHasher;
pub use location::{Location, MAX_LOCATION};
pub use position::Position;
pub use proof::Proof;
use thiserror::Error;

/// Errors that can occur when interacting with an MMR.
#[derive(Error, Debug)]
pub enum Error {
    #[cfg(feature = "std")]
    #[error("metadata error: {0}")]
    MetadataError(#[from] crate::metadata::Error),
    #[cfg(feature = "std")]
    #[error("journal error: {0}")]
    JournalError(#[from] crate::journal::Error),
    #[cfg(feature = "std")]
    #[error("runtime error: {0}")]
    Runtime(#[from] commonware_runtime::Error),
    #[error("missing node: {0}")]
    MissingNode(Position),
    #[error("invalid proof")]
    InvalidProof,
    #[error("root mismatch")]
    RootMismatch,
    #[error("element pruned: {0}")]
    ElementPruned(Position),
    #[error("missing digest: {0}")]
    MissingDigest(Position),
    #[error("invalid proof length")]
    InvalidProofLength,
    #[error("invalid size: {0}")]
    InvalidSize(u64),
    #[error("empty")]
    Empty,
<<<<<<< HEAD
    #[error("pruned chunks causes u64 overflow")]
    PrunedChunksOverflow,
=======
    #[error("location {0} > MAX_LOCATION")]
    LocationOverflow(Location),
    #[error("range out of bounds: end location {0} exceeds MMR size")]
    RangeOutOfBounds(Location),
>>>>>>> a68f75ec
}<|MERGE_RESOLUTION|>--- conflicted
+++ resolved
@@ -119,13 +119,10 @@
     InvalidSize(u64),
     #[error("empty")]
     Empty,
-<<<<<<< HEAD
     #[error("pruned chunks causes u64 overflow")]
     PrunedChunksOverflow,
-=======
     #[error("location {0} > MAX_LOCATION")]
     LocationOverflow(Location),
     #[error("range out of bounds: end location {0} exceeds MMR size")]
     RangeOutOfBounds(Location),
->>>>>>> a68f75ec
 }