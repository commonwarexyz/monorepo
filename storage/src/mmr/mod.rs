--- conflicted
+++ resolved
@@ -133,13 +133,10 @@
     LocationOverflow(Location),
     #[error("range out of bounds: end location {0} exceeds MMR size")]
     RangeOutOfBounds(Location),
-<<<<<<< HEAD
     #[error("bitmap has unprocessed updates")]
     DirtyState,
     #[error("bit offset {0} out of bounds (size: {1})")]
     BitOutOfBounds(u64, u64),
-=======
     #[error("invalid pinned nodes")]
     InvalidPinnedNodes,
->>>>>>> 2dd0dae9
 }