--- conflicted
+++ resolved
@@ -1471,7 +1471,6 @@
         });
     }
 
-<<<<<<< HEAD
     #[test_traced]
     fn test_journaled_mmr_init_from_pinned_nodes() {
         let executor = deterministic::Runner::default();
@@ -1647,44 +1646,6 @@
             single_journaled_mmr.destroy().await.unwrap();
         });
     }
-
-    #[test_traced]
-    fn test_journaled_mmr_historical_range_proof_invalid_size() {
-        let executor = deterministic::Runner::default();
-        executor.start(|context| async move {
-            let mut hasher = Standard::<Sha256>::new();
-            let mut mmr = Mmr::init(context.clone(), &mut hasher, test_config())
-                .await
-                .unwrap();
-            for i in 0..10 {
-                mmr.add(&mut hasher, &test_digest(i)).await.unwrap();
-            }
-            let mmr_size = mmr.size();
-
-            const BATCH_SIZE: u64 = 10;
-
-            // Historical size > MMR size is invalid
-            let result = mmr.historical_range_proof(mmr_size + 1, 1, BATCH_SIZE).await;
-            assert!(matches!(result, Err(Error::HistoricalSizeTooLarge(given_size, actual_size)) if given_size == mmr_size + 1 && actual_size == mmr_size));
-
-            // Historical size == start location is invalid
-            let result = mmr.historical_range_proof(0, 0, BATCH_SIZE).await;
-            assert!(matches!(result, Err(Error::HistoricalSizeTooSmall(size, start_loc)) if size == 0 && start_loc == 0));
-            let result = mmr.historical_range_proof(1, 1, BATCH_SIZE).await;
-            assert!(matches!(result, Err(Error::HistoricalSizeTooSmall(size, start_loc)) if size == 1 && start_loc == 1));
-            let result = mmr.historical_range_proof(mmr_size, mmr_size, BATCH_SIZE).await;
-            assert!(matches!(result, Err(Error::HistoricalSizeTooSmall(size, start_loc)) if size == mmr_size && start_loc == mmr_size));
-
-            // Historical size < start location is invalid
-            let result = mmr.historical_range_proof(0, 1, BATCH_SIZE).await;
-            assert!(matches!(result, Err(Error::HistoricalSizeTooSmall(size, start_loc)) if size == 0 && start_loc == 1));
-            let result = mmr.historical_range_proof(mmr_size-1, mmr_size, BATCH_SIZE).await;
-            assert!(matches!(result, Err(Error::HistoricalSizeTooSmall(size, start_loc)) if size == mmr_size-1 && start_loc == mmr_size));
-        });
-    }
-
-=======
->>>>>>> 5218d97e
     // Test `init_sync` when there is no persisted data.
     #[test_traced]
     fn test_journaled_mmr_init_sync_empty() {
