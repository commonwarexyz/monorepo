--- conflicted
+++ resolved
@@ -601,11 +601,6 @@
         &mut self,
         prune_to_pos: u64,
     ) -> Result<BTreeMap<u64, H::Digest>, Error> {
-<<<<<<< HEAD
-        let mut pinned_nodes = BTreeMap::new();
-        for pos in nodes_to_pin(prune_to_pos) {
-            let digest = self.get_node(pos).await?.unwrap();
-=======
         assert!(prune_to_pos >= self.pruned_to_pos);
 
         let mut pinned_nodes = BTreeMap::new();
@@ -613,7 +608,6 @@
             let digest = self.get_node(pos).await?.expect(
                 "pinned node should exist if prune_to_pos is no less than self.pruned_to_pos",
             );
->>>>>>> 53ceaea9
             self.metadata
                 .put(U64::new(NODE_PREFIX, pos), digest.to_vec());
             pinned_nodes.insert(pos, digest);
