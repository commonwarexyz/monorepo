//! Defines the abstraction allowing MMRs with differing backends and representations to be
//! uniformly accessed.

<<<<<<< HEAD
use crate::mmr::{
    bitmap::MerkleizedBitMap,
    hasher::{source_pos, Hasher, Standard},
    iterator::{pos_to_height, PeakIterator},
    journaled::Mmr as JournaledMmr,
    mem::Mmr as MemMmr,
    Error,
};
=======
use crate::mmr::{mem::Mmr as MemMmr, Error};
>>>>>>> 27ddd9e5
use commonware_cryptography::{Digest, Hasher as CHasher};
use std::future::Future;

/// A trait for accessing MMR digests from storage.
pub trait Storage<D: Digest>: Send + Sync {
    /// Return the number of elements in the MMR.
    fn size(&self) -> u64;

    /// Return the specified node of the MMR if it exists & hasn't been pruned.
    fn get_node(&self, position: u64) -> impl Future<Output = Result<Option<D>, Error>> + Send;
}

impl<H: CHasher> Storage<H::Digest> for MemMmr<H>
where
    H: CHasher,
{
    fn size(&self) -> u64 {
        self.size()
    }

    async fn get_node(&self, position: u64) -> Result<Option<H::Digest>, Error> {
        Ok(MemMmr::get_node(self, position))
    }
<<<<<<< HEAD
}

impl<E: RStorage + Clock + Metrics, H: CHasher> Storage<H::Digest> for JournaledMmr<E, H> {
    fn size(&self) -> u64 {
        self.size()
    }

    async fn get_node(&self, position: u64) -> Result<Option<H::Digest>, Error> {
        self.get_node(position).await
    }
}

impl<H: CHasher, const N: usize> Storage<H::Digest> for MerkleizedBitMap<H, N> {
    fn size(&self) -> u64 {
        self.size()
    }

    async fn get_node(&self, position: u64) -> Result<Option<H::Digest>, Error> {
        Ok(self.get_node(position))
    }
}

/// A [Storage] implementation that makes grafted trees look like a single MMR for conveniently
/// generating inclusion proofs.
pub struct Grafting<'a, H: CHasher, S1: Storage<H::Digest>, S2: Storage<H::Digest>> {
    peak_tree: &'a S1,
    base_mmr: &'a S2,
    height: u32,

    _marker: std::marker::PhantomData<H>,
}

impl<'a, H: CHasher, S1: Storage<H::Digest>, S2: Storage<H::Digest>> Grafting<'a, H, S1, S2> {
    /// Creates a new [Grafting] Storage instance.
    pub fn new(peak_tree: &'a S1, base_mmr: &'a S2, height: u32) -> Self {
        Self {
            peak_tree,
            base_mmr,
            height,
            _marker: std::marker::PhantomData,
        }
    }

    pub async fn root(&self, hasher: &mut Standard<H>) -> Result<H::Digest, Error> {
        let size = self.size();
        let peak_futures = PeakIterator::new(size).map(|(peak_pos, _)| self.get_node(peak_pos));
        let peaks = try_join_all(peak_futures).await?;
        let unwrapped_peaks = peaks.iter().map(|p| p.as_ref().unwrap());
        let digest = hasher.root(self.base_mmr.size(), unwrapped_peaks);

        Ok(digest)
    }
}

impl<H: CHasher, S1: Storage<H::Digest>, S2: Storage<H::Digest>> Storage<H::Digest>
    for Grafting<'_, H, S1, S2>
{
    fn size(&self) -> u64 {
        self.base_mmr.size()
    }

    async fn get_node(&self, pos: u64) -> Result<Option<H::Digest>, Error> {
        let height = pos_to_height(pos);
        if height < self.height {
            return self.base_mmr.get_node(pos).await;
        }

        let source_pos = source_pos(pos, self.height);
        let Some(source_pos) = source_pos else {
            return Ok(None);
        };

        self.peak_tree.get_node(source_pos).await
    }
=======
>>>>>>> 27ddd9e5
}<|MERGE_RESOLUTION|>--- conflicted
+++ resolved
@@ -1,18 +1,7 @@
 //! Defines the abstraction allowing MMRs with differing backends and representations to be
 //! uniformly accessed.
 
-<<<<<<< HEAD
-use crate::mmr::{
-    bitmap::MerkleizedBitMap,
-    hasher::{source_pos, Hasher, Standard},
-    iterator::{pos_to_height, PeakIterator},
-    journaled::Mmr as JournaledMmr,
-    mem::Mmr as MemMmr,
-    Error,
-};
-=======
 use crate::mmr::{mem::Mmr as MemMmr, Error};
->>>>>>> 27ddd9e5
 use commonware_cryptography::{Digest, Hasher as CHasher};
 use std::future::Future;
 
@@ -36,81 +25,4 @@
     async fn get_node(&self, position: u64) -> Result<Option<H::Digest>, Error> {
         Ok(MemMmr::get_node(self, position))
     }
-<<<<<<< HEAD
-}
-
-impl<E: RStorage + Clock + Metrics, H: CHasher> Storage<H::Digest> for JournaledMmr<E, H> {
-    fn size(&self) -> u64 {
-        self.size()
-    }
-
-    async fn get_node(&self, position: u64) -> Result<Option<H::Digest>, Error> {
-        self.get_node(position).await
-    }
-}
-
-impl<H: CHasher, const N: usize> Storage<H::Digest> for MerkleizedBitMap<H, N> {
-    fn size(&self) -> u64 {
-        self.size()
-    }
-
-    async fn get_node(&self, position: u64) -> Result<Option<H::Digest>, Error> {
-        Ok(self.get_node(position))
-    }
-}
-
-/// A [Storage] implementation that makes grafted trees look like a single MMR for conveniently
-/// generating inclusion proofs.
-pub struct Grafting<'a, H: CHasher, S1: Storage<H::Digest>, S2: Storage<H::Digest>> {
-    peak_tree: &'a S1,
-    base_mmr: &'a S2,
-    height: u32,
-
-    _marker: std::marker::PhantomData<H>,
-}
-
-impl<'a, H: CHasher, S1: Storage<H::Digest>, S2: Storage<H::Digest>> Grafting<'a, H, S1, S2> {
-    /// Creates a new [Grafting] Storage instance.
-    pub fn new(peak_tree: &'a S1, base_mmr: &'a S2, height: u32) -> Self {
-        Self {
-            peak_tree,
-            base_mmr,
-            height,
-            _marker: std::marker::PhantomData,
-        }
-    }
-
-    pub async fn root(&self, hasher: &mut Standard<H>) -> Result<H::Digest, Error> {
-        let size = self.size();
-        let peak_futures = PeakIterator::new(size).map(|(peak_pos, _)| self.get_node(peak_pos));
-        let peaks = try_join_all(peak_futures).await?;
-        let unwrapped_peaks = peaks.iter().map(|p| p.as_ref().unwrap());
-        let digest = hasher.root(self.base_mmr.size(), unwrapped_peaks);
-
-        Ok(digest)
-    }
-}
-
-impl<H: CHasher, S1: Storage<H::Digest>, S2: Storage<H::Digest>> Storage<H::Digest>
-    for Grafting<'_, H, S1, S2>
-{
-    fn size(&self) -> u64 {
-        self.base_mmr.size()
-    }
-
-    async fn get_node(&self, pos: u64) -> Result<Option<H::Digest>, Error> {
-        let height = pos_to_height(pos);
-        if height < self.height {
-            return self.base_mmr.get_node(pos).await;
-        }
-
-        let source_pos = source_pos(pos, self.height);
-        let Some(source_pos) = source_pos else {
-            return Ok(None);
-        };
-
-        self.peak_tree.get_node(source_pos).await
-    }
-=======
->>>>>>> 27ddd9e5
 }