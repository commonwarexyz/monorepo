--- conflicted
+++ resolved
@@ -187,13 +187,8 @@
         metadata.put(key, self.bitmap.pruned_chunks().to_be_bytes().to_vec());
 
         // Write the pinned nodes.
-<<<<<<< HEAD
         let mmr_size = leaf_num_to_pos(self.bitmap.pruned_chunks() as u64);
-        for (i, digest) in Proof::<H::Digest>::nodes_to_pin(mmr_size).enumerate() {
-=======
-        let mmr_size = leaf_num_to_pos(self.pruned_chunks as u64);
         for (i, digest) in nodes_to_pin(mmr_size).enumerate() {
->>>>>>> 27ddd9e5
             let digest = self.mmr.get_node_unchecked(digest);
             let key = U64::new(NODE_PREFIX, i as u64);
             metadata.put(key, digest.to_vec());
@@ -441,15 +436,9 @@
             ));
         }
 
-<<<<<<< HEAD
-        let mut proof = Proof::<H::Digest>::range_proof(&self.mmr, leaf_pos, leaf_pos).await?;
+        let mut proof = verification::range_proof(&self.mmr, leaf_pos, leaf_pos).await?;
         proof.size = self.len() as u64;
         if next_bit == 0 {
-=======
-        let mut proof = verification::range_proof(&self.mmr, leaf_pos, leaf_pos).await?;
-        proof.size = self.bit_count();
-        if self.next_bit == 0 {
->>>>>>> 27ddd9e5
             // Bitmap is chunk aligned.
             return Ok((proof, *chunk));
         }
@@ -548,7 +537,7 @@
     }
 }
 
-impl<H: CHasher, const N: usize> Storage<H::Digest> for Bitmap<H, N> {
+impl<H: CHasher, const N: usize> Storage<H::Digest> for MerkleizedBitMap<H, N> {
     fn size(&self) -> u64 {
         self.size()
     }
@@ -780,17 +769,10 @@
     fn test_bitmap_get_pruned_bit_panic() {
         let executor = deterministic::Runner::default();
         executor.start(|_| async move {
-<<<<<<< HEAD
             let mut bitmap = MerkleizedBitMap::<Sha256, SHA256_SIZE>::new();
             bitmap.push_chunk(&test_chunk(b"test"));
             bitmap.push_chunk(&test_chunk(b"test2"));
-            let mut hasher = Standard::new();
-=======
-            let mut bitmap = Bitmap::<Sha256, SHA256_SIZE>::new();
-            bitmap.append_chunk_unchecked(&test_chunk(b"test"));
-            bitmap.append_chunk_unchecked(&test_chunk(b"test2"));
             let mut hasher = StandardHasher::new();
->>>>>>> 27ddd9e5
             bitmap.sync(&mut hasher).await.unwrap();
 
             bitmap.prune_to_bit(256);
@@ -803,17 +785,10 @@
         let executor = deterministic::Runner::default();
         executor.start(|_| async move {
             // Build a starting test MMR with two chunks worth of bits.
-<<<<<<< HEAD
             let mut bitmap = MerkleizedBitMap::<Sha256, SHA256_SIZE>::default();
-            let mut hasher = Standard::new();
+            let mut hasher = StandardHasher::new();
             bitmap.push_chunk(&test_chunk(b"test"));
             bitmap.push_chunk(&test_chunk(b"test2"));
-=======
-            let mut bitmap = Bitmap::<Sha256, SHA256_SIZE>::default();
-            let mut hasher = StandardHasher::new();
-            bitmap.append_chunk_unchecked(&test_chunk(b"test"));
-            bitmap.append_chunk_unchecked(&test_chunk(b"test2"));
->>>>>>> 27ddd9e5
             bitmap.sync(&mut hasher).await.unwrap();
 
             let root = bitmap.root(&mut hasher).await.unwrap();
@@ -855,21 +830,12 @@
         let executor = deterministic::Runner::default();
         executor.start(|_| async move {
             // Build a test MMR with a few chunks worth of bits.
-<<<<<<< HEAD
             let mut bitmap = MerkleizedBitMap::<Sha256, SHA256_SIZE>::default();
-            let mut hasher = Standard::new();
+            let mut hasher = StandardHasher::new();
             bitmap.push_chunk(&test_chunk(b"test"));
             bitmap.push_chunk(&test_chunk(b"test2"));
             bitmap.push_chunk(&test_chunk(b"test3"));
             bitmap.push_chunk(&test_chunk(b"test4"));
-=======
-            let mut bitmap = Bitmap::<Sha256, SHA256_SIZE>::default();
-            let mut hasher = StandardHasher::new();
-            bitmap.append_chunk_unchecked(&test_chunk(b"test"));
-            bitmap.append_chunk_unchecked(&test_chunk(b"test2"));
-            bitmap.append_chunk_unchecked(&test_chunk(b"test3"));
-            bitmap.append_chunk_unchecked(&test_chunk(b"test4"));
->>>>>>> 27ddd9e5
             // Add a few extra bits to exercise not being on a chunk or byte boundary.
             bitmap.push_byte(0xF1);
             bitmap.push(true);
@@ -930,13 +896,8 @@
         let executor = deterministic::Runner::default();
         executor.start(|_| async move {
             // Build a bitmap with 10 chunks worth of bits.
-<<<<<<< HEAD
-            let mut hasher = Standard::new();
+            let mut hasher = StandardHasher::new();
             let mut bitmap = MerkleizedBitMap::<Sha256, N>::new();
-=======
-            let mut hasher = StandardHasher::new();
-            let mut bitmap = Bitmap::<Sha256, N>::new();
->>>>>>> 27ddd9e5
             for i in 0u32..10 {
                 bitmap.push_chunk(&test_chunk(format!("test{i}").as_bytes()));
             }
