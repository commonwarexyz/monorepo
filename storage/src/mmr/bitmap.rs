--- conflicted
+++ resolved
@@ -499,13 +499,8 @@
 
         let range = chunk_loc..chunk_loc + 1;
         let mut proof = verification::range_proof(&self.mmr, range).await?;
-<<<<<<< HEAD
-        proof.size = self.len();
+        proof.size = Position::new(self.len());
         if next_bit == Self::CHUNK_SIZE_BITS {
-=======
-        proof.size = Position::new(self.len());
-        if next_bit == 0 {
->>>>>>> 14dabe19
             // Bitmap is chunk aligned.
             return Ok((proof, chunk));
         }
