--- conflicted
+++ resolved
@@ -342,15 +342,9 @@
         chunks
     }
 
-<<<<<<< HEAD
-    /// Process all updates not yet reflected in the bitmap's root.
-    pub async fn sync(&mut self, hasher: &mut impl Hasher<H>) -> Result<(), Error> {
-        // Add newly pushed complete chunks to the MMR.
-=======
     /// Merkleize all updates not yet reflected in the bitmap's root.
     pub async fn merkleize(&mut self, hasher: &mut impl Hasher<H>) -> Result<(), Error> {
-        // Add newly pushed chunks to the MMR (other than the very last).
->>>>>>> 922d05a3
+        // Add newly pushed complete chunks to the MMR.
         let start = self.authenticated_len;
         let end = self.complete_chunks();
         for i in start..end {
