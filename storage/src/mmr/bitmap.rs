--- conflicted
+++ resolved
@@ -25,11 +25,7 @@
 use commonware_codec::DecodeExt;
 use commonware_cryptography::Hasher as CHasher;
 use commonware_runtime::{Clock, Metrics, Storage as RStorage, ThreadPool};
-<<<<<<< HEAD
-use commonware_utils::{bitmap::Prunable as BitMap, sequence::prefixed_u64::U64};
-=======
 use commonware_utils::{bitmap::Prunable as PrunableBitMap, sequence::prefixed_u64::U64};
->>>>>>> 9c7abdc6
 use std::collections::HashSet;
 use tracing::{debug, error, warn};
 
@@ -42,15 +38,9 @@
 ///
 /// Even though we use u64 identifiers for bits, on 32-bit machines, the maximum addressable bit is
 /// limited to (u32::MAX * N * 8).
-<<<<<<< HEAD
-pub struct MerkleizedBitMap<H: CHasher, const N: usize> {
-    /// The underlying bitmap.
-    bitmap: BitMap<N>,
-=======
 pub struct BitMap<H: CHasher, const N: usize> {
     /// The underlying bitmap.
     bitmap: PrunableBitMap<N>,
->>>>>>> 9c7abdc6
 
     /// The number of bitmap chunks currently included in the `mmr`.
     authenticated_len: usize,
@@ -73,11 +63,7 @@
     dirty_chunks: HashSet<usize>,
 }
 
-<<<<<<< HEAD
-impl<H: CHasher, const N: usize> Default for MerkleizedBitMap<H, N> {
-=======
 impl<H: CHasher, const N: usize> Default for BitMap<H, N> {
->>>>>>> 9c7abdc6
     fn default() -> Self {
         Self::new()
     }
@@ -89,16 +75,6 @@
 /// Prefix used for the metadata key identifying the pruned_chunks value.
 const PRUNED_CHUNKS_PREFIX: u8 = 1;
 
-<<<<<<< HEAD
-impl<H: CHasher, const N: usize> MerkleizedBitMap<H, N> {
-    /// The size of a chunk in bits.
-    pub const CHUNK_SIZE_BITS: u64 = BitMap::<N>::CHUNK_SIZE_BITS;
-
-    /// Return a new empty bitmap.
-    pub fn new() -> Self {
-        MerkleizedBitMap {
-            bitmap: BitMap::new(),
-=======
 impl<H: CHasher, const N: usize> BitMap<H, N> {
     /// The size of a chunk in bits.
     pub const CHUNK_SIZE_BITS: u64 = PrunableBitMap::<N>::CHUNK_SIZE_BITS;
@@ -107,7 +83,6 @@
     pub fn new() -> Self {
         BitMap {
             bitmap: PrunableBitMap::new(),
->>>>>>> 9c7abdc6
             authenticated_len: 0,
             mmr: Mmr::new(),
             dirty_chunks: HashSet::new(),
@@ -184,11 +159,7 @@
         let bitmap = PrunableBitMap::new_with_pruned_chunks(pruned_chunks)
             .expect("pruned_chunks should never overflow");
         Ok(Self {
-<<<<<<< HEAD
-            bitmap: BitMap::new_with_pruned_chunks(pruned_chunks),
-=======
             bitmap,
->>>>>>> 9c7abdc6
             authenticated_len: 0,
             mmr,
             dirty_chunks: HashSet::new(),
@@ -216,13 +187,9 @@
         metadata.put(key, self.bitmap.pruned_chunks().to_be_bytes().to_vec());
 
         // Write the pinned nodes.
-<<<<<<< HEAD
-        let mmr_size = Position::from(Location::new(self.bitmap.pruned_chunks() as u64));
-=======
         // This will never panic because pruned_chunks is always less than MAX_LOCATION.
         let mmr_size =
             Position::try_from(Location::new_unchecked(self.bitmap.pruned_chunks() as u64))?;
->>>>>>> 9c7abdc6
         for (i, digest) in nodes_to_pin(mmr_size).enumerate() {
             let digest = self.mmr.get_node_unchecked(digest);
             let key = U64::new(NODE_PREFIX, i as u64);
@@ -263,36 +230,21 @@
     /// - Panics if `bit` is greater than the bitmap length.
     ///
     /// - Panics if there are unprocessed updates.
-<<<<<<< HEAD
-    pub fn prune_to_bit(&mut self, bit_offset: u64) {
-        let chunk_loc = BitMap::<N>::raw_chunk_index(bit_offset);
-        if chunk_loc < self.bitmap.pruned_chunks() {
-=======
     pub fn prune_to_bit(&mut self, bit: u64) {
         let chunk = PrunableBitMap::<N>::unpruned_chunk(bit);
         if chunk < self.bitmap.pruned_chunks() {
->>>>>>> 9c7abdc6
             return;
         }
         assert!(!self.is_dirty(), "cannot prune with unprocessed updates");
 
         // Prune inner bitmap
-<<<<<<< HEAD
-        self.bitmap.prune_to_bit(bit_offset);
-=======
         self.bitmap.prune_to_bit(bit);
->>>>>>> 9c7abdc6
 
         // Update authenticated length
         self.authenticated_len = self.bitmap.chunks_len() - 1;
 
-<<<<<<< HEAD
-        // Update MMR
-        let mmr_pos = Position::from(Location::new(chunk_loc as u64));
-=======
         // This will never panic because chunk is always less than MAX_LOCATION.
         let mmr_pos = Position::try_from(Location::new_unchecked(chunk as u64)).unwrap();
->>>>>>> 9c7abdc6
         self.mmr.prune_to_pos(mmr_pos);
     }
 
@@ -309,13 +261,8 @@
     ///
     /// Panics if the bit doesn't exist or has been pruned.
     #[inline]
-<<<<<<< HEAD
-    pub fn get_chunk(&self, bit_offset: u64) -> &[u8; N] {
-        self.bitmap.get_chunk(bit_offset)
-=======
     pub fn get_chunk_containing(&self, bit: u64) -> &[u8; N] {
         self.bitmap.get_chunk_containing(bit)
->>>>>>> 9c7abdc6
     }
 
     /// Add a single bit to the end of the bitmap.
@@ -325,17 +272,6 @@
     /// The update will not affect the root until `sync` is called.
     pub fn push(&mut self, bit: bool) {
         self.bitmap.push(bit);
-<<<<<<< HEAD
-    }
-
-    /// Convert a bit offset into the position of the Merkle tree leaf it belongs to.
-    #[inline]
-    #[cfg(test)]
-    pub(crate) fn leaf_pos(bit_offset: u64) -> Position {
-        let chunk_loc = BitMap::<N>::raw_chunk_index(bit_offset);
-        Position::from(Location::new(chunk_loc as u64))
-=======
->>>>>>> 9c7abdc6
     }
 
     /// Get the value of a bit.
@@ -344,25 +280,15 @@
     ///
     /// Panics if the bit doesn't exist or has been pruned.
     #[inline]
-<<<<<<< HEAD
-    pub fn get_bit(&self, bit_offset: u64) -> bool {
-        self.bitmap.get_bit(bit_offset)
-=======
     pub fn get_bit(&self, bit: u64) -> bool {
         self.bitmap.get_bit(bit)
->>>>>>> 9c7abdc6
     }
 
     #[inline]
     /// Get the value of a bit from its chunk.
-<<<<<<< HEAD
-    pub fn get_bit_from_chunk(chunk: &[u8; N], bit_offset: u64) -> bool {
-        BitMap::<N>::get_bit_from_chunk(chunk, bit_offset)
-=======
     /// `bit` is an index into the entire bitmap, not just the chunk.
     pub fn get_bit_from_chunk(chunk: &[u8; N], bit: u64) -> bool {
         PrunableBitMap::<N>::get_bit_from_chunk(chunk, bit)
->>>>>>> 9c7abdc6
     }
 
     /// Set the value of the given bit.
@@ -370,16 +296,6 @@
     /// # Warning
     ///
     /// The update will not impact the root until `sync` is called.
-<<<<<<< HEAD
-    pub fn set_bit(&mut self, bit_offset: u64, bit: bool) {
-        // Apply the change to the inner bitmap
-        self.bitmap.set_bit(bit_offset, bit);
-
-        // If the updated chunk is already in the MMR, mark it as dirty.
-        let chunk_index = self.bitmap.pruned_chunk_index(bit_offset);
-        if chunk_index < self.authenticated_len {
-            self.dirty_chunks.insert(chunk_index);
-=======
     pub fn set_bit(&mut self, bit: u64, value: bool) {
         // Apply the change to the inner bitmap
         self.bitmap.set_bit(bit, value);
@@ -388,7 +304,6 @@
         let chunk = self.bitmap.pruned_chunk(bit);
         if chunk < self.authenticated_len {
             self.dirty_chunks.insert(chunk);
->>>>>>> 9c7abdc6
         }
     }
 
@@ -403,17 +318,10 @@
         let mut chunks: Vec<Location> = self
             .dirty_chunks
             .iter()
-<<<<<<< HEAD
-            .map(|&chunk_index| Location::new((chunk_index + pruned_chunks) as u64))
-            .collect();
-        for i in self.authenticated_len..self.bitmap.chunks_len() - 1 {
-            chunks.push(Location::new((i + pruned_chunks) as u64));
-=======
             .map(|&chunk| Location::new_unchecked((chunk + pruned_chunks) as u64))
             .collect();
         for i in self.authenticated_len..self.bitmap.chunks_len() - 1 {
             chunks.push(Location::new_unchecked((i + pruned_chunks) as u64));
->>>>>>> 9c7abdc6
         }
 
         chunks
@@ -427,12 +335,7 @@
         assert!(num_chunks > 0);
         let end = num_chunks - 1;
         for i in start..end {
-<<<<<<< HEAD
-            self.mmr
-                .add_batched(hasher, self.bitmap.get_chunk_by_index(i));
-=======
             self.mmr.add_batched(hasher, self.bitmap.get_chunk(i));
->>>>>>> 9c7abdc6
         }
         self.authenticated_len = end;
 
@@ -441,16 +344,10 @@
         let updates = self
             .dirty_chunks
             .iter()
-<<<<<<< HEAD
-            .map(|chunk_index| {
-                let pos = Position::from(Location::new((*chunk_index + pruned_chunks) as u64));
-                (pos, self.bitmap.get_chunk_by_index(*chunk_index))
-=======
             .map(|chunk| {
                 let loc = Location::new_unchecked((*chunk + pruned_chunks) as u64);
                 let pos = Position::try_from(loc).expect("invalid location");
                 (pos, self.bitmap.get_chunk(*chunk))
->>>>>>> 9c7abdc6
             })
             .collect::<Vec<_>>();
         self.mmr.update_leaf_batched(hasher, &updates);
@@ -526,23 +423,14 @@
         hasher: &mut impl Hasher<H>,
         bit: u64,
     ) -> Result<(Proof<H::Digest>, [u8; N]), Error> {
-<<<<<<< HEAD
-        assert!(bit_offset < self.len(), "out of bounds");
-=======
         assert!(bit < self.len(), "out of bounds");
->>>>>>> 9c7abdc6
         assert!(
             !self.is_dirty(),
             "cannot compute proof with unprocessed updates"
         );
 
-<<<<<<< HEAD
-        let chunk = *self.get_chunk(bit_offset);
-        let chunk_loc = BitMap::<N>::raw_chunk_index(bit_offset);
-=======
         let chunk = *self.get_chunk_containing(bit);
         let chunk_loc = PrunableBitMap::<N>::unpruned_chunk(bit);
->>>>>>> 9c7abdc6
         let (last_chunk, next_bit) = self.bitmap.last_chunk();
 
         if chunk_loc as u64 == self.mmr.leaves() {
@@ -585,20 +473,6 @@
         root: &H::Digest,
     ) -> bool {
         let bit_len = *proof.size;
-<<<<<<< HEAD
-        if bit_offset >= bit_len {
-            debug!(bit_len, bit_offset, "tried to verify non-existent bit");
-            return false;
-        }
-
-        let leaves = BitMap::<N>::raw_chunk_index(bit_len);
-        let mut mmr_proof = Proof::<H::Digest> {
-            size: Position::from(Location::from(leaves)),
-            digests: proof.digests.clone(),
-        };
-
-        let loc = BitMap::<N>::raw_chunk_index(bit_offset);
-=======
         if bit >= bit_len {
             debug!(bit_len, bit, "tried to verify non-existent bit");
             return false;
@@ -614,16 +488,11 @@
         };
 
         let loc = PrunableBitMap::<N>::unpruned_chunk(bit);
->>>>>>> 9c7abdc6
         if bit_len % Self::CHUNK_SIZE_BITS == 0 {
             return mmr_proof.verify_element_inclusion(
                 hasher,
                 chunk,
-<<<<<<< HEAD
-                Location::new(loc as u64),
-=======
                 Location::new_unchecked(loc as u64),
->>>>>>> 9c7abdc6
                 root,
             );
         }
@@ -658,16 +527,6 @@
 
         // For the case where the proof is over a bit in a full chunk, `last_digest` contains the
         // digest of that chunk.
-<<<<<<< HEAD
-        let mmr_root = match mmr_proof.reconstruct_root(hasher, &[chunk], Location::new(loc as u64))
-        {
-            Ok(root) => root,
-            Err(error) => {
-                debug!(error = ?error, "invalid proof input");
-                return false;
-            }
-        };
-=======
         let mmr_root =
             match mmr_proof.reconstruct_root(hasher, &[chunk], Location::new_unchecked(loc as u64))
             {
@@ -677,7 +536,6 @@
                     return false;
                 }
             };
->>>>>>> 9c7abdc6
 
         let next_bit = bit_len % Self::CHUNK_SIZE_BITS;
         let reconstructed_root =
@@ -702,11 +560,7 @@
     }
 }
 
-<<<<<<< HEAD
-impl<H: CHasher, const N: usize> Storage<H::Digest> for MerkleizedBitMap<H, N> {
-=======
 impl<H: CHasher, const N: usize> Storage<H::Digest> for BitMap<H, N> {
->>>>>>> 9c7abdc6
     fn size(&self) -> Position {
         self.size()
     }
@@ -727,13 +581,8 @@
 
     const SHA256_SIZE: usize = <Sha256 as CHasher>::Digest::SIZE;
 
-<<<<<<< HEAD
-    impl<H: CHasher, const N: usize> MerkleizedBitMap<H, N> {
-        // Efficiently add a byte's worth of bits to the bitmap.
-=======
     impl<H: CHasher, const N: usize> BitMap<H, N> {
         // Add a byte's worth of bits to the bitmap.
->>>>>>> 9c7abdc6
         //
         // # Warning
         //
@@ -744,22 +593,13 @@
             self.bitmap.push_byte(byte);
         }
 
-<<<<<<< HEAD
-        /// Efficiently add a chunk of bits to the bitmap.
-=======
         /// Add a chunk of bits to the bitmap.
->>>>>>> 9c7abdc6
         ///
         /// # Warning
         ///
         /// - The update will not impact the root until `sync` is called.
         ///
         /// - Panics if self.next_bit is not chunk aligned.
-<<<<<<< HEAD
-        pub fn push_chunk(&mut self, chunk: &[u8; N]) {
-            self.bitmap.push_chunk(chunk);
-        }
-=======
         fn push_chunk(&mut self, chunk: &[u8; N]) {
             self.bitmap.push_chunk(chunk);
         }
@@ -770,7 +610,6 @@
             let chunk = Location::new_unchecked(chunk as u64);
             Position::try_from(chunk).expect("chunk should never overflow MAX_LOCATION")
         }
->>>>>>> 9c7abdc6
     }
 
     fn test_chunk<const N: usize>(s: &[u8]) -> [u8; N] {
@@ -793,11 +632,7 @@
                 digests: Vec::new(),
             };
             assert!(
-<<<<<<< HEAD
-                !MerkleizedBitMap::<Sha256, SHA256_SIZE>::verify_bit_inclusion(
-=======
                 !BitMap::<Sha256, SHA256_SIZE>::verify_bit_inclusion(
->>>>>>> 9c7abdc6
                     &mut hasher,
                     &proof,
                     &[0u8; SHA256_SIZE],
@@ -813,11 +648,7 @@
     fn test_bitmap_empty_then_one() {
         let executor = deterministic::Runner::default();
         executor.start(|_| async move {
-<<<<<<< HEAD
-            let mut bitmap: MerkleizedBitMap<Sha256, SHA256_SIZE> = MerkleizedBitMap::new();
-=======
             let mut bitmap: BitMap<Sha256, SHA256_SIZE> = BitMap::new();
->>>>>>> 9c7abdc6
             assert_eq!(bitmap.len(), 0);
             assert_eq!(bitmap.bitmap.pruned_chunks(), 0);
             bitmap.prune_to_bit(0);
@@ -843,11 +674,7 @@
             assert_eq!(root, bitmap.root(&mut hasher).await.unwrap());
 
             // Fill up a full chunk
-<<<<<<< HEAD
-            for i in 0..(MerkleizedBitMap::<Sha256, SHA256_SIZE>::CHUNK_SIZE_BITS - 1) {
-=======
             for i in 0..(BitMap::<Sha256, SHA256_SIZE>::CHUNK_SIZE_BITS - 1) {
->>>>>>> 9c7abdc6
                 bitmap.push(i % 2 != 0);
             }
             bitmap.sync(&mut hasher).await.unwrap();
@@ -858,20 +685,12 @@
             // Chunk should be provable.
             let (proof, chunk) = bitmap.proof(&mut hasher, 0).await.unwrap();
             assert!(
-<<<<<<< HEAD
-                MerkleizedBitMap::verify_bit_inclusion(&mut hasher, &proof, &chunk, 255, &root),
-=======
                 BitMap::verify_bit_inclusion(&mut hasher, &proof, &chunk, 255, &root),
->>>>>>> 9c7abdc6
                 "failed to prove bit in only chunk"
             );
             // bit outside range should not verify
             assert!(
-<<<<<<< HEAD
-                !MerkleizedBitMap::verify_bit_inclusion(&mut hasher, &proof, &chunk, 256, &root),
-=======
                 !BitMap::verify_bit_inclusion(&mut hasher, &proof, &chunk, 256, &root),
->>>>>>> 9c7abdc6
                 "should not be able to prove bit outside of chunk"
             );
 
@@ -900,11 +719,7 @@
             let mut hasher: StandardHasher<Sha256> = StandardHasher::new();
 
             // Add each bit one at a time after the first chunk.
-<<<<<<< HEAD
-            let mut bitmap = MerkleizedBitMap::<_, SHA256_SIZE>::new();
-=======
             let mut bitmap = BitMap::<_, SHA256_SIZE>::new();
->>>>>>> 9c7abdc6
             bitmap.push_chunk(&test_chunk);
             for b in test_chunk {
                 for j in 0..8 {
@@ -923,11 +738,7 @@
             {
                 // Repeat the above MMR build only using push_chunk instead, and make
                 // sure root digests match.
-<<<<<<< HEAD
-                let mut bitmap = MerkleizedBitMap::<_, SHA256_SIZE>::default();
-=======
                 let mut bitmap = BitMap::<_, SHA256_SIZE>::default();
->>>>>>> 9c7abdc6
                 bitmap.push_chunk(&test_chunk);
                 bitmap.push_chunk(&test_chunk);
                 bitmap.sync(&mut hasher).await.unwrap();
@@ -936,11 +747,7 @@
             }
             {
                 // Repeat build again using push_byte this time.
-<<<<<<< HEAD
-                let mut bitmap = MerkleizedBitMap::<_, SHA256_SIZE>::default();
-=======
                 let mut bitmap = BitMap::<_, SHA256_SIZE>::default();
->>>>>>> 9c7abdc6
                 bitmap.push_chunk(&test_chunk);
                 for b in test_chunk {
                     bitmap.push_byte(b);
@@ -957,11 +764,7 @@
     fn test_bitmap_build_chunked_panic() {
         let executor = deterministic::Runner::default();
         executor.start(|_| async move {
-<<<<<<< HEAD
-            let mut bitmap = MerkleizedBitMap::<Sha256, SHA256_SIZE>::new();
-=======
             let mut bitmap = BitMap::<Sha256, SHA256_SIZE>::new();
->>>>>>> 9c7abdc6
             bitmap.push_chunk(&test_chunk(b"test"));
             bitmap.push(true);
             bitmap.push_chunk(&test_chunk(b"panic"));
@@ -973,11 +776,7 @@
     fn test_bitmap_build_byte_panic() {
         let executor = deterministic::Runner::default();
         executor.start(|_| async move {
-<<<<<<< HEAD
-            let mut bitmap = MerkleizedBitMap::<Sha256, SHA256_SIZE>::new();
-=======
             let mut bitmap = BitMap::<Sha256, SHA256_SIZE>::new();
->>>>>>> 9c7abdc6
             bitmap.push_chunk(&test_chunk(b"test"));
             bitmap.push(true);
             bitmap.push_byte(0x01);
@@ -989,11 +788,7 @@
     fn test_bitmap_get_out_of_bounds_bit_panic() {
         let executor = deterministic::Runner::default();
         executor.start(|_| async move {
-<<<<<<< HEAD
-            let mut bitmap = MerkleizedBitMap::<Sha256, SHA256_SIZE>::new();
-=======
             let mut bitmap = BitMap::<Sha256, SHA256_SIZE>::new();
->>>>>>> 9c7abdc6
             bitmap.push_chunk(&test_chunk(b"test"));
             bitmap.get_bit(256);
         });
@@ -1004,11 +799,7 @@
     fn test_bitmap_get_pruned_bit_panic() {
         let executor = deterministic::Runner::default();
         executor.start(|_| async move {
-<<<<<<< HEAD
-            let mut bitmap = MerkleizedBitMap::<Sha256, SHA256_SIZE>::new();
-=======
             let mut bitmap = BitMap::<Sha256, SHA256_SIZE>::new();
->>>>>>> 9c7abdc6
             bitmap.push_chunk(&test_chunk(b"test"));
             bitmap.push_chunk(&test_chunk(b"test2"));
             let mut hasher = StandardHasher::new();
@@ -1024,11 +815,7 @@
         let executor = deterministic::Runner::default();
         executor.start(|_| async move {
             // Build a starting test MMR with two chunks worth of bits.
-<<<<<<< HEAD
-            let mut bitmap = MerkleizedBitMap::<Sha256, SHA256_SIZE>::default();
-=======
             let mut bitmap = BitMap::<Sha256, SHA256_SIZE>::default();
->>>>>>> 9c7abdc6
             let mut hasher = StandardHasher::new();
             bitmap.push_chunk(&test_chunk(b"test"));
             bitmap.push_chunk(&test_chunk(b"test2"));
@@ -1073,11 +860,7 @@
         let executor = deterministic::Runner::default();
         executor.start(|_| async move {
             // Build a test MMR with a few chunks worth of bits.
-<<<<<<< HEAD
-            let mut bitmap = MerkleizedBitMap::<Sha256, SHA256_SIZE>::default();
-=======
             let mut bitmap = BitMap::<Sha256, SHA256_SIZE>::default();
->>>>>>> 9c7abdc6
             let mut hasher = StandardHasher::new();
             bitmap.push_chunk(&test_chunk(b"test"));
             bitmap.push_chunk(&test_chunk(b"test2"));
@@ -1125,15 +908,9 @@
         });
     }
 
-<<<<<<< HEAD
-    fn flip_bit<const N: usize>(bit_offset: u64, chunk: &[u8; N]) -> [u8; N] {
-        let byte_offset = BitMap::<N>::chunk_byte_offset(bit_offset);
-        let mask = BitMap::<N>::chunk_byte_bitmask(bit_offset);
-=======
     fn flip_bit<const N: usize>(bit: u64, chunk: &[u8; N]) -> [u8; N] {
         let byte = PrunableBitMap::<N>::chunk_byte_offset(bit);
         let mask = PrunableBitMap::<N>::chunk_byte_bitmask(bit);
->>>>>>> 9c7abdc6
         let mut tmp = chunk.to_vec();
         tmp[byte] ^= mask;
         tmp.try_into().unwrap()
@@ -1150,11 +927,7 @@
         executor.start(|_| async move {
             // Build a bitmap with 10 chunks worth of bits.
             let mut hasher = StandardHasher::new();
-<<<<<<< HEAD
-            let mut bitmap = MerkleizedBitMap::<Sha256, N>::new();
-=======
             let mut bitmap = BitMap::<Sha256, N>::new();
->>>>>>> 9c7abdc6
             for i in 0u32..10 {
                 bitmap.push_chunk(&test_chunk(format!("test{i}").as_bytes()));
             }
@@ -1179,28 +952,14 @@
 
                     // Proof should verify for the original chunk containing the bit.
                     assert!(
-<<<<<<< HEAD
-                        MerkleizedBitMap::<_, N>::verify_bit_inclusion(
-                            &mut hasher,
-                            &proof,
-                            &chunk,
-                            i,
-                            &root
-                        ),
-=======
                         BitMap::<_, N>::verify_bit_inclusion(&mut hasher, &proof, &chunk, i, &root),
->>>>>>> 9c7abdc6
                         "failed to prove bit {i}",
                     );
 
                     // Flip the bit in the chunk and make sure the proof fails.
                     let corrupted = flip_bit(i, &chunk);
                     assert!(
-<<<<<<< HEAD
-                        !MerkleizedBitMap::<_, N>::verify_bit_inclusion(
-=======
                         !BitMap::<_, N>::verify_bit_inclusion(
->>>>>>> 9c7abdc6
                             &mut hasher,
                             &proof,
                             &corrupted,
@@ -1222,20 +981,10 @@
         let executor = deterministic::Runner::default();
         executor.start(|context| async move {
             // Initializing from an empty partition should result in an empty bitmap.
-<<<<<<< HEAD
-            let mut bitmap = MerkleizedBitMap::<Sha256, SHA256_SIZE>::restore_pruned(
-                context.clone(),
-                PARTITION,
-                None,
-            )
-            .await
-            .unwrap();
-=======
             let mut bitmap =
                 BitMap::<Sha256, SHA256_SIZE>::restore_pruned(context.clone(), PARTITION, None)
                     .await
                     .unwrap();
->>>>>>> 9c7abdc6
             assert_eq!(bitmap.len(), 0);
 
             // Add a non-trivial amount of data.
@@ -1257,29 +1006,15 @@
             // prune 10 chunks at a time and make sure replay will restore the bitmap every time.
             for i in (10..=FULL_CHUNK_COUNT).step_by(10) {
                 bitmap.prune_to_bit(
-<<<<<<< HEAD
-                    (i * MerkleizedBitMap::<Sha256, SHA256_SIZE>::CHUNK_SIZE_BITS as usize) as u64,
-=======
                     (i * BitMap::<Sha256, SHA256_SIZE>::CHUNK_SIZE_BITS as usize) as u64,
->>>>>>> 9c7abdc6
                 );
                 bitmap
                     .write_pruned(context.clone(), PARTITION)
                     .await
                     .unwrap();
-<<<<<<< HEAD
-                bitmap = MerkleizedBitMap::<_, SHA256_SIZE>::restore_pruned(
-                    context.clone(),
-                    PARTITION,
-                    None,
-                )
-                .await
-                .unwrap();
-=======
                 bitmap = BitMap::<_, SHA256_SIZE>::restore_pruned(context.clone(), PARTITION, None)
                     .await
                     .unwrap();
->>>>>>> 9c7abdc6
                 let _ = bitmap.root(&mut hasher).await.unwrap();
 
                 // Replay missing chunks.
