//! An authenticated bitmap.
//!
//! The authenticated bitmap is an in-memory data structure that does not persist its contents other
//! than the data corresponding to its "pruned" section, allowing full restoration by "replaying"
//! all retained elements.
//!
//! Authentication is provided by a Merkle tree that is maintained over the bitmap, with each leaf
//! covering a chunk of N bytes. This Merkle tree isn't balanced, but instead mimics the structure
//! of an MMR with an equivalent number of leaves. This structure reduces overhead of updating the
//! most recently added elements, and (more importantly) simplifies aligning the bitmap with an MMR
//! over elements whose activity state is reflected by the bitmap.

use crate::{
    metadata::{Config as MConfig, Metadata},
    mmr::{
        hasher::Hasher,
        iterator::nodes_to_pin,
        mem::{Config, Mmr},
        storage::Storage,
        verification, Error,
        Error::*,
        Location, Position, Proof,
    },
};
use commonware_codec::DecodeExt;
use commonware_cryptography::Hasher as CHasher;
use commonware_runtime::{Clock, Metrics, Storage as RStorage, ThreadPool};
use commonware_utils::{bitmap::Prunable as PrunableBitMap, sequence::prefixed_u64::U64};
use std::collections::HashSet;
use tracing::{debug, error, warn};

/// A bitmap supporting inclusion proofs through Merkelization.
///
/// Merkelization of the bitmap is performed over chunks of N bytes. If the goal is to minimize
/// proof sizes, choose an N that is equal to the size or double the size of the hasher's digest.
///
/// # Warning
///
/// Even though we use u64 identifiers for bits, on 32-bit machines, the maximum addressable bit is
/// limited to (u32::MAX * N * 8).
pub struct BitMap<H: CHasher, const N: usize> {
    /// The underlying bitmap.
    bitmap: PrunableBitMap<N>,

    /// The number of bitmap chunks currently included in the `mmr`.
    authenticated_len: usize,

    /// A Merkle tree with each leaf representing an N*8 bit "chunk" of the bitmap.
    ///
    /// After calling `sync` all chunks are guaranteed to be included in the Merkle tree. The last
    /// chunk of the bitmap is never part of the tree.
    ///
    /// Because leaf elements can be updated when bits in the bitmap are flipped, this tree, while
    /// based on an MMR structure, is not an MMR but a Merkle tree. The MMR structure results in
    /// reduced update overhead for elements being appended or updated near the tip compared to a
    /// more typical balanced Merkle tree.
    mmr: Mmr<H>,

    /// Chunks that have been modified but not yet synced. Each dirty chunk is identified by its
    /// "chunk index" (the index of the chunk in `self.bitmap`).
    ///
    /// Invariant: Indices are always in the range [0,`authenticated_len`).
    dirty_chunks: HashSet<usize>,
}

impl<H: CHasher, const N: usize> Default for BitMap<H, N> {
    fn default() -> Self {
        Self::new()
    }
}

/// Prefix used for the metadata key identifying node digests.
const NODE_PREFIX: u8 = 0;

/// Prefix used for the metadata key identifying the pruned_chunks value.
const PRUNED_CHUNKS_PREFIX: u8 = 1;

impl<H: CHasher, const N: usize> BitMap<H, N> {
    /// The size of a chunk in bits.
    pub const CHUNK_SIZE_BITS: u64 = PrunableBitMap::<N>::CHUNK_SIZE_BITS;

    /// Return a new empty bitmap.
    pub fn new() -> Self {
        BitMap {
            bitmap: PrunableBitMap::new(),
            authenticated_len: 0,
            mmr: Mmr::new(),
            dirty_chunks: HashSet::new(),
        }
    }

    pub fn size(&self) -> Position {
        self.mmr.size()
    }

    pub fn get_node(&self, position: Position) -> Option<H::Digest> {
        self.mmr.get_node(position)
    }

    /// Restore the fully pruned state of a bitmap from the metadata in the given partition. (The
    /// caller must still replay retained elements to restore its full state.)
    ///
    /// The metadata must store the number of pruned chunks and the pinned digests corresponding to
    /// that pruning boundary.
    pub async fn restore_pruned<C: RStorage + Metrics + Clock>(
        context: C,
        partition: &str,
        pool: Option<ThreadPool>,
    ) -> Result<Self, Error> {
        let metadata_cfg = MConfig {
            partition: partition.to_string(),
            codec_config: ((0..).into(), ()),
        };
        let metadata =
            Metadata::<_, U64, Vec<u8>>::init(context.with_label("metadata"), metadata_cfg).await?;

        let key: U64 = U64::new(PRUNED_CHUNKS_PREFIX, 0);
        let pruned_chunks = match metadata.get(&key) {
            Some(bytes) => u64::from_be_bytes(
                bytes
                    .as_slice()
                    .try_into()
                    .expect("pruned_chunks bytes could not be converted to u64"),
            ),
            None => {
                warn!("bitmap metadata does not contain pruned chunks, initializing as empty");
                0
            }
        } as usize;
        if pruned_chunks == 0 {
            return Ok(Self::new());
        }
        // This will never panic because pruned_chunks is always less than MAX_LOCATION.
        let mmr_size = Position::try_from(Location::new_unchecked(pruned_chunks as u64))?;

        let mut pinned_nodes = Vec::new();
        for (index, pos) in nodes_to_pin(mmr_size).enumerate() {
            let Some(bytes) = metadata.get(&U64::new(NODE_PREFIX, index as u64)) else {
                error!(?mmr_size, ?pos, "missing pinned node");
                return Err(MissingNode(pos));
            };
            let digest = H::Digest::decode(bytes.as_ref());
            let Ok(digest) = digest else {
                error!(?mmr_size, ?pos, "could not convert node bytes to digest");
                return Err(MissingNode(pos));
            };
            pinned_nodes.push(digest);
        }

        metadata.close().await?;

        let mmr = Mmr::init(Config {
            nodes: Vec::new(),
            pruned_to_pos: mmr_size,
            pinned_nodes,
            pool,
        });

        let bitmap = PrunableBitMap::new_with_pruned_chunks(pruned_chunks)
            .expect("pruned_chunks should never overflow");
        Ok(Self {
            bitmap,
            authenticated_len: 0,
            mmr,
            dirty_chunks: HashSet::new(),
        })
    }

    /// Write the information necessary to restore the bitmap in its fully pruned state at its last
    /// pruning boundary. Restoring the entire bitmap state is then possible by replaying the
    /// retained elements.
    pub async fn write_pruned<C: RStorage + Metrics + Clock>(
        &self,
        context: C,
        partition: &str,
    ) -> Result<(), Error> {
        let metadata_cfg = MConfig {
            partition: partition.to_string(),
            codec_config: ((0..).into(), ()),
        };
        let mut metadata =
            Metadata::<_, U64, Vec<u8>>::init(context.with_label("metadata"), metadata_cfg).await?;
        metadata.clear();

        // Write the number of pruned chunks.
        let key = U64::new(PRUNED_CHUNKS_PREFIX, 0);
        metadata.put(key, self.bitmap.pruned_chunks().to_be_bytes().to_vec());

        // Write the pinned nodes.
        // This will never panic because pruned_chunks is always less than MAX_LOCATION.
        let mmr_size =
            Position::try_from(Location::new_unchecked(self.bitmap.pruned_chunks() as u64))?;
        for (i, digest) in nodes_to_pin(mmr_size).enumerate() {
            let digest = self.mmr.get_node_unchecked(digest);
            let key = U64::new(NODE_PREFIX, i as u64);
            metadata.put(key, digest.to_vec());
        }

        metadata.close().await.map_err(MetadataError)
    }

    /// Return the number of bits currently stored in the bitmap, irrespective of any pruning.
    #[inline]
    pub fn len(&self) -> u64 {
        self.bitmap.len()
    }

    /// Returns true if the bitmap is empty.
    #[inline]
    pub fn is_empty(&self) -> bool {
        self.len() == 0
    }

    /// Return the number of bits that have been pruned from this bitmap.
    #[inline]
    pub fn pruned_bits(&self) -> u64 {
        self.bitmap.pruned_bits()
    }

    /// Prune all complete chunks before the chunk containing the given bit.
    ///
    /// The chunk containing `bit` and all subsequent chunks are retained. All chunks
    /// before it are pruned from the bitmap and the underlying MMR.
    ///
    /// If `bit` equals the bitmap length, this prunes all complete chunks while retaining
    /// the empty trailing chunk, preparing the bitmap for appending new data.
    ///
    /// # Warning
    ///
<<<<<<< HEAD
    /// - Returns [Error::DirtyState] if there are unprocessed updates.
    pub fn prune_to_bit(&mut self, bit_offset: u64) -> Result<(), Error> {
        if self.is_dirty() {
            return Err(Error::DirtyState);
        }
        let chunk_loc = Self::chunk_loc(bit_offset);
        if chunk_loc < self.pruned_chunks {
            return Ok(());
=======
    /// - Panics if `bit` is greater than the bitmap length.
    ///
    /// - Panics if there are unprocessed updates.
    pub fn prune_to_bit(&mut self, bit: u64) {
        let chunk = PrunableBitMap::<N>::unpruned_chunk(bit);
        if chunk < self.bitmap.pruned_chunks() {
            return;
>>>>>>> d6bd3388
        }

        // Prune inner bitmap
        self.bitmap.prune_to_bit(bit);

        // Update authenticated length
        self.authenticated_len = self.bitmap.chunks_len() - 1;

        // This will never panic because chunk is always less than MAX_LOCATION.
        let mmr_pos = Position::try_from(Location::new_unchecked(chunk as u64)).unwrap();
        self.mmr.prune_to_pos(mmr_pos);
        Ok(())
    }

    /// Return the last chunk of the bitmap and its size in bits. The size can be 0 (meaning the
    /// last chunk is empty).
    #[inline]
    pub fn last_chunk(&self) -> (&[u8; N], u64) {
        self.bitmap.last_chunk()
    }

    /// Returns the bitmap chunk containing the specified bit.
    ///
    /// # Warning
    ///
    /// Panics if the bit doesn't exist or has been pruned.
    #[inline]
    pub fn get_chunk_containing(&self, bit: u64) -> &[u8; N] {
        self.bitmap.get_chunk_containing(bit)
    }

    /// Add a single bit to the end of the bitmap.
    ///
    /// # Warning
    ///
    /// The update will not affect the root until `sync` is called.
    pub fn push(&mut self, bit: bool) {
        self.bitmap.push(bit);
    }

    /// Get the value of a bit.
    ///
    /// # Warning
    ///
    /// Panics if the bit doesn't exist or has been pruned.
    #[inline]
    pub fn get_bit(&self, bit: u64) -> bool {
        self.bitmap.get_bit(bit)
    }

    #[inline]
    /// Get the value of a bit from its chunk.
    /// `bit` is an index into the entire bitmap, not just the chunk.
    pub fn get_bit_from_chunk(chunk: &[u8; N], bit: u64) -> bool {
        PrunableBitMap::<N>::get_bit_from_chunk(chunk, bit)
    }

    /// Set the value of the given bit.
    ///
    /// # Warning
    ///
    /// The update will not impact the root until `sync` is called.
    pub fn set_bit(&mut self, bit: u64, value: bool) {
        // Apply the change to the inner bitmap
        self.bitmap.set_bit(bit, value);

        // If the updated chunk is already in the MMR, mark it as dirty.
        let chunk = self.bitmap.pruned_chunk(bit);
        if chunk < self.authenticated_len {
            self.dirty_chunks.insert(chunk);
        }
    }

    /// Whether there are any updates that are not yet reflected in this bitmap's root.
    pub fn is_dirty(&self) -> bool {
        !self.dirty_chunks.is_empty() || self.authenticated_len < self.bitmap.chunks_len() - 1
    }

    /// The chunks that have been modified or added since the last `sync`.
    pub fn dirty_chunks(&self) -> Vec<Location> {
        let pruned_chunks = self.bitmap.pruned_chunks();
        let mut chunks: Vec<Location> = self
            .dirty_chunks
            .iter()
            .map(|&chunk| Location::new_unchecked((chunk + pruned_chunks) as u64))
            .collect();
        for i in self.authenticated_len..self.bitmap.chunks_len() - 1 {
            chunks.push(Location::new_unchecked((i + pruned_chunks) as u64));
        }

        chunks
    }

    /// Process all updates not yet reflected in the bitmap's root.
    pub async fn sync(&mut self, hasher: &mut impl Hasher<H>) -> Result<(), Error> {
        // Add newly pushed chunks to the MMR (other than the very last).
        let start = self.authenticated_len;
        let num_chunks = self.bitmap.chunks_len();
        assert!(num_chunks > 0);
        let end = num_chunks - 1;
        for i in start..end {
            self.mmr.add_batched(hasher, self.bitmap.get_chunk(i));
        }
        self.authenticated_len = end;

        // Inform the MMR of modified chunks.
        let pruned_chunks = self.bitmap.pruned_chunks();
        let updates = self
            .dirty_chunks
            .iter()
            .map(|chunk| {
                let loc = Location::new_unchecked((*chunk + pruned_chunks) as u64);
                let pos = Position::try_from(loc).expect("invalid location");
                (pos, self.bitmap.get_chunk(*chunk))
            })
            .collect::<Vec<_>>();
        self.mmr.update_leaf_batched(hasher, &updates)?;
        self.dirty_chunks.clear();
        self.mmr.sync(hasher);

        Ok(())
    }

    /// Return the root digest against which inclusion proofs can be verified.
    ///
    /// # Format
    ///
    /// The root digest is simply that of the underlying MMR whenever the bit count falls on a chunk
    /// boundary. Otherwise, the root is computed as follows in order to capture the bits that are
    /// not yet part of the MMR:
    ///
    /// hash(mmr_root || next_bit as u64 be_bytes || last_chunk_digest)
    ///
    /// # Warning
    ///
    /// Panics if there are unprocessed updates.
    pub async fn root(&self, hasher: &mut impl Hasher<H>) -> Result<H::Digest, Error> {
        assert!(
            !self.is_dirty(),
            "cannot compute root with unprocessed updates",
        );
        let mmr_root = self.mmr.root(hasher);
        let (last_chunk, next_bit) = self.bitmap.last_chunk();
        if next_bit == 0 {
            return Ok(mmr_root);
        }

        // We must add the partial chunk to the digest for its bits to be provable.
        let last_chunk_digest = hasher.digest(last_chunk);
        Ok(Self::partial_chunk_root(
            hasher.inner(),
            &mmr_root,
            next_bit,
            &last_chunk_digest,
        ))
    }

    /// Returns a root digest that incorporates bits that aren't part of the MMR yet because they
    /// belong to the last (unfilled) chunk.
    pub fn partial_chunk_root(
        hasher: &mut H,
        mmr_root: &H::Digest,
        next_bit: u64,
        last_chunk_digest: &H::Digest,
    ) -> H::Digest {
        assert!(next_bit > 0);
        assert!(next_bit < Self::CHUNK_SIZE_BITS);
        hasher.update(mmr_root);
        hasher.update(&next_bit.to_be_bytes());
        hasher.update(last_chunk_digest);
        hasher.finalize()
    }

    /// Return an inclusion proof for the specified bit, along with the chunk of the bitmap
    /// containing that bit. The proof can be used to prove any bit in the chunk.
    ///
    /// The bitmap proof stores the number of bits in the bitmap within the `size` field of the
    /// proof instead of MMR size since the underlying MMR's size does not reflect the number of
    /// bits in any partial chunk. The underlying MMR size can be derived from the number of
    /// bits as `leaf_num_to_pos(proof.size / Bitmap<_, N>::CHUNK_SIZE_BITS)`.
    ///
    /// # Errors
    ///
    /// Returns [Error::BitOffsetOutOfBounds] if bit_offset is out of bounds.
    /// Returns [Error::DirtyState] if there are unprocessed updates.
    pub async fn proof(
        &self,
        hasher: &mut impl Hasher<H>,
        bit: u64,
    ) -> Result<(Proof<H::Digest>, [u8; N]), Error> {
<<<<<<< HEAD
        if bit_offset >= self.bit_count() {
            return Err(Error::BitOffsetOutOfBounds(bit_offset, self.bit_count()));
        }
        if self.is_dirty() {
            return Err(Error::DirtyState);
        }
=======
        assert!(bit < self.len(), "out of bounds");
        assert!(
            !self.is_dirty(),
            "cannot compute proof with unprocessed updates"
        );
>>>>>>> d6bd3388

        let chunk = *self.get_chunk_containing(bit);
        let chunk_loc = PrunableBitMap::<N>::unpruned_chunk(bit);
        let (last_chunk, next_bit) = self.bitmap.last_chunk();

        if chunk_loc as u64 == self.mmr.leaves() {
            assert!(next_bit > 0);
            // Proof is over a bit in the partial chunk. In this case only a single digest is
            // required in the proof: the mmr's root.
            return Ok((
                Proof {
                    size: Position::new(self.len()),
                    digests: vec![self.mmr.root(hasher)],
                },
                chunk,
            ));
        }

        let range = Location::new_unchecked(chunk_loc as u64)
            ..Location::new_unchecked((chunk_loc + 1) as u64);
        let mut proof = verification::range_proof(&self.mmr, range).await?;
        proof.size = Position::new(self.len());
        if next_bit == 0 {
            // Bitmap is chunk aligned.
            return Ok((proof, chunk));
        }

        // Since the bitmap wasn't chunk aligned, we'll need to include the digest of the last chunk
        // in the proof to be able to re-derive the root.
        let last_chunk_digest = hasher.digest(last_chunk);
        proof.digests.push(last_chunk_digest);

        Ok((proof, chunk))
    }

    /// Verify whether `proof` proves that the `chunk` containing the given bit belongs to the
    /// bitmap corresponding to `root`.
    pub fn verify_bit_inclusion(
        hasher: &mut impl Hasher<H>,
        proof: &Proof<H::Digest>,
        chunk: &[u8; N],
        bit: u64,
        root: &H::Digest,
    ) -> bool {
        let bit_len = *proof.size;
        if bit >= bit_len {
            debug!(bit_len, bit, "tried to verify non-existent bit");
            return false;
        }

        let leaves = PrunableBitMap::<N>::unpruned_chunk(bit_len);
        // The chunk index should always be < MAX_LOCATION so this should never fail.
        let size = Position::try_from(Location::new_unchecked(leaves as u64))
            .expect("chunk_loc returned invalid location");
        let mut mmr_proof = Proof::<H::Digest> {
            size,
            digests: proof.digests.clone(),
        };

        let loc = PrunableBitMap::<N>::unpruned_chunk(bit);
        if bit_len % Self::CHUNK_SIZE_BITS == 0 {
            return mmr_proof.verify_element_inclusion(
                hasher,
                chunk,
                Location::new_unchecked(loc as u64),
                root,
            );
        }

        if proof.digests.is_empty() {
            debug!("proof has no digests");
            return false;
        }
        let last_digest = mmr_proof.digests.pop().unwrap();

        if leaves == loc {
            // The proof is over a bit in the partial chunk. In this case the proof's only digest
            // should be the MMR's root, otherwise it is invalid. Since we've popped off the last
            // digest already, there should be no remaining digests.
            if !mmr_proof.digests.is_empty() {
                debug!(
                    digests = mmr_proof.digests.len() + 1,
                    "proof over partial chunk should have exactly 1 digest"
                );
                return false;
            }
            let last_chunk_digest = hasher.digest(chunk);
            let next_bit = bit_len % Self::CHUNK_SIZE_BITS;
            let reconstructed_root = Self::partial_chunk_root(
                hasher.inner(),
                &last_digest,
                next_bit,
                &last_chunk_digest,
            );
            return reconstructed_root == *root;
        };

        // For the case where the proof is over a bit in a full chunk, `last_digest` contains the
        // digest of that chunk.
        let mmr_root =
            match mmr_proof.reconstruct_root(hasher, &[chunk], Location::new_unchecked(loc as u64))
            {
                Ok(root) => root,
                Err(error) => {
                    debug!(error = ?error, "invalid proof input");
                    return false;
                }
            };

        let next_bit = bit_len % Self::CHUNK_SIZE_BITS;
        let reconstructed_root =
            Self::partial_chunk_root(hasher.inner(), &mmr_root, next_bit, &last_digest);

        reconstructed_root == *root
    }

    /// Destroy the bitmap metadata from disk.
    pub async fn destroy<C: RStorage + Metrics + Clock>(
        context: C,
        partition: &str,
    ) -> Result<(), Error> {
        let metadata_cfg = MConfig {
            partition: partition.to_string(),
            codec_config: ((0..).into(), ()),
        };
        let metadata =
            Metadata::<_, U64, Vec<u8>>::init(context.with_label("metadata"), metadata_cfg).await?;

        metadata.destroy().await.map_err(MetadataError)
    }
}

impl<H: CHasher, const N: usize> Storage<H::Digest> for BitMap<H, N> {
    fn size(&self) -> Position {
        self.size()
    }

    async fn get_node(&self, position: Position) -> Result<Option<H::Digest>, Error> {
        Ok(self.get_node(position))
    }
}

#[cfg(test)]
mod tests {
    use super::*;
    use crate::mmr::StandardHasher;
    use commonware_codec::FixedSize;
    use commonware_cryptography::Sha256;
    use commonware_macros::test_traced;
    use commonware_runtime::{deterministic, Runner as _};

    const SHA256_SIZE: usize = <Sha256 as CHasher>::Digest::SIZE;

    impl<H: CHasher, const N: usize> BitMap<H, N> {
        // Add a byte's worth of bits to the bitmap.
        //
        // # Warning
        //
        // - The update will not impact the root until `sync` is called.
        //
        // - Assumes self.next_bit is currently byte aligned, and panics otherwise.
        fn push_byte(&mut self, byte: u8) {
            self.bitmap.push_byte(byte);
        }

        /// Add a chunk of bits to the bitmap.
        ///
        /// # Warning
        ///
        /// - The update will not impact the root until `sync` is called.
        ///
        /// - Panics if self.next_bit is not chunk aligned.
        fn push_chunk(&mut self, chunk: &[u8; N]) {
            self.bitmap.push_chunk(chunk);
        }

        /// Convert a bit into the position of the Merkle tree leaf it belongs to.
        pub(crate) fn leaf_pos(bit: u64) -> Position {
            let chunk = PrunableBitMap::<N>::unpruned_chunk(bit);
            let chunk = Location::new_unchecked(chunk as u64);
            Position::try_from(chunk).expect("chunk should never overflow MAX_LOCATION")
        }
    }

    fn test_chunk<const N: usize>(s: &[u8]) -> [u8; N] {
        assert_eq!(N % 32, 0);
        let mut vec: Vec<u8> = Vec::new();
        for _ in 0..N / 32 {
            vec.extend(Sha256::hash(s).iter());
        }

        vec.try_into().unwrap()
    }

    #[test_traced]
    fn test_bitmap_verify_empty_proof() {
        let executor = deterministic::Runner::default();
        executor.start(|_| async move {
            let mut hasher = StandardHasher::new();
            let proof = Proof {
                size: Position::new(100),
                digests: Vec::new(),
            };
            assert!(
                !BitMap::<Sha256, SHA256_SIZE>::verify_bit_inclusion(
                    &mut hasher,
                    &proof,
                    &[0u8; SHA256_SIZE],
                    0,
                    &Sha256::fill(0x00),
                ),
                "proof without digests shouldn't verify or panic"
            );
        });
    }

    #[test_traced]
    fn test_bitmap_empty_then_one() {
        let executor = deterministic::Runner::default();
        executor.start(|_| async move {
<<<<<<< HEAD
            let mut bitmap: Bitmap<Sha256, SHA256_SIZE> = Bitmap::new();
            assert_eq!(bitmap.bit_count(), 0);
            assert_eq!(bitmap.pruned_chunks, 0);
            bitmap.prune_to_bit(0).unwrap();
            assert_eq!(bitmap.pruned_chunks, 0);
=======
            let mut bitmap: BitMap<Sha256, SHA256_SIZE> = BitMap::new();
            assert_eq!(bitmap.len(), 0);
            assert_eq!(bitmap.bitmap.pruned_chunks(), 0);
            bitmap.prune_to_bit(0);
            assert_eq!(bitmap.bitmap.pruned_chunks(), 0);
>>>>>>> d6bd3388
            assert_eq!(bitmap.last_chunk().0, &[0u8; SHA256_SIZE]);
            assert_eq!(bitmap.last_chunk().1, 0);

            // Add a single bit
            let mut hasher = StandardHasher::new();
            let root = bitmap.root(&mut hasher).await.unwrap();
            bitmap.push(true);
            bitmap.sync(&mut hasher).await.unwrap();
            // Root should change
            let new_root = bitmap.root(&mut hasher).await.unwrap();
            assert_ne!(root, new_root);
            let root = new_root;
<<<<<<< HEAD
            bitmap.prune_to_bit(1).unwrap();
            assert_eq!(bitmap.bit_count(), 1);
=======
            bitmap.prune_to_bit(1);
            assert_eq!(bitmap.len(), 1);
>>>>>>> d6bd3388
            assert_ne!(bitmap.last_chunk().0, &[0u8; SHA256_SIZE]);
            assert_eq!(bitmap.last_chunk().1, 1);
            // Pruning should be a no-op since we're not beyond a chunk boundary.
            assert_eq!(bitmap.bitmap.pruned_chunks(), 0);
            assert_eq!(root, bitmap.root(&mut hasher).await.unwrap());

            // Fill up a full chunk
            for i in 0..(BitMap::<Sha256, SHA256_SIZE>::CHUNK_SIZE_BITS - 1) {
                bitmap.push(i % 2 != 0);
            }
            bitmap.sync(&mut hasher).await.unwrap();
            assert_eq!(bitmap.len(), 256);
            assert_ne!(root, bitmap.root(&mut hasher).await.unwrap());
            let root = bitmap.root(&mut hasher).await.unwrap();

            // Chunk should be provable.
            let (proof, chunk) = bitmap.proof(&mut hasher, 0).await.unwrap();
            assert!(
                BitMap::verify_bit_inclusion(&mut hasher, &proof, &chunk, 255, &root),
                "failed to prove bit in only chunk"
            );
            // bit outside range should not verify
            assert!(
                !BitMap::verify_bit_inclusion(&mut hasher, &proof, &chunk, 256, &root),
                "should not be able to prove bit outside of chunk"
            );

            // Now pruning all bits should matter.
<<<<<<< HEAD
            bitmap.prune_to_bit(256).unwrap();
            assert_eq!(bitmap.bit_count(), 256);
            assert_eq!(bitmap.pruned_chunks, 1);
=======
            bitmap.prune_to_bit(256);
            assert_eq!(bitmap.len(), 256);
            assert_eq!(bitmap.bitmap.pruned_chunks(), 1);
>>>>>>> d6bd3388
            assert_eq!(root, bitmap.root(&mut hasher).await.unwrap());
            // Last chunk should be empty again
            assert_eq!(bitmap.last_chunk().0, &[0u8; SHA256_SIZE]);
            assert_eq!(bitmap.last_chunk().1, 0);

            // Pruning to an earlier point should be a no-op.
            bitmap.prune_to_bit(10).unwrap();
            assert_eq!(root, bitmap.root(&mut hasher).await.unwrap());
        });
    }

    #[test_traced]
    fn test_bitmap_building() {
        // Build the same bitmap with 2 chunks worth of bits in multiple ways and make sure they are
        // equivalent based on their roots.
        let executor = deterministic::Runner::default();
        executor.start(|_| async move {
            let test_chunk = test_chunk(b"test");
            let mut hasher: StandardHasher<Sha256> = StandardHasher::new();

            // Add each bit one at a time after the first chunk.
            let mut bitmap = BitMap::<_, SHA256_SIZE>::new();
            bitmap.push_chunk(&test_chunk);
            for b in test_chunk {
                for j in 0..8 {
                    let mask = 1 << j;
                    let bit = (b & mask) != 0;
                    bitmap.push(bit);
                }
            }
            assert_eq!(bitmap.len(), 256 * 2);

            bitmap.sync(&mut hasher).await.unwrap();
            let root = bitmap.root(&mut hasher).await.unwrap();
            let inner_root = bitmap.mmr.root(&mut hasher);
            assert_eq!(root, inner_root);

            {
                // Repeat the above MMR build only using push_chunk instead, and make
                // sure root digests match.
                let mut bitmap = BitMap::<_, SHA256_SIZE>::default();
                bitmap.push_chunk(&test_chunk);
                bitmap.push_chunk(&test_chunk);
                bitmap.sync(&mut hasher).await.unwrap();
                let same_root = bitmap.root(&mut hasher).await.unwrap();
                assert_eq!(root, same_root);
            }
            {
                // Repeat build again using push_byte this time.
                let mut bitmap = BitMap::<_, SHA256_SIZE>::default();
                bitmap.push_chunk(&test_chunk);
                for b in test_chunk {
                    bitmap.push_byte(b);
                }
                bitmap.sync(&mut hasher).await.unwrap();
                let same_root = bitmap.root(&mut hasher).await.unwrap();
                assert_eq!(root, same_root);
            }
        });
    }

    #[test_traced]
    #[should_panic(expected = "cannot add chunk")]
    fn test_bitmap_build_chunked_panic() {
        let executor = deterministic::Runner::default();
        executor.start(|_| async move {
            let mut bitmap = BitMap::<Sha256, SHA256_SIZE>::new();
            bitmap.push_chunk(&test_chunk(b"test"));
            bitmap.push(true);
            bitmap.push_chunk(&test_chunk(b"panic"));
        });
    }

    #[test_traced]
    #[should_panic(expected = "cannot add byte")]
    fn test_bitmap_build_byte_panic() {
        let executor = deterministic::Runner::default();
        executor.start(|_| async move {
            let mut bitmap = BitMap::<Sha256, SHA256_SIZE>::new();
            bitmap.push_chunk(&test_chunk(b"test"));
            bitmap.push(true);
            bitmap.push_byte(0x01);
        });
    }

    #[test_traced]
    #[should_panic(expected = "out of bounds")]
    fn test_bitmap_get_out_of_bounds_bit_panic() {
        let executor = deterministic::Runner::default();
        executor.start(|_| async move {
            let mut bitmap = BitMap::<Sha256, SHA256_SIZE>::new();
            bitmap.push_chunk(&test_chunk(b"test"));
            bitmap.get_bit(256);
        });
    }

    #[test_traced]
    #[should_panic(expected = "pruned")]
    fn test_bitmap_get_pruned_bit_panic() {
        let executor = deterministic::Runner::default();
        executor.start(|_| async move {
            let mut bitmap = BitMap::<Sha256, SHA256_SIZE>::new();
            bitmap.push_chunk(&test_chunk(b"test"));
            bitmap.push_chunk(&test_chunk(b"test2"));
            let mut hasher = StandardHasher::new();
            bitmap.sync(&mut hasher).await.unwrap();

            bitmap.prune_to_bit(256).unwrap();
            bitmap.get_bit(255);
        });
    }

    #[test_traced]
    fn test_bitmap_root_boundaries() {
        let executor = deterministic::Runner::default();
        executor.start(|_| async move {
            // Build a starting test MMR with two chunks worth of bits.
            let mut bitmap = BitMap::<Sha256, SHA256_SIZE>::default();
            let mut hasher = StandardHasher::new();
            bitmap.push_chunk(&test_chunk(b"test"));
            bitmap.push_chunk(&test_chunk(b"test2"));
            bitmap.sync(&mut hasher).await.unwrap();

            let root = bitmap.root(&mut hasher).await.unwrap();

            // Confirm that root changes if we add a 1 bit, even though we won't fill a chunk.
            bitmap.push(true);
            bitmap.sync(&mut hasher).await.unwrap();
            let new_root = bitmap.root(&mut hasher).await.unwrap();
            assert_ne!(root, new_root);
            assert_eq!(bitmap.mmr.size(), 3); // shouldn't include the trailing bits

            // Add 0 bits to fill up entire chunk.
            for _ in 0..(SHA256_SIZE * 8 - 1) {
                bitmap.push(false);
                bitmap.sync(&mut hasher).await.unwrap();
                let newer_root = bitmap.root(&mut hasher).await.unwrap();
                // root will change when adding 0s within the same chunk
                assert_ne!(new_root, newer_root);
            }
            assert_eq!(bitmap.mmr.size(), 4); // chunk we filled should have been added to mmr

            // Confirm the root changes when we add the next 0 bit since it's part of a new chunk.
            bitmap.push(false);
            assert_eq!(bitmap.len(), 256 * 3 + 1);
            bitmap.sync(&mut hasher).await.unwrap();
            let newer_root = bitmap.root(&mut hasher).await.unwrap();
            assert_ne!(new_root, newer_root);

            // Confirm pruning everything doesn't affect the root.
<<<<<<< HEAD
            bitmap.prune_to_bit(bitmap.bit_count()).unwrap();
            assert_eq!(bitmap.pruned_chunks, 3);
            assert_eq!(bitmap.bit_count(), 256 * 3 + 1);
=======
            bitmap.prune_to_bit(bitmap.len());
            assert_eq!(bitmap.bitmap.pruned_chunks(), 3);
            assert_eq!(bitmap.len(), 256 * 3 + 1);
>>>>>>> d6bd3388
            assert_eq!(newer_root, bitmap.root(&mut hasher).await.unwrap());
        });
    }

    #[test_traced]
    fn test_bitmap_get_set_bits() {
        let executor = deterministic::Runner::default();
        executor.start(|_| async move {
            // Build a test MMR with a few chunks worth of bits.
            let mut bitmap = BitMap::<Sha256, SHA256_SIZE>::default();
            let mut hasher = StandardHasher::new();
            bitmap.push_chunk(&test_chunk(b"test"));
            bitmap.push_chunk(&test_chunk(b"test2"));
            bitmap.push_chunk(&test_chunk(b"test3"));
            bitmap.push_chunk(&test_chunk(b"test4"));
            // Add a few extra bits to exercise not being on a chunk or byte boundary.
            bitmap.push_byte(0xF1);
            bitmap.push(true);
            bitmap.push(false);
            bitmap.push(true);

            bitmap.sync(&mut hasher).await.unwrap();
            let root = bitmap.root(&mut hasher).await.unwrap();

            // Flip each bit and confirm the root changes, then flip it back to confirm it is safely
            // restored.
            for bit_pos in (0..bitmap.len()).rev() {
                let bit = bitmap.get_bit(bit_pos);
                bitmap.set_bit(bit_pos, !bit);
                bitmap.sync(&mut hasher).await.unwrap();
                let new_root = bitmap.root(&mut hasher).await.unwrap();
                assert_ne!(root, new_root, "failed at bit {bit_pos}");
                // flip it back
                bitmap.set_bit(bit_pos, bit);
                bitmap.sync(&mut hasher).await.unwrap();
                let new_root = bitmap.root(&mut hasher).await.unwrap();
                assert_eq!(root, new_root);
            }

            // Repeat the test after pruning.
<<<<<<< HEAD
            let start_bit = SHA256_SIZE as u64 * 8 * 2;
            bitmap.prune_to_bit(start_bit).unwrap();
            for bit_pos in (start_bit..bitmap.bit_count()).rev() {
=======
            let start_bit = (SHA256_SIZE * 8 * 2) as u64;
            bitmap.prune_to_bit(start_bit);
            for bit_pos in (start_bit..bitmap.len()).rev() {
>>>>>>> d6bd3388
                let bit = bitmap.get_bit(bit_pos);
                bitmap.set_bit(bit_pos, !bit);
                bitmap.sync(&mut hasher).await.unwrap();
                let new_root = bitmap.root(&mut hasher).await.unwrap();
                assert_ne!(root, new_root, "failed at bit {bit_pos}");
                // flip it back
                bitmap.set_bit(bit_pos, bit);
                bitmap.sync(&mut hasher).await.unwrap();
                let new_root = bitmap.root(&mut hasher).await.unwrap();
                assert_eq!(root, new_root);
            }
        });
    }

    fn flip_bit<const N: usize>(bit: u64, chunk: &[u8; N]) -> [u8; N] {
        let byte = PrunableBitMap::<N>::chunk_byte_offset(bit);
        let mask = PrunableBitMap::<N>::chunk_byte_bitmask(bit);
        let mut tmp = chunk.to_vec();
        tmp[byte] ^= mask;
        tmp.try_into().unwrap()
    }

    #[test_traced]
    fn test_bitmap_mmr_proof_verification() {
        test_bitmap_mmr_proof_verification_n::<32>();
        test_bitmap_mmr_proof_verification_n::<64>();
    }

    fn test_bitmap_mmr_proof_verification_n<const N: usize>() {
        let executor = deterministic::Runner::default();
        executor.start(|_| async move {
            // Build a bitmap with 10 chunks worth of bits.
            let mut hasher = StandardHasher::new();
            let mut bitmap = BitMap::<Sha256, N>::new();
            for i in 0u32..10 {
                bitmap.push_chunk(&test_chunk(format!("test{i}").as_bytes()));
            }
            // Add a few extra bits to exercise not being on a chunk or byte boundary.
            bitmap.push_byte(0xA6);
            bitmap.push(true);
            bitmap.push(false);
            bitmap.push(true);
            bitmap.push(true);
            bitmap.push(false);

            bitmap.sync(&mut hasher).await.unwrap();
            let root = bitmap.root(&mut hasher).await.unwrap();

            // Make sure every bit is provable, even after pruning in intervals of 251 bits (251 is
            // the largest prime that is less than the size of one 32-byte chunk in bits).
            for prune_to_bit in (0..bitmap.len()).step_by(251) {
                assert_eq!(bitmap.root(&mut hasher).await.unwrap(), root);
<<<<<<< HEAD
                bitmap.prune_to_bit(prune_to_bit).unwrap();
                for i in prune_to_bit..bitmap.bit_count() {
=======
                bitmap.prune_to_bit(prune_to_bit);
                for i in prune_to_bit..bitmap.len() {
>>>>>>> d6bd3388
                    let (proof, chunk) = bitmap.proof(&mut hasher, i).await.unwrap();

                    // Proof should verify for the original chunk containing the bit.
                    assert!(
                        BitMap::<_, N>::verify_bit_inclusion(&mut hasher, &proof, &chunk, i, &root),
                        "failed to prove bit {i}",
                    );

                    // Flip the bit in the chunk and make sure the proof fails.
                    let corrupted = flip_bit(i, &chunk);
                    assert!(
                        !BitMap::<_, N>::verify_bit_inclusion(
                            &mut hasher,
                            &proof,
                            &corrupted,
                            i,
                            &root
                        ),
                        "proving bit {i} after flipping should have failed",
                    );
                }
            }
        })
    }

    #[test_traced]
    fn test_bitmap_persistence() {
        const PARTITION: &str = "bitmap_test";
        const FULL_CHUNK_COUNT: usize = 100;

        let executor = deterministic::Runner::default();
        executor.start(|context| async move {
            // Initializing from an empty partition should result in an empty bitmap.
            let mut bitmap =
                BitMap::<Sha256, SHA256_SIZE>::restore_pruned(context.clone(), PARTITION, None)
                    .await
                    .unwrap();
            assert_eq!(bitmap.len(), 0);

            // Add a non-trivial amount of data.
            let mut hasher = StandardHasher::new();
            for i in 0..FULL_CHUNK_COUNT {
                bitmap.push_chunk(&test_chunk(format!("test{i}").as_bytes()));
            }
            bitmap.sync(&mut hasher).await.unwrap();
            let chunk_aligned_root = bitmap.root(&mut hasher).await.unwrap();

            // Add a few extra bits beyond the last chunk boundary.
            bitmap.push_byte(0xA6);
            bitmap.push(true);
            bitmap.push(false);
            bitmap.push(true);
            bitmap.sync(&mut hasher).await.unwrap();
            let root = bitmap.root(&mut hasher).await.unwrap();

            // prune 10 chunks at a time and make sure replay will restore the bitmap every time.
            for i in (10..=FULL_CHUNK_COUNT).step_by(10) {
<<<<<<< HEAD
                bitmap
                    .prune_to_bit(i as u64 * Bitmap::<Sha256, SHA256_SIZE>::CHUNK_SIZE_BITS)
                    .unwrap();
=======
                bitmap.prune_to_bit(
                    (i * BitMap::<Sha256, SHA256_SIZE>::CHUNK_SIZE_BITS as usize) as u64,
                );
>>>>>>> d6bd3388
                bitmap
                    .write_pruned(context.clone(), PARTITION)
                    .await
                    .unwrap();
                bitmap = BitMap::<_, SHA256_SIZE>::restore_pruned(context.clone(), PARTITION, None)
                    .await
                    .unwrap();
                let _ = bitmap.root(&mut hasher).await.unwrap();

                // Replay missing chunks.
                for j in i..FULL_CHUNK_COUNT {
                    bitmap.push_chunk(&test_chunk(format!("test{j}").as_bytes()));
                }
                assert_eq!(bitmap.bitmap.pruned_chunks(), i);
                assert_eq!(bitmap.len(), FULL_CHUNK_COUNT as u64 * 256);
                bitmap.sync(&mut hasher).await.unwrap();
                assert_eq!(bitmap.root(&mut hasher).await.unwrap(), chunk_aligned_root);

                // Replay missing partial chunk.
                bitmap.push_byte(0xA6);
                bitmap.push(true);
                bitmap.push(false);
                bitmap.push(true);
                assert_eq!(bitmap.root(&mut hasher).await.unwrap(), root);
            }
        });
    }

    #[test_traced]
    fn test_bitmap_prune_to_bit_dirty_state() {
        let executor = deterministic::Runner::default();
        executor.start(|_| async move {
            let mut bitmap = Bitmap::<Sha256, SHA256_SIZE>::new();
            bitmap.append_chunk_unchecked(&test_chunk(b"test"));
            bitmap.append_chunk_unchecked(&test_chunk(b"test2"));
            let mut hasher = StandardHasher::new();
            bitmap.sync(&mut hasher).await.unwrap();

            // Make the bitmap dirty by modifying an existing bit
            bitmap.set_bit(0, !bitmap.get_bit(0));

            // Pruning while dirty should return error
            assert!(bitmap.is_dirty(), "Bitmap should be dirty after set_bit");
            let result = bitmap.prune_to_bit(256);
            assert!(matches!(result, Err(crate::mmr::Error::DirtyState)));

            // After syncing, pruning should work
            bitmap.sync(&mut hasher).await.unwrap();
            assert!(bitmap.prune_to_bit(256).is_ok());
        });
    }

    #[test_traced]
    fn test_bitmap_proof_out_of_bounds() {
        let executor = deterministic::Runner::default();
        executor.start(|_| async move {
            let mut bitmap = Bitmap::<Sha256, SHA256_SIZE>::new();
            bitmap.append_chunk_unchecked(&test_chunk(b"test"));
            let mut hasher = StandardHasher::new();
            bitmap.sync(&mut hasher).await.unwrap();

            // Proof for bit_offset >= bit_count should fail
            let result = bitmap.proof(&mut hasher, 256).await;
            assert!(
                matches!(result, Err(Error::BitOffsetOutOfBounds(offset, size))
                    if offset == 256 && size == 256)
            );

            let result = bitmap.proof(&mut hasher, 1000).await;
            assert!(
                matches!(result, Err(Error::BitOffsetOutOfBounds(offset, size))
                    if offset == 1000 && size == 256)
            );

            // Valid proof should work
            assert!(bitmap.proof(&mut hasher, 0).await.is_ok());
            assert!(bitmap.proof(&mut hasher, 255).await.is_ok());
        });
    }

    #[test_traced]
    fn test_bitmap_proof_dirty_state() {
        let executor = deterministic::Runner::default();
        executor.start(|_| async move {
            let mut bitmap = Bitmap::<Sha256, SHA256_SIZE>::new();
            bitmap.append_chunk_unchecked(&test_chunk(b"test"));
            let mut hasher = StandardHasher::new();
            bitmap.sync(&mut hasher).await.unwrap();

            // Make the bitmap dirty by modifying an existing bit
            bitmap.set_bit(0, !bitmap.get_bit(0));

            // Proof while dirty should return error
            assert!(bitmap.is_dirty(), "Bitmap should be dirty after set_bit");
            let result = bitmap.proof(&mut hasher, 0).await;
            assert!(matches!(result, Err(crate::mmr::Error::DirtyState)));

            // After syncing, proof should work
            bitmap.sync(&mut hasher).await.unwrap();
            assert!(bitmap.proof(&mut hasher, 0).await.is_ok());
        });
    }
}<|MERGE_RESOLUTION|>--- conflicted
+++ resolved
@@ -227,24 +227,14 @@
     ///
     /// # Warning
     ///
-<<<<<<< HEAD
     /// - Returns [Error::DirtyState] if there are unprocessed updates.
-    pub fn prune_to_bit(&mut self, bit_offset: u64) -> Result<(), Error> {
+    pub fn prune_to_bit(&mut self, bit: u64) -> Result<(), Error> {
         if self.is_dirty() {
             return Err(Error::DirtyState);
         }
-        let chunk_loc = Self::chunk_loc(bit_offset);
-        if chunk_loc < self.pruned_chunks {
-            return Ok(());
-=======
-    /// - Panics if `bit` is greater than the bitmap length.
-    ///
-    /// - Panics if there are unprocessed updates.
-    pub fn prune_to_bit(&mut self, bit: u64) {
         let chunk = PrunableBitMap::<N>::unpruned_chunk(bit);
         if chunk < self.bitmap.pruned_chunks() {
-            return;
->>>>>>> d6bd3388
+            return Ok(());
         }
 
         // Prune inner bitmap
@@ -428,27 +418,19 @@
     ///
     /// # Errors
     ///
-    /// Returns [Error::BitOffsetOutOfBounds] if bit_offset is out of bounds.
+    /// Returns [Error::BitOffsetOutOfBounds] if `bit` is out of bounds.
     /// Returns [Error::DirtyState] if there are unprocessed updates.
     pub async fn proof(
         &self,
         hasher: &mut impl Hasher<H>,
         bit: u64,
     ) -> Result<(Proof<H::Digest>, [u8; N]), Error> {
-<<<<<<< HEAD
-        if bit_offset >= self.bit_count() {
-            return Err(Error::BitOffsetOutOfBounds(bit_offset, self.bit_count()));
+        if bit >= self.len() {
+            return Err(Error::BitOffsetOutOfBounds(bit, self.len()));
         }
         if self.is_dirty() {
             return Err(Error::DirtyState);
         }
-=======
-        assert!(bit < self.len(), "out of bounds");
-        assert!(
-            !self.is_dirty(),
-            "cannot compute proof with unprocessed updates"
-        );
->>>>>>> d6bd3388
 
         let chunk = *self.get_chunk_containing(bit);
         let chunk_loc = PrunableBitMap::<N>::unpruned_chunk(bit);
@@ -669,19 +651,11 @@
     fn test_bitmap_empty_then_one() {
         let executor = deterministic::Runner::default();
         executor.start(|_| async move {
-<<<<<<< HEAD
-            let mut bitmap: Bitmap<Sha256, SHA256_SIZE> = Bitmap::new();
-            assert_eq!(bitmap.bit_count(), 0);
-            assert_eq!(bitmap.pruned_chunks, 0);
-            bitmap.prune_to_bit(0).unwrap();
-            assert_eq!(bitmap.pruned_chunks, 0);
-=======
             let mut bitmap: BitMap<Sha256, SHA256_SIZE> = BitMap::new();
             assert_eq!(bitmap.len(), 0);
             assert_eq!(bitmap.bitmap.pruned_chunks(), 0);
-            bitmap.prune_to_bit(0);
+            bitmap.prune_to_bit(0).unwrap();
             assert_eq!(bitmap.bitmap.pruned_chunks(), 0);
->>>>>>> d6bd3388
             assert_eq!(bitmap.last_chunk().0, &[0u8; SHA256_SIZE]);
             assert_eq!(bitmap.last_chunk().1, 0);
 
@@ -694,13 +668,8 @@
             let new_root = bitmap.root(&mut hasher).await.unwrap();
             assert_ne!(root, new_root);
             let root = new_root;
-<<<<<<< HEAD
             bitmap.prune_to_bit(1).unwrap();
-            assert_eq!(bitmap.bit_count(), 1);
-=======
-            bitmap.prune_to_bit(1);
             assert_eq!(bitmap.len(), 1);
->>>>>>> d6bd3388
             assert_ne!(bitmap.last_chunk().0, &[0u8; SHA256_SIZE]);
             assert_eq!(bitmap.last_chunk().1, 1);
             // Pruning should be a no-op since we're not beyond a chunk boundary.
@@ -729,15 +698,9 @@
             );
 
             // Now pruning all bits should matter.
-<<<<<<< HEAD
             bitmap.prune_to_bit(256).unwrap();
-            assert_eq!(bitmap.bit_count(), 256);
-            assert_eq!(bitmap.pruned_chunks, 1);
-=======
-            bitmap.prune_to_bit(256);
             assert_eq!(bitmap.len(), 256);
             assert_eq!(bitmap.bitmap.pruned_chunks(), 1);
->>>>>>> d6bd3388
             assert_eq!(root, bitmap.root(&mut hasher).await.unwrap());
             // Last chunk should be empty again
             assert_eq!(bitmap.last_chunk().0, &[0u8; SHA256_SIZE]);
@@ -888,15 +851,9 @@
             assert_ne!(new_root, newer_root);
 
             // Confirm pruning everything doesn't affect the root.
-<<<<<<< HEAD
-            bitmap.prune_to_bit(bitmap.bit_count()).unwrap();
-            assert_eq!(bitmap.pruned_chunks, 3);
-            assert_eq!(bitmap.bit_count(), 256 * 3 + 1);
-=======
-            bitmap.prune_to_bit(bitmap.len());
+            bitmap.prune_to_bit(bitmap.len()).unwrap();
             assert_eq!(bitmap.bitmap.pruned_chunks(), 3);
             assert_eq!(bitmap.len(), 256 * 3 + 1);
->>>>>>> d6bd3388
             assert_eq!(newer_root, bitmap.root(&mut hasher).await.unwrap());
         });
     }
@@ -937,15 +894,9 @@
             }
 
             // Repeat the test after pruning.
-<<<<<<< HEAD
-            let start_bit = SHA256_SIZE as u64 * 8 * 2;
+            let start_bit = (SHA256_SIZE * 8 * 2) as u64;
             bitmap.prune_to_bit(start_bit).unwrap();
-            for bit_pos in (start_bit..bitmap.bit_count()).rev() {
-=======
-            let start_bit = (SHA256_SIZE * 8 * 2) as u64;
-            bitmap.prune_to_bit(start_bit);
             for bit_pos in (start_bit..bitmap.len()).rev() {
->>>>>>> d6bd3388
                 let bit = bitmap.get_bit(bit_pos);
                 bitmap.set_bit(bit_pos, !bit);
                 bitmap.sync(&mut hasher).await.unwrap();
@@ -998,13 +949,8 @@
             // the largest prime that is less than the size of one 32-byte chunk in bits).
             for prune_to_bit in (0..bitmap.len()).step_by(251) {
                 assert_eq!(bitmap.root(&mut hasher).await.unwrap(), root);
-<<<<<<< HEAD
                 bitmap.prune_to_bit(prune_to_bit).unwrap();
-                for i in prune_to_bit..bitmap.bit_count() {
-=======
-                bitmap.prune_to_bit(prune_to_bit);
                 for i in prune_to_bit..bitmap.len() {
->>>>>>> d6bd3388
                     let (proof, chunk) = bitmap.proof(&mut hasher, i).await.unwrap();
 
                     // Proof should verify for the original chunk containing the bit.
@@ -1062,15 +1008,11 @@
 
             // prune 10 chunks at a time and make sure replay will restore the bitmap every time.
             for i in (10..=FULL_CHUNK_COUNT).step_by(10) {
-<<<<<<< HEAD
                 bitmap
-                    .prune_to_bit(i as u64 * Bitmap::<Sha256, SHA256_SIZE>::CHUNK_SIZE_BITS)
+                    .prune_to_bit(
+                        (i * BitMap::<Sha256, SHA256_SIZE>::CHUNK_SIZE_BITS as usize) as u64,
+                    )
                     .unwrap();
-=======
-                bitmap.prune_to_bit(
-                    (i * BitMap::<Sha256, SHA256_SIZE>::CHUNK_SIZE_BITS as usize) as u64,
-                );
->>>>>>> d6bd3388
                 bitmap
                     .write_pruned(context.clone(), PARTITION)
                     .await
@@ -1103,9 +1045,9 @@
     fn test_bitmap_prune_to_bit_dirty_state() {
         let executor = deterministic::Runner::default();
         executor.start(|_| async move {
-            let mut bitmap = Bitmap::<Sha256, SHA256_SIZE>::new();
-            bitmap.append_chunk_unchecked(&test_chunk(b"test"));
-            bitmap.append_chunk_unchecked(&test_chunk(b"test2"));
+            let mut bitmap = BitMap::<Sha256, SHA256_SIZE>::new();
+            bitmap.push_chunk(&test_chunk(b"test"));
+            bitmap.push_chunk(&test_chunk(b"test2"));
             let mut hasher = StandardHasher::new();
             bitmap.sync(&mut hasher).await.unwrap();
 
@@ -1127,8 +1069,8 @@
     fn test_bitmap_proof_out_of_bounds() {
         let executor = deterministic::Runner::default();
         executor.start(|_| async move {
-            let mut bitmap = Bitmap::<Sha256, SHA256_SIZE>::new();
-            bitmap.append_chunk_unchecked(&test_chunk(b"test"));
+            let mut bitmap = BitMap::<Sha256, SHA256_SIZE>::new();
+            bitmap.push_chunk(&test_chunk(b"test"));
             let mut hasher = StandardHasher::new();
             bitmap.sync(&mut hasher).await.unwrap();
 
@@ -1155,8 +1097,8 @@
     fn test_bitmap_proof_dirty_state() {
         let executor = deterministic::Runner::default();
         executor.start(|_| async move {
-            let mut bitmap = Bitmap::<Sha256, SHA256_SIZE>::new();
-            bitmap.append_chunk_unchecked(&test_chunk(b"test"));
+            let mut bitmap = BitMap::<Sha256, SHA256_SIZE>::new();
+            bitmap.push_chunk(&test_chunk(b"test"));
             let mut hasher = StandardHasher::new();
             bitmap.sync(&mut hasher).await.unwrap();
 
