//! An authenticated bitmap.
//!
//! The authenticated bitmap is an in-memory data structure that does not persist its contents other
//! than the data corresponding to its "pruned" section, allowing full restoration by "replaying"
//! all retained elements.
//!
//! Authentication is provided by a Merkle tree that is maintained over the bitmap, with each leaf
//! covering a chunk of N bytes. This Merkle tree isn't balanced, but instead mimics the structure
//! of an MMR with an equivalent number of leaves. This structure reduces overhead of updating the
//! most recently added elements, and (more importantly) simplifies aligning the bitmap with an MMR
//! over elements whose activity state is reflected by the bitmap.

use crate::{
    metadata::{Config as MConfig, Metadata},
    mmr::{
        hasher::Hasher,
        iterator::nodes_to_pin,
        mem::{Config, Mmr},
        storage::Storage,
        verification, Error,
        Error::*,
        Location, Position, Proof,
    },
};
use commonware_codec::DecodeExt;
use commonware_cryptography::Hasher as CHasher;
use commonware_runtime::{Clock, Metrics, Storage as RStorage, ThreadPool};
use commonware_utils::{bitmap::Prunable as BitMap, sequence::prefixed_u64::U64};
use std::collections::HashSet;
use tracing::{debug, error, warn};

/// A bitmap supporting inclusion proofs through Merkelization.
///
/// Merkelization of the bitmap is performed over chunks of N bytes. If the goal is to minimize
/// proof sizes, choose an N that is equal to the size or double the size of the hasher's digest.
///
/// # Warning
///
/// Even though we use u64 identifiers for bits, on 32-bit machines, the maximum addressable bit is
/// limited to (u32::MAX * N * 8).
pub struct MerkleizedBitMap<H: CHasher, const N: usize> {
    /// The underlying bitmap.
    bitmap: BitMap<N>,

    /// The length of the bitmap range that is currently included in the `mmr`.
    authenticated_len: usize,

    /// A Merkle tree with each leaf representing an N*8 bit "chunk" of the bitmap.
    ///
    /// After calling `sync` all chunks are guaranteed to be included in the Merkle tree. The last
    /// chunk of the bitmap is never part of the tree.
    ///
    /// Because leaf elements can be updated when bits in the bitmap are flipped, this tree, while
    /// based on an MMR structure, is not an MMR but a Merkle tree. The MMR structure results in
    /// reduced update overhead for elements being appended or updated near the tip compared to a
    /// more typical balanced Merkle tree.
    mmr: Mmr<H>,

    /// Chunks that have been modified but not yet synced. Each dirty chunk is identified by its
    /// "chunk index" (the index of the chunk in `self.bitmap`).
    ///
    /// Invariant: Indices are always in the range [0,`authenticated_len`).
    dirty_chunks: HashSet<usize>,
}

impl<H: CHasher, const N: usize> Default for MerkleizedBitMap<H, N> {
    fn default() -> Self {
        Self::new()
    }
}

/// Prefix used for the metadata key identifying node digests.
const NODE_PREFIX: u8 = 0;

/// Prefix used for the metadata key identifying the pruned_chunks value.
const PRUNED_CHUNKS_PREFIX: u8 = 1;

impl<H: CHasher, const N: usize> MerkleizedBitMap<H, N> {
    /// The size of a chunk in bits.
    pub const CHUNK_SIZE_BITS: u64 = BitMap::<N>::CHUNK_SIZE_BITS;

    /// Return a new empty bitmap.
    pub fn new() -> Self {
        MerkleizedBitMap {
            bitmap: BitMap::new(),
            authenticated_len: 0,
            mmr: Mmr::new(),
            dirty_chunks: HashSet::new(),
        }
    }

    pub fn size(&self) -> Position {
        self.mmr.size()
    }

    pub fn get_node(&self, position: Position) -> Option<H::Digest> {
        self.mmr.get_node(position)
    }

    /// Restore the fully pruned state of a bitmap from the metadata in the given partition. (The
    /// caller must still replay retained elements to restore its full state.)
    ///
    /// The metadata must store the number of pruned chunks and the pinned digests corresponding to
    /// that pruning boundary.
    pub async fn restore_pruned<C: RStorage + Metrics + Clock>(
        context: C,
        partition: &str,
        pool: Option<ThreadPool>,
    ) -> Result<Self, Error> {
        let metadata_cfg = MConfig {
            partition: partition.to_string(),
            codec_config: ((0..).into(), ()),
        };
        let metadata =
            Metadata::<_, U64, Vec<u8>>::init(context.with_label("metadata"), metadata_cfg).await?;

        let key: U64 = U64::new(PRUNED_CHUNKS_PREFIX, 0);
        let pruned_chunks = match metadata.get(&key) {
            Some(bytes) => u64::from_be_bytes(
                bytes
                    .as_slice()
                    .try_into()
                    .expect("pruned_chunks bytes could not be converted to u64"),
            ),
            None => {
                warn!("bitmap metadata does not contain pruned chunks, initializing as empty");
                0
            }
        } as usize;
        if pruned_chunks == 0 {
            return Ok(Self::new());
        }
        let mmr_size = Position::from(Location::new(pruned_chunks as u64));

        let mut pinned_nodes = Vec::new();
        for (index, pos) in nodes_to_pin(mmr_size).enumerate() {
            let Some(bytes) = metadata.get(&U64::new(NODE_PREFIX, index as u64)) else {
                error!(?mmr_size, ?pos, "missing pinned node");
                return Err(MissingNode(pos));
            };
            let digest = H::Digest::decode(bytes.as_ref());
            let Ok(digest) = digest else {
                error!(?mmr_size, ?pos, "could not convert node bytes to digest");
                return Err(MissingNode(pos));
            };
            pinned_nodes.push(digest);
        }

        metadata.close().await?;

        let mmr = Mmr::init(Config {
            nodes: Vec::new(),
            pruned_to_pos: mmr_size,
            pinned_nodes,
            pool,
        });

        Ok(Self {
            bitmap: BitMap::new_with_pruned_chunks(pruned_chunks)
                .map_err(|_| PrunedChunksOverflow)?,
            authenticated_len: 0,
            mmr,
            dirty_chunks: HashSet::new(),
        })
    }

    /// Write the information necessary to restore the bitmap in its fully pruned state at its last
    /// pruning boundary. Restoring the entire bitmap state is then possible by replaying the
    /// retained elements.
    pub async fn write_pruned<C: RStorage + Metrics + Clock>(
        &self,
        context: C,
        partition: &str,
    ) -> Result<(), Error> {
        let metadata_cfg = MConfig {
            partition: partition.to_string(),
            codec_config: ((0..).into(), ()),
        };
        let mut metadata =
            Metadata::<_, U64, Vec<u8>>::init(context.with_label("metadata"), metadata_cfg).await?;
        metadata.clear();

        // Write the number of pruned chunks.
        let key = U64::new(PRUNED_CHUNKS_PREFIX, 0);
        metadata.put(key, self.bitmap.pruned_chunks().to_be_bytes().to_vec());

        // Write the pinned nodes.
        let mmr_size = Position::from(Location::new(self.bitmap.pruned_chunks() as u64));
        for (i, digest) in nodes_to_pin(mmr_size).enumerate() {
            let digest = self.mmr.get_node_unchecked(digest);
            let key = U64::new(NODE_PREFIX, i as u64);
            metadata.put(key, digest.to_vec());
        }

        metadata.close().await.map_err(MetadataError)
    }

    /// Return the number of bits currently stored in the bitmap, irrespective of any pruning.
    #[inline]
    pub fn len(&self) -> u64 {
        self.bitmap.len()
    }

    /// Returns true if the bitmap is empty.
    #[inline]
    pub fn is_empty(&self) -> bool {
        self.len() == 0
    }

    /// Return the number of bits that have been pruned from this bitmap.
    #[inline]
    pub fn pruned_bits(&self) -> u64 {
        self.bitmap.pruned_bits()
    }

    /// Prune all complete chunks before the chunk containing the given bit.
    ///
    /// The chunk containing `bit` and all subsequent chunks are retained. All chunks
    /// before it are pruned from the bitmap and the underlying MMR.
    ///
    /// If `bit` equals the bitmap length, this prunes all complete chunks while retaining
    /// the empty trailing chunk, preparing the bitmap for appending new data.
    ///
    /// # Warning
    ///
    /// - Panics if `bit` is greater than the bitmap length.
    ///
    /// - Panics if there are unprocessed updates.
    pub fn prune_to_bit(&mut self, bit: u64) {
        let chunk = BitMap::<N>::unpruned_chunk(bit);
        if chunk < self.bitmap.pruned_chunks() {
            return;
        }
        assert!(!self.is_dirty(), "cannot prune with unprocessed updates");

        // Prune inner bitmap
        self.bitmap.prune_to_bit(bit);

        // Update authenticated length
        let chunks_len = self.bitmap.chunks_len();
        if chunks_len == 0 {
            self.authenticated_len = 0;
        } else {
            let (_, next_bit) = self.bitmap.last_chunk();
            self.authenticated_len = if next_bit == Self::CHUNK_SIZE_BITS {
                chunks_len // Include complete last chunk
            } else {
                chunks_len - 1 // Exclude partial last chunk
            };
        }

        // Update MMR
        let mmr_pos = Position::from(Location::new(chunk as u64));
        self.mmr.prune_to_pos(mmr_pos);
    }

    /// Return the last chunk of the bitmap and its size in bits. The size can be 0 (meaning the
    /// last chunk is empty).
    #[inline]
    pub fn last_chunk(&self) -> (&[u8; N], u64) {
        self.bitmap.last_chunk()
    }

    /// Returns the bitmap chunk containing the specified bit.
    ///
    /// # Warning
    ///
    /// Panics if the bit doesn't exist or has been pruned.
    #[inline]
    pub fn get_chunk_containing(&self, bit: u64) -> &[u8; N] {
        self.bitmap.get_chunk_containing(bit)
    }

    /// Add a single bit to the end of the bitmap.
    ///
    /// # Warning
    ///
    /// The update will not affect the root until `sync` is called.
    pub fn push(&mut self, bit: bool) {
        self.bitmap.push(bit);
    }

    /// Get the value of a bit.
    ///
    /// # Warning
    ///
    /// Panics if the bit doesn't exist or has been pruned.
    #[inline]
    pub fn get_bit(&self, bit: u64) -> bool {
        self.bitmap.get_bit(bit)
    }

    #[inline]
    /// Get the value of a bit from its chunk.
    /// bit is an index into the entire bitmap, not just the chunk.
    pub fn get_bit_from_chunk(chunk: &[u8; N], bit: u64) -> bool {
        BitMap::<N>::get_bit_from_chunk(chunk, bit)
    }

    /// Set the value of the given bit.
    ///
    /// # Warning
    ///
    /// The update will not impact the root until `sync` is called.
    pub fn set_bit(&mut self, bit: u64, value: bool) {
        // Apply the change to the inner bitmap
        self.bitmap.set_bit(bit, value);

        // If the updated chunk is already in the MMR, mark it as dirty.
        let chunk = self.bitmap.pruned_chunk(bit);
        if chunk < self.authenticated_len {
            self.dirty_chunks.insert(chunk);
        }
    }

    /// Whether there are any updates that are not yet reflected in this bitmap's root.
    pub fn is_dirty(&self) -> bool {
        if !self.dirty_chunks.is_empty() {
            return true;
        }

        let chunks_len = self.bitmap.chunks_len();
        if chunks_len == 0 {
            return false;
        }

        // Check if there are complete chunks that haven't been authenticated yet
        let (_, next_bit) = self.bitmap.last_chunk();
        let complete_chunks = if next_bit == Self::CHUNK_SIZE_BITS {
            chunks_len
        } else {
            chunks_len - 1
        };

        self.authenticated_len < complete_chunks
    }

    /// The chunks that have been modified or added since the last `sync`.
    pub fn dirty_chunks(&self) -> Vec<Location> {
        let pruned_chunks = self.bitmap.pruned_chunks();
        let mut chunks: Vec<Location> = self
            .dirty_chunks
            .iter()
            .map(|&chunk| Location::new((chunk + pruned_chunks) as u64))
            .collect();
        let chunks_len = self.bitmap.chunks_len();
        if chunks_len == 0 {
            return chunks;
        }

        // Include complete chunks that haven't been authenticated yet
        let (_, next_bit) = self.bitmap.last_chunk();
        let complete_chunks = if next_bit == Self::CHUNK_SIZE_BITS {
            chunks_len
        } else {
            chunks_len - 1
        };
        for i in self.authenticated_len..complete_chunks {
            chunks.push(Location::from(i + pruned_chunks));
        }

        chunks
    }

    /// Process all updates not yet reflected in the bitmap's root.
    pub async fn sync(&mut self, hasher: &mut impl Hasher<H>) -> Result<(), Error> {
        // Add newly pushed complete chunks to the MMR.
        let start = self.authenticated_len;
<<<<<<< HEAD
        let chunks_len = self.bitmap.chunks_len();
        if chunks_len > 0 {
            // If the last chunk is complete, include it. Otherwise, exclude it.
            let (_, next_bit) = self.bitmap.last_chunk();
            let end = if next_bit == Self::CHUNK_SIZE_BITS {
                chunks_len
            } else {
                chunks_len - 1
            };
            for i in start..end {
                self.mmr
                    .add_batched(hasher, self.bitmap.get_chunk_by_index(i));
            }
            self.authenticated_len = end;
        } else {
            self.authenticated_len = 0;
=======
        let num_chunks = self.bitmap.chunks_len();
        assert!(num_chunks > 0);
        let end = num_chunks - 1;
        for i in start..end {
            self.mmr.add_batched(hasher, self.bitmap.get_chunk(i));
>>>>>>> 2bb41c12
        }

        // Inform the MMR of modified chunks.
        let pruned_chunks = self.bitmap.pruned_chunks();
        let updates = self
            .dirty_chunks
            .iter()
            .map(|chunk| {
                let pos = Position::from(Location::new((*chunk + pruned_chunks) as u64));
                (pos, self.bitmap.get_chunk(*chunk))
            })
            .collect::<Vec<_>>();
        self.mmr.update_leaf_batched(hasher, &updates);
        self.dirty_chunks.clear();
        self.mmr.sync(hasher);

        Ok(())
    }

    /// Return the root digest against which inclusion proofs can be verified.
    ///
    /// # Format
    ///
    /// The root digest is simply that of the underlying MMR whenever the bit count falls on a chunk
    /// boundary. Otherwise, the root is computed as follows in order to capture the bits that are
    /// not yet part of the MMR:
    ///
    /// hash(mmr_root || next_bit as u64 be_bytes || last_chunk_digest)
    ///
    /// # Warning
    ///
    /// Panics if there are unprocessed updates.
    pub async fn root(&self, hasher: &mut impl Hasher<H>) -> Result<H::Digest, Error> {
        assert!(
            !self.is_dirty(),
            "cannot compute root with unprocessed updates",
        );
        let mmr_root = self.mmr.root(hasher);

        // Handle empty bitmap
        if self.bitmap.chunks_len() == 0 {
            return Ok(mmr_root);
        }

        let (last_chunk, next_bit) = self.bitmap.last_chunk();
        if next_bit == Self::CHUNK_SIZE_BITS {
            // Last chunk is complete, no partial chunk to add
            return Ok(mmr_root);
        }

        // We must add the partial chunk to the digest for its bits to be provable.
        let last_chunk_digest = hasher.digest(last_chunk);
        Ok(Self::partial_chunk_root(
            hasher.inner(),
            &mmr_root,
            next_bit,
            &last_chunk_digest,
        ))
    }

    /// Returns a root digest that incorporates bits that aren't part of the MMR yet because they
    /// belong to the last (unfilled) chunk.
    pub fn partial_chunk_root(
        hasher: &mut H,
        mmr_root: &H::Digest,
        next_bit: u64,
        last_chunk_digest: &H::Digest,
    ) -> H::Digest {
        assert!(next_bit > 0);
        assert!(next_bit < Self::CHUNK_SIZE_BITS);
        hasher.update(mmr_root);
        hasher.update(&next_bit.to_be_bytes());
        hasher.update(last_chunk_digest);
        hasher.finalize()
    }

    /// Return an inclusion proof for the specified bit, along with the chunk of the bitmap
    /// containing that bit. The proof can be used to prove any bit in the chunk.
    ///
    /// The bitmap proof stores the number of bits in the bitmap within the `size` field of the
    /// proof instead of MMR size since the underlying MMR's size does not reflect the number of
    /// bits in any partial chunk. The underlying MMR size can be derived from the number of
    /// bits as `leaf_num_to_pos(proof.size / Bitmap<_, N>::CHUNK_SIZE_BITS)`.
    ///
    /// # Warning
    ///
    /// Panics if there are unprocessed updates.
    pub async fn proof(
        &self,
        hasher: &mut impl Hasher<H>,
        bit: u64,
    ) -> Result<(Proof<H::Digest>, [u8; N]), Error> {
        assert!(bit < self.len(), "out of bounds");
        assert!(
            !self.is_dirty(),
            "cannot compute proof with unprocessed updates"
        );

<<<<<<< HEAD
        let chunk = *self.get_chunk(bit_offset);
        let chunk_loc = Location::from(BitMap::<N>::raw_chunk_index(bit_offset));
=======
        let chunk = *self.get_chunk_containing(bit);
        let chunk_loc = BitMap::<N>::unpruned_chunk(bit);
>>>>>>> 2bb41c12
        let (last_chunk, next_bit) = self.bitmap.last_chunk();

        if chunk_loc == self.mmr.leaves() {
            assert!(next_bit > 0);
            // Proof is over a bit in the partial chunk. In this case only a single digest is
            // required in the proof: the mmr's root.
            return Ok((
                Proof {
                    size: Position::new(self.len()),
                    digests: vec![self.mmr.root(hasher)],
                },
                chunk,
            ));
        }

        let range = chunk_loc..chunk_loc + 1;
        let mut proof = verification::range_proof(&self.mmr, range).await?;
        proof.size = Position::new(self.len());
        if next_bit == Self::CHUNK_SIZE_BITS {
            // Bitmap is chunk aligned.
            return Ok((proof, chunk));
        }

        // Since the bitmap wasn't chunk aligned, we'll need to include the digest of the last chunk
        // in the proof to be able to re-derive the root.
        let last_chunk_digest = hasher.digest(last_chunk);
        proof.digests.push(last_chunk_digest);

        Ok((proof, chunk))
    }

    /// Verify whether `proof` proves that the `chunk` containing the given bit belongs to the
    /// bitmap corresponding to `root`.
    pub fn verify_bit_inclusion(
        hasher: &mut impl Hasher<H>,
        proof: &Proof<H::Digest>,
        chunk: &[u8; N],
        bit: u64,
        root: &H::Digest,
    ) -> bool {
        let bit_len = *proof.size;
        if bit >= bit_len {
            debug!(bit_len, bit, "tried to verify non-existent bit");
            return false;
        }

        let leaves = BitMap::<N>::unpruned_chunk(bit_len);
        let mut mmr_proof = Proof::<H::Digest> {
            size: Position::from(Location::from(leaves)),
            digests: proof.digests.clone(),
        };

        let loc = BitMap::<N>::unpruned_chunk(bit);
        if bit_len % Self::CHUNK_SIZE_BITS == 0 {
            return mmr_proof.verify_element_inclusion(
                hasher,
                chunk,
                Location::new(loc as u64),
                root,
            );
        }

        if proof.digests.is_empty() {
            debug!("proof has no digests");
            return false;
        }
        let last_digest = mmr_proof.digests.pop().unwrap();

        if leaves == loc {
            // The proof is over a bit in the partial chunk. In this case the proof's only digest
            // should be the MMR's root, otherwise it is invalid. Since we've popped off the last
            // digest already, there should be no remaining digests.
            if !mmr_proof.digests.is_empty() {
                debug!(
                    digests = mmr_proof.digests.len() + 1,
                    "proof over partial chunk should have exactly 1 digest"
                );
                return false;
            }
            let last_chunk_digest = hasher.digest(chunk);
            let next_bit = bit_len % Self::CHUNK_SIZE_BITS;
            let reconstructed_root = Self::partial_chunk_root(
                hasher.inner(),
                &last_digest,
                next_bit,
                &last_chunk_digest,
            );
            return reconstructed_root == *root;
        };

        // For the case where the proof is over a bit in a full chunk, `last_digest` contains the
        // digest of that chunk.
        let mmr_root = match mmr_proof.reconstruct_root(hasher, &[chunk], Location::new(loc as u64))
        {
            Ok(root) => root,
            Err(error) => {
                debug!(error = ?error, "invalid proof input");
                return false;
            }
        };

        let next_bit = bit_len % Self::CHUNK_SIZE_BITS;
        let reconstructed_root =
            Self::partial_chunk_root(hasher.inner(), &mmr_root, next_bit, &last_digest);

        reconstructed_root == *root
    }

    /// Destroy the bitmap metadata from disk.
    pub async fn destroy<C: RStorage + Metrics + Clock>(
        context: C,
        partition: &str,
    ) -> Result<(), Error> {
        let metadata_cfg = MConfig {
            partition: partition.to_string(),
            codec_config: ((0..).into(), ()),
        };
        let metadata =
            Metadata::<_, U64, Vec<u8>>::init(context.with_label("metadata"), metadata_cfg).await?;

        metadata.destroy().await.map_err(MetadataError)
    }
}

impl<H: CHasher, const N: usize> Storage<H::Digest> for MerkleizedBitMap<H, N> {
    fn size(&self) -> Position {
        self.size()
    }

    async fn get_node(&self, position: Position) -> Result<Option<H::Digest>, Error> {
        Ok(self.get_node(position))
    }
}

#[cfg(test)]
mod tests {
    use super::*;
    use crate::mmr::StandardHasher;
    use commonware_codec::FixedSize;
    use commonware_cryptography::Sha256;
    use commonware_macros::test_traced;
    use commonware_runtime::{deterministic, Runner as _};

    const SHA256_SIZE: usize = <Sha256 as CHasher>::Digest::SIZE;

    impl<H: CHasher, const N: usize> MerkleizedBitMap<H, N> {
        // Efficiently add a byte's worth of bits to the bitmap.
        //
        // # Warning
        //
        // - The update will not impact the root until `sync` is called.
        //
        // - Assumes self.next_bit is currently byte aligned, and panics otherwise.
        fn push_byte(&mut self, byte: u8) {
            self.bitmap.push_byte(byte);
        }

        /// Efficiently add a chunk of bits to the bitmap.
        ///
        /// # Warning
        ///
        /// - The update will not impact the root until `sync` is called.
        ///
        /// - Panics if self.next_bit is not chunk aligned.
        fn push_chunk(&mut self, chunk: &[u8; N]) {
            self.bitmap.push_chunk(chunk);
        }

        /// Convert a bit into the position of the Merkle tree leaf it belongs to.
        pub(crate) fn leaf_pos(bit: u64) -> Position {
            let chunk_loc = BitMap::<N>::unpruned_chunk(bit);
            Position::from(Location::new(chunk_loc as u64))
        }
    }

    fn test_chunk<const N: usize>(s: &[u8]) -> [u8; N] {
        assert_eq!(N % 32, 0);
        let mut vec: Vec<u8> = Vec::new();
        for _ in 0..N / 32 {
            vec.extend(Sha256::hash(s).iter());
        }

        vec.try_into().unwrap()
    }

    #[test_traced]
    fn test_bitmap_verify_empty_proof() {
        let executor = deterministic::Runner::default();
        executor.start(|_| async move {
            let mut hasher = StandardHasher::new();
            let proof = Proof {
                size: Position::new(100),
                digests: Vec::new(),
            };
            assert!(
                !MerkleizedBitMap::<Sha256, SHA256_SIZE>::verify_bit_inclusion(
                    &mut hasher,
                    &proof,
                    &[0u8; SHA256_SIZE],
                    0,
                    &Sha256::fill(0x00),
                ),
                "proof without digests shouldn't verify or panic"
            );
        });
    }

    #[test_traced]
    fn test_bitmap_empty_then_one() {
        let executor = deterministic::Runner::default();
        executor.start(|_| async move {
            let mut bitmap: MerkleizedBitMap<Sha256, SHA256_SIZE> = MerkleizedBitMap::new();
            assert_eq!(bitmap.len(), 0);
            assert_eq!(bitmap.bitmap.pruned_chunks(), 0);
            bitmap.prune_to_bit(0);
            assert_eq!(bitmap.bitmap.pruned_chunks(), 0);

            // Add a single bit
            let mut hasher = StandardHasher::new();
            let root = bitmap.root(&mut hasher).await.unwrap();
            bitmap.push(true);
            bitmap.sync(&mut hasher).await.unwrap();
            // Root should change
            let new_root = bitmap.root(&mut hasher).await.unwrap();
            assert_ne!(root, new_root);
            let root = new_root;
            bitmap.prune_to_bit(1);
            assert_eq!(bitmap.len(), 1);
            assert_ne!(bitmap.last_chunk().0, &[0u8; SHA256_SIZE]);
            assert_eq!(bitmap.last_chunk().1, 1);
            // Pruning should be a no-op since we're not beyond a chunk boundary.
            assert_eq!(bitmap.bitmap.pruned_chunks(), 0);
            assert_eq!(root, bitmap.root(&mut hasher).await.unwrap());

            // Fill up a full chunk
            for i in 0..(MerkleizedBitMap::<Sha256, SHA256_SIZE>::CHUNK_SIZE_BITS - 1) {
                bitmap.push(i % 2 != 0);
            }
            bitmap.sync(&mut hasher).await.unwrap();
            assert_eq!(bitmap.len(), 256);
            assert_ne!(root, bitmap.root(&mut hasher).await.unwrap());
            let root = bitmap.root(&mut hasher).await.unwrap();

            // Chunk should be provable.
            let (proof, chunk) = bitmap.proof(&mut hasher, 0).await.unwrap();
            assert!(
                MerkleizedBitMap::verify_bit_inclusion(&mut hasher, &proof, &chunk, 255, &root),
                "failed to prove bit in only chunk"
            );
            // bit outside range should not verify
            assert!(
                !MerkleizedBitMap::verify_bit_inclusion(&mut hasher, &proof, &chunk, 256, &root),
                "should not be able to prove bit outside of chunk"
            );

            // Now pruning all bits should matter.
            bitmap.prune_to_bit(256);
            assert_eq!(bitmap.len(), 256);
            assert_eq!(bitmap.bitmap.pruned_chunks(), 1);
            assert_eq!(bitmap.bitmap.pruned_bits(), 256);
            assert_eq!(root, bitmap.root(&mut hasher).await.unwrap());

            // Pruning to an earlier point should be a no-op.
            bitmap.prune_to_bit(10);
            assert_eq!(root, bitmap.root(&mut hasher).await.unwrap());
        });
    }

    #[test_traced]
    fn test_bitmap_building() {
        // Build the same bitmap with 2 chunks worth of bits in multiple ways and make sure they are
        // equivalent based on their roots.
        let executor = deterministic::Runner::default();
        executor.start(|_| async move {
            let test_chunk = test_chunk(b"test");
            let mut hasher: StandardHasher<Sha256> = StandardHasher::new();

            // Add each bit one at a time after the first chunk.
            let mut bitmap = MerkleizedBitMap::<_, SHA256_SIZE>::new();
            bitmap.push_chunk(&test_chunk);
            for b in test_chunk {
                for j in 0..8 {
                    let mask = 1 << j;
                    let bit = (b & mask) != 0;
                    bitmap.push(bit);
                }
            }
            assert_eq!(bitmap.len(), 256 * 2);

            bitmap.sync(&mut hasher).await.unwrap();
            let root = bitmap.root(&mut hasher).await.unwrap();
            let inner_root = bitmap.mmr.root(&mut hasher);
            assert_eq!(root, inner_root);

            {
                // Repeat the above MMR build only using push_chunk instead, and make
                // sure root digests match.
                let mut bitmap = MerkleizedBitMap::<_, SHA256_SIZE>::default();
                bitmap.push_chunk(&test_chunk);
                bitmap.push_chunk(&test_chunk);
                bitmap.sync(&mut hasher).await.unwrap();
                let same_root = bitmap.root(&mut hasher).await.unwrap();
                assert_eq!(root, same_root);
            }
            {
                // Repeat build again using push_byte this time.
                let mut bitmap = MerkleizedBitMap::<_, SHA256_SIZE>::default();
                bitmap.push_chunk(&test_chunk);
                for b in test_chunk {
                    bitmap.push_byte(b);
                }
                bitmap.sync(&mut hasher).await.unwrap();
                let same_root = bitmap.root(&mut hasher).await.unwrap();
                assert_eq!(root, same_root);
            }
        });
    }

    #[test_traced]
    #[should_panic(expected = "cannot add chunk")]
    fn test_bitmap_build_chunked_panic() {
        let executor = deterministic::Runner::default();
        executor.start(|_| async move {
            let mut bitmap = MerkleizedBitMap::<Sha256, SHA256_SIZE>::new();
            bitmap.push_chunk(&test_chunk(b"test"));
            bitmap.push(true);
            bitmap.push_chunk(&test_chunk(b"panic"));
        });
    }

    #[test_traced]
    #[should_panic(expected = "cannot add byte")]
    fn test_bitmap_build_byte_panic() {
        let executor = deterministic::Runner::default();
        executor.start(|_| async move {
            let mut bitmap = MerkleizedBitMap::<Sha256, SHA256_SIZE>::new();
            bitmap.push_chunk(&test_chunk(b"test"));
            bitmap.push(true);
            bitmap.push_byte(0x01);
        });
    }

    #[test_traced]
    #[should_panic(expected = "out of bounds")]
    fn test_bitmap_get_out_of_bounds_bit_panic() {
        let executor = deterministic::Runner::default();
        executor.start(|_| async move {
            let mut bitmap = MerkleizedBitMap::<Sha256, SHA256_SIZE>::new();
            bitmap.push_chunk(&test_chunk(b"test"));
            bitmap.get_bit(256);
        });
    }

    #[test_traced]
    #[should_panic(expected = "pruned")]
    fn test_bitmap_get_pruned_bit_panic() {
        let executor = deterministic::Runner::default();
        executor.start(|_| async move {
            let mut bitmap = MerkleizedBitMap::<Sha256, SHA256_SIZE>::new();
            bitmap.push_chunk(&test_chunk(b"test"));
            bitmap.push_chunk(&test_chunk(b"test2"));
            let mut hasher = StandardHasher::new();
            bitmap.sync(&mut hasher).await.unwrap();

            bitmap.prune_to_bit(256);
            bitmap.get_bit(255);
        });
    }

    #[test_traced]
    fn test_bitmap_root_boundaries() {
        let executor = deterministic::Runner::default();
        executor.start(|_| async move {
            // Build a starting test MMR with two chunks worth of bits.
            let mut bitmap = MerkleizedBitMap::<Sha256, SHA256_SIZE>::default();
            let mut hasher = StandardHasher::new();
            bitmap.push_chunk(&test_chunk(b"test"));
            bitmap.push_chunk(&test_chunk(b"test2"));
            bitmap.sync(&mut hasher).await.unwrap();

            let root = bitmap.root(&mut hasher).await.unwrap();

            // Confirm that root changes if we add a 1 bit, even though we won't fill a chunk.
            bitmap.push(true);
            bitmap.sync(&mut hasher).await.unwrap();
            let new_root = bitmap.root(&mut hasher).await.unwrap();
            assert_ne!(root, new_root);
            assert_eq!(bitmap.mmr.size(), 3); // shouldn't include the trailing bits

            // Add 0 bits to fill up entire chunk.
            for _ in 0..(SHA256_SIZE * 8 - 1) {
                bitmap.push(false);
                bitmap.sync(&mut hasher).await.unwrap();
                let newer_root = bitmap.root(&mut hasher).await.unwrap();
                // root will change when adding 0s within the same chunk
                assert_ne!(new_root, newer_root);
            }
            assert_eq!(bitmap.mmr.size(), 4); // chunk we filled should have been added to mmr

            // Confirm the root changes when we add the next 0 bit since it's part of a new chunk.
            bitmap.push(false);
            assert_eq!(bitmap.len(), 256 * 3 + 1);
            bitmap.sync(&mut hasher).await.unwrap();
            let newer_root = bitmap.root(&mut hasher).await.unwrap();
            assert_ne!(new_root, newer_root);

            // Confirm pruning everything doesn't affect the root.
            bitmap.prune_to_bit(bitmap.len());
            assert_eq!(bitmap.bitmap.pruned_chunks(), 3);
            assert_eq!(bitmap.len(), 256 * 3 + 1);
            assert_eq!(newer_root, bitmap.root(&mut hasher).await.unwrap());
        });
    }

    #[test_traced]
    fn test_bitmap_get_set_bits() {
        let executor = deterministic::Runner::default();
        executor.start(|_| async move {
            // Build a test MMR with a few chunks worth of bits.
            let mut bitmap = MerkleizedBitMap::<Sha256, SHA256_SIZE>::default();
            let mut hasher = StandardHasher::new();
            bitmap.push_chunk(&test_chunk(b"test"));
            bitmap.push_chunk(&test_chunk(b"test2"));
            bitmap.push_chunk(&test_chunk(b"test3"));
            bitmap.push_chunk(&test_chunk(b"test4"));
            // Add a few extra bits to exercise not being on a chunk or byte boundary.
            bitmap.push_byte(0xF1);
            bitmap.push(true);
            bitmap.push(false);
            bitmap.push(true);

            bitmap.sync(&mut hasher).await.unwrap();
            let root = bitmap.root(&mut hasher).await.unwrap();

            // Flip each bit and confirm the root changes, then flip it back to confirm it is safely
            // restored.
            for bit_pos in (0..bitmap.len()).rev() {
                let bit = bitmap.get_bit(bit_pos);
                bitmap.set_bit(bit_pos, !bit);
                bitmap.sync(&mut hasher).await.unwrap();
                let new_root = bitmap.root(&mut hasher).await.unwrap();
                assert_ne!(root, new_root, "failed at bit {bit_pos}");
                // flip it back
                bitmap.set_bit(bit_pos, bit);
                bitmap.sync(&mut hasher).await.unwrap();
                let new_root = bitmap.root(&mut hasher).await.unwrap();
                assert_eq!(root, new_root);
            }

            // Repeat the test after pruning.
            let start_bit = (SHA256_SIZE * 8 * 2) as u64;
            bitmap.prune_to_bit(start_bit);
            for bit_pos in (start_bit..bitmap.len()).rev() {
                let bit = bitmap.get_bit(bit_pos);
                bitmap.set_bit(bit_pos, !bit);
                bitmap.sync(&mut hasher).await.unwrap();
                let new_root = bitmap.root(&mut hasher).await.unwrap();
                assert_ne!(root, new_root, "failed at bit {bit_pos}");
                // flip it back
                bitmap.set_bit(bit_pos, bit);
                bitmap.sync(&mut hasher).await.unwrap();
                let new_root = bitmap.root(&mut hasher).await.unwrap();
                assert_eq!(root, new_root);
            }
        });
    }

    fn flip_bit<const N: usize>(bit: u64, chunk: &[u8; N]) -> [u8; N] {
        let byte = BitMap::<N>::chunk_byte_offset(bit);
        let mask = BitMap::<N>::chunk_byte_bitmask(bit);
        let mut tmp = chunk.to_vec();
        tmp[byte] ^= mask;
        tmp.try_into().unwrap()
    }

    #[test_traced]
    fn test_bitmap_mmr_proof_verification() {
        test_bitmap_mmr_proof_verification_n::<32>();
        test_bitmap_mmr_proof_verification_n::<64>();
    }

    fn test_bitmap_mmr_proof_verification_n<const N: usize>() {
        let executor = deterministic::Runner::default();
        executor.start(|_| async move {
            // Build a bitmap with 10 chunks worth of bits.
            let mut hasher = StandardHasher::new();
            let mut bitmap = MerkleizedBitMap::<Sha256, N>::new();
            for i in 0u32..10 {
                bitmap.push_chunk(&test_chunk(format!("test{i}").as_bytes()));
            }
            // Add a few extra bits to exercise not being on a chunk or byte boundary.
            bitmap.push_byte(0xA6);
            bitmap.push(true);
            bitmap.push(false);
            bitmap.push(true);
            bitmap.push(true);
            bitmap.push(false);

            bitmap.sync(&mut hasher).await.unwrap();
            let root = bitmap.root(&mut hasher).await.unwrap();

            // Make sure every bit is provable, even after pruning in intervals of 251 bits (251 is
            // the largest prime that is less than the size of one 32-byte chunk in bits).
            for prune_to_bit in (0..bitmap.len()).step_by(251) {
                assert_eq!(bitmap.root(&mut hasher).await.unwrap(), root);
                bitmap.prune_to_bit(prune_to_bit);
                for i in prune_to_bit..bitmap.len() {
                    let (proof, chunk) = bitmap.proof(&mut hasher, i).await.unwrap();

                    // Proof should verify for the original chunk containing the bit.
                    assert!(
                        MerkleizedBitMap::<_, N>::verify_bit_inclusion(
                            &mut hasher,
                            &proof,
                            &chunk,
                            i,
                            &root
                        ),
                        "failed to prove bit {i}",
                    );

                    // Flip the bit in the chunk and make sure the proof fails.
                    let corrupted = flip_bit(i, &chunk);
                    assert!(
                        !MerkleizedBitMap::<_, N>::verify_bit_inclusion(
                            &mut hasher,
                            &proof,
                            &corrupted,
                            i,
                            &root
                        ),
                        "proving bit {i} after flipping should have failed",
                    );
                }
            }
        })
    }

    #[test_traced]
    fn test_bitmap_persistence() {
        const PARTITION: &str = "bitmap_test";
        const FULL_CHUNK_COUNT: usize = 100;

        let executor = deterministic::Runner::default();
        executor.start(|context| async move {
            // Initializing from an empty partition should result in an empty bitmap.
            let mut bitmap = MerkleizedBitMap::<Sha256, SHA256_SIZE>::restore_pruned(
                context.clone(),
                PARTITION,
                None,
            )
            .await
            .unwrap();
            assert_eq!(bitmap.len(), 0);

            // Add a non-trivial amount of data.
            let mut hasher = StandardHasher::new();
            for i in 0..FULL_CHUNK_COUNT {
                bitmap.push_chunk(&test_chunk(format!("test{i}").as_bytes()));
            }
            bitmap.sync(&mut hasher).await.unwrap();
            let chunk_aligned_root = bitmap.root(&mut hasher).await.unwrap();

            // Add a few extra bits beyond the last chunk boundary.
            bitmap.push_byte(0xA6);
            bitmap.push(true);
            bitmap.push(false);
            bitmap.push(true);
            bitmap.sync(&mut hasher).await.unwrap();
            let root = bitmap.root(&mut hasher).await.unwrap();

            // prune 10 chunks at a time and make sure replay will restore the bitmap every time.
            for i in (10..=FULL_CHUNK_COUNT).step_by(10) {
                bitmap.prune_to_bit(
                    (i * MerkleizedBitMap::<Sha256, SHA256_SIZE>::CHUNK_SIZE_BITS as usize) as u64,
                );
                bitmap
                    .write_pruned(context.clone(), PARTITION)
                    .await
                    .unwrap();
                bitmap = MerkleizedBitMap::<_, SHA256_SIZE>::restore_pruned(
                    context.clone(),
                    PARTITION,
                    None,
                )
                .await
                .unwrap();
                let _ = bitmap.root(&mut hasher).await.unwrap();

                // Replay missing chunks.
                for j in i..FULL_CHUNK_COUNT {
                    bitmap.push_chunk(&test_chunk(format!("test{j}").as_bytes()));
                }
                assert_eq!(bitmap.bitmap.pruned_chunks(), i);
                assert_eq!(bitmap.len(), FULL_CHUNK_COUNT as u64 * 256);
                bitmap.sync(&mut hasher).await.unwrap();
                assert_eq!(bitmap.root(&mut hasher).await.unwrap(), chunk_aligned_root);

                // Replay missing partial chunk.
                bitmap.push_byte(0xA6);
                bitmap.push(true);
                bitmap.push(false);
                bitmap.push(true);
                assert_eq!(bitmap.root(&mut hasher).await.unwrap(), root);
            }
        });
    }
}<|MERGE_RESOLUTION|>--- conflicted
+++ resolved
@@ -366,7 +366,6 @@
     pub async fn sync(&mut self, hasher: &mut impl Hasher<H>) -> Result<(), Error> {
         // Add newly pushed complete chunks to the MMR.
         let start = self.authenticated_len;
-<<<<<<< HEAD
         let chunks_len = self.bitmap.chunks_len();
         if chunks_len > 0 {
             // If the last chunk is complete, include it. Otherwise, exclude it.
@@ -377,19 +376,11 @@
                 chunks_len - 1
             };
             for i in start..end {
-                self.mmr
-                    .add_batched(hasher, self.bitmap.get_chunk_by_index(i));
+                self.mmr.add_batched(hasher, self.bitmap.get_chunk(i));
             }
             self.authenticated_len = end;
         } else {
             self.authenticated_len = 0;
-=======
-        let num_chunks = self.bitmap.chunks_len();
-        assert!(num_chunks > 0);
-        let end = num_chunks - 1;
-        for i in start..end {
-            self.mmr.add_batched(hasher, self.bitmap.get_chunk(i));
->>>>>>> 2bb41c12
         }
 
         // Inform the MMR of modified chunks.
@@ -488,13 +479,8 @@
             "cannot compute proof with unprocessed updates"
         );
 
-<<<<<<< HEAD
-        let chunk = *self.get_chunk(bit_offset);
-        let chunk_loc = Location::from(BitMap::<N>::raw_chunk_index(bit_offset));
-=======
         let chunk = *self.get_chunk_containing(bit);
-        let chunk_loc = BitMap::<N>::unpruned_chunk(bit);
->>>>>>> 2bb41c12
+        let chunk_loc = Location::from(BitMap::<N>::unpruned_chunk(bit));
         let (last_chunk, next_bit) = self.bitmap.last_chunk();
 
         if chunk_loc == self.mmr.leaves() {
