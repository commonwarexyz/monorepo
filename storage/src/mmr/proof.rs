//! Defines the inclusion [Proof] structure, and functions for verifying them against a root digest.
//!
//! Also provides lower-level functions for building verifiers against new or extended proof types.
//! These lower level functions are kept outside of the [Proof] structure and not re-exported by the
//! parent module.

use crate::mmr::{
    hasher::Hasher,
<<<<<<< HEAD
    iterator::{nodes_to_pin, PathIterator, PeakIterator},
    Error, Location, Position,
=======
    iterator::{leaf_loc_to_pos, nodes_to_pin, PathIterator, PeakIterator},
    Error,
>>>>>>> 0c05ecfc
};
use alloc::{
    collections::{btree_map::BTreeMap, btree_set::BTreeSet},
    vec,
    vec::Vec,
};
use bytes::{Buf, BufMut};
use commonware_codec::{varint::UInt, EncodeSize, Read, ReadExt, ReadRangeExt, Write};
use commonware_cryptography::{Digest, Hasher as CHasher};
use core::ops::Range;
#[cfg(feature = "std")]
use tracing::debug;

/// Errors that can occur when reconstructing a digest from a proof due to invalid input.
#[derive(Error, Debug)]
pub enum ReconstructionError {
    #[error("missing digests in proof")]
    MissingDigests,
    #[error("extra digests in proof")]
    ExtraDigests,
    #[error("end location is out of bounds")]
    InvalidEndLoc,
    #[error("missing elements")]
    MissingElements,
}

/// Contains the information necessary for proving the inclusion of an element, or some range of
/// elements, in the MMR from its root digest.
///
/// The `digests` vector contains:
///
/// 1: the digests of each peak corresponding to a mountain containing no elements from the element
/// range being proven in decreasing order of height, followed by:
///
/// 2: the nodes in the remaining mountains necessary for reconstructing their peak digests from the
/// elements within the range, ordered by the position of their parent.
#[derive(Clone, Debug, Eq)]
pub struct Proof<D: Digest> {
    /// The total number of nodes in the MMR for MMR proofs, though other authenticated data
    /// structures may override the meaning of this field. For example the authenticated
    /// [crate::mmr::bitmap::Bitmap] stores the number of bits in the bitmap within this field.
    pub size: u64,
    /// The digests necessary for proving the inclusion of an element, or range of elements, in the
    /// MMR.
    pub digests: Vec<D>,
}

impl<D: Digest> PartialEq for Proof<D> {
    fn eq(&self, other: &Self) -> bool {
        self.size == other.size && self.digests == other.digests
    }
}

impl<D: Digest> EncodeSize for Proof<D> {
    fn encode_size(&self) -> usize {
        UInt(self.size).encode_size() + self.digests.encode_size()
    }
}

impl<D: Digest> Write for Proof<D> {
    fn write(&self, buf: &mut impl BufMut) {
        // Write the number of nodes in the MMR as a varint
        UInt(self.size).write(buf);

        // Write the digests
        self.digests.write(buf);
    }
}

impl<D: Digest> Read for Proof<D> {
    /// The maximum number of digests in the proof.
    type Cfg = usize;

    fn read_cfg(buf: &mut impl Buf, max_len: &Self::Cfg) -> Result<Self, commonware_codec::Error> {
        // Read the number of nodes in the MMR
        let size = UInt::<u64>::read(buf)?.into();

        // Read the digests
        let range = ..=max_len;
        let digests = Vec::<D>::read_range(buf, range)?;
        Ok(Proof { size, digests })
    }
}

impl<D: Digest> Default for Proof<D> {
    /// Create an empty proof. The empty proof will verify only against the root digest of an empty
    /// (`size == 0`) MMR.
    fn default() -> Self {
        Self {
            size: 0,
            digests: vec![],
        }
    }
}

impl<D: Digest> Proof<D> {
    /// Return true if this proof proves that `element` appears at location `loc` within the MMR
    /// with root digest `root`.
    pub fn verify_element_inclusion<I, H>(
        &self,
        hasher: &mut H,
        element: &[u8],
<<<<<<< HEAD
        loc: Location,
=======
        loc: u64,
>>>>>>> 0c05ecfc
        root: &D,
    ) -> bool
    where
        I: CHasher<Digest = D>,
        H: Hasher<I>,
    {
        self.verify_range_inclusion(hasher, &[element], loc, root)
    }

    /// Return true if this proof proves that the `elements` appear consecutively starting at
    /// position `start_loc` within the MMR with root digest `root`.
    pub fn verify_range_inclusion<I, H, E>(
        &self,
        hasher: &mut H,
        elements: &[E],
<<<<<<< HEAD
        start_loc: Location,
=======
        start_loc: u64,
>>>>>>> 0c05ecfc
        root: &D,
    ) -> bool
    where
        I: CHasher<Digest = D>,
        H: Hasher<I>,
        E: AsRef<[u8]>,
    {
        match self.reconstruct_root(hasher, elements, start_loc) {
            Ok(reconstructed_root) => *root == reconstructed_root,
            Err(_error) => {
                #[cfg(feature = "std")]
                tracing::debug!(error = ?_error, "invalid proof input");
                false
            }
        }
    }

    /// Return true if this proof proves that the elements at the specified locations are included
    /// in the MMR with the root digest `root`.
    ///
    /// The order of the elements does not affect the output.
    pub fn verify_multi_inclusion<I, H, E>(
        &self,
        hasher: &mut H,
        elements: &[(E, Location)],
        root: &D,
    ) -> bool
    where
        I: CHasher<Digest = D>,
        H: Hasher<I>,
        E: AsRef<[u8]>,
    {
        // Empty proof is valid for an empty MMR
        if elements.is_empty() {
            return self.size == 0 && *root == hasher.root(0, core::iter::empty());
        }

        // Single pass to collect all required positions with deduplication
        let mut node_positions = BTreeSet::new();
        let mut nodes_required = BTreeMap::new();
        for (_, loc) in elements {
<<<<<<< HEAD
            let loc_u64 = loc.as_u64();
            let required = nodes_required_for_range_proof(self.size, loc_u64..(loc_u64 + 1));
=======
            let required = nodes_required_for_range_proof(self.size, *loc..(*loc + 1));
>>>>>>> 0c05ecfc
            for req_pos in &required {
                node_positions.insert(*req_pos);
            }
            nodes_required.insert(*loc, required);
        }

        // Verify we have the exact number of digests needed
        if node_positions.len() != self.digests.len() {
            return false;
        }

        // Build position to digest mapping once
        let node_digests: BTreeMap<Position, D> = node_positions
            .iter()
            .zip(self.digests.iter())
            .map(|(&pos, digest)| (pos, *digest))
            .collect();

        // Verify each element by reconstructing its path
        for (element, loc) in elements {
            // Get required positions for this element
            let required = &nodes_required[loc];

            // Build proof with required digests
            let mut digests = Vec::with_capacity(required.len());
            for req_pos in required {
                // There must exist a digest for each required position (by
                // construction of `node_digests`)
                let digest = node_digests
                    .get(req_pos)
                    .expect("missing digest for required position");
                digests.push(*digest);
            }
            let proof = Proof {
                size: self.size,
                digests,
            };

            // Verify the proof
            if !proof.verify_element_inclusion(hasher, element.as_ref(), *loc, root) {
                return false;
            }
        }

        true
    }

    // The functions below are lower level functions that are useful to building verification
    // functions for new or extended proof types.

    /// Computes the set of pinned nodes for the pruning boundary corresponding to the start of the
    /// given range, returning the digest of each by extracting it from the proof.
    ///
    /// # Arguments
    /// * `range` - The start and end locations of the proven range, where start is also used as the
    ///   pruning boundary.
    ///
    /// # Returns
    /// A Vec of digests for all nodes in `nodes_to_pin(pruning_boundary)`, in the same order as
    /// returned by `nodes_to_pin` (decreasing height order)
    pub(crate) fn extract_pinned_nodes(
        &self,
        range: std::ops::Range<u64>,
    ) -> Result<Vec<D>, Error> {
        // Get the positions of all nodes that should be pinned.
<<<<<<< HEAD
        let start_pos = Position::from(Location::from(range.start));
        let pinned_positions: Vec<Position> = nodes_to_pin(start_pos).collect();

        // Get all positions required for the proof.
        let required_positions = nodes_required_for_range_proof(self.size, range);

=======
        let start_pos = leaf_loc_to_pos(range.start);
        let pinned_positions: Vec<u64> = nodes_to_pin(start_pos).collect();

        // Get all positions required for the proof.
        let required_positions = nodes_required_for_range_proof(self.size, range);
>>>>>>> 0c05ecfc
        if required_positions.len() != self.digests.len() {
            #[cfg(feature = "std")]
            debug!(
                digests_len = self.digests.len(),
                required_positions_len = required_positions.len(),
                "Proof digest count doesn't match required positions",
            );
            return Err(Error::InvalidProofLength);
        }

        // Happy path: we can extract the pinned nodes directly from the proof.
        // This happens when the `end_element_pos` is the last element in the MMR.
        if pinned_positions
            == required_positions[required_positions.len() - pinned_positions.len()..]
        {
            return Ok(self.digests[required_positions.len() - pinned_positions.len()..].to_vec());
        }

        // Create a mapping from position to digest.
        let position_to_digest: BTreeMap<Position, D> = required_positions
            .iter()
            .zip(self.digests.iter())
            .map(|(&pos, &digest)| (pos, digest))
            .collect();

        // Extract the pinned nodes in the same order as nodes_to_pin.
        let mut result = Vec::with_capacity(pinned_positions.len());
        for pinned_pos in pinned_positions {
            let Some(&digest) = position_to_digest.get(&pinned_pos) else {
                #[cfg(feature = "std")]
                debug!(
                    pinned_pos = pinned_pos.as_u64(),
                    "Pinned node not found in proof"
                );
                return Err(Error::MissingDigest(pinned_pos));
            };
            result.push(digest);
        }
        Ok(result)
    }

    /// Reconstructs the root digest of the MMR from the digests in the proof and the provided range
    /// of elements, returning the (position,digest) of every node whose digest was required by the
    /// process (including those from the proof itself). Returns a [Error::InvalidProof] if the
    /// input data is invalid and [Error::RootMismatch] if the root does not match the computed
    /// root.
    pub fn verify_range_inclusion_and_extract_digests<I, H, E>(
        &self,
        hasher: &mut H,
        elements: &[E],
<<<<<<< HEAD
        start_loc: Location,
=======
        start_loc: u64,
>>>>>>> 0c05ecfc
        root: &I::Digest,
    ) -> Result<Vec<(Position, D)>, super::Error>
    where
        I: CHasher<Digest = D>,
        H: Hasher<I>,
        E: AsRef<[u8]>,
    {
        let mut collected_digests: Vec<(Position, D)> = Vec::new();
        let Ok(peak_digests) = self.reconstruct_peak_digests(
            hasher,
            elements,
            start_loc,
            Some(&mut collected_digests),
        ) else {
            return Err(Error::InvalidProof);
        };

        if hasher.root(self.size, peak_digests.iter()) != *root {
            return Err(Error::RootMismatch);
        }

        Ok(collected_digests)
    }

    /// Reconstructs the root digest of the MMR from the digests in the proof and the provided range
    /// of elements, or returns a [ReconstructionError] if the input data is invalid.
    pub fn reconstruct_root<I, H, E>(
        &self,
        hasher: &mut H,
        elements: &[E],
<<<<<<< HEAD
        start_loc: Location,
=======
        start_loc: u64,
>>>>>>> 0c05ecfc
    ) -> Result<I::Digest, ReconstructionError>
    where
        I: CHasher<Digest = D>,
        H: Hasher<I>,
        E: AsRef<[u8]>,
    {
        let peak_digests = self.reconstruct_peak_digests(hasher, elements, start_loc, None)?;

        Ok(hasher.root(self.size, peak_digests.iter()))
    }

    /// Reconstruct the peak digests of the MMR that produced this proof, returning
    /// [ReconstructionError] if the input data is invalid.  If collected_digests is Some, then all
    /// node digests used in the process will be added to the wrapped vector.
    pub fn reconstruct_peak_digests<I, H, E>(
        &self,
        hasher: &mut H,
        elements: &[E],
<<<<<<< HEAD
        start_loc: Location,
        mut collected_digests: Option<&mut Vec<(Position, I::Digest)>>,
=======
        start_loc: u64,
        mut collected_digests: Option<&mut Vec<(u64, I::Digest)>>,
>>>>>>> 0c05ecfc
    ) -> Result<Vec<D>, ReconstructionError>
    where
        I: CHasher<Digest = D>,
        H: Hasher<I>,
        E: AsRef<[u8]>,
    {
        if elements.is_empty() {
<<<<<<< HEAD
            if start_loc.as_u64() == 0 {
=======
            if start_loc == 0 {
>>>>>>> 0c05ecfc
                return Ok(vec![]);
            }
            return Err(ReconstructionError::MissingElements);
        }
<<<<<<< HEAD
        let start_loc_u64 = start_loc.as_u64();
        let start_element_pos = Position::from(start_loc);
        let end_element_pos = if elements.len() == 1 {
            start_element_pos
        } else {
            let end_loc = start_loc_u64 + elements.len() as u64 - 1;
            Position::from(Location::new(end_loc))
        };
        if end_element_pos.as_u64() >= self.size {
=======
        let start_element_pos = leaf_loc_to_pos(start_loc);
        let end_element_pos = if elements.len() == 1 {
            start_element_pos
        } else {
            leaf_loc_to_pos(start_loc + elements.len() as u64 - 1)
        };
        if end_element_pos >= self.size {
>>>>>>> 0c05ecfc
            return Err(ReconstructionError::InvalidEndLoc);
        }

        let mut proof_digests_iter = self.digests.iter();
        let mut siblings_iter = self.digests.iter().rev();

        // Include peak digests only for trees that have no elements from the range, and keep track
        // of the starting and ending trees of those that do contain some.
        let mut peak_digests: Vec<D> = Vec::new();
        let mut proof_digests_used = 0;
        let mut elements_iter = elements.iter();
        for (peak_pos, height) in PeakIterator::new(self.size) {
            let peak_pos_u64 = peak_pos.as_u64();
            let leftmost_pos = peak_pos_u64 + 2 - (1 << (height + 1));
            if peak_pos >= start_element_pos && leftmost_pos <= end_element_pos.as_u64() {
                let hash = peak_digest_from_range(
                    hasher,
                    RangeInfo {
                        pos: peak_pos_u64,
                        two_h: 1 << height,
                        leftmost_pos: start_element_pos.as_u64(),
                        rightmost_pos: end_element_pos.as_u64(),
                    },
                    &mut elements_iter,
                    &mut siblings_iter,
                    collected_digests.as_deref_mut(),
                )?;
                peak_digests.push(hash);
                if let Some(ref mut collected_digests) = collected_digests {
                    collected_digests.push((peak_pos, hash));
                }
            } else if let Some(hash) = proof_digests_iter.next() {
                proof_digests_used += 1;
                peak_digests.push(*hash);
                if let Some(ref mut collected_digests) = collected_digests {
                    collected_digests.push((peak_pos, *hash));
                }
            } else {
                return Err(ReconstructionError::MissingDigests);
            }
        }

        if elements_iter.next().is_some() {
            return Err(ReconstructionError::ExtraDigests);
        }
        if let Some(next_sibling) = siblings_iter.next() {
            if proof_digests_used == 0 || *next_sibling != self.digests[proof_digests_used - 1] {
                return Err(ReconstructionError::ExtraDigests);
            }
        }

        Ok(peak_digests)
    }
}

/// Return the list of node positions required by the range proof for the specified range of
/// elements.
///
/// # Panics
///
/// Panics if the range is invalid for an MMR of the provided `size`.
<<<<<<< HEAD
pub(crate) fn nodes_required_for_range_proof(size: u64, range: Range<u64>) -> Vec<Position> {
=======
pub(crate) fn nodes_required_for_range_proof(size: u64, range: Range<u64>) -> Vec<u64> {
>>>>>>> 0c05ecfc
    let mut positions = Vec::new();
    if range.is_empty() {
        return positions;
    }

<<<<<<< HEAD
    let start_element_pos = Position::from(Location::new(range.start));
    let end_element_pos = Position::from(Location::new(range.end - 1));
    assert!(end_element_pos.as_u64() < size, "range is out of bounds");
=======
    let start_element_pos = leaf_loc_to_pos(range.start);
    let end_element_pos = leaf_loc_to_pos(range.end - 1);
    assert!(end_element_pos < size, "range is out of bounds");
>>>>>>> 0c05ecfc

    // Find the mountains that contain no elements from the range. The peaks of these mountains
    // are required to prove the range, so they are added to the result.
    let mut start_tree_with_element: Option<(Position, u32)> = None;
    let mut end_tree_with_element: Option<(Position, u32)> = None;
    let mut peak_iterator = PeakIterator::new(size);
    while let Some(peak) = peak_iterator.next() {
        if start_tree_with_element.is_none() && peak.0 >= start_element_pos {
            // Found the first tree to contain an element in the range
            start_tree_with_element = Some(peak);
            if peak.0 >= end_element_pos {
                // Start and end tree are the same
                end_tree_with_element = Some(peak);
                continue;
            }
            for peak in peak_iterator.by_ref() {
                if peak.0 >= end_element_pos {
                    // Found the last tree to contain an element in the range
                    end_tree_with_element = Some(peak);
                    break;
                }
            }
        } else {
            // Tree is outside the range, its peak is thus required.
            positions.push(peak.0);
        }
    }
    let Some(start_tree_with_element) = start_tree_with_element else {
        panic!("invalid range: start tree missing");
    };
    let Some(end_tree_with_element) = end_tree_with_element else {
        panic!("invalid range: end tree missing");
    };

    // Include the positions of any left-siblings of each node on the path from peak to
    // leftmost-leaf, and right-siblings for the path from peak to rightmost-leaf. These are
    // added in order of decreasing parent position.
    let left_path_iter = PathIterator::new(
        start_element_pos,
        start_tree_with_element.0,
        start_tree_with_element.1,
    );

    let mut siblings = Vec::new();
    if start_element_pos == end_element_pos {
        // For the (common) case of a single element range, the right and left path are the
        // same so no need to process each independently.
        siblings.extend(left_path_iter);
    } else {
        let right_path_iter = PathIterator::new(
            end_element_pos,
            end_tree_with_element.0,
            end_tree_with_element.1,
        );
        // filter the right path for right siblings only
        siblings.extend(
            right_path_iter.filter(|(parent_pos, pos)| parent_pos.as_u64() == pos.as_u64() + 1),
        );
        // filter the left path for left siblings only
        siblings.extend(
            left_path_iter.filter(|(parent_pos, pos)| parent_pos.as_u64() != pos.as_u64() + 1),
        );

        // If the range spans more than one tree, then the digests must already be in the correct
        // order. Otherwise, we enforce the desired order through sorting.
        if start_tree_with_element.0 == end_tree_with_element.0 {
            siblings.sort_by(|a, b| b.0.cmp(&a.0));
        }
    }
    positions.extend(siblings.into_iter().map(|(_, pos)| pos));
    positions
}

/// Returns the positions of the minimal set of nodes whose digests are required to prove the
/// inclusion of the elements at the specified `locations`.
///
/// The order of positions does not affect the output (sorted internally).
<<<<<<< HEAD
pub(crate) fn nodes_required_for_multi_proof(
    size: u64,
    locations: &[Location],
) -> BTreeSet<Position> {
=======
pub(crate) fn nodes_required_for_multi_proof(size: u64, locations: &[u64]) -> BTreeSet<u64> {
>>>>>>> 0c05ecfc
    // Collect all required node positions
    //
    // TODO(#1472): Optimize this loop
    locations
        .iter()
<<<<<<< HEAD
        .map(|loc| loc.as_u64())
        .flat_map(|loc| nodes_required_for_range_proof(size, loc..(loc + 1)))
=======
        .flat_map(|loc| nodes_required_for_range_proof(size, *loc..(*loc + 1)))
>>>>>>> 0c05ecfc
        .collect()
}

/// Information about the current range of nodes being traversed.
struct RangeInfo {
    pos: u64,           // current node position in the tree
    two_h: u64,         // 2^height of the current node
    leftmost_pos: u64,  // leftmost leaf in the tree to be traversed
    rightmost_pos: u64, // rightmost leaf in the tree to be traversed
}

fn peak_digest_from_range<'a, I, H, E, S>(
    hasher: &mut H,
    range_info: RangeInfo,
    elements: &mut E,
    sibling_digests: &mut S,
    mut collected_digests: Option<&mut Vec<(Position, I::Digest)>>,
) -> Result<I::Digest, ReconstructionError>
where
    I: CHasher,
    H: Hasher<I>,
    E: Iterator<Item: AsRef<[u8]>>,
    S: Iterator<Item = &'a I::Digest>,
{
    assert_ne!(range_info.two_h, 0);
    if range_info.two_h == 1 {
        match elements.next() {
            Some(element) => {
                return Ok(hasher.leaf_digest(Position::new(range_info.pos), element.as_ref()))
            }
            None => return Err(ReconstructionError::MissingDigests),
        }
    }

    let mut left_digest: Option<I::Digest> = None;
    let mut right_digest: Option<I::Digest> = None;

    let left_pos = range_info.pos - range_info.two_h;
    let right_pos = left_pos + range_info.two_h - 1;
    if left_pos >= range_info.leftmost_pos {
        // Descend left
        let digest = peak_digest_from_range(
            hasher,
            RangeInfo {
                pos: left_pos,
                two_h: range_info.two_h >> 1,
                leftmost_pos: range_info.leftmost_pos,
                rightmost_pos: range_info.rightmost_pos,
            },
            elements,
            sibling_digests,
            collected_digests.as_deref_mut(),
        )?;
        left_digest = Some(digest);
    }
    if left_pos < range_info.rightmost_pos {
        // Descend right
        let digest = peak_digest_from_range(
            hasher,
            RangeInfo {
                pos: right_pos,
                two_h: range_info.two_h >> 1,
                leftmost_pos: range_info.leftmost_pos,
                rightmost_pos: range_info.rightmost_pos,
            },
            elements,
            sibling_digests,
            collected_digests.as_deref_mut(),
        )?;
        right_digest = Some(digest);
    }

    if left_digest.is_none() {
        match sibling_digests.next() {
            Some(hash) => left_digest = Some(*hash),
            None => return Err(ReconstructionError::MissingDigests),
        }
    }
    if right_digest.is_none() {
        match sibling_digests.next() {
            Some(hash) => right_digest = Some(*hash),
            None => return Err(ReconstructionError::MissingDigests),
        }
    }

    if let Some(ref mut collected_digests) = collected_digests {
        collected_digests.push((
            Position::new(left_pos),
            left_digest.expect("left_digest guaranteed to be Some after checks above"),
        ));
        collected_digests.push((
            Position::new(right_pos),
            right_digest.expect("right_digest guaranteed to be Some after checks above"),
        ));
    }

    Ok(hasher.node_digest(
        Position::new(range_info.pos),
        &left_digest.expect("left_digest guaranteed to be Some after checks above"),
        &right_digest.expect("right_digest guaranteed to be Some after checks above"),
    ))
}

#[cfg(test)]
mod tests {
    use super::*;
    use crate::mmr::{hasher::Standard, mem::Mmr};
    use bytes::Bytes;
    use commonware_codec::{Decode, Encode};
    use commonware_cryptography::{sha256::Digest, Sha256};
    use commonware_macros::test_traced;

    fn test_digest(v: u8) -> Digest {
        Sha256::hash(&[v])
    }

    #[test]
    fn test_proving_proof() {
        // Test that an empty proof authenticates an empty MMR.
        let mmr = Mmr::new();
        let mut hasher: Standard<Sha256> = Standard::new();
        let root = mmr.root(&mut hasher);
        let proof = Proof::default();
        assert!(proof.verify_range_inclusion(
            &mut hasher,
            &[] as &[Digest],
            Location::new(0),
            &root
        ));

        // Any starting position other than 0 should fail to verify.
        assert!(!proof.verify_range_inclusion(
            &mut hasher,
            &[] as &[Digest],
            Location::new(1),
            &root
        ));

        // Invalid root should fail to verify.
        let test_digest = test_digest(0);
        assert!(!proof.verify_range_inclusion(
            &mut hasher,
            &[] as &[Digest],
            Location::new(0),
            &test_digest
        ));

        // Non-empty elements list should fail to verify.
        assert!(!proof.verify_range_inclusion(
            &mut hasher,
            &[test_digest],
            Location::new(0),
            &root
        ));
    }

    #[test]
    fn test_proving_verify_element() {
        // create an 11 element MMR over which we'll test single-element inclusion proofs
        let mut mmr = Mmr::new();
        let element = Digest::from(*b"01234567012345670123456701234567");
        let mut hasher: Standard<Sha256> = Standard::new();
        for _ in 0..11 {
            mmr.add(&mut hasher, &element);
        }

        let root = mmr.root(&mut hasher);

        // confirm the proof of inclusion for each leaf successfully verifies
        for leaf in 0u64..11 {
<<<<<<< HEAD
            let proof: Proof<Digest> = mmr.proof(Location::new(leaf)).unwrap();
            assert!(
                proof.verify_element_inclusion(&mut hasher, &element, Location::new(leaf), &root),
=======
            let proof: Proof<Digest> = mmr.proof(leaf).unwrap();
            assert!(
                proof.verify_element_inclusion(&mut hasher, &element, leaf, &root),
>>>>>>> 0c05ecfc
                "valid proof should verify successfully"
            );
        }

        // confirm mangling the proof or proof args results in failed validation
        const LEAF: u64 = 10;
<<<<<<< HEAD
        let proof = mmr.proof(Location::new(LEAF)).unwrap();
        assert!(
            proof.verify_element_inclusion(&mut hasher, &element, Location::new(LEAF), &root),
            "proof verification should be successful"
        );
        assert!(
            !proof.verify_element_inclusion(&mut hasher, &element, Location::new(LEAF + 1), &root),
            "proof verification should fail with incorrect element position"
        );
        assert!(
            !proof.verify_element_inclusion(&mut hasher, &element, Location::new(LEAF - 1), &root),
            "proof verification should fail with incorrect element position 2"
        );
        assert!(
            !proof.verify_element_inclusion(
                &mut hasher,
                &test_digest(0),
                Location::new(LEAF),
                &root
            ),
=======
        let proof = mmr.proof(LEAF).unwrap();
        assert!(
            proof.verify_element_inclusion(&mut hasher, &element, LEAF, &root),
            "proof verification should be successful"
        );
        assert!(
            !proof.verify_element_inclusion(&mut hasher, &element, LEAF + 1, &root),
            "proof verification should fail with incorrect element position"
        );
        assert!(
            !proof.verify_element_inclusion(&mut hasher, &element, LEAF - 1, &root),
            "proof verification should fail with incorrect element position 2"
        );
        assert!(
            !proof.verify_element_inclusion(&mut hasher, &test_digest(0), LEAF, &root),
>>>>>>> 0c05ecfc
            "proof verification should fail with mangled element"
        );
        let root2 = test_digest(0);
        assert!(
<<<<<<< HEAD
            !proof.verify_element_inclusion(&mut hasher, &element, Location::new(LEAF), &root2),
=======
            !proof.verify_element_inclusion(&mut hasher, &element, LEAF, &root2),
>>>>>>> 0c05ecfc
            "proof verification should fail with mangled root"
        );
        let mut proof2 = proof.clone();
        proof2.digests[0] = test_digest(0);
        assert!(
<<<<<<< HEAD
            !proof2.verify_element_inclusion(&mut hasher, &element, Location::new(LEAF), &root),
=======
            !proof2.verify_element_inclusion(&mut hasher, &element, LEAF, &root),
>>>>>>> 0c05ecfc
            "proof verification should fail with mangled proof hash"
        );
        proof2 = proof.clone();
        proof2.size = 10;
        assert!(
<<<<<<< HEAD
            !proof2.verify_element_inclusion(&mut hasher, &element, Location::new(LEAF), &root),
=======
            !proof2.verify_element_inclusion(&mut hasher, &element, LEAF, &root),
>>>>>>> 0c05ecfc
            "proof verification should fail with incorrect size"
        );
        proof2 = proof.clone();
        proof2.digests.push(test_digest(0));
        assert!(
<<<<<<< HEAD
            !proof2.verify_element_inclusion(&mut hasher, &element, Location::new(LEAF), &root),
=======
            !proof2.verify_element_inclusion(&mut hasher, &element, LEAF, &root),
>>>>>>> 0c05ecfc
            "proof verification should fail with extra hash"
        );
        proof2 = proof.clone();
        while !proof2.digests.is_empty() {
            proof2.digests.pop();
            assert!(
                !proof2.verify_element_inclusion(&mut hasher, &element, Location::new(7), &root),
                "proof verification should fail with missing digests"
            );
        }
        proof2 = proof.clone();
        proof2.digests.clear();
        const PEAK_COUNT: usize = 3;
        proof2
            .digests
            .extend(proof.digests[0..PEAK_COUNT - 1].iter().cloned());
        // sneak in an extra hash that won't be used in the computation and make sure it's
        // detected
        proof2.digests.push(test_digest(0));
        proof2
            .digests
            .extend(proof.digests[PEAK_COUNT - 1..].iter().cloned());
        assert!(
<<<<<<< HEAD
            !proof2.verify_element_inclusion(&mut hasher, &element, Location::new(LEAF), &root),
=======
            !proof2.verify_element_inclusion(&mut hasher, &element, LEAF, &root),
>>>>>>> 0c05ecfc
            "proof verification should fail with extra hash even if it's unused by the computation"
        );
    }

    #[test]
    fn test_proving_verify_range() {
        // create a new MMR and add a non-trivial amount (49) of elements
        let mut mmr = Mmr::default();
        let mut elements = Vec::new();
        let mut hasher: Standard<Sha256> = Standard::new();
        for i in 0..49 {
            elements.push(test_digest(i));
            mmr.add(&mut hasher, elements.last().unwrap());
        }
        // test range proofs over all possible ranges of at least 2 elements
        let root = mmr.root(&mut hasher);

        for i in 0..elements.len() {
            for j in i + 1..elements.len() {
                let range = i as u64..j as u64;
<<<<<<< HEAD
                let range_proof = mmr
                    .range_proof(Location::new(range.start)..Location::new(range.end))
                    .unwrap();
=======
                let range_proof = mmr.range_proof(range.clone()).unwrap();
>>>>>>> 0c05ecfc
                assert!(
                    range_proof.verify_range_inclusion(
                        &mut hasher,
                        &elements[range.start as usize..range.end as usize],
<<<<<<< HEAD
                        Location::new(range.start),
=======
                        range.start,
>>>>>>> 0c05ecfc
                        &root,
                    ),
                    "valid range proof should verify successfully {i}:{j}",
                );
            }
        }

        // Create a proof over a range of elements, confirm it verifies successfully, then mangle
        // the proof & proof input in various ways, confirming verification fails.
        let range = 33..40;
<<<<<<< HEAD
        let range_proof = mmr
            .range_proof(Location::new(range.start)..Location::new(range.end))
            .unwrap();
        let valid_elements = &elements[range.start as usize..range.end as usize];
        assert!(
            range_proof.verify_range_inclusion(
                &mut hasher,
                valid_elements,
                Location::new(range.start),
                &root
            ),
=======
        let range_proof = mmr.range_proof(range.clone()).unwrap();
        let valid_elements = &elements[range.start as usize..range.end as usize];
        assert!(
            range_proof.verify_range_inclusion(&mut hasher, valid_elements, range.start, &root),
>>>>>>> 0c05ecfc
            "valid range proof should verify successfully"
        );
        // Remove digests from the proof until it's empty, confirming proof verification fails for
        // each.
        let mut invalid_proof = range_proof.clone();
        for _i in 0..range_proof.digests.len() {
            invalid_proof.digests.remove(0);
            assert!(
                !invalid_proof.verify_range_inclusion(
                    &mut hasher,
                    valid_elements,
<<<<<<< HEAD
                    Location::new(range.start),
=======
                    range.start,
>>>>>>> 0c05ecfc
                    &root,
                ),
                "range proof with removed elements should fail"
            );
        }
        // Confirm proof verification fails when providing an element range different than the one
        // used to generate the proof.
        for i in 0..elements.len() {
            for j in i + 1..elements.len() {
                if i == range.start as usize && j == range.end as usize {
                    // skip the valid range
                    continue;
                }
                assert!(
                    !range_proof.verify_range_inclusion(
                        &mut hasher,
                        &elements[i..j],
<<<<<<< HEAD
                        Location::new(range.start),
=======
                        range.start,
>>>>>>> 0c05ecfc
                        &root,
                    ),
                    "range proof with invalid element range should fail {i}:{j}",
                );
            }
        }
        // Confirm proof fails to verify with an invalid root.
        let invalid_root = test_digest(1);
        assert!(
            !range_proof.verify_range_inclusion(
                &mut hasher,
                valid_elements,
<<<<<<< HEAD
                Location::new(range.start),
=======
                range.start,
>>>>>>> 0c05ecfc
                &invalid_root,
            ),
            "range proof with invalid root should fail"
        );
        // Mangle each element of the proof and confirm it fails to verify.
        for i in 0..range_proof.digests.len() {
            let mut invalid_proof = range_proof.clone();
            invalid_proof.digests[i] = test_digest(0);

            assert!(
                !invalid_proof.verify_range_inclusion(
                    &mut hasher,
                    valid_elements,
<<<<<<< HEAD
                    Location::new(range.start),
=======
                    range.start,
>>>>>>> 0c05ecfc
                    &root,
                ),
                "mangled range proof should fail verification"
            );
        }
        // Inserting elements into the proof should also cause it to fail (malleability check)
        for i in 0..range_proof.digests.len() {
            let mut invalid_proof = range_proof.clone();
            invalid_proof.digests.insert(i, test_digest(0));
            assert!(
                !invalid_proof.verify_range_inclusion(
                    &mut hasher,
                    valid_elements,
<<<<<<< HEAD
                    Location::new(range.start),
=======
                    range.start,
>>>>>>> 0c05ecfc
                    &root,
                ),
                "mangled range proof should fail verification. inserted element at: {i}",
            );
        }
        // Bad start_loc should cause verification to fail.
        for loc in 0..elements.len() as u64 {
            if loc == range.start {
                continue;
            }
            assert!(
<<<<<<< HEAD
                !range_proof.verify_range_inclusion(
                    &mut hasher,
                    valid_elements,
                    Location::new(loc),
                    &root
                ),
=======
                !range_proof.verify_range_inclusion(&mut hasher, valid_elements, loc, &root),
>>>>>>> 0c05ecfc
                "bad start_loc should fail verification {loc}",
            );
        }
    }

    #[test_traced]
    fn test_proving_retained_nodes_provable_after_pruning() {
        // create a new MMR and add a non-trivial amount (49) of elements
        let mut mmr = Mmr::default();
        let mut elements = Vec::new();
        let mut hasher: Standard<Sha256> = Standard::new();
        for i in 0..49 {
            elements.push(test_digest(i));
            mmr.add(&mut hasher, elements.last().unwrap());
        }

        // Confirm we can successfully prove all retained elements in the MMR after pruning.
        let root = mmr.root(&mut hasher);
        for i in 1..mmr.size() {
            mmr.prune_to_pos(Position::new(i));
            let pruned_root = mmr.root(&mut hasher);
            assert_eq!(root, pruned_root);
            for loc in 0..elements.len() as u64 {
<<<<<<< HEAD
                let proof = mmr.proof(Location::new(loc));
                if Position::from(Location::new(loc)) < Position::new(i) {
=======
                let proof = mmr.proof(loc);
                if leaf_loc_to_pos(loc) < i {
>>>>>>> 0c05ecfc
                    continue;
                }
                assert!(proof.is_ok());
                assert!(proof.unwrap().verify_element_inclusion(
                    &mut hasher,
                    &elements[loc as usize],
<<<<<<< HEAD
                    Location::new(loc),
=======
                    loc,
>>>>>>> 0c05ecfc
                    &root
                ));
            }
        }
    }

    #[test]
    fn test_proving_ranges_provable_after_pruning() {
        // create a new MMR and add a non-trivial amount (49) of elements
        let mut mmr = Mmr::default();
        let mut elements = Vec::new();
        let mut hasher: Standard<Sha256> = Standard::new();
        for i in 0..49 {
            elements.push(test_digest(i));
            mmr.add(&mut hasher, elements.last().unwrap());
        }

        // prune up to the first peak
        const PRUNE_POS: u64 = 62;
<<<<<<< HEAD
        mmr.prune_to_pos(Position::new(PRUNE_POS));
        assert_eq!(mmr.oldest_retained_pos().unwrap().as_u64(), PRUNE_POS);
=======
        mmr.prune_to_pos(PRUNE_POS);
        assert_eq!(mmr.oldest_retained_pos().unwrap(), PRUNE_POS);
>>>>>>> 0c05ecfc

        // Test range proofs over all possible ranges of at least 2 elements
        let root = mmr.root(&mut hasher);
        for i in 0..elements.len() - 1 {
<<<<<<< HEAD
            if Position::from(Location::new(i as u64)) < Position::new(PRUNE_POS) {
=======
            if leaf_loc_to_pos(i as u64) < PRUNE_POS {
>>>>>>> 0c05ecfc
                continue;
            }
            for j in (i + 2)..elements.len() {
                let range = i as u64..j as u64;
<<<<<<< HEAD
                let range_proof = mmr
                    .range_proof(Location::new(range.start)..Location::new(range.end))
                    .unwrap();
=======
                let range_proof = mmr.range_proof(range.clone()).unwrap();
>>>>>>> 0c05ecfc
                assert!(
                    range_proof.verify_range_inclusion(
                        &mut hasher,
                        &elements[range.start as usize..range.end as usize],
<<<<<<< HEAD
                        Location::new(range.start),
=======
                        range.start,
>>>>>>> 0c05ecfc
                        &root,
                    ),
                    "valid range proof over remaining elements should verify successfully",
                );
            }
        }

        // Add a few more nodes, prune again, and test again to make sure repeated pruning doesn't
        // break proof verification.
        for i in 0..37 {
            elements.push(test_digest(i));
            mmr.add(&mut hasher, elements.last().unwrap());
        }
        mmr.prune_to_pos(Position::new(130)); // a bit after the new highest peak
        assert_eq!(mmr.oldest_retained_pos().unwrap().as_u64(), 130);

        let updated_root = mmr.root(&mut hasher);
        let range = elements.len() as u64 - 10..elements.len() as u64;
<<<<<<< HEAD
        let range_proof = mmr
            .range_proof(Location::new(range.start)..Location::new(range.end))
            .unwrap();
=======
        let range_proof = mmr.range_proof(range.clone()).unwrap();
>>>>>>> 0c05ecfc
        assert!(
                range_proof.verify_range_inclusion(
                    &mut hasher,
                    &elements[range.start as usize..range.end as usize],
<<<<<<< HEAD
                    Location::new(range.start),
=======
                    range.start,
>>>>>>> 0c05ecfc
                    &updated_root,
                ),
                "valid range proof over remaining elements after 2 pruning rounds should verify successfully",
            );
    }

    #[test]
    fn test_proving_proof_serialization() {
        // create a new MMR and add a non-trivial amount of elements
        let mut mmr = Mmr::default();
        let mut elements = Vec::new();
        let mut hasher: Standard<Sha256> = Standard::new();
        for i in 0..25 {
            elements.push(test_digest(i));
            mmr.add(&mut hasher, elements.last().unwrap());
        }

        // Generate proofs over all possible ranges of elements and confirm each
        // serializes=>deserializes correctly.
        for i in 0..elements.len() {
            for j in i + 1..elements.len() {
                let range = i as u64..j as u64;
<<<<<<< HEAD
                let proof = mmr
                    .range_proof(Location::new(range.start)..Location::new(range.end))
                    .unwrap();
=======
                let proof = mmr.range_proof(range.clone()).unwrap();
>>>>>>> 0c05ecfc

                let expected_size = proof.encode_size();
                let serialized_proof = proof.encode().freeze();
                assert_eq!(
                    serialized_proof.len(),
                    expected_size,
                    "serialized proof should have expected size"
                );
                let max_digests = proof.digests.len();
                let deserialized_proof = Proof::decode_cfg(serialized_proof, &max_digests).unwrap();
                assert_eq!(
                    proof, deserialized_proof,
                    "deserialized proof should match source proof"
                );

                // Remove one byte from the end of the serialized
                // proof and confirm it fails to deserialize.
                let serialized_proof = proof.encode().freeze();
                let serialized_proof: Bytes = serialized_proof.slice(0..serialized_proof.len() - 1);
                assert!(
                    Proof::<Digest>::decode_cfg(serialized_proof, &max_digests).is_err(),
                    "proof should not deserialize with truncated data"
                );

                // Add 1 byte of extra data to the end of the serialized
                // proof and confirm it fails to deserialize.
                let mut serialized_proof = proof.encode();
                serialized_proof.extend_from_slice(&[0; 10]);
                let serialized_proof = serialized_proof.freeze();

                assert!(
                    Proof::<Digest>::decode_cfg(serialized_proof, &max_digests).is_err(),
                    "proof should not deserialize with extra data"
                );

                // Confirm deserialization fails when max length is exceeded.
                if max_digests > 0 {
                    let serialized_proof = proof.encode().freeze();
                    assert!(
                        Proof::<Digest>::decode_cfg(serialized_proof, &(max_digests - 1)).is_err(),
                        "proof should not deserialize with max length exceeded"
                    );
                }
            }
        }
    }

    #[test_traced]
    fn test_proving_extract_pinned_nodes() {
        // Test for every number of elements from 1 to 255
        for num_elements in 1u64..255 {
            // Build MMR with the specified number of elements
            let mut mmr = Mmr::new();
            let mut hasher: Standard<Sha256> = Standard::new();

            for i in 0..num_elements {
                let digest = test_digest(i as u8);
                mmr.add(&mut hasher, &digest);
            }

            // Test pruning to each leaf.
            for leaf in 0..num_elements {
                // Test with a few different end positions to get good coverage
                let test_end_locs = if num_elements == 1 {
                    // Single element case
                    vec![leaf + 1]
                } else {
                    // Multi-element case: test with various end positions
                    let mut ends = vec![leaf + 1]; // Single element proof

                    // Add a few more end positions if available
                    if leaf + 2 <= num_elements {
                        ends.push(leaf + 2);
                    }
                    if leaf + 3 <= num_elements {
                        ends.push(leaf + 3);
                    }
                    // Always test with the last element if different
                    if ends.last().unwrap() != &num_elements {
                        ends.push(num_elements);
                    }

                    ends.into_iter()
                        .collect::<BTreeSet<_>>()
                        .into_iter()
                        .collect()
                };

                for end_loc in test_end_locs {
                    // Generate proof for the range
                    let range = leaf..end_loc;
<<<<<<< HEAD
                    let proof_result =
                        mmr.range_proof(Location::new(range.start)..Location::new(range.end));
=======
                    let proof_result = mmr.range_proof(range.clone());
>>>>>>> 0c05ecfc
                    let proof = proof_result.unwrap();

                    // Extract pinned nodes
                    let extract_result = proof.extract_pinned_nodes(range.clone());
                    assert!(
                            extract_result.is_ok(),
                            "Failed to extract pinned nodes for {num_elements} elements, boundary={leaf}, range={}..{}", range.start, range.end
                        );

                    let pinned_nodes = extract_result.unwrap();
<<<<<<< HEAD
                    let expected_pinned: Vec<u64> =
                        nodes_to_pin(Position::from(Location::new(leaf)))
                            .map(|pos| pos.as_u64())
                            .collect();
=======
                    let expected_pinned: Vec<u64> = nodes_to_pin(leaf_loc_to_pos(leaf)).collect();
>>>>>>> 0c05ecfc

                    // Verify count matches expected
                    assert_eq!(
                            pinned_nodes.len(),
                            expected_pinned.len(),
                            "Pinned node count mismatch for {num_elements} elements, boundary={leaf}, range=[{leaf}, {end_loc}]"
                        );

                    // Verify extracted hashes match actual node values
                    // The pinned_nodes Vec is in the same order as expected_pinned
                    for (i, &expected_pos) in expected_pinned.iter().enumerate() {
                        let extracted_hash = pinned_nodes[i];
                        let actual_hash = mmr.get_node(Position::new(expected_pos)).unwrap();
                        assert_eq!(
                                extracted_hash, actual_hash,
                                "Hash mismatch at position {expected_pos} (index {i}) for {num_elements} elements, boundary={leaf}, range=[{leaf}, {end_loc}]"
                            );
                    }
                }
            }
        }
    }

    #[test]
    fn test_proving_digests_from_range() {
        // create a new MMR and add a non-trivial amount (49) of elements
        let mut mmr = Mmr::default();
        let mut elements = Vec::new();
        let mut element_positions = Vec::new();
        let mut hasher: Standard<Sha256> = Standard::new();
        for i in 0..49 {
            elements.push(test_digest(i));
            element_positions.push(mmr.add(&mut hasher, elements.last().unwrap()));
        }
        let root = mmr.root(&mut hasher);

        // Test 1: compute_digests over the entire range should contain a digest for every node
        // in the tree.
<<<<<<< HEAD
        let proof = mmr
            .range_proof(Location::new(0)..Location::new(mmr.leaves()))
            .unwrap();
=======
        let proof = mmr.range_proof(0..mmr.leaves()).unwrap();
>>>>>>> 0c05ecfc
        let mut node_digests = proof
            .verify_range_inclusion_and_extract_digests(
                &mut hasher,
                &elements,
                Location::new(0),
                &root,
            )
            .unwrap();
        assert_eq!(node_digests.len(), mmr.size() as usize);
        node_digests.sort_by_key(|(pos, _)| pos.as_u64());
        for (i, (pos, d)) in node_digests.into_iter().enumerate() {
            assert_eq!(pos.as_u64(), i as u64);
            assert_eq!(mmr.get_node(pos).unwrap(), d);
        }
        // Make sure the wrong root fails.
        let wrong_root = elements[0]; // any other digest will do
        assert!(matches!(
            proof.verify_range_inclusion_and_extract_digests(
                &mut hasher,
                &elements,
                Location::new(0),
                &wrong_root
            ),
            Err(Error::RootMismatch)
        ));

        // Test 2: Single element range (first element)
        let range = 0..1;
<<<<<<< HEAD
        let single_proof = mmr
            .range_proof(Location::new(range.start)..Location::new(range.end))
            .unwrap();
=======
        let single_proof = mmr.range_proof(range.clone()).unwrap();
>>>>>>> 0c05ecfc
        let single_digests = single_proof
            .verify_range_inclusion_and_extract_digests(
                &mut hasher,
                &elements[range.start as usize..range.end as usize],
<<<<<<< HEAD
                Location::new(range.start),
=======
                range.start,
>>>>>>> 0c05ecfc
                &root,
            )
            .unwrap();
        assert!(single_digests.len() > 1);

        // Test 3: Single element range (middle element)
        let mid_idx = 24;
        let range = mid_idx..mid_idx + 1;
<<<<<<< HEAD
        let mid_proof = mmr
            .range_proof(Location::new(range.start)..Location::new(range.end))
            .unwrap();
=======
        let mid_proof = mmr.range_proof(range.clone()).unwrap();
>>>>>>> 0c05ecfc
        let mid_digests = mid_proof
            .verify_range_inclusion_and_extract_digests(
                &mut hasher,
                &elements[range.start as usize..range.end as usize],
<<<<<<< HEAD
                Location::new(range.start),
=======
                range.start,
>>>>>>> 0c05ecfc
                &root,
            )
            .unwrap();
        assert!(mid_digests.len() > 1);

        // Test 4: Single element range (last element)
        let last_idx = elements.len() - 1;
        let range = last_idx as u64..last_idx as u64 + 1;
<<<<<<< HEAD
        let last_proof = mmr
            .range_proof(Location::new(range.start)..Location::new(range.end))
            .unwrap();
=======
        let last_proof = mmr.range_proof(range.clone()).unwrap();
>>>>>>> 0c05ecfc
        let last_digests = last_proof
            .verify_range_inclusion_and_extract_digests(
                &mut hasher,
                &elements[range.start as usize..range.end as usize],
<<<<<<< HEAD
                Location::new(range.start),
=======
                range.start,
>>>>>>> 0c05ecfc
                &root,
            )
            .unwrap();
        assert!(last_digests.len() > 1);

        // Test 5: Small range at the beginning
        let range = 0..5;
<<<<<<< HEAD
        let small_proof = mmr
            .range_proof(Location::new(range.start)..Location::new(range.end))
            .unwrap();
=======
        let small_proof = mmr.range_proof(range.clone()).unwrap();
>>>>>>> 0c05ecfc
        let small_digests = small_proof
            .verify_range_inclusion_and_extract_digests(
                &mut hasher,
                &elements[range.start as usize..range.end as usize],
<<<<<<< HEAD
                Location::new(range.start),
=======
                range.start,
>>>>>>> 0c05ecfc
                &root,
            )
            .unwrap();
        // Verify that we get digests for the range elements and their ancestors
        assert!(small_digests.len() > 5);

        // Test 6: Medium range in the middle
        let range = 10..31;
<<<<<<< HEAD
        let mid_range_proof = mmr
            .range_proof(Location::new(range.start)..Location::new(range.end))
            .unwrap();
=======
        let mid_range_proof = mmr.range_proof(range.clone()).unwrap();
>>>>>>> 0c05ecfc
        let mid_range_digests = mid_range_proof
            .verify_range_inclusion_and_extract_digests(
                &mut hasher,
                &elements[range.start as usize..range.end as usize],
<<<<<<< HEAD
                Location::new(range.start),
=======
                range.start,
>>>>>>> 0c05ecfc
                &root,
            )
            .unwrap();
        let num_elements = range.end - range.start;
        assert!(mid_range_digests.len() > num_elements as usize);
    }

    #[test]
    fn test_proving_multi_proof_generation_and_verify() {
        // Create an MMR with multiple elements
        let mut mmr = Mmr::new();
        let mut hasher: Standard<Sha256> = Standard::new();
        let mut elements = Vec::new();

        for i in 0..20 {
            elements.push(test_digest(i));
            mmr.add(&mut hasher, &elements[i as usize]);
        }

        let root = mmr.root(&mut hasher);

        // Generate proof for non-contiguous single elements
<<<<<<< HEAD
        let locations = &[Location::new(0), Location::new(5), Location::new(10)];
        let nodes_for_multi_proof = nodes_required_for_multi_proof(mmr.size(), locations);
=======
        let nodes_for_multi_proof = nodes_required_for_multi_proof(mmr.size(), &[0, 5, 10]);
>>>>>>> 0c05ecfc
        let digests = nodes_for_multi_proof
            .into_iter()
            .map(|pos| mmr.get_node(pos).unwrap())
            .collect();
        let multi_proof = Proof {
            size: mmr.size(),
            digests,
        };

        assert_eq!(multi_proof.size, mmr.size());

        // Verify the proof
        assert!(multi_proof.verify_multi_inclusion(
            &mut hasher,
<<<<<<< HEAD
            &[
                (elements[0], Location::new(0)),
                (elements[5], Location::new(5)),
                (elements[10], Location::new(10)),
            ],
=======
            &[(elements[0], 0), (elements[5], 5), (elements[10], 10),],
>>>>>>> 0c05ecfc
            &root
        ));

        // Verify in different order
        assert!(multi_proof.verify_multi_inclusion(
            &mut hasher,
<<<<<<< HEAD
            &[
                (elements[10], Location::new(10)),
                (elements[5], Location::new(5)),
                (elements[0], Location::new(0)),
            ],
=======
            &[(elements[10], 10), (elements[5], 5), (elements[0], 0),],
>>>>>>> 0c05ecfc
            &root
        ));

        // Verify with duplicate items
        assert!(multi_proof.verify_multi_inclusion(
            &mut hasher,
            &[
<<<<<<< HEAD
                (elements[0], Location::new(0)),
                (elements[0], Location::new(0)),
                (elements[10], Location::new(10)),
                (elements[5], Location::new(5)),
=======
                (elements[0], 0),
                (elements[0], 0),
                (elements[10], 10),
                (elements[5], 5),
>>>>>>> 0c05ecfc
            ],
            &root
        ));

        // Verify with wrong positions
        assert!(!multi_proof.verify_multi_inclusion(
            &mut hasher,
<<<<<<< HEAD
            &[
                (elements[0], Location::new(1)),
                (elements[5], Location::new(6)),
                (elements[10], Location::new(11)),
            ],
=======
            &[(elements[0], 1), (elements[5], 6), (elements[10], 11),],
>>>>>>> 0c05ecfc
            &root,
        ));

        // Verify with wrong elements
        let wrong_elements = [
            vec![255u8, 254u8, 253u8],
            vec![252u8, 251u8, 250u8],
            vec![249u8, 248u8, 247u8],
        ];
        let wrong_verification = multi_proof.verify_multi_inclusion(
            &mut hasher,
            &[
<<<<<<< HEAD
                (wrong_elements[0].as_slice(), Location::new(0)),
                (wrong_elements[1].as_slice(), Location::new(5)),
                (wrong_elements[2].as_slice(), Location::new(10)),
=======
                (wrong_elements[0].as_slice(), 0),
                (wrong_elements[1].as_slice(), 5),
                (wrong_elements[2].as_slice(), 10),
>>>>>>> 0c05ecfc
            ],
            &root,
        );
        assert!(!wrong_verification, "Should fail with wrong elements");

        // Verify with wrong root should fail
        let wrong_root = test_digest(99);
        assert!(!multi_proof.verify_multi_inclusion(
            &mut hasher,
<<<<<<< HEAD
            &[
                (elements[0], Location::new(0)),
                (elements[5], Location::new(5)),
                (elements[10], Location::new(10)),
            ],
=======
            &[(elements[0], 0), (elements[5], 5), (elements[10], 10),],
>>>>>>> 0c05ecfc
            &wrong_root
        ));

        // Empty multi-proof
        let empty_multi = nodes_required_for_multi_proof(0, &[]);
        assert_eq!(empty_multi.len(), 0);
        assert!(empty_multi.is_empty());

        let empty_mmr = Mmr::new();
        let empty_root = empty_mmr.root(&mut hasher);
        let empty_proof = Proof {
            size: 0,
            digests: vec![],
        };
        assert!(empty_proof.verify_multi_inclusion(
            &mut hasher,
            &[] as &[(Digest, Location)],
            &empty_root
        ));
    }

    #[test]
    fn test_proving_multi_proof_deduplication() {
        let mut mmr = Mmr::new();
        let mut hasher: Standard<Sha256> = Standard::new();
        let mut elements = Vec::new();

        // Create an MMR with enough elements to have shared digests
        for i in 0..30 {
            elements.push(test_digest(i));
            mmr.add(&mut hasher, &elements[i as usize]);
        }

        // Get individual proofs that will share some digests (elements in same subtree)
<<<<<<< HEAD
        let proof1 = mmr.proof(Location::new(0)).unwrap();
        let proof2 = mmr.proof(Location::new(1)).unwrap();
        let total_digests_separate = proof1.digests.len() + proof2.digests.len();

        // Generate multi-proof for the same positions
        let locations = &[Location::new(0), Location::new(1)];
        let multi_proof = nodes_required_for_multi_proof(mmr.size(), locations);
=======
        let proof1 = mmr.proof(0).unwrap();
        let proof2 = mmr.proof(1).unwrap();
        let total_digests_separate = proof1.digests.len() + proof2.digests.len();

        // Generate multi-proof for the same positions
        let multi_proof = nodes_required_for_multi_proof(mmr.size(), &[0, 1]);
>>>>>>> 0c05ecfc
        let digests = multi_proof
            .into_iter()
            .map(|pos| mmr.get_node(pos).unwrap())
            .collect();
        let multi_proof = Proof {
            size: mmr.size(),
            digests,
        };

        // The combined proof should have fewer digests due to deduplication
        assert!(multi_proof.digests.len() < total_digests_separate);

        // Verify it still works
        let root = mmr.root(&mut hasher);
        assert!(multi_proof.verify_multi_inclusion(
            &mut hasher,
<<<<<<< HEAD
            &[
                (elements[0], Location::new(0)),
                (elements[1], Location::new(1))
            ],
=======
            &[(elements[0], 0), (elements[1], 1)],
>>>>>>> 0c05ecfc
            &root
        ));
    }
}<|MERGE_RESOLUTION|>--- conflicted
+++ resolved
@@ -6,13 +6,8 @@
 
 use crate::mmr::{
     hasher::Hasher,
-<<<<<<< HEAD
     iterator::{nodes_to_pin, PathIterator, PeakIterator},
     Error, Location, Position,
-=======
-    iterator::{leaf_loc_to_pos, nodes_to_pin, PathIterator, PeakIterator},
-    Error,
->>>>>>> 0c05ecfc
 };
 use alloc::{
     collections::{btree_map::BTreeMap, btree_set::BTreeSet},
@@ -115,11 +110,7 @@
         &self,
         hasher: &mut H,
         element: &[u8],
-<<<<<<< HEAD
         loc: Location,
-=======
-        loc: u64,
->>>>>>> 0c05ecfc
         root: &D,
     ) -> bool
     where
@@ -135,11 +126,7 @@
         &self,
         hasher: &mut H,
         elements: &[E],
-<<<<<<< HEAD
         start_loc: Location,
-=======
-        start_loc: u64,
->>>>>>> 0c05ecfc
         root: &D,
     ) -> bool
     where
@@ -181,12 +168,8 @@
         let mut node_positions = BTreeSet::new();
         let mut nodes_required = BTreeMap::new();
         for (_, loc) in elements {
-<<<<<<< HEAD
             let loc_u64 = loc.as_u64();
             let required = nodes_required_for_range_proof(self.size, loc_u64..(loc_u64 + 1));
-=======
-            let required = nodes_required_for_range_proof(self.size, *loc..(*loc + 1));
->>>>>>> 0c05ecfc
             for req_pos in &required {
                 node_positions.insert(*req_pos);
             }
@@ -252,20 +235,12 @@
         range: std::ops::Range<u64>,
     ) -> Result<Vec<D>, Error> {
         // Get the positions of all nodes that should be pinned.
-<<<<<<< HEAD
         let start_pos = Position::from(Location::from(range.start));
         let pinned_positions: Vec<Position> = nodes_to_pin(start_pos).collect();
 
         // Get all positions required for the proof.
         let required_positions = nodes_required_for_range_proof(self.size, range);
 
-=======
-        let start_pos = leaf_loc_to_pos(range.start);
-        let pinned_positions: Vec<u64> = nodes_to_pin(start_pos).collect();
-
-        // Get all positions required for the proof.
-        let required_positions = nodes_required_for_range_proof(self.size, range);
->>>>>>> 0c05ecfc
         if required_positions.len() != self.digests.len() {
             #[cfg(feature = "std")]
             debug!(
@@ -316,11 +291,7 @@
         &self,
         hasher: &mut H,
         elements: &[E],
-<<<<<<< HEAD
         start_loc: Location,
-=======
-        start_loc: u64,
->>>>>>> 0c05ecfc
         root: &I::Digest,
     ) -> Result<Vec<(Position, D)>, super::Error>
     where
@@ -351,11 +322,7 @@
         &self,
         hasher: &mut H,
         elements: &[E],
-<<<<<<< HEAD
         start_loc: Location,
-=======
-        start_loc: u64,
->>>>>>> 0c05ecfc
     ) -> Result<I::Digest, ReconstructionError>
     where
         I: CHasher<Digest = D>,
@@ -374,13 +341,8 @@
         &self,
         hasher: &mut H,
         elements: &[E],
-<<<<<<< HEAD
         start_loc: Location,
         mut collected_digests: Option<&mut Vec<(Position, I::Digest)>>,
-=======
-        start_loc: u64,
-        mut collected_digests: Option<&mut Vec<(u64, I::Digest)>>,
->>>>>>> 0c05ecfc
     ) -> Result<Vec<D>, ReconstructionError>
     where
         I: CHasher<Digest = D>,
@@ -388,16 +350,11 @@
         E: AsRef<[u8]>,
     {
         if elements.is_empty() {
-<<<<<<< HEAD
             if start_loc.as_u64() == 0 {
-=======
-            if start_loc == 0 {
->>>>>>> 0c05ecfc
                 return Ok(vec![]);
             }
             return Err(ReconstructionError::MissingElements);
         }
-<<<<<<< HEAD
         let start_loc_u64 = start_loc.as_u64();
         let start_element_pos = Position::from(start_loc);
         let end_element_pos = if elements.len() == 1 {
@@ -407,15 +364,6 @@
             Position::from(Location::new(end_loc))
         };
         if end_element_pos.as_u64() >= self.size {
-=======
-        let start_element_pos = leaf_loc_to_pos(start_loc);
-        let end_element_pos = if elements.len() == 1 {
-            start_element_pos
-        } else {
-            leaf_loc_to_pos(start_loc + elements.len() as u64 - 1)
-        };
-        if end_element_pos >= self.size {
->>>>>>> 0c05ecfc
             return Err(ReconstructionError::InvalidEndLoc);
         }
 
@@ -477,25 +425,15 @@
 /// # Panics
 ///
 /// Panics if the range is invalid for an MMR of the provided `size`.
-<<<<<<< HEAD
 pub(crate) fn nodes_required_for_range_proof(size: u64, range: Range<u64>) -> Vec<Position> {
-=======
-pub(crate) fn nodes_required_for_range_proof(size: u64, range: Range<u64>) -> Vec<u64> {
->>>>>>> 0c05ecfc
     let mut positions = Vec::new();
     if range.is_empty() {
         return positions;
     }
 
-<<<<<<< HEAD
     let start_element_pos = Position::from(Location::new(range.start));
     let end_element_pos = Position::from(Location::new(range.end - 1));
     assert!(end_element_pos.as_u64() < size, "range is out of bounds");
-=======
-    let start_element_pos = leaf_loc_to_pos(range.start);
-    let end_element_pos = leaf_loc_to_pos(range.end - 1);
-    assert!(end_element_pos < size, "range is out of bounds");
->>>>>>> 0c05ecfc
 
     // Find the mountains that contain no elements from the range. The peaks of these mountains
     // are required to prove the range, so they are added to the result.
@@ -573,25 +511,17 @@
 /// inclusion of the elements at the specified `locations`.
 ///
 /// The order of positions does not affect the output (sorted internally).
-<<<<<<< HEAD
 pub(crate) fn nodes_required_for_multi_proof(
     size: u64,
     locations: &[Location],
 ) -> BTreeSet<Position> {
-=======
-pub(crate) fn nodes_required_for_multi_proof(size: u64, locations: &[u64]) -> BTreeSet<u64> {
->>>>>>> 0c05ecfc
     // Collect all required node positions
     //
     // TODO(#1472): Optimize this loop
     locations
         .iter()
-<<<<<<< HEAD
         .map(|loc| loc.as_u64())
         .flat_map(|loc| nodes_required_for_range_proof(size, loc..(loc + 1)))
-=======
-        .flat_map(|loc| nodes_required_for_range_proof(size, *loc..(*loc + 1)))
->>>>>>> 0c05ecfc
         .collect()
 }
 
@@ -762,22 +692,15 @@
 
         // confirm the proof of inclusion for each leaf successfully verifies
         for leaf in 0u64..11 {
-<<<<<<< HEAD
             let proof: Proof<Digest> = mmr.proof(Location::new(leaf)).unwrap();
             assert!(
                 proof.verify_element_inclusion(&mut hasher, &element, Location::new(leaf), &root),
-=======
-            let proof: Proof<Digest> = mmr.proof(leaf).unwrap();
-            assert!(
-                proof.verify_element_inclusion(&mut hasher, &element, leaf, &root),
->>>>>>> 0c05ecfc
                 "valid proof should verify successfully"
             );
         }
 
         // confirm mangling the proof or proof args results in failed validation
         const LEAF: u64 = 10;
-<<<<<<< HEAD
         let proof = mmr.proof(Location::new(LEAF)).unwrap();
         assert!(
             proof.verify_element_inclusion(&mut hasher, &element, Location::new(LEAF), &root),
@@ -798,62 +721,29 @@
                 Location::new(LEAF),
                 &root
             ),
-=======
-        let proof = mmr.proof(LEAF).unwrap();
-        assert!(
-            proof.verify_element_inclusion(&mut hasher, &element, LEAF, &root),
-            "proof verification should be successful"
-        );
-        assert!(
-            !proof.verify_element_inclusion(&mut hasher, &element, LEAF + 1, &root),
-            "proof verification should fail with incorrect element position"
-        );
-        assert!(
-            !proof.verify_element_inclusion(&mut hasher, &element, LEAF - 1, &root),
-            "proof verification should fail with incorrect element position 2"
-        );
-        assert!(
-            !proof.verify_element_inclusion(&mut hasher, &test_digest(0), LEAF, &root),
->>>>>>> 0c05ecfc
             "proof verification should fail with mangled element"
         );
         let root2 = test_digest(0);
         assert!(
-<<<<<<< HEAD
             !proof.verify_element_inclusion(&mut hasher, &element, Location::new(LEAF), &root2),
-=======
-            !proof.verify_element_inclusion(&mut hasher, &element, LEAF, &root2),
->>>>>>> 0c05ecfc
             "proof verification should fail with mangled root"
         );
         let mut proof2 = proof.clone();
         proof2.digests[0] = test_digest(0);
         assert!(
-<<<<<<< HEAD
             !proof2.verify_element_inclusion(&mut hasher, &element, Location::new(LEAF), &root),
-=======
-            !proof2.verify_element_inclusion(&mut hasher, &element, LEAF, &root),
->>>>>>> 0c05ecfc
             "proof verification should fail with mangled proof hash"
         );
         proof2 = proof.clone();
         proof2.size = 10;
         assert!(
-<<<<<<< HEAD
             !proof2.verify_element_inclusion(&mut hasher, &element, Location::new(LEAF), &root),
-=======
-            !proof2.verify_element_inclusion(&mut hasher, &element, LEAF, &root),
->>>>>>> 0c05ecfc
             "proof verification should fail with incorrect size"
         );
         proof2 = proof.clone();
         proof2.digests.push(test_digest(0));
         assert!(
-<<<<<<< HEAD
             !proof2.verify_element_inclusion(&mut hasher, &element, Location::new(LEAF), &root),
-=======
-            !proof2.verify_element_inclusion(&mut hasher, &element, LEAF, &root),
->>>>>>> 0c05ecfc
             "proof verification should fail with extra hash"
         );
         proof2 = proof.clone();
@@ -877,11 +767,7 @@
             .digests
             .extend(proof.digests[PEAK_COUNT - 1..].iter().cloned());
         assert!(
-<<<<<<< HEAD
             !proof2.verify_element_inclusion(&mut hasher, &element, Location::new(LEAF), &root),
-=======
-            !proof2.verify_element_inclusion(&mut hasher, &element, LEAF, &root),
->>>>>>> 0c05ecfc
             "proof verification should fail with extra hash even if it's unused by the computation"
         );
     }
@@ -902,22 +788,14 @@
         for i in 0..elements.len() {
             for j in i + 1..elements.len() {
                 let range = i as u64..j as u64;
-<<<<<<< HEAD
                 let range_proof = mmr
                     .range_proof(Location::new(range.start)..Location::new(range.end))
                     .unwrap();
-=======
-                let range_proof = mmr.range_proof(range.clone()).unwrap();
->>>>>>> 0c05ecfc
                 assert!(
                     range_proof.verify_range_inclusion(
                         &mut hasher,
                         &elements[range.start as usize..range.end as usize],
-<<<<<<< HEAD
                         Location::new(range.start),
-=======
-                        range.start,
->>>>>>> 0c05ecfc
                         &root,
                     ),
                     "valid range proof should verify successfully {i}:{j}",
@@ -928,7 +806,6 @@
         // Create a proof over a range of elements, confirm it verifies successfully, then mangle
         // the proof & proof input in various ways, confirming verification fails.
         let range = 33..40;
-<<<<<<< HEAD
         let range_proof = mmr
             .range_proof(Location::new(range.start)..Location::new(range.end))
             .unwrap();
@@ -940,12 +817,6 @@
                 Location::new(range.start),
                 &root
             ),
-=======
-        let range_proof = mmr.range_proof(range.clone()).unwrap();
-        let valid_elements = &elements[range.start as usize..range.end as usize];
-        assert!(
-            range_proof.verify_range_inclusion(&mut hasher, valid_elements, range.start, &root),
->>>>>>> 0c05ecfc
             "valid range proof should verify successfully"
         );
         // Remove digests from the proof until it's empty, confirming proof verification fails for
@@ -957,11 +828,7 @@
                 !invalid_proof.verify_range_inclusion(
                     &mut hasher,
                     valid_elements,
-<<<<<<< HEAD
                     Location::new(range.start),
-=======
-                    range.start,
->>>>>>> 0c05ecfc
                     &root,
                 ),
                 "range proof with removed elements should fail"
@@ -979,11 +846,7 @@
                     !range_proof.verify_range_inclusion(
                         &mut hasher,
                         &elements[i..j],
-<<<<<<< HEAD
                         Location::new(range.start),
-=======
-                        range.start,
->>>>>>> 0c05ecfc
                         &root,
                     ),
                     "range proof with invalid element range should fail {i}:{j}",
@@ -996,11 +859,7 @@
             !range_proof.verify_range_inclusion(
                 &mut hasher,
                 valid_elements,
-<<<<<<< HEAD
                 Location::new(range.start),
-=======
-                range.start,
->>>>>>> 0c05ecfc
                 &invalid_root,
             ),
             "range proof with invalid root should fail"
@@ -1014,11 +873,7 @@
                 !invalid_proof.verify_range_inclusion(
                     &mut hasher,
                     valid_elements,
-<<<<<<< HEAD
                     Location::new(range.start),
-=======
-                    range.start,
->>>>>>> 0c05ecfc
                     &root,
                 ),
                 "mangled range proof should fail verification"
@@ -1032,11 +887,7 @@
                 !invalid_proof.verify_range_inclusion(
                     &mut hasher,
                     valid_elements,
-<<<<<<< HEAD
                     Location::new(range.start),
-=======
-                    range.start,
->>>>>>> 0c05ecfc
                     &root,
                 ),
                 "mangled range proof should fail verification. inserted element at: {i}",
@@ -1048,16 +899,12 @@
                 continue;
             }
             assert!(
-<<<<<<< HEAD
                 !range_proof.verify_range_inclusion(
                     &mut hasher,
                     valid_elements,
                     Location::new(loc),
                     &root
                 ),
-=======
-                !range_proof.verify_range_inclusion(&mut hasher, valid_elements, loc, &root),
->>>>>>> 0c05ecfc
                 "bad start_loc should fail verification {loc}",
             );
         }
@@ -1081,24 +928,15 @@
             let pruned_root = mmr.root(&mut hasher);
             assert_eq!(root, pruned_root);
             for loc in 0..elements.len() as u64 {
-<<<<<<< HEAD
                 let proof = mmr.proof(Location::new(loc));
                 if Position::from(Location::new(loc)) < Position::new(i) {
-=======
-                let proof = mmr.proof(loc);
-                if leaf_loc_to_pos(loc) < i {
->>>>>>> 0c05ecfc
                     continue;
                 }
                 assert!(proof.is_ok());
                 assert!(proof.unwrap().verify_element_inclusion(
                     &mut hasher,
                     &elements[loc as usize],
-<<<<<<< HEAD
                     Location::new(loc),
-=======
-                    loc,
->>>>>>> 0c05ecfc
                     &root
                 ));
             }
@@ -1118,42 +956,25 @@
 
         // prune up to the first peak
         const PRUNE_POS: u64 = 62;
-<<<<<<< HEAD
         mmr.prune_to_pos(Position::new(PRUNE_POS));
         assert_eq!(mmr.oldest_retained_pos().unwrap().as_u64(), PRUNE_POS);
-=======
-        mmr.prune_to_pos(PRUNE_POS);
-        assert_eq!(mmr.oldest_retained_pos().unwrap(), PRUNE_POS);
->>>>>>> 0c05ecfc
 
         // Test range proofs over all possible ranges of at least 2 elements
         let root = mmr.root(&mut hasher);
         for i in 0..elements.len() - 1 {
-<<<<<<< HEAD
             if Position::from(Location::new(i as u64)) < Position::new(PRUNE_POS) {
-=======
-            if leaf_loc_to_pos(i as u64) < PRUNE_POS {
->>>>>>> 0c05ecfc
                 continue;
             }
             for j in (i + 2)..elements.len() {
                 let range = i as u64..j as u64;
-<<<<<<< HEAD
                 let range_proof = mmr
                     .range_proof(Location::new(range.start)..Location::new(range.end))
                     .unwrap();
-=======
-                let range_proof = mmr.range_proof(range.clone()).unwrap();
->>>>>>> 0c05ecfc
                 assert!(
                     range_proof.verify_range_inclusion(
                         &mut hasher,
                         &elements[range.start as usize..range.end as usize],
-<<<<<<< HEAD
                         Location::new(range.start),
-=======
-                        range.start,
->>>>>>> 0c05ecfc
                         &root,
                     ),
                     "valid range proof over remaining elements should verify successfully",
@@ -1172,22 +993,14 @@
 
         let updated_root = mmr.root(&mut hasher);
         let range = elements.len() as u64 - 10..elements.len() as u64;
-<<<<<<< HEAD
         let range_proof = mmr
             .range_proof(Location::new(range.start)..Location::new(range.end))
             .unwrap();
-=======
-        let range_proof = mmr.range_proof(range.clone()).unwrap();
->>>>>>> 0c05ecfc
         assert!(
                 range_proof.verify_range_inclusion(
                     &mut hasher,
                     &elements[range.start as usize..range.end as usize],
-<<<<<<< HEAD
                     Location::new(range.start),
-=======
-                    range.start,
->>>>>>> 0c05ecfc
                     &updated_root,
                 ),
                 "valid range proof over remaining elements after 2 pruning rounds should verify successfully",
@@ -1210,13 +1023,9 @@
         for i in 0..elements.len() {
             for j in i + 1..elements.len() {
                 let range = i as u64..j as u64;
-<<<<<<< HEAD
                 let proof = mmr
                     .range_proof(Location::new(range.start)..Location::new(range.end))
                     .unwrap();
-=======
-                let proof = mmr.range_proof(range.clone()).unwrap();
->>>>>>> 0c05ecfc
 
                 let expected_size = proof.encode_size();
                 let serialized_proof = proof.encode().freeze();
@@ -1308,12 +1117,8 @@
                 for end_loc in test_end_locs {
                     // Generate proof for the range
                     let range = leaf..end_loc;
-<<<<<<< HEAD
                     let proof_result =
                         mmr.range_proof(Location::new(range.start)..Location::new(range.end));
-=======
-                    let proof_result = mmr.range_proof(range.clone());
->>>>>>> 0c05ecfc
                     let proof = proof_result.unwrap();
 
                     // Extract pinned nodes
@@ -1324,14 +1129,10 @@
                         );
 
                     let pinned_nodes = extract_result.unwrap();
-<<<<<<< HEAD
                     let expected_pinned: Vec<u64> =
                         nodes_to_pin(Position::from(Location::new(leaf)))
                             .map(|pos| pos.as_u64())
                             .collect();
-=======
-                    let expected_pinned: Vec<u64> = nodes_to_pin(leaf_loc_to_pos(leaf)).collect();
->>>>>>> 0c05ecfc
 
                     // Verify count matches expected
                     assert_eq!(
@@ -1370,13 +1171,9 @@
 
         // Test 1: compute_digests over the entire range should contain a digest for every node
         // in the tree.
-<<<<<<< HEAD
         let proof = mmr
             .range_proof(Location::new(0)..Location::new(mmr.leaves()))
             .unwrap();
-=======
-        let proof = mmr.range_proof(0..mmr.leaves()).unwrap();
->>>>>>> 0c05ecfc
         let mut node_digests = proof
             .verify_range_inclusion_and_extract_digests(
                 &mut hasher,
@@ -1405,22 +1202,14 @@
 
         // Test 2: Single element range (first element)
         let range = 0..1;
-<<<<<<< HEAD
         let single_proof = mmr
             .range_proof(Location::new(range.start)..Location::new(range.end))
             .unwrap();
-=======
-        let single_proof = mmr.range_proof(range.clone()).unwrap();
->>>>>>> 0c05ecfc
         let single_digests = single_proof
             .verify_range_inclusion_and_extract_digests(
                 &mut hasher,
                 &elements[range.start as usize..range.end as usize],
-<<<<<<< HEAD
                 Location::new(range.start),
-=======
-                range.start,
->>>>>>> 0c05ecfc
                 &root,
             )
             .unwrap();
@@ -1429,22 +1218,14 @@
         // Test 3: Single element range (middle element)
         let mid_idx = 24;
         let range = mid_idx..mid_idx + 1;
-<<<<<<< HEAD
         let mid_proof = mmr
             .range_proof(Location::new(range.start)..Location::new(range.end))
             .unwrap();
-=======
-        let mid_proof = mmr.range_proof(range.clone()).unwrap();
->>>>>>> 0c05ecfc
         let mid_digests = mid_proof
             .verify_range_inclusion_and_extract_digests(
                 &mut hasher,
                 &elements[range.start as usize..range.end as usize],
-<<<<<<< HEAD
                 Location::new(range.start),
-=======
-                range.start,
->>>>>>> 0c05ecfc
                 &root,
             )
             .unwrap();
@@ -1453,22 +1234,14 @@
         // Test 4: Single element range (last element)
         let last_idx = elements.len() - 1;
         let range = last_idx as u64..last_idx as u64 + 1;
-<<<<<<< HEAD
         let last_proof = mmr
             .range_proof(Location::new(range.start)..Location::new(range.end))
             .unwrap();
-=======
-        let last_proof = mmr.range_proof(range.clone()).unwrap();
->>>>>>> 0c05ecfc
         let last_digests = last_proof
             .verify_range_inclusion_and_extract_digests(
                 &mut hasher,
                 &elements[range.start as usize..range.end as usize],
-<<<<<<< HEAD
                 Location::new(range.start),
-=======
-                range.start,
->>>>>>> 0c05ecfc
                 &root,
             )
             .unwrap();
@@ -1476,22 +1249,14 @@
 
         // Test 5: Small range at the beginning
         let range = 0..5;
-<<<<<<< HEAD
         let small_proof = mmr
             .range_proof(Location::new(range.start)..Location::new(range.end))
             .unwrap();
-=======
-        let small_proof = mmr.range_proof(range.clone()).unwrap();
->>>>>>> 0c05ecfc
         let small_digests = small_proof
             .verify_range_inclusion_and_extract_digests(
                 &mut hasher,
                 &elements[range.start as usize..range.end as usize],
-<<<<<<< HEAD
                 Location::new(range.start),
-=======
-                range.start,
->>>>>>> 0c05ecfc
                 &root,
             )
             .unwrap();
@@ -1500,22 +1265,14 @@
 
         // Test 6: Medium range in the middle
         let range = 10..31;
-<<<<<<< HEAD
         let mid_range_proof = mmr
             .range_proof(Location::new(range.start)..Location::new(range.end))
             .unwrap();
-=======
-        let mid_range_proof = mmr.range_proof(range.clone()).unwrap();
->>>>>>> 0c05ecfc
         let mid_range_digests = mid_range_proof
             .verify_range_inclusion_and_extract_digests(
                 &mut hasher,
                 &elements[range.start as usize..range.end as usize],
-<<<<<<< HEAD
                 Location::new(range.start),
-=======
-                range.start,
->>>>>>> 0c05ecfc
                 &root,
             )
             .unwrap();
@@ -1538,12 +1295,8 @@
         let root = mmr.root(&mut hasher);
 
         // Generate proof for non-contiguous single elements
-<<<<<<< HEAD
         let locations = &[Location::new(0), Location::new(5), Location::new(10)];
         let nodes_for_multi_proof = nodes_required_for_multi_proof(mmr.size(), locations);
-=======
-        let nodes_for_multi_proof = nodes_required_for_multi_proof(mmr.size(), &[0, 5, 10]);
->>>>>>> 0c05ecfc
         let digests = nodes_for_multi_proof
             .into_iter()
             .map(|pos| mmr.get_node(pos).unwrap())
@@ -1558,30 +1311,22 @@
         // Verify the proof
         assert!(multi_proof.verify_multi_inclusion(
             &mut hasher,
-<<<<<<< HEAD
             &[
                 (elements[0], Location::new(0)),
                 (elements[5], Location::new(5)),
                 (elements[10], Location::new(10)),
             ],
-=======
-            &[(elements[0], 0), (elements[5], 5), (elements[10], 10),],
->>>>>>> 0c05ecfc
             &root
         ));
 
         // Verify in different order
         assert!(multi_proof.verify_multi_inclusion(
             &mut hasher,
-<<<<<<< HEAD
             &[
                 (elements[10], Location::new(10)),
                 (elements[5], Location::new(5)),
                 (elements[0], Location::new(0)),
             ],
-=======
-            &[(elements[10], 10), (elements[5], 5), (elements[0], 0),],
->>>>>>> 0c05ecfc
             &root
         ));
 
@@ -1589,17 +1334,10 @@
         assert!(multi_proof.verify_multi_inclusion(
             &mut hasher,
             &[
-<<<<<<< HEAD
                 (elements[0], Location::new(0)),
                 (elements[0], Location::new(0)),
                 (elements[10], Location::new(10)),
                 (elements[5], Location::new(5)),
-=======
-                (elements[0], 0),
-                (elements[0], 0),
-                (elements[10], 10),
-                (elements[5], 5),
->>>>>>> 0c05ecfc
             ],
             &root
         ));
@@ -1607,15 +1345,11 @@
         // Verify with wrong positions
         assert!(!multi_proof.verify_multi_inclusion(
             &mut hasher,
-<<<<<<< HEAD
             &[
                 (elements[0], Location::new(1)),
                 (elements[5], Location::new(6)),
                 (elements[10], Location::new(11)),
             ],
-=======
-            &[(elements[0], 1), (elements[5], 6), (elements[10], 11),],
->>>>>>> 0c05ecfc
             &root,
         ));
 
@@ -1628,15 +1362,9 @@
         let wrong_verification = multi_proof.verify_multi_inclusion(
             &mut hasher,
             &[
-<<<<<<< HEAD
                 (wrong_elements[0].as_slice(), Location::new(0)),
                 (wrong_elements[1].as_slice(), Location::new(5)),
                 (wrong_elements[2].as_slice(), Location::new(10)),
-=======
-                (wrong_elements[0].as_slice(), 0),
-                (wrong_elements[1].as_slice(), 5),
-                (wrong_elements[2].as_slice(), 10),
->>>>>>> 0c05ecfc
             ],
             &root,
         );
@@ -1646,15 +1374,11 @@
         let wrong_root = test_digest(99);
         assert!(!multi_proof.verify_multi_inclusion(
             &mut hasher,
-<<<<<<< HEAD
             &[
                 (elements[0], Location::new(0)),
                 (elements[5], Location::new(5)),
                 (elements[10], Location::new(10)),
             ],
-=======
-            &[(elements[0], 0), (elements[5], 5), (elements[10], 10),],
->>>>>>> 0c05ecfc
             &wrong_root
         ));
 
@@ -1689,7 +1413,6 @@
         }
 
         // Get individual proofs that will share some digests (elements in same subtree)
-<<<<<<< HEAD
         let proof1 = mmr.proof(Location::new(0)).unwrap();
         let proof2 = mmr.proof(Location::new(1)).unwrap();
         let total_digests_separate = proof1.digests.len() + proof2.digests.len();
@@ -1697,14 +1420,6 @@
         // Generate multi-proof for the same positions
         let locations = &[Location::new(0), Location::new(1)];
         let multi_proof = nodes_required_for_multi_proof(mmr.size(), locations);
-=======
-        let proof1 = mmr.proof(0).unwrap();
-        let proof2 = mmr.proof(1).unwrap();
-        let total_digests_separate = proof1.digests.len() + proof2.digests.len();
-
-        // Generate multi-proof for the same positions
-        let multi_proof = nodes_required_for_multi_proof(mmr.size(), &[0, 1]);
->>>>>>> 0c05ecfc
         let digests = multi_proof
             .into_iter()
             .map(|pos| mmr.get_node(pos).unwrap())
@@ -1721,14 +1436,10 @@
         let root = mmr.root(&mut hasher);
         assert!(multi_proof.verify_multi_inclusion(
             &mut hasher,
-<<<<<<< HEAD
             &[
                 (elements[0], Location::new(0)),
                 (elements[1], Location::new(1))
             ],
-=======
-            &[(elements[0], 0), (elements[1], 1)],
->>>>>>> 0c05ecfc
             &root
         ));
     }
