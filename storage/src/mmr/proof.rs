//! Defines the inclusion [Proof] structure, and functions for verifying them against a root digest.
//!
//! Also provides lower-level functions for building verifiers against new or extended proof types.
//! These lower level functions are kept outside of the [Proof] structure and not re-exported by the
//! parent module.

#[cfg(any(feature = "std", test))]
use crate::mmr::iterator::nodes_to_pin;
use crate::mmr::{
    hasher::Hasher,
    iterator::{PathIterator, PeakIterator},
    Error, Location, Position,
};
use alloc::{
    collections::{btree_map::BTreeMap, btree_set::BTreeSet},
    vec,
    vec::Vec,
};
use bytes::{Buf, BufMut};
use commonware_codec::{varint::UInt, EncodeSize, Read, ReadExt, ReadRangeExt, Write};
use commonware_cryptography::{Digest, Hasher as CHasher};
use core::ops::Range;
#[cfg(feature = "std")]
use tracing::debug;

/// Errors that can occur when reconstructing a digest from a proof due to invalid input.
#[derive(Error, Debug)]
pub enum ReconstructionError {
    #[error("missing digests in proof")]
    MissingDigests,
    #[error("extra digests in proof")]
    ExtraDigests,
    #[error("end location is out of bounds")]
    InvalidEndLoc,
    #[error("missing elements")]
    MissingElements,
    #[error("invalid size")]
    InvalidSize,
}

/// Contains the information necessary for proving the inclusion of an element, or some range of
/// elements, in the MMR from its root digest.
///
/// The `digests` vector contains:
///
/// 1: the digests of each peak corresponding to a mountain containing no elements from the element
/// range being proven in decreasing order of height, followed by:
///
/// 2: the nodes in the remaining mountains necessary for reconstructing their peak digests from the
/// elements within the range, ordered by the position of their parent.
#[derive(Clone, Debug, Eq)]
pub struct Proof<D: Digest> {
    /// The total number of nodes in the MMR for MMR proofs, though other authenticated data
    /// structures may override the meaning of this field. For example the authenticated
    /// [crate::mmr::bitmap::Bitmap] stores the number of bits in the bitmap within this field.
    pub size: Position,
    /// The digests necessary for proving the inclusion of an element, or range of elements, in the
    /// MMR.
    pub digests: Vec<D>,
}

impl<D: Digest> PartialEq for Proof<D> {
    fn eq(&self, other: &Self) -> bool {
        self.size == other.size && self.digests == other.digests
    }
}

impl<D: Digest> EncodeSize for Proof<D> {
    fn encode_size(&self) -> usize {
        UInt(self.size.as_u64()).encode_size() + self.digests.encode_size()
    }
}

impl<D: Digest> Write for Proof<D> {
    fn write(&self, buf: &mut impl BufMut) {
        // Write the number of nodes in the MMR as a varint
        UInt(self.size.as_u64()).write(buf);

        // Write the digests
        self.digests.write(buf);
    }
}

impl<D: Digest> Read for Proof<D> {
    /// The maximum number of digests in the proof.
    type Cfg = usize;

    fn read_cfg(buf: &mut impl Buf, max_len: &Self::Cfg) -> Result<Self, commonware_codec::Error> {
        // Read the number of nodes in the MMR
        let size = Position::new(UInt::<u64>::read(buf)?.into());

        // Read the digests
        let range = ..=max_len;
        let digests = Vec::<D>::read_range(buf, range)?;
        Ok(Proof { size, digests })
    }
}

impl<D: Digest> Default for Proof<D> {
    /// Create an empty proof. The empty proof will verify only against the root digest of an empty
    /// (`size == 0`) MMR.
    fn default() -> Self {
        Self {
            size: Position::new(0),
            digests: vec![],
        }
    }
}

impl<D: Digest> Proof<D> {
    /// Return true if this proof proves that `element` appears at location `loc` within the MMR
    /// with root digest `root`.
    pub fn verify_element_inclusion<I, H>(
        &self,
        hasher: &mut H,
        element: &[u8],
        loc: Location,
        root: &D,
    ) -> bool
    where
        I: CHasher<Digest = D>,
        H: Hasher<I>,
    {
        self.verify_range_inclusion(hasher, &[element], loc, root)
    }

    /// Return true if this proof proves that the `elements` appear consecutively starting at
    /// position `start_loc` within the MMR with root digest `root`. A malformed proof will return
    /// false.
    pub fn verify_range_inclusion<I, H, E>(
        &self,
        hasher: &mut H,
        elements: &[E],
        start_loc: Location,
        root: &D,
    ) -> bool
    where
        I: CHasher<Digest = D>,
        H: Hasher<I>,
        E: AsRef<[u8]>,
    {
        if !PeakIterator::check_validity(self.size) {
            #[cfg(feature = "std")]
            debug!(size = ?self.size, "invalid proof size");
            return false;
        }

        match self.reconstruct_root(hasher, elements, start_loc) {
            Ok(reconstructed_root) => *root == reconstructed_root,
            Err(_error) => {
                #[cfg(feature = "std")]
                tracing::debug!(error = ?_error, "invalid proof input");
                false
            }
        }
    }

    /// Return true if this proof proves that the elements at the specified locations are included
    /// in the MMR with the root digest `root`. A malformed proof will return false.
    ///
    /// The order of the elements does not affect the output.
    pub fn verify_multi_inclusion<I, H, E>(
        &self,
        hasher: &mut H,
        elements: &[(E, Location)],
        root: &D,
    ) -> bool
    where
        I: CHasher<Digest = D>,
        H: Hasher<I>,
        E: AsRef<[u8]>,
    {
        // Empty proof is valid for an empty MMR
        if elements.is_empty() {
            return self.size == Position::new(0)
                && *root == hasher.root(Position::new(0), core::iter::empty());
        }
        if !PeakIterator::check_validity(self.size) {
            return false;
        }

        // Single pass to collect all required positions with deduplication
        let mut node_positions = BTreeSet::new();
        let mut nodes_required = BTreeMap::new();

        for (_, loc) in elements {
            if Position::from(*loc) >= self.size {
                // Since `elements` may be untrusted input, verify they are not malformed before
                // using them.
                return false;
            }
            let required = nodes_required_for_range_proof(self.size, *loc..(*loc + 1));
            for req_pos in &required {
                node_positions.insert(*req_pos);
            }
            nodes_required.insert(*loc, required);
        }

        // Verify we have the exact number of digests needed
        if node_positions.len() != self.digests.len() {
            return false;
        }

        // Build position to digest mapping once
        let node_digests: BTreeMap<Position, D> = node_positions
            .iter()
            .zip(self.digests.iter())
            .map(|(&pos, digest)| (pos, *digest))
            .collect();

        // Verify each element by reconstructing its path
        for (element, loc) in elements {
            // Get required positions for this element
            let required = &nodes_required[loc];

            // Build proof with required digests
            let mut digests = Vec::with_capacity(required.len());
            for req_pos in required {
                // There must exist a digest for each required position (by
                // construction of `node_digests`)
                let digest = node_digests
                    .get(req_pos)
                    .expect("missing digest for required position");
                digests.push(*digest);
            }
            let proof = Proof {
                size: self.size,
                digests,
            };

            // Verify the proof
            if !proof.verify_element_inclusion(hasher, element.as_ref(), *loc, root) {
                return false;
            }
        }

        true
    }

    // The functions below are lower level functions that are useful to building verification
    // functions for new or extended proof types.

    /// Computes the set of pinned nodes for the pruning boundary corresponding to the start of the
    /// given range, returning the digest of each by extracting it from the proof.
    ///
    /// # Arguments
    /// * `range` - The start and end locations of the proven range, where start is also used as the
    ///   pruning boundary.
    ///
    /// # Returns
    /// A Vec of digests for all nodes in `nodes_to_pin(pruning_boundary)`, in the same order as
    /// returned by `nodes_to_pin` (decreasing height order)
    #[cfg(any(feature = "std", test))]
    pub(crate) fn extract_pinned_nodes(
        &self,
        range: std::ops::Range<Location>,
    ) -> Result<Vec<D>, Error> {
        // Get the positions of all nodes that should be pinned.
        let start_pos = Position::from(range.start);
        let pinned_positions: Vec<Position> = nodes_to_pin(start_pos).collect();

        // Get all positions required for the proof.
        let required_positions = nodes_required_for_range_proof(self.size, range);

        if required_positions.len() != self.digests.len() {
            #[cfg(feature = "std")]
            debug!(
                digests_len = self.digests.len(),
                required_positions_len = required_positions.len(),
                "Proof digest count doesn't match required positions",
            );
            return Err(Error::InvalidProofLength);
        }

        // Happy path: we can extract the pinned nodes directly from the proof.
        // This happens when the `end_element_pos` is the last element in the MMR.
        if pinned_positions
            == required_positions[required_positions.len() - pinned_positions.len()..]
        {
            return Ok(self.digests[required_positions.len() - pinned_positions.len()..].to_vec());
        }

        // Create a mapping from position to digest.
        let position_to_digest: BTreeMap<Position, D> = required_positions
            .iter()
            .zip(self.digests.iter())
            .map(|(&pos, &digest)| (pos, digest))
            .collect();

        // Extract the pinned nodes in the same order as nodes_to_pin.
        let mut result = Vec::with_capacity(pinned_positions.len());
        for pinned_pos in pinned_positions {
            let Some(&digest) = position_to_digest.get(&pinned_pos) else {
                #[cfg(feature = "std")]
                debug!(?pinned_pos, "Pinned node not found in proof");
                return Err(Error::MissingDigest(pinned_pos));
            };
            result.push(digest);
        }
        Ok(result)
    }

    /// Reconstructs the root digest of the MMR from the digests in the proof and the provided range
    /// of elements, returning the (position,digest) of every node whose digest was required by the
    /// process (including those from the proof itself). Returns a [Error::InvalidProof] if the
    /// input data is invalid and [Error::RootMismatch] if the root does not match the computed
    /// root.
    pub fn verify_range_inclusion_and_extract_digests<I, H, E>(
        &self,
        hasher: &mut H,
        elements: &[E],
        start_loc: Location,
        root: &I::Digest,
    ) -> Result<Vec<(Position, D)>, super::Error>
    where
        I: CHasher<Digest = D>,
        H: Hasher<I>,
        E: AsRef<[u8]>,
    {
        let mut collected_digests = Vec::new();
        let Ok(peak_digests) = self.reconstruct_peak_digests(
            hasher,
            elements,
            start_loc,
            Some(&mut collected_digests),
        ) else {
            return Err(Error::InvalidProof);
        };

        if hasher.root(self.size, peak_digests.iter()) != *root {
            return Err(Error::RootMismatch);
        }

        Ok(collected_digests)
    }

    /// Reconstructs the root digest of the MMR from the digests in the proof and the provided range
    /// of elements, or returns a [ReconstructionError] if the input data is invalid.
    pub fn reconstruct_root<I, H, E>(
        &self,
        hasher: &mut H,
        elements: &[E],
        start_loc: Location,
    ) -> Result<I::Digest, ReconstructionError>
    where
        I: CHasher<Digest = D>,
        H: Hasher<I>,
        E: AsRef<[u8]>,
    {
        if !PeakIterator::check_validity(self.size) {
            return Err(ReconstructionError::InvalidSize);
        }

        let peak_digests = self.reconstruct_peak_digests(hasher, elements, start_loc, None)?;

        Ok(hasher.root(self.size, peak_digests.iter()))
    }

    /// Reconstruct the peak digests of the MMR that produced this proof, returning
    /// [ReconstructionError] if the input data is invalid.  If collected_digests is Some, then all
    /// node digests used in the process will be added to the wrapped vector.
    pub fn reconstruct_peak_digests<I, H, E>(
        &self,
        hasher: &mut H,
        elements: &[E],
        start_loc: Location,
        mut collected_digests: Option<&mut Vec<(Position, I::Digest)>>,
    ) -> Result<Vec<D>, ReconstructionError>
    where
        I: CHasher<Digest = D>,
        H: Hasher<I>,
        E: AsRef<[u8]>,
    {
        if elements.is_empty() {
            if start_loc == 0 {
                return Ok(vec![]);
            }
            return Err(ReconstructionError::MissingElements);
        }
        let start_element_pos = Position::from(start_loc);
        let end_element_pos = if elements.len() == 1 {
            start_element_pos
        } else {
            let end_loc = start_loc.checked_add(elements.len() as u64 - 1).unwrap();
            Position::from(end_loc)
        };
        if end_element_pos >= self.size {
            return Err(ReconstructionError::InvalidEndLoc);
        }

        let mut proof_digests_iter = self.digests.iter();
        let mut siblings_iter = self.digests.iter().rev();

        // Include peak digests only for trees that have no elements from the range, and keep track
        // of the starting and ending trees of those that do contain some.
        let mut peak_digests: Vec<D> = Vec::new();
        let mut proof_digests_used = 0;
        let mut elements_iter = elements.iter();
        for (peak_pos, height) in PeakIterator::new(self.size) {
            let leftmost_pos = peak_pos + 2 - (1 << (height + 1));
            if peak_pos >= start_element_pos && leftmost_pos <= end_element_pos {
                let hash = peak_digest_from_range(
                    hasher,
                    RangeInfo {
                        pos: peak_pos,
                        two_h: 1 << height,
                        leftmost_pos: start_element_pos,
                        rightmost_pos: end_element_pos,
                    },
                    &mut elements_iter,
                    &mut siblings_iter,
                    collected_digests.as_deref_mut(),
                )?;
                peak_digests.push(hash);
                if let Some(ref mut collected_digests) = collected_digests {
                    collected_digests.push((peak_pos, hash));
                }
            } else if let Some(hash) = proof_digests_iter.next() {
                proof_digests_used += 1;
                peak_digests.push(*hash);
                if let Some(ref mut collected_digests) = collected_digests {
                    collected_digests.push((peak_pos, *hash));
                }
            } else {
                return Err(ReconstructionError::MissingDigests);
            }
        }

        if elements_iter.next().is_some() {
            return Err(ReconstructionError::ExtraDigests);
        }
        if let Some(next_sibling) = siblings_iter.next() {
            if proof_digests_used == 0 || *next_sibling != self.digests[proof_digests_used - 1] {
                return Err(ReconstructionError::ExtraDigests);
            }
        }

        Ok(peak_digests)
    }
}

/// Return the list of node positions required by the range proof for the specified range of
/// elements.
///
/// # Panics
///
/// Panics if `size` is invalid or the range is invalid for an MMR of the provided `size`.
pub(crate) fn nodes_required_for_range_proof(
    size: Position,
    range: Range<Location>,
) -> Vec<Position> {
    let mut positions = Vec::new();
    if range.is_empty() {
        return positions;
    }

    let start_element_pos = Position::from(range.start);
    let end_element_pos = Position::from(range.end - 1);
    assert!(end_element_pos < size, "range is out of bounds");

    // Find the mountains that contain no elements from the range. The peaks of these mountains
    // are required to prove the range, so they are added to the result.
    let mut start_tree_with_element: Option<(Position, u32)> = None;
    let mut end_tree_with_element: Option<(Position, u32)> = None;
    let mut peak_iterator = PeakIterator::new(size);
    while let Some(peak) = peak_iterator.next() {
        if start_tree_with_element.is_none() && peak.0 >= start_element_pos {
            // Found the first tree to contain an element in the range
            start_tree_with_element = Some(peak);
            if peak.0 >= end_element_pos {
                // Start and end tree are the same
                end_tree_with_element = Some(peak);
                continue;
            }
            for peak in peak_iterator.by_ref() {
                if peak.0 >= end_element_pos {
                    // Found the last tree to contain an element in the range
                    end_tree_with_element = Some(peak);
                    break;
                }
            }
        } else {
            // Tree is outside the range, its peak is thus required.
            positions.push(peak.0);
        }
    }
    let Some(start_tree_with_element) = start_tree_with_element else {
        panic!("invalid range: start tree missing");
    };
    let Some(end_tree_with_element) = end_tree_with_element else {
        panic!("invalid range: end tree missing");
    };

    // Include the positions of any left-siblings of each node on the path from peak to
    // leftmost-leaf, and right-siblings for the path from peak to rightmost-leaf. These are
    // added in order of decreasing parent position.
    let left_path_iter = PathIterator::new(
        start_element_pos,
        start_tree_with_element.0,
        start_tree_with_element.1,
    );

    let mut siblings = Vec::new();
    if start_element_pos == end_element_pos {
        // For the (common) case of a single element range, the right and left path are the
        // same so no need to process each independently.
        siblings.extend(left_path_iter);
    } else {
        let right_path_iter = PathIterator::new(
            end_element_pos,
            end_tree_with_element.0,
            end_tree_with_element.1,
        );
        // filter the right path for right siblings only
        siblings.extend(right_path_iter.filter(|(parent_pos, pos)| *parent_pos == *pos + 1));
        // filter the left path for left siblings only
        siblings.extend(left_path_iter.filter(|(parent_pos, pos)| *parent_pos != *pos + 1));

        // If the range spans more than one tree, then the digests must already be in the correct
        // order. Otherwise, we enforce the desired order through sorting.
        if start_tree_with_element.0 == end_tree_with_element.0 {
            siblings.sort_by(|a, b| b.0.cmp(&a.0));
        }
    }
    positions.extend(siblings.into_iter().map(|(_, pos)| pos));
    positions
}

/// Returns the positions of the minimal set of nodes whose digests are required to prove the
/// inclusion of the elements at the specified `locations`.
///
/// The order of positions does not affect the output (sorted internally).
///
/// # Panics
///
/// Panics if locations is empty.
#[cfg(any(feature = "std", test))]
pub(crate) fn nodes_required_for_multi_proof(
    size: Position,
    locations: &[Location],
) -> BTreeSet<Position> {
    // Collect all required node positions
    //
    // TODO(#1472): Optimize this loop
    assert!(!locations.is_empty(), "empty locations");
    locations
        .iter()
        .flat_map(|loc| nodes_required_for_range_proof(size, *loc..(*loc + 1)))
        .collect()
}

/// Information about the current range of nodes being traversed.
struct RangeInfo {
    pos: Position,           // current node position in the tree
    two_h: u64,              // 2^height of the current node
    leftmost_pos: Position,  // leftmost leaf in the tree to be traversed
    rightmost_pos: Position, // rightmost leaf in the tree to be traversed
}

fn peak_digest_from_range<'a, I, H, E, S>(
    hasher: &mut H,
    range_info: RangeInfo,
    elements: &mut E,
    sibling_digests: &mut S,
    mut collected_digests: Option<&mut Vec<(Position, I::Digest)>>,
) -> Result<I::Digest, ReconstructionError>
where
    I: CHasher,
    H: Hasher<I>,
    E: Iterator<Item: AsRef<[u8]>>,
    S: Iterator<Item = &'a I::Digest>,
{
    assert_ne!(range_info.two_h, 0);
    if range_info.two_h == 1 {
        match elements.next() {
            Some(element) => return Ok(hasher.leaf_digest(range_info.pos, element.as_ref())),
            None => return Err(ReconstructionError::MissingDigests),
        }
    }

    let mut left_digest: Option<I::Digest> = None;
    let mut right_digest: Option<I::Digest> = None;

    let left_pos = range_info.pos - range_info.two_h;
    let right_pos = left_pos + range_info.two_h - 1;
    if left_pos >= range_info.leftmost_pos {
        // Descend left
        let digest = peak_digest_from_range(
            hasher,
            RangeInfo {
                pos: left_pos,
                two_h: range_info.two_h >> 1,
                leftmost_pos: range_info.leftmost_pos,
                rightmost_pos: range_info.rightmost_pos,
            },
            elements,
            sibling_digests,
            collected_digests.as_deref_mut(),
        )?;
        left_digest = Some(digest);
    }
    if left_pos < range_info.rightmost_pos {
        // Descend right
        let digest = peak_digest_from_range(
            hasher,
            RangeInfo {
                pos: right_pos,
                two_h: range_info.two_h >> 1,
                leftmost_pos: range_info.leftmost_pos,
                rightmost_pos: range_info.rightmost_pos,
            },
            elements,
            sibling_digests,
            collected_digests.as_deref_mut(),
        )?;
        right_digest = Some(digest);
    }

    if left_digest.is_none() {
        match sibling_digests.next() {
            Some(hash) => left_digest = Some(*hash),
            None => return Err(ReconstructionError::MissingDigests),
        }
    }
    if right_digest.is_none() {
        match sibling_digests.next() {
            Some(hash) => right_digest = Some(*hash),
            None => return Err(ReconstructionError::MissingDigests),
        }
    }

    if let Some(ref mut collected_digests) = collected_digests {
        collected_digests.push((
            left_pos,
            left_digest.expect("left_digest guaranteed to be Some after checks above"),
        ));
        collected_digests.push((
            right_pos,
            right_digest.expect("right_digest guaranteed to be Some after checks above"),
        ));
    }

    Ok(hasher.node_digest(
        range_info.pos,
        &left_digest.expect("left_digest guaranteed to be Some after checks above"),
        &right_digest.expect("right_digest guaranteed to be Some after checks above"),
    ))
}

#[cfg(test)]
mod tests {
    use super::*;
    use crate::mmr::{hasher::Standard, location::LocationRangeExt as _, mem::Mmr};
    use bytes::Bytes;
    use commonware_codec::{Decode, Encode};
    use commonware_cryptography::{sha256::Digest, Sha256};
    use commonware_macros::test_traced;

    fn test_digest(v: u8) -> Digest {
        Sha256::hash(&[v])
    }

    #[test]
    fn test_proving_proof() {
        // Test that an empty proof authenticates an empty MMR.
        let mmr = Mmr::new();
        let mut hasher: Standard<Sha256> = Standard::new();
        let root = mmr.root(&mut hasher);
        let proof = Proof::default();
        assert!(proof.verify_range_inclusion(
            &mut hasher,
            &[] as &[Digest],
            Location::new(0),
            &root
        ));

        // Any starting position other than 0 should fail to verify.
        assert!(!proof.verify_range_inclusion(
            &mut hasher,
            &[] as &[Digest],
            Location::new(1),
            &root
        ));

        // Invalid root should fail to verify.
        let test_digest = test_digest(0);
        assert!(!proof.verify_range_inclusion(
            &mut hasher,
            &[] as &[Digest],
            Location::new(0),
            &test_digest
        ));

        // Non-empty elements list should fail to verify.
        assert!(!proof.verify_range_inclusion(
            &mut hasher,
            &[test_digest],
            Location::new(0),
            &root
        ));
    }

    #[test]
    fn test_proving_verify_element() {
        // create an 11 element MMR over which we'll test single-element inclusion proofs
        let mut mmr = Mmr::new();
        let element = Digest::from(*b"01234567012345670123456701234567");
        let mut hasher: Standard<Sha256> = Standard::new();
        for _ in 0..11 {
            mmr.add(&mut hasher, &element);
        }

        let root = mmr.root(&mut hasher);

        // confirm the proof of inclusion for each leaf successfully verifies
        for leaf in 0u64..11 {
            let leaf = Location::new(leaf);
            let proof: Proof<Digest> = mmr.proof(leaf).unwrap();
            assert!(
                proof.verify_element_inclusion(&mut hasher, &element, leaf, &root),
                "valid proof should verify successfully"
            );
        }

        // Create a valid proof, then confirm various mangling of the proof or proof args results in
        // verification failure.
        const LEAF: Location = Location::new(10);
        let proof = mmr.proof(LEAF).unwrap();
        assert!(
            proof.verify_element_inclusion(&mut hasher, &element, LEAF, &root),
            "proof verification should be successful"
        );
        let wrong_sizes = [0, 16, 17, 18, 20, u64::MAX - 100];
        for sz in wrong_sizes {
            let mut wrong_size_proof = proof.clone();
            wrong_size_proof.size = Position::new(sz);
            assert!(
                !wrong_size_proof.verify_element_inclusion(&mut hasher, &element, LEAF, &root),
                "proof with wrong size should fail verification"
            );
        }
        assert!(
            !proof.verify_element_inclusion(&mut hasher, &element, LEAF + 1, &root),
            "proof verification should fail with incorrect element position"
        );
        assert!(
            !proof.verify_element_inclusion(&mut hasher, &element, LEAF - 1, &root),
            "proof verification should fail with incorrect element position 2"
        );
        assert!(
            !proof.verify_element_inclusion(&mut hasher, &test_digest(0), LEAF, &root),
            "proof verification should fail with mangled element"
        );
        let root2 = test_digest(0);
        assert!(
            !proof.verify_element_inclusion(&mut hasher, &element, LEAF, &root2),
            "proof verification should fail with mangled root"
        );
        let mut proof2 = proof.clone();
        proof2.digests[0] = test_digest(0);
        assert!(
            !proof2.verify_element_inclusion(&mut hasher, &element, LEAF, &root),
            "proof verification should fail with mangled proof hash"
        );
        proof2 = proof.clone();
        proof2.size = Position::new(10);
        assert!(
            !proof2.verify_element_inclusion(&mut hasher, &element, LEAF, &root),
            "proof verification should fail with incorrect size"
        );
        proof2 = proof.clone();
        proof2.digests.push(test_digest(0));
        assert!(
            !proof2.verify_element_inclusion(&mut hasher, &element, LEAF, &root),
            "proof verification should fail with extra hash"
        );
        proof2 = proof.clone();
        while !proof2.digests.is_empty() {
            proof2.digests.pop();
            assert!(
                !proof2.verify_element_inclusion(&mut hasher, &element, LEAF, &root),
                "proof verification should fail with missing digests"
            );
        }
        proof2 = proof.clone();
        proof2.digests.clear();
        const PEAK_COUNT: usize = 3;
        proof2
            .digests
            .extend(proof.digests[0..PEAK_COUNT - 1].iter().cloned());
        // sneak in an extra hash that won't be used in the computation and make sure it's
        // detected
        proof2.digests.push(test_digest(0));
        proof2
            .digests
            .extend(proof.digests[PEAK_COUNT - 1..].iter().cloned());
        assert!(
            !proof2.verify_element_inclusion(&mut hasher, &element, LEAF, &root),
            "proof verification should fail with extra hash even if it's unused by the computation"
        );
    }

    #[test]
    fn test_proving_verify_range() {
        // create a new MMR and add a non-trivial amount (49) of elements
        let mut mmr = Mmr::default();
        let mut elements = Vec::new();
        let mut hasher: Standard<Sha256> = Standard::new();
        for i in 0..49 {
            elements.push(test_digest(i));
            mmr.add(&mut hasher, elements.last().unwrap());
        }
        // test range proofs over all possible ranges of at least 2 elements
        let root = mmr.root(&mut hasher);

        for i in 0..elements.len() {
            for j in i + 1..elements.len() {
                let range = Location::new(i as u64)..Location::new(j as u64);
                let range_proof = mmr.range_proof(range.clone()).unwrap();
                assert!(
                    range_proof.verify_range_inclusion(
                        &mut hasher,
                        &elements[range.to_usize_range()],
                        range.start,
                        &root,
                    ),
                    "valid range proof should verify successfully {i}:{j}",
                );
            }
        }

        // Create a proof over a range of elements, confirm it verifies successfully, then mangle
        // the proof & proof input in various ways, confirming verification fails.
        let range = Location::new(33)..Location::new(40);
        let range_proof = mmr.range_proof(range.clone()).unwrap();
        let valid_elements = &elements[range.to_usize_range()];
        assert!(
            range_proof.verify_range_inclusion(&mut hasher, valid_elements, range.start, &root),
            "valid range proof should verify successfully"
        );
        // Remove digests from the proof until it's empty, confirming proof verification fails for
        // each.
        let mut invalid_proof = range_proof.clone();
        for _i in 0..range_proof.digests.len() {
            invalid_proof.digests.remove(0);
            assert!(
                !invalid_proof.verify_range_inclusion(
                    &mut hasher,
                    valid_elements,
                    range.start,
                    &root,
                ),
                "range proof with removed elements should fail"
            );
        }
        // Confirm proof verification fails when providing an element range different than the one
        // used to generate the proof.
        for i in 0..elements.len() {
            for j in i + 1..elements.len() {
                if Location::from(i) == range.start && Location::from(j) == range.end {
                    // skip the valid range
                    continue;
                }
                assert!(
                    !range_proof.verify_range_inclusion(
                        &mut hasher,
                        &elements[i..j],
                        range.start,
                        &root,
                    ),
                    "range proof with invalid element range should fail {i}:{j}",
                );
            }
        }
        // Confirm proof fails to verify with an invalid root.
        let invalid_root = test_digest(1);
        assert!(
            !range_proof.verify_range_inclusion(
                &mut hasher,
                valid_elements,
                range.start,
                &invalid_root,
            ),
            "range proof with invalid root should fail"
        );
        // Mangle each element of the proof and confirm it fails to verify.
        for i in 0..range_proof.digests.len() {
            let mut invalid_proof = range_proof.clone();
            invalid_proof.digests[i] = test_digest(0);

            assert!(
                !invalid_proof.verify_range_inclusion(
                    &mut hasher,
                    valid_elements,
                    range.start,
                    &root,
                ),
                "mangled range proof should fail verification"
            );
        }
        // Inserting elements into the proof should also cause it to fail (malleability check)
        for i in 0..range_proof.digests.len() {
            let mut invalid_proof = range_proof.clone();
            invalid_proof.digests.insert(i, test_digest(0));
            assert!(
                !invalid_proof.verify_range_inclusion(
                    &mut hasher,
                    valid_elements,
                    range.start,
                    &root,
                ),
                "mangled range proof should fail verification. inserted element at: {i}",
            );
        }
        // Bad start_loc should cause verification to fail.
        for loc in 0..elements.len() {
            let loc = Location::new(loc as u64);
            if loc == range.start {
                continue;
            }
            assert!(
                !range_proof.verify_range_inclusion(&mut hasher, valid_elements, loc, &root),
                "bad start_loc should fail verification {loc}",
            );
        }
    }

    #[test_traced]
    fn test_proving_retained_nodes_provable_after_pruning() {
        // create a new MMR and add a non-trivial amount (49) of elements
        let mut mmr = Mmr::default();
        let mut elements = Vec::new();
        let mut hasher: Standard<Sha256> = Standard::new();
        for i in 0..49 {
            elements.push(test_digest(i));
            mmr.add(&mut hasher, elements.last().unwrap());
        }

        // Confirm we can successfully prove all retained elements in the MMR after pruning.
        let root = mmr.root(&mut hasher);
        for i in 1..mmr.size().as_u64() {
            mmr.prune_to_pos(Position::new(i));
            let pruned_root = mmr.root(&mut hasher);
            assert_eq!(root, pruned_root);
            for loc in 0..elements.len() {
                let loc = Location::new(loc as u64);
                let proof = mmr.proof(loc);
                if Position::from(loc) < Position::new(i) {
                    continue;
                }
                assert!(proof.is_ok());
                assert!(proof.unwrap().verify_element_inclusion(
                    &mut hasher,
                    &elements[loc.as_u64() as usize],
                    loc,
                    &root
                ));
            }
        }
    }

    #[test]
    fn test_proving_ranges_provable_after_pruning() {
        // create a new MMR and add a non-trivial amount (49) of elements
        let mut mmr = Mmr::default();
        let mut elements = Vec::new();
        let mut hasher: Standard<Sha256> = Standard::new();
        for i in 0..49 {
            elements.push(test_digest(i));
            mmr.add(&mut hasher, elements.last().unwrap());
        }

        // prune up to the first peak
        const PRUNE_POS: u64 = 62;
        mmr.prune_to_pos(Position::new(PRUNE_POS));
        assert_eq!(mmr.oldest_retained_pos().unwrap(), PRUNE_POS);

        // Test range proofs over all possible ranges of at least 2 elements
        let root = mmr.root(&mut hasher);
        for i in 0..elements.len() - 1 {
            if Position::from(Location::new(i as u64)) < Position::new(PRUNE_POS) {
                continue;
            }
            for j in (i + 2)..elements.len() {
                let range = Location::new(i as u64)..Location::new(j as u64);
                let range_proof = mmr.range_proof(range.clone()).unwrap();
                assert!(
                    range_proof.verify_range_inclusion(
                        &mut hasher,
                        &elements[range.to_usize_range()],
                        range.start,
                        &root,
                    ),
                    "valid range proof over remaining elements should verify successfully",
                );
            }
        }

        // Add a few more nodes, prune again, and test again to make sure repeated pruning doesn't
        // break proof verification.
        for i in 0..37 {
            elements.push(test_digest(i));
            mmr.add(&mut hasher, elements.last().unwrap());
        }
        mmr.prune_to_pos(Position::new(130)); // a bit after the new highest peak
        assert_eq!(mmr.oldest_retained_pos().unwrap(), 130);

        let updated_root = mmr.root(&mut hasher);
        let range = Location::new(elements.len() as u64 - 10)..Location::new(elements.len() as u64);
        let range_proof = mmr.range_proof(range.clone()).unwrap();
        assert!(
                range_proof.verify_range_inclusion(
                    &mut hasher,
                    &elements[range.to_usize_range()],
                    range.start,
                    &updated_root,
                ),
                "valid range proof over remaining elements after 2 pruning rounds should verify successfully",
            );
    }

    #[test]
    fn test_proving_proof_serialization() {
        // create a new MMR and add a non-trivial amount of elements
        let mut mmr = Mmr::default();
        let mut elements = Vec::new();
        let mut hasher: Standard<Sha256> = Standard::new();
        for i in 0..25 {
            elements.push(test_digest(i));
            mmr.add(&mut hasher, elements.last().unwrap());
        }

        // Generate proofs over all possible ranges of elements and confirm each
        // serializes=>deserializes correctly.
        for i in 0..elements.len() {
            for j in i + 1..elements.len() {
                let range = Location::new(i as u64)..Location::new(j as u64);
                let proof = mmr.range_proof(range).unwrap();

                let expected_size = proof.encode_size();
                let serialized_proof = proof.encode().freeze();
                assert_eq!(
                    serialized_proof.len(),
                    expected_size,
                    "serialized proof should have expected size"
                );
                let max_digests = proof.digests.len();
                let deserialized_proof = Proof::decode_cfg(serialized_proof, &max_digests).unwrap();
                assert_eq!(
                    proof, deserialized_proof,
                    "deserialized proof should match source proof"
                );

                // Remove one byte from the end of the serialized
                // proof and confirm it fails to deserialize.
                let serialized_proof = proof.encode().freeze();
                let serialized_proof: Bytes = serialized_proof.slice(0..serialized_proof.len() - 1);
                assert!(
                    Proof::<Digest>::decode_cfg(serialized_proof, &max_digests).is_err(),
                    "proof should not deserialize with truncated data"
                );

                // Add 1 byte of extra data to the end of the serialized
                // proof and confirm it fails to deserialize.
                let mut serialized_proof = proof.encode();
                serialized_proof.extend_from_slice(&[0; 10]);
                let serialized_proof = serialized_proof.freeze();

                assert!(
                    Proof::<Digest>::decode_cfg(serialized_proof, &max_digests).is_err(),
                    "proof should not deserialize with extra data"
                );

                // Confirm deserialization fails when max length is exceeded.
                if max_digests > 0 {
                    let serialized_proof = proof.encode().freeze();
                    assert!(
                        Proof::<Digest>::decode_cfg(serialized_proof, &(max_digests - 1)).is_err(),
                        "proof should not deserialize with max length exceeded"
                    );
                }
            }
        }
    }

    #[test_traced]
    fn test_proving_extract_pinned_nodes() {
        // Test for every number of elements from 1 to 255
        for num_elements in 1u64..255 {
            // Build MMR with the specified number of elements
            let mut mmr = Mmr::new();
            let mut hasher: Standard<Sha256> = Standard::new();

            for i in 0..num_elements {
                let digest = test_digest(i as u8);
                mmr.add(&mut hasher, &digest);
            }

            // Test pruning to each leaf.
            for leaf in 0..num_elements {
                // Test with a few different end positions to get good coverage
                let test_end_locs = if num_elements == 1 {
                    // Single element case
                    vec![leaf + 1]
                } else {
                    // Multi-element case: test with various end positions
                    let mut ends = vec![leaf + 1]; // Single element proof

                    // Add a few more end positions if available
                    if leaf + 2 <= num_elements {
                        ends.push(leaf + 2);
                    }
                    if leaf + 3 <= num_elements {
                        ends.push(leaf + 3);
                    }
                    // Always test with the last element if different
                    if ends.last().unwrap() != &num_elements {
                        ends.push(num_elements);
                    }

                    ends.into_iter()
                        .collect::<BTreeSet<_>>()
                        .into_iter()
                        .collect()
                };

                for end_loc in test_end_locs {
                    // Generate proof for the range
                    let range = Location::new(leaf)..Location::new(end_loc);
                    let proof_result = mmr.range_proof(range.clone());
                    let proof = proof_result.unwrap();

                    // Extract pinned nodes
                    let extract_result = proof.extract_pinned_nodes(range.clone());
                    assert!(
                            extract_result.is_ok(),
                            "Failed to extract pinned nodes for {num_elements} elements, boundary={leaf}, range={}..{}", range.start, range.end
                        );

                    let pinned_nodes = extract_result.unwrap();
                    let expected_pinned: Vec<Position> =
                        nodes_to_pin(Position::from(Location::new(leaf))).collect();

                    // Verify count matches expected
                    assert_eq!(
                            pinned_nodes.len(),
                            expected_pinned.len(),
                            "Pinned node count mismatch for {num_elements} elements, boundary={leaf}, range=[{leaf}, {end_loc}]"
                        );

                    // Verify extracted hashes match actual node values
                    // The pinned_nodes Vec is in the same order as expected_pinned
                    for (i, &expected_pos) in expected_pinned.iter().enumerate() {
                        let extracted_hash = pinned_nodes[i];
                        let actual_hash = mmr.get_node(expected_pos).unwrap();
                        assert_eq!(
                                extracted_hash, actual_hash,
                                "Hash mismatch at position {expected_pos} (index {i}) for {num_elements} elements, boundary={leaf}, range=[{leaf}, {end_loc}]"
                            );
                    }
                }
            }
        }
    }

    #[test]
    fn test_proving_digests_from_range() {
        // create a new MMR and add a non-trivial amount (49) of elements
        let mut mmr = Mmr::default();
        let mut elements = Vec::new();
        let mut element_positions = Vec::new();
        let mut hasher: Standard<Sha256> = Standard::new();
        for i in 0..49 {
            elements.push(test_digest(i));
            element_positions.push(mmr.add(&mut hasher, elements.last().unwrap()));
        }
        let root = mmr.root(&mut hasher);

        // Test 1: compute_digests over the entire range should contain a digest for every node
        // in the tree.
        let proof = mmr.range_proof(Location::new(0)..mmr.leaves()).unwrap();
        let mut node_digests = proof
            .verify_range_inclusion_and_extract_digests(
                &mut hasher,
                &elements,
                Location::new(0),
                &root,
            )
            .unwrap();
        assert_eq!(node_digests.len(), mmr.size().as_u64() as usize);
        node_digests.sort_by_key(|(pos, _)| pos.as_u64());
        for (i, (pos, d)) in node_digests.into_iter().enumerate() {
            assert_eq!(pos, i as u64);
            assert_eq!(mmr.get_node(pos).unwrap(), d);
        }
        // Make sure the wrong root fails.
        let wrong_root = elements[0]; // any other digest will do
        assert!(matches!(
            proof.verify_range_inclusion_and_extract_digests(
                &mut hasher,
                &elements,
                Location::new(0),
                &wrong_root
            ),
            Err(Error::RootMismatch)
        ));

        // Test 2: Single element range (first element)
        let range = Location::new(0)..Location::new(1);
        let single_proof = mmr.range_proof(range.clone()).unwrap();
        let range_start = range.start;
        let single_digests = single_proof
            .verify_range_inclusion_and_extract_digests(
                &mut hasher,
                &elements[range.to_usize_range()],
                range_start,
                &root,
            )
            .unwrap();
        assert!(single_digests.len() > 1);

        // Test 3: Single element range (middle element)
        let mid_idx = 24;
        let range = Location::new(mid_idx)..Location::new(mid_idx + 1);
        let range_start = range.start;
        let mid_proof = mmr.range_proof(range.clone()).unwrap();
        let mid_digests = mid_proof
            .verify_range_inclusion_and_extract_digests(
                &mut hasher,
                &elements[range.to_usize_range()],
                range_start,
                &root,
            )
            .unwrap();
        assert!(mid_digests.len() > 1);

        // Test 4: Single element range (last element)
        let last_idx = elements.len() as u64 - 1;
        let range = Location::new(last_idx)..Location::new(last_idx + 1);
        let range_start = range.start;
        let last_proof = mmr.range_proof(range.clone()).unwrap();
        let last_digests = last_proof
            .verify_range_inclusion_and_extract_digests(
                &mut hasher,
                &elements[range.to_usize_range()],
                range_start,
                &root,
            )
            .unwrap();
        assert!(last_digests.len() > 1);

        // Test 5: Small range at the beginning
        let range = Location::new(0)..Location::new(5);
        let range_start = range.start;
        let small_proof = mmr.range_proof(range.clone()).unwrap();
        let small_digests = small_proof
            .verify_range_inclusion_and_extract_digests(
                &mut hasher,
                &elements[range.to_usize_range()],
                range_start,
                &root,
            )
            .unwrap();
        // Verify that we get digests for the range elements and their ancestors
        assert!(small_digests.len() > 5);

        // Test 6: Medium range in the middle
        let range = Location::new(10)..Location::new(31);
        let range_start = range.start;
        let mid_range_proof = mmr.range_proof(range.clone()).unwrap();
        let mid_range_digests = mid_range_proof
            .verify_range_inclusion_and_extract_digests(
                &mut hasher,
                &elements[range.to_usize_range()],
                range_start,
                &root,
            )
            .unwrap();
        let num_elements = range.end - range.start;
        assert!(mid_range_digests.len() as u64 > num_elements);
    }

    #[test]
    fn test_proving_multi_proof_generation_and_verify() {
        // Create an MMR with multiple elements
        let mut mmr = Mmr::new();
        let mut hasher: Standard<Sha256> = Standard::new();
        let mut elements = Vec::new();

        for i in 0..20 {
            elements.push(test_digest(i));
            mmr.add(&mut hasher, &elements[i as usize]);
        }

        let root = mmr.root(&mut hasher);

        // Generate proof for non-contiguous single elements
        let locations = &[Location::new(0), Location::new(5), Location::new(10)];
        let nodes_for_multi_proof = nodes_required_for_multi_proof(mmr.size(), locations);
        let digests = nodes_for_multi_proof
            .into_iter()
            .map(|pos| mmr.get_node(pos).unwrap())
            .collect();
        let multi_proof = Proof {
            size: mmr.size(),
            digests,
        };

        assert_eq!(multi_proof.size, mmr.size());

        // Verify the proof
        assert!(multi_proof.verify_multi_inclusion(
            &mut hasher,
            &[
                (elements[0], Location::new(0)),
                (elements[5], Location::new(5)),
                (elements[10], Location::new(10)),
            ],
            &root
        ));

        // Verify in different order
        assert!(multi_proof.verify_multi_inclusion(
            &mut hasher,
            &[
                (elements[10], Location::new(10)),
                (elements[5], Location::new(5)),
                (elements[0], Location::new(0)),
            ],
            &root
        ));

        // Verify with duplicate items
        assert!(multi_proof.verify_multi_inclusion(
            &mut hasher,
            &[
                (elements[0], Location::new(0)),
                (elements[0], Location::new(0)),
                (elements[10], Location::new(10)),
                (elements[5], Location::new(5)),
            ],
            &root
        ));

        // Verify mangling the size to something invalid should fail. Test three cases: valid MMR
        // size but wrong value, invalid MMR size, and overflowing MMR size.
        let wrong_sizes = [
            Position::new(16),
            Position::new(17),
            Position::new(u64::MAX - 100),
        ];
        for sz in wrong_sizes {
            let mut wrong_size_proof = multi_proof.clone();
            wrong_size_proof.size = sz;
            assert!(!wrong_size_proof.verify_multi_inclusion(
                &mut hasher,
                &[
                    (elements[0], Location::new(0)),
                    (elements[5], Location::new(5)),
                    (elements[10], Location::new(10)),
                ],
                &root,
            ));
        }

        // Verify with wrong positions
        assert!(!multi_proof.verify_multi_inclusion(
            &mut hasher,
            &[
                (elements[0], Location::new(1)),
                (elements[5], Location::new(6)),
                (elements[10], Location::new(11)),
            ],
            &root,
        ));

        // Verify with wrong elements
        let wrong_elements = [
            vec![255u8, 254u8, 253u8],
            vec![252u8, 251u8, 250u8],
            vec![249u8, 248u8, 247u8],
        ];
        let wrong_verification = multi_proof.verify_multi_inclusion(
            &mut hasher,
            &[
                (wrong_elements[0].as_slice(), Location::new(0)),
                (wrong_elements[1].as_slice(), Location::new(5)),
                (wrong_elements[2].as_slice(), Location::new(10)),
            ],
            &root,
        );
        assert!(!wrong_verification, "Should fail with wrong elements");

        // Verify with out of range element
        let wrong_verification = multi_proof.verify_multi_inclusion(
            &mut hasher,
            &[
                (elements[0], Location::new(0)),
                (elements[5], Location::new(5)),
                (elements[10], Location::new(1000)),
            ],
            &root,
        );
        assert!(
            !wrong_verification,
            "Should fail with out of range elements"
        );

        // Verify with wrong root should fail
        let wrong_root = test_digest(99);
        assert!(!multi_proof.verify_multi_inclusion(
            &mut hasher,
            &[
                (elements[0], Location::new(0)),
                (elements[5], Location::new(5)),
                (elements[10], Location::new(10)),
            ],
            &wrong_root
        ));

        // Empty multi-proof
<<<<<<< HEAD
        let empty_multi = nodes_required_for_multi_proof(Position::new(0), &[]);
        assert_eq!(empty_multi.len(), 0);
        assert!(empty_multi.is_empty());

        let empty_mmr = Mmr::new();
        let empty_root = empty_mmr.root(&mut hasher);
        let empty_proof = Proof {
            size: Position::new(0),
            digests: vec![],
        };
=======
        let empty_mmr = Mmr::new();
        let empty_root = empty_mmr.root(&mut hasher);
        let empty_proof = Proof::default();
>>>>>>> 203da809
        assert!(empty_proof.verify_multi_inclusion(
            &mut hasher,
            &[] as &[(Digest, Location)],
            &empty_root
        ));
    }

    #[test]
    fn test_proving_multi_proof_deduplication() {
        let mut mmr = Mmr::new();
        let mut hasher: Standard<Sha256> = Standard::new();
        let mut elements = Vec::new();

        // Create an MMR with enough elements to have shared digests
        for i in 0..30 {
            elements.push(test_digest(i));
            mmr.add(&mut hasher, &elements[i as usize]);
        }

        // Get individual proofs that will share some digests (elements in same subtree)
        let proof1 = mmr.proof(Location::new(0)).unwrap();
        let proof2 = mmr.proof(Location::new(1)).unwrap();
        let total_digests_separate = proof1.digests.len() + proof2.digests.len();

        // Generate multi-proof for the same positions
        let locations = &[Location::new(0), Location::new(1)];
        let multi_proof = nodes_required_for_multi_proof(mmr.size(), locations);
        let digests = multi_proof
            .into_iter()
            .map(|pos| mmr.get_node(pos).unwrap())
            .collect();
        let multi_proof = Proof {
            size: mmr.size(),
            digests,
        };

        // The combined proof should have fewer digests due to deduplication
        assert!(multi_proof.digests.len() < total_digests_separate);

        // Verify it still works
        let root = mmr.root(&mut hasher);
        assert!(multi_proof.verify_multi_inclusion(
            &mut hasher,
            &[
                (elements[0], Location::new(0)),
                (elements[1], Location::new(1))
            ],
            &root
        ));
    }
}<|MERGE_RESOLUTION|>--- conflicted
+++ resolved
@@ -1419,22 +1419,9 @@
         ));
 
         // Empty multi-proof
-<<<<<<< HEAD
-        let empty_multi = nodes_required_for_multi_proof(Position::new(0), &[]);
-        assert_eq!(empty_multi.len(), 0);
-        assert!(empty_multi.is_empty());
-
-        let empty_mmr = Mmr::new();
-        let empty_root = empty_mmr.root(&mut hasher);
-        let empty_proof = Proof {
-            size: Position::new(0),
-            digests: vec![],
-        };
-=======
         let empty_mmr = Mmr::new();
         let empty_root = empty_mmr.root(&mut hasher);
         let empty_proof = Proof::default();
->>>>>>> 203da809
         assert!(empty_proof.verify_multi_inclusion(
             &mut hasher,
             &[] as &[(Digest, Location)],
