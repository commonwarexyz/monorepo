//! Defines the inclusion [Proof] structure, and functions for verifying them against a root digest.
//!
//! Also provides lower-level functions for building verifiers against new or extended proof types.
//! These lower level functions are kept outside of the [Proof] structure and not re-exported by the
//! parent module.

#[cfg(any(feature = "std", test))]
use crate::mmr::iterator::nodes_to_pin;
use crate::mmr::{
    hasher::Hasher,
    iterator::{PathIterator, PeakIterator},
    Error, Location, Position,
};
use alloc::{
    collections::{btree_map::BTreeMap, btree_set::BTreeSet},
    vec,
    vec::Vec,
};
use bytes::{Buf, BufMut};
use commonware_codec::{varint::UInt, EncodeSize, Read, ReadExt, ReadRangeExt, Write};
use commonware_cryptography::{Digest, Hasher as CHasher};
use core::ops::Range;
#[cfg(feature = "std")]
use tracing::debug;

/// Errors that can occur when reconstructing a digest from a proof due to invalid input.
#[derive(Error, Debug)]
pub enum ReconstructionError {
    #[error("missing digests in proof")]
    MissingDigests,
    #[error("extra digests in proof")]
    ExtraDigests,
    #[error("start location is out of bounds")]
    InvalidStartLoc,
    #[error("end location is out of bounds")]
    InvalidEndLoc,
    #[error("missing elements")]
    MissingElements,
    #[error("invalid size")]
    InvalidSize,
}

/// Contains the information necessary for proving the inclusion of an element, or some range of
/// elements, in the MMR from its root digest.
///
/// The `digests` vector contains:
///
/// 1: the digests of each peak corresponding to a mountain containing no elements from the element
/// range being proven in decreasing order of height, followed by:
///
/// 2: the nodes in the remaining mountains necessary for reconstructing their peak digests from the
/// elements within the range, ordered by the position of their parent.
#[derive(Clone, Debug, Eq)]
pub struct Proof<D: Digest> {
    /// The total number of nodes in the MMR for MMR proofs, though other authenticated data
    /// structures may override the meaning of this field. For example, the authenticated
<<<<<<< HEAD
    /// [crate::mmr::bitmap::MerkleizedBitMap] stores the number of bits in the bitmap within
=======
    /// [crate::mmr::bitmap::BitMap] stores the number of bits in the bitmap within
>>>>>>> 9c7abdc6
    /// this field.
    pub size: Position,
    /// The digests necessary for proving the inclusion of an element, or range of elements, in the
    /// MMR.
    pub digests: Vec<D>,
}

impl<D: Digest> PartialEq for Proof<D> {
    fn eq(&self, other: &Self) -> bool {
        self.size == other.size && self.digests == other.digests
    }
}

impl<D: Digest> EncodeSize for Proof<D> {
    fn encode_size(&self) -> usize {
        UInt(*self.size).encode_size() + self.digests.encode_size()
    }
}

impl<D: Digest> Write for Proof<D> {
    fn write(&self, buf: &mut impl BufMut) {
        // Write the number of nodes in the MMR as a varint
        UInt(*self.size).write(buf);

        // Write the digests
        self.digests.write(buf);
    }
}

impl<D: Digest> Read for Proof<D> {
    /// The maximum number of digests in the proof.
    type Cfg = usize;

    fn read_cfg(buf: &mut impl Buf, max_len: &Self::Cfg) -> Result<Self, commonware_codec::Error> {
        // Read the number of nodes in the MMR
        let size = Position::new(UInt::<u64>::read(buf)?.into());

        // Read the digests
        let range = ..=max_len;
        let digests = Vec::<D>::read_range(buf, range)?;
        Ok(Proof { size, digests })
    }
}

impl<D: Digest> Default for Proof<D> {
    /// Create an empty proof. The empty proof will verify only against the root digest of an empty
    /// (`size == 0`) MMR.
    fn default() -> Self {
        Self {
            size: Position::new(0),
            digests: vec![],
        }
    }
}

impl<D: Digest> Proof<D> {
    /// Return true if this proof proves that `element` appears at location `loc` within the MMR
    /// with root digest `root`.
    pub fn verify_element_inclusion<I, H>(
        &self,
        hasher: &mut H,
        element: &[u8],
        loc: Location,
        root: &D,
    ) -> bool
    where
        I: CHasher<Digest = D>,
        H: Hasher<I>,
    {
        self.verify_range_inclusion(hasher, &[element], loc, root)
    }

    /// Return true if this proof proves that the `elements` appear consecutively starting at
    /// position `start_loc` within the MMR with root digest `root`. A malformed proof will return
    /// false.
    pub fn verify_range_inclusion<I, H, E>(
        &self,
        hasher: &mut H,
        elements: &[E],
        start_loc: Location,
        root: &D,
    ) -> bool
    where
        I: CHasher<Digest = D>,
        H: Hasher<I>,
        E: AsRef<[u8]>,
    {
        if !PeakIterator::check_validity(self.size) {
            #[cfg(feature = "std")]
            debug!(size = ?self.size, "invalid proof size");
            return false;
        }

        match self.reconstruct_root(hasher, elements, start_loc) {
            Ok(reconstructed_root) => *root == reconstructed_root,
            Err(_error) => {
                #[cfg(feature = "std")]
                tracing::debug!(error = ?_error, "invalid proof input");
                false
            }
        }
    }

    /// Return true if this proof proves that the elements at the specified locations are included
    /// in the MMR with the root digest `root`. A malformed proof will return false.
    ///
    /// The order of the elements does not affect the output.
    pub fn verify_multi_inclusion<I, H, E>(
        &self,
        hasher: &mut H,
        elements: &[(E, Location)],
        root: &D,
    ) -> bool
    where
        I: CHasher<Digest = D>,
        H: Hasher<I>,
        E: AsRef<[u8]>,
    {
        // Empty proof is valid for an empty MMR
        if elements.is_empty() {
            return self.size == Position::new(0)
                && *root == hasher.root(Position::new(0), core::iter::empty());
        }
        if !PeakIterator::check_validity(self.size) {
            return false;
        }

        // Single pass to collect all required positions with deduplication
        let mut node_positions = BTreeSet::new();
        let mut nodes_required = BTreeMap::new();

        for (_, loc) in elements {
            if !loc.is_valid() {
                return false;
            }
            // `loc` is valid so it won't overflow from +1
            let Ok(required) = nodes_required_for_range_proof(self.size, *loc..*loc + 1) else {
                return false;
            };
            for req_pos in &required {
                node_positions.insert(*req_pos);
            }
            nodes_required.insert(*loc, required);
        }

        // Verify we have the exact number of digests needed
        if node_positions.len() != self.digests.len() {
            return false;
        }

        // Build position to digest mapping once
        let node_digests: BTreeMap<Position, D> = node_positions
            .iter()
            .zip(self.digests.iter())
            .map(|(&pos, digest)| (pos, *digest))
            .collect();

        // Verify each element by reconstructing its path
        for (element, loc) in elements {
            // Get required positions for this element
            let required = &nodes_required[loc];

            // Build proof with required digests
            let mut digests = Vec::with_capacity(required.len());
            for req_pos in required {
                // There must exist a digest for each required position (by
                // construction of `node_digests`)
                let digest = node_digests
                    .get(req_pos)
                    .expect("missing digest for required position");
                digests.push(*digest);
            }
            let proof = Proof {
                size: self.size,
                digests,
            };

            // Verify the proof
            if !proof.verify_element_inclusion(hasher, element.as_ref(), *loc, root) {
                return false;
            }
        }

        true
    }

    // The functions below are lower level functions that are useful to building verification
    // functions for new or extended proof types.

    /// Computes the set of pinned nodes for the pruning boundary corresponding to the start of the
    /// given range, returning the digest of each by extracting it from the proof.
    ///
    /// # Arguments
    /// * `range` - The start and end locations of the proven range, where start is also used as the
    ///   pruning boundary.
    ///
    /// # Returns
    /// A Vec of digests for all nodes in `nodes_to_pin(pruning_boundary)`, in the same order as
    /// returned by `nodes_to_pin` (decreasing height order)
    ///
    /// # Errors
    ///
    /// Returns [Error::LocationOverflow] if a location in `range` > [crate::mmr::MAX_LOCATION].
    /// Returns [Error::InvalidProofLength] if the proof digest count doesn't match the required
    /// positions count.
    /// Returns [Error::MissingDigest] if a pinned node is not found in the proof.
    #[cfg(any(feature = "std", test))]
    pub(crate) fn extract_pinned_nodes(
        &self,
        range: std::ops::Range<Location>,
    ) -> Result<Vec<D>, Error> {
        // Get the positions of all nodes that should be pinned.
        let start_pos = Position::try_from(range.start)?;
        let pinned_positions: Vec<Position> = nodes_to_pin(start_pos).collect();

        // Get all positions required for the proof.
        let required_positions = nodes_required_for_range_proof(self.size, range)?;

        if required_positions.len() != self.digests.len() {
            #[cfg(feature = "std")]
            debug!(
                digests_len = self.digests.len(),
                required_positions_len = required_positions.len(),
                "Proof digest count doesn't match required positions",
            );
            return Err(Error::InvalidProofLength);
        }

        // Happy path: we can extract the pinned nodes directly from the proof.
        // This happens when the `end_element_pos` is the last element in the MMR.
        if pinned_positions
            == required_positions[required_positions.len() - pinned_positions.len()..]
        {
            return Ok(self.digests[required_positions.len() - pinned_positions.len()..].to_vec());
        }

        // Create a mapping from position to digest.
        let position_to_digest: BTreeMap<Position, D> = required_positions
            .iter()
            .zip(self.digests.iter())
            .map(|(&pos, &digest)| (pos, digest))
            .collect();

        // Extract the pinned nodes in the same order as nodes_to_pin.
        let mut result = Vec::with_capacity(pinned_positions.len());
        for pinned_pos in pinned_positions {
            let Some(&digest) = position_to_digest.get(&pinned_pos) else {
                #[cfg(feature = "std")]
                debug!(?pinned_pos, "Pinned node not found in proof");
                return Err(Error::MissingDigest(pinned_pos));
            };
            result.push(digest);
        }
        Ok(result)
    }

    /// Reconstructs the root digest of the MMR from the digests in the proof and the provided range
    /// of elements, returning the (position,digest) of every node whose digest was required by the
    /// process (including those from the proof itself). Returns a [Error::InvalidProof] if the
    /// input data is invalid and [Error::RootMismatch] if the root does not match the computed
    /// root.
    pub fn verify_range_inclusion_and_extract_digests<I, H, E>(
        &self,
        hasher: &mut H,
        elements: &[E],
        start_loc: Location,
        root: &I::Digest,
    ) -> Result<Vec<(Position, D)>, super::Error>
    where
        I: CHasher<Digest = D>,
        H: Hasher<I>,
        E: AsRef<[u8]>,
    {
        let mut collected_digests = Vec::new();
        let Ok(peak_digests) = self.reconstruct_peak_digests(
            hasher,
            elements,
            start_loc,
            Some(&mut collected_digests),
        ) else {
            return Err(Error::InvalidProof);
        };

        if hasher.root(self.size, peak_digests.iter()) != *root {
            return Err(Error::RootMismatch);
        }

        Ok(collected_digests)
    }

    /// Reconstructs the root digest of the MMR from the digests in the proof and the provided range
    /// of elements, or returns a [ReconstructionError] if the input data is invalid.
    pub fn reconstruct_root<I, H, E>(
        &self,
        hasher: &mut H,
        elements: &[E],
        start_loc: Location,
    ) -> Result<I::Digest, ReconstructionError>
    where
        I: CHasher<Digest = D>,
        H: Hasher<I>,
        E: AsRef<[u8]>,
    {
        if !PeakIterator::check_validity(self.size) {
            return Err(ReconstructionError::InvalidSize);
        }

        let peak_digests = self.reconstruct_peak_digests(hasher, elements, start_loc, None)?;

        Ok(hasher.root(self.size, peak_digests.iter()))
    }

    /// Reconstruct the peak digests of the MMR that produced this proof, returning
    /// [ReconstructionError] if the input data is invalid.  If collected_digests is Some, then all
    /// node digests used in the process will be added to the wrapped vector.
    pub fn reconstruct_peak_digests<I, H, E>(
        &self,
        hasher: &mut H,
        elements: &[E],
        start_loc: Location,
        mut collected_digests: Option<&mut Vec<(Position, I::Digest)>>,
    ) -> Result<Vec<D>, ReconstructionError>
    where
        I: CHasher<Digest = D>,
        H: Hasher<I>,
        E: AsRef<[u8]>,
    {
        if elements.is_empty() {
            if start_loc == 0 {
                return Ok(vec![]);
            }
            return Err(ReconstructionError::MissingElements);
        }
        let start_element_pos =
            Position::try_from(start_loc).map_err(|_| ReconstructionError::InvalidStartLoc)?;
        let end_element_pos = if elements.len() == 1 {
            start_element_pos
        } else {
            let end_loc = start_loc
                .checked_add(elements.len() as u64 - 1)
                .ok_or(ReconstructionError::InvalidEndLoc)?;
            Position::try_from(end_loc).map_err(|_| ReconstructionError::InvalidEndLoc)?
        };
        if end_element_pos >= self.size {
            return Err(ReconstructionError::InvalidEndLoc);
        }

        let mut proof_digests_iter = self.digests.iter();
        let mut siblings_iter = self.digests.iter().rev();

        // Include peak digests only for trees that have no elements from the range, and keep track
        // of the starting and ending trees of those that do contain some.
        let mut peak_digests: Vec<D> = Vec::new();
        let mut proof_digests_used = 0;
        let mut elements_iter = elements.iter();
        for (peak_pos, height) in PeakIterator::new(self.size) {
            let leftmost_pos = peak_pos + 2 - (1 << (height + 1));
            if peak_pos >= start_element_pos && leftmost_pos <= end_element_pos {
                let hash = peak_digest_from_range(
                    hasher,
                    RangeInfo {
                        pos: peak_pos,
                        two_h: 1 << height,
                        leftmost_pos: start_element_pos,
                        rightmost_pos: end_element_pos,
                    },
                    &mut elements_iter,
                    &mut siblings_iter,
                    collected_digests.as_deref_mut(),
                )?;
                peak_digests.push(hash);
                if let Some(ref mut collected_digests) = collected_digests {
                    collected_digests.push((peak_pos, hash));
                }
            } else if let Some(hash) = proof_digests_iter.next() {
                proof_digests_used += 1;
                peak_digests.push(*hash);
                if let Some(ref mut collected_digests) = collected_digests {
                    collected_digests.push((peak_pos, *hash));
                }
            } else {
                return Err(ReconstructionError::MissingDigests);
            }
        }

        if elements_iter.next().is_some() {
            return Err(ReconstructionError::ExtraDigests);
        }
        if let Some(next_sibling) = siblings_iter.next() {
            if proof_digests_used == 0 || *next_sibling != self.digests[proof_digests_used - 1] {
                return Err(ReconstructionError::ExtraDigests);
            }
        }

        Ok(peak_digests)
    }
}

/// Return the list of node positions required by the range proof for the specified range of
/// elements.
///
/// # Errors
///
/// Returns [Error::Empty] if the range is empty.
/// Returns [Error::LocationOverflow] if a location in `range` > [crate::mmr::MAX_LOCATION].
/// Returns [Error::RangeOutOfBounds] if the last element position in `range` is out of bounds
/// (>= `size`).
pub(crate) fn nodes_required_for_range_proof(
    size: Position,
    range: Range<Location>,
) -> Result<Vec<Position>, Error> {
    if range.is_empty() {
        return Err(Error::Empty);
    }
    let start_element_pos = Position::try_from(range.start)?;
    let end_minus_one = range
        .end
        .checked_sub(1)
        .expect("can't underflow because range is non-empty");
    let end_element_pos = Position::try_from(end_minus_one)?;
    if end_element_pos >= size {
        return Err(Error::RangeOutOfBounds(range.end));
    }

    // Find the mountains that contain no elements from the range. The peaks of these mountains
    // are required to prove the range, so they are added to the result.
    let mut start_tree_with_element: Option<(Position, u32)> = None;
    let mut end_tree_with_element: Option<(Position, u32)> = None;
    let mut peak_iterator = PeakIterator::new(size);
    let mut positions = Vec::new();
    while let Some(peak) = peak_iterator.next() {
        if start_tree_with_element.is_none() && peak.0 >= start_element_pos {
            // Found the first tree to contain an element in the range
            start_tree_with_element = Some(peak);
            if peak.0 >= end_element_pos {
                // Start and end tree are the same
                end_tree_with_element = Some(peak);
                continue;
            }
            for peak in peak_iterator.by_ref() {
                if peak.0 >= end_element_pos {
                    // Found the last tree to contain an element in the range
                    end_tree_with_element = Some(peak);
                    break;
                }
            }
        } else {
            // Tree is outside the range, its peak is thus required.
            positions.push(peak.0);
        }
    }
    let Some(start_tree_with_element) = start_tree_with_element else {
        panic!("invalid range: start tree missing");
    };
    let Some(end_tree_with_element) = end_tree_with_element else {
        panic!("invalid range: end tree missing");
    };

    // Include the positions of any left-siblings of each node on the path from peak to
    // leftmost-leaf, and right-siblings for the path from peak to rightmost-leaf. These are
    // added in order of decreasing parent position.
    let left_path_iter = PathIterator::new(
        start_element_pos,
        start_tree_with_element.0,
        start_tree_with_element.1,
    );

    let mut siblings = Vec::new();
    if start_element_pos == end_element_pos {
        // For the (common) case of a single element range, the right and left path are the
        // same so no need to process each independently.
        siblings.extend(left_path_iter);
    } else {
        let right_path_iter = PathIterator::new(
            end_element_pos,
            end_tree_with_element.0,
            end_tree_with_element.1,
        );
        // filter the right path for right siblings only
        siblings.extend(right_path_iter.filter(|(parent_pos, pos)| *parent_pos == *pos + 1));
        // filter the left path for left siblings only
        siblings.extend(left_path_iter.filter(|(parent_pos, pos)| *parent_pos != *pos + 1));

        // If the range spans more than one tree, then the digests must already be in the correct
        // order. Otherwise, we enforce the desired order through sorting.
        if start_tree_with_element.0 == end_tree_with_element.0 {
            siblings.sort_by(|a, b| b.0.cmp(&a.0));
        }
    }
    positions.extend(siblings.into_iter().map(|(_, pos)| pos));
    Ok(positions)
}

/// Returns the positions of the minimal set of nodes whose digests are required to prove the
/// inclusion of the elements at the specified `locations`.
///
/// The order of positions does not affect the output (sorted internally).
///
/// # Errors
///
/// Returns [Error::Empty] if locations is empty.
/// Returns [Error::LocationOverflow] if any location in `locations` > [crate::mmr::MAX_LOCATION].
/// Returns [Error::RangeOutOfBounds] if any location is out of bounds for the given `size`.
#[cfg(any(feature = "std", test))]
pub(crate) fn nodes_required_for_multi_proof(
    size: Position,
    locations: &[Location],
) -> Result<BTreeSet<Position>, Error> {
    // Collect all required node positions
    //
    // TODO(#1472): Optimize this loop
    if locations.is_empty() {
        return Err(Error::Empty);
    }
    locations.iter().try_fold(BTreeSet::new(), |mut acc, loc| {
        if !loc.is_valid() {
            return Err(Error::LocationOverflow(*loc));
        }
        // `loc` is valid so it won't overflow from +1
        let positions = nodes_required_for_range_proof(size, *loc..*loc + 1)?;
        acc.extend(positions);
        Ok(acc)
    })
}

/// Information about the current range of nodes being traversed.
struct RangeInfo {
    pos: Position,           // current node position in the tree
    two_h: u64,              // 2^height of the current node
    leftmost_pos: Position,  // leftmost leaf in the tree to be traversed
    rightmost_pos: Position, // rightmost leaf in the tree to be traversed
}

fn peak_digest_from_range<'a, I, H, E, S>(
    hasher: &mut H,
    range_info: RangeInfo,
    elements: &mut E,
    sibling_digests: &mut S,
    mut collected_digests: Option<&mut Vec<(Position, I::Digest)>>,
) -> Result<I::Digest, ReconstructionError>
where
    I: CHasher,
    H: Hasher<I>,
    E: Iterator<Item: AsRef<[u8]>>,
    S: Iterator<Item = &'a I::Digest>,
{
    assert_ne!(range_info.two_h, 0);
    if range_info.two_h == 1 {
        match elements.next() {
            Some(element) => return Ok(hasher.leaf_digest(range_info.pos, element.as_ref())),
            None => return Err(ReconstructionError::MissingDigests),
        }
    }

    let mut left_digest: Option<I::Digest> = None;
    let mut right_digest: Option<I::Digest> = None;

    let left_pos = range_info.pos - range_info.two_h;
    let right_pos = left_pos + range_info.two_h - 1;
    if left_pos >= range_info.leftmost_pos {
        // Descend left
        let digest = peak_digest_from_range(
            hasher,
            RangeInfo {
                pos: left_pos,
                two_h: range_info.two_h >> 1,
                leftmost_pos: range_info.leftmost_pos,
                rightmost_pos: range_info.rightmost_pos,
            },
            elements,
            sibling_digests,
            collected_digests.as_deref_mut(),
        )?;
        left_digest = Some(digest);
    }
    if left_pos < range_info.rightmost_pos {
        // Descend right
        let digest = peak_digest_from_range(
            hasher,
            RangeInfo {
                pos: right_pos,
                two_h: range_info.two_h >> 1,
                leftmost_pos: range_info.leftmost_pos,
                rightmost_pos: range_info.rightmost_pos,
            },
            elements,
            sibling_digests,
            collected_digests.as_deref_mut(),
        )?;
        right_digest = Some(digest);
    }

    if left_digest.is_none() {
        match sibling_digests.next() {
            Some(hash) => left_digest = Some(*hash),
            None => return Err(ReconstructionError::MissingDigests),
        }
    }
    if right_digest.is_none() {
        match sibling_digests.next() {
            Some(hash) => right_digest = Some(*hash),
            None => return Err(ReconstructionError::MissingDigests),
        }
    }

    if let Some(ref mut collected_digests) = collected_digests {
        collected_digests.push((
            left_pos,
            left_digest.expect("left_digest guaranteed to be Some after checks above"),
        ));
        collected_digests.push((
            right_pos,
            right_digest.expect("right_digest guaranteed to be Some after checks above"),
        ));
    }

    Ok(hasher.node_digest(
        range_info.pos,
        &left_digest.expect("left_digest guaranteed to be Some after checks above"),
        &right_digest.expect("right_digest guaranteed to be Some after checks above"),
    ))
}

#[cfg(test)]
mod tests {
    use super::*;
    use crate::mmr::{hasher::Standard, location::LocationRangeExt as _, mem::Mmr, MAX_LOCATION};
    use bytes::Bytes;
    use commonware_codec::{Decode, Encode};
    use commonware_cryptography::{sha256::Digest, Sha256};
    use commonware_macros::test_traced;

    fn test_digest(v: u8) -> Digest {
        Sha256::hash(&[v])
    }

    #[test]
    fn test_proving_proof() {
        // Test that an empty proof authenticates an empty MMR.
        let mmr = Mmr::new();
        let mut hasher: Standard<Sha256> = Standard::new();
        let root = mmr.root(&mut hasher);
        let proof = Proof::default();
        assert!(proof.verify_range_inclusion(
            &mut hasher,
            &[] as &[Digest],
            Location::new_unchecked(0),
            &root
        ));

        // Any starting position other than 0 should fail to verify.
        assert!(!proof.verify_range_inclusion(
            &mut hasher,
            &[] as &[Digest],
            Location::new_unchecked(1),
            &root
        ));

        // Invalid root should fail to verify.
        let test_digest = test_digest(0);
        assert!(!proof.verify_range_inclusion(
            &mut hasher,
            &[] as &[Digest],
            Location::new_unchecked(0),
            &test_digest
        ));

        // Non-empty elements list should fail to verify.
        assert!(!proof.verify_range_inclusion(
            &mut hasher,
            &[test_digest],
            Location::new_unchecked(0),
            &root
        ));
    }

    #[test]
    fn test_proving_verify_element() {
        // create an 11 element MMR over which we'll test single-element inclusion proofs
        let mut mmr = Mmr::new();
        let element = Digest::from(*b"01234567012345670123456701234567");
        let mut hasher: Standard<Sha256> = Standard::new();
        for _ in 0..11 {
            mmr.add(&mut hasher, &element);
        }

        let root = mmr.root(&mut hasher);

        // confirm the proof of inclusion for each leaf successfully verifies
        for leaf in 0u64..11 {
            let leaf = Location::new_unchecked(leaf);
            let proof: Proof<Digest> = mmr.proof(leaf).unwrap();
            assert!(
                proof.verify_element_inclusion(&mut hasher, &element, leaf, &root),
                "valid proof should verify successfully"
            );
        }

        // Create a valid proof, then confirm various mangling of the proof or proof args results in
        // verification failure.
        const LEAF: Location = Location::new_unchecked(10);
        let proof = mmr.proof(LEAF).unwrap();
        assert!(
            proof.verify_element_inclusion(&mut hasher, &element, LEAF, &root),
            "proof verification should be successful"
        );
        let wrong_sizes = [0, 16, 17, 18, 20, u64::MAX - 100];
        for sz in wrong_sizes {
            let mut wrong_size_proof = proof.clone();
            wrong_size_proof.size = Position::new(sz);
            assert!(
                !wrong_size_proof.verify_element_inclusion(&mut hasher, &element, LEAF, &root),
                "proof with wrong size should fail verification"
            );
        }
        assert!(
            !proof.verify_element_inclusion(&mut hasher, &element, LEAF + 1, &root),
            "proof verification should fail with incorrect element position"
        );
        assert!(
            !proof.verify_element_inclusion(&mut hasher, &element, LEAF - 1, &root),
            "proof verification should fail with incorrect element position 2"
        );
        assert!(
            !proof.verify_element_inclusion(&mut hasher, &test_digest(0), LEAF, &root),
            "proof verification should fail with mangled element"
        );
        let root2 = test_digest(0);
        assert!(
            !proof.verify_element_inclusion(&mut hasher, &element, LEAF, &root2),
            "proof verification should fail with mangled root"
        );
        let mut proof2 = proof.clone();
        proof2.digests[0] = test_digest(0);
        assert!(
            !proof2.verify_element_inclusion(&mut hasher, &element, LEAF, &root),
            "proof verification should fail with mangled proof hash"
        );
        proof2 = proof.clone();
        proof2.size = Position::new(10);
        assert!(
            !proof2.verify_element_inclusion(&mut hasher, &element, LEAF, &root),
            "proof verification should fail with incorrect size"
        );
        proof2 = proof.clone();
        proof2.digests.push(test_digest(0));
        assert!(
            !proof2.verify_element_inclusion(&mut hasher, &element, LEAF, &root),
            "proof verification should fail with extra hash"
        );
        proof2 = proof.clone();
        while !proof2.digests.is_empty() {
            proof2.digests.pop();
            assert!(
                !proof2.verify_element_inclusion(&mut hasher, &element, LEAF, &root),
                "proof verification should fail with missing digests"
            );
        }
        proof2 = proof.clone();
        proof2.digests.clear();
        const PEAK_COUNT: usize = 3;
        proof2
            .digests
            .extend(proof.digests[0..PEAK_COUNT - 1].iter().cloned());
        // sneak in an extra hash that won't be used in the computation and make sure it's
        // detected
        proof2.digests.push(test_digest(0));
        proof2
            .digests
            .extend(proof.digests[PEAK_COUNT - 1..].iter().cloned());
        assert!(
            !proof2.verify_element_inclusion(&mut hasher, &element, LEAF, &root),
            "proof verification should fail with extra hash even if it's unused by the computation"
        );
    }

    #[test]
    fn test_proving_verify_range() {
        // create a new MMR and add a non-trivial amount (49) of elements
        let mut mmr = Mmr::default();
        let mut elements = Vec::new();
        let mut hasher: Standard<Sha256> = Standard::new();
        for i in 0..49 {
            elements.push(test_digest(i));
            mmr.add(&mut hasher, elements.last().unwrap());
        }
        // test range proofs over all possible ranges of at least 2 elements
        let root = mmr.root(&mut hasher);

        for i in 0..elements.len() {
            for j in i + 1..elements.len() {
                let range = Location::new_unchecked(i as u64)..Location::new_unchecked(j as u64);
                let range_proof = mmr.range_proof(range.clone()).unwrap();
                assert!(
                    range_proof.verify_range_inclusion(
                        &mut hasher,
                        &elements[range.to_usize_range()],
                        range.start,
                        &root,
                    ),
                    "valid range proof should verify successfully {i}:{j}",
                );
            }
        }

        // Create a proof over a range of elements, confirm it verifies successfully, then mangle
        // the proof & proof input in various ways, confirming verification fails.
        let range = Location::new_unchecked(33)..Location::new_unchecked(40);
        let range_proof = mmr.range_proof(range.clone()).unwrap();
        let valid_elements = &elements[range.to_usize_range()];
        assert!(
            range_proof.verify_range_inclusion(&mut hasher, valid_elements, range.start, &root),
            "valid range proof should verify successfully"
        );
        // Remove digests from the proof until it's empty, confirming proof verification fails for
        // each.
        let mut invalid_proof = range_proof.clone();
        for _i in 0..range_proof.digests.len() {
            invalid_proof.digests.remove(0);
            assert!(
                !invalid_proof.verify_range_inclusion(
                    &mut hasher,
                    valid_elements,
                    range.start,
                    &root,
                ),
                "range proof with removed elements should fail"
            );
        }
        // Confirm proof verification fails when providing an element range different than the one
        // used to generate the proof.
        for i in 0..elements.len() {
            for j in i + 1..elements.len() {
                if Location::from(i) == range.start && Location::from(j) == range.end {
                    // skip the valid range
                    continue;
                }
                assert!(
                    !range_proof.verify_range_inclusion(
                        &mut hasher,
                        &elements[i..j],
                        range.start,
                        &root,
                    ),
                    "range proof with invalid element range should fail {i}:{j}",
                );
            }
        }
        // Confirm proof fails to verify with an invalid root.
        let invalid_root = test_digest(1);
        assert!(
            !range_proof.verify_range_inclusion(
                &mut hasher,
                valid_elements,
                range.start,
                &invalid_root,
            ),
            "range proof with invalid root should fail"
        );
        // Mangle each element of the proof and confirm it fails to verify.
        for i in 0..range_proof.digests.len() {
            let mut invalid_proof = range_proof.clone();
            invalid_proof.digests[i] = test_digest(0);

            assert!(
                !invalid_proof.verify_range_inclusion(
                    &mut hasher,
                    valid_elements,
                    range.start,
                    &root,
                ),
                "mangled range proof should fail verification"
            );
        }
        // Inserting elements into the proof should also cause it to fail (malleability check)
        for i in 0..range_proof.digests.len() {
            let mut invalid_proof = range_proof.clone();
            invalid_proof.digests.insert(i, test_digest(0));
            assert!(
                !invalid_proof.verify_range_inclusion(
                    &mut hasher,
                    valid_elements,
                    range.start,
                    &root,
                ),
                "mangled range proof should fail verification. inserted element at: {i}",
            );
        }
        // Bad start_loc should cause verification to fail.
        for loc in 0..elements.len() {
            let loc = Location::new_unchecked(loc as u64);
            if loc == range.start {
                continue;
            }
            assert!(
                !range_proof.verify_range_inclusion(&mut hasher, valid_elements, loc, &root),
                "bad start_loc should fail verification {loc}",
            );
        }
    }

    #[test_traced]
    fn test_proving_retained_nodes_provable_after_pruning() {
        // create a new MMR and add a non-trivial amount (49) of elements
        let mut mmr = Mmr::default();
        let mut elements = Vec::new();
        let mut hasher: Standard<Sha256> = Standard::new();
        for i in 0..49 {
            elements.push(test_digest(i));
            mmr.add(&mut hasher, elements.last().unwrap());
        }

        // Confirm we can successfully prove all retained elements in the MMR after pruning.
        let root = mmr.root(&mut hasher);
        for i in 1..*mmr.size() {
            mmr.prune_to_pos(Position::new(i));
            let pruned_root = mmr.root(&mut hasher);
            assert_eq!(root, pruned_root);
            for loc in 0..elements.len() {
                let loc = Location::new_unchecked(loc as u64);
                let proof = mmr.proof(loc);
                if Position::try_from(loc).unwrap() < Position::new(i) {
                    continue;
                }
                assert!(proof.is_ok());
                assert!(proof.unwrap().verify_element_inclusion(
                    &mut hasher,
                    &elements[*loc as usize],
                    loc,
                    &root
                ));
            }
        }
    }

    #[test]
    fn test_proving_ranges_provable_after_pruning() {
        // create a new MMR and add a non-trivial amount (49) of elements
        let mut mmr = Mmr::default();
        let mut elements = Vec::new();
        let mut hasher: Standard<Sha256> = Standard::new();
        for i in 0..49 {
            elements.push(test_digest(i));
            mmr.add(&mut hasher, elements.last().unwrap());
        }

        // prune up to the first peak
        const PRUNE_POS: Position = Position::new(62);
        mmr.prune_to_pos(PRUNE_POS);
        assert_eq!(mmr.oldest_retained_pos().unwrap(), PRUNE_POS);

        // Test range proofs over all possible ranges of at least 2 elements
        let root = mmr.root(&mut hasher);
        for i in 0..elements.len() - 1 {
            if Position::try_from(Location::new_unchecked(i as u64)).unwrap() < PRUNE_POS {
                continue;
            }
            for j in (i + 2)..elements.len() {
                let range = Location::new_unchecked(i as u64)..Location::new_unchecked(j as u64);
                let range_proof = mmr.range_proof(range.clone()).unwrap();
                assert!(
                    range_proof.verify_range_inclusion(
                        &mut hasher,
                        &elements[range.to_usize_range()],
                        range.start,
                        &root,
                    ),
                    "valid range proof over remaining elements should verify successfully",
                );
            }
        }

        // Add a few more nodes, prune again, and test again to make sure repeated pruning doesn't
        // break proof verification.
        for i in 0..37 {
            elements.push(test_digest(i));
            mmr.add(&mut hasher, elements.last().unwrap());
        }
        mmr.prune_to_pos(Position::new(130)); // a bit after the new highest peak
        assert_eq!(mmr.oldest_retained_pos().unwrap(), 130);

        let updated_root = mmr.root(&mut hasher);
        let range = Location::new_unchecked(elements.len() as u64 - 10)
            ..Location::new_unchecked(elements.len() as u64);
        let range_proof = mmr.range_proof(range.clone()).unwrap();
        assert!(
                range_proof.verify_range_inclusion(
                    &mut hasher,
                    &elements[range.to_usize_range()],
                    range.start,
                    &updated_root,
                ),
                "valid range proof over remaining elements after 2 pruning rounds should verify successfully",
            );
    }

    #[test]
    fn test_proving_proof_serialization() {
        // create a new MMR and add a non-trivial amount of elements
        let mut mmr = Mmr::default();
        let mut elements = Vec::new();
        let mut hasher: Standard<Sha256> = Standard::new();
        for i in 0..25 {
            elements.push(test_digest(i));
            mmr.add(&mut hasher, elements.last().unwrap());
        }

        // Generate proofs over all possible ranges of elements and confirm each
        // serializes=>deserializes correctly.
        for i in 0..elements.len() {
            for j in i + 1..elements.len() {
                let range = Location::new_unchecked(i as u64)..Location::new_unchecked(j as u64);
                let proof = mmr.range_proof(range).unwrap();

                let expected_size = proof.encode_size();
                let serialized_proof = proof.encode().freeze();
                assert_eq!(
                    serialized_proof.len(),
                    expected_size,
                    "serialized proof should have expected size"
                );
                let max_digests = proof.digests.len();
                let deserialized_proof = Proof::decode_cfg(serialized_proof, &max_digests).unwrap();
                assert_eq!(
                    proof, deserialized_proof,
                    "deserialized proof should match source proof"
                );

                // Remove one byte from the end of the serialized
                // proof and confirm it fails to deserialize.
                let serialized_proof = proof.encode().freeze();
                let serialized_proof: Bytes = serialized_proof.slice(0..serialized_proof.len() - 1);
                assert!(
                    Proof::<Digest>::decode_cfg(serialized_proof, &max_digests).is_err(),
                    "proof should not deserialize with truncated data"
                );

                // Add 1 byte of extra data to the end of the serialized
                // proof and confirm it fails to deserialize.
                let mut serialized_proof = proof.encode();
                serialized_proof.extend_from_slice(&[0; 10]);
                let serialized_proof = serialized_proof.freeze();

                assert!(
                    Proof::<Digest>::decode_cfg(serialized_proof, &max_digests).is_err(),
                    "proof should not deserialize with extra data"
                );

                // Confirm deserialization fails when max length is exceeded.
                if max_digests > 0 {
                    let serialized_proof = proof.encode().freeze();
                    assert!(
                        Proof::<Digest>::decode_cfg(serialized_proof, &(max_digests - 1)).is_err(),
                        "proof should not deserialize with max length exceeded"
                    );
                }
            }
        }
    }

    #[test_traced]
    fn test_proving_extract_pinned_nodes() {
        // Test for every number of elements from 1 to 255
        for num_elements in 1u64..255 {
            // Build MMR with the specified number of elements
            let mut mmr = Mmr::new();
            let mut hasher: Standard<Sha256> = Standard::new();

            for i in 0..num_elements {
                let digest = test_digest(i as u8);
                mmr.add(&mut hasher, &digest);
            }

            // Test pruning to each leaf.
            for leaf in 0..num_elements {
                // Test with a few different end positions to get good coverage
                let test_end_locs = if num_elements == 1 {
                    // Single element case
                    vec![leaf + 1]
                } else {
                    // Multi-element case: test with various end positions
                    let mut ends = vec![leaf + 1]; // Single element proof

                    // Add a few more end positions if available
                    if leaf + 2 <= num_elements {
                        ends.push(leaf + 2);
                    }
                    if leaf + 3 <= num_elements {
                        ends.push(leaf + 3);
                    }
                    // Always test with the last element if different
                    if ends.last().unwrap() != &num_elements {
                        ends.push(num_elements);
                    }

                    ends.into_iter()
                        .collect::<BTreeSet<_>>()
                        .into_iter()
                        .collect()
                };

                for end_loc in test_end_locs {
                    // Generate proof for the range
                    let range = Location::new_unchecked(leaf)..Location::new_unchecked(end_loc);
                    let proof_result = mmr.range_proof(range.clone());
                    let proof = proof_result.unwrap();

                    // Extract pinned nodes
                    let extract_result = proof.extract_pinned_nodes(range.clone());
                    assert!(
                            extract_result.is_ok(),
                            "Failed to extract pinned nodes for {num_elements} elements, boundary={leaf}, range={}..{}", range.start, range.end
                        );

                    let pinned_nodes = extract_result.unwrap();
                    let leaf_loc = Location::new_unchecked(leaf);
                    let leaf_pos = Position::try_from(leaf_loc).unwrap();
                    let expected_pinned: Vec<Position> = nodes_to_pin(leaf_pos).collect();

                    // Verify count matches expected
                    assert_eq!(
                            pinned_nodes.len(),
                            expected_pinned.len(),
                            "Pinned node count mismatch for {num_elements} elements, boundary={leaf}, range=[{leaf}, {end_loc}]"
                        );

                    // Verify extracted hashes match actual node values
                    // The pinned_nodes Vec is in the same order as expected_pinned
                    for (i, &expected_pos) in expected_pinned.iter().enumerate() {
                        let extracted_hash = pinned_nodes[i];
                        let actual_hash = mmr.get_node(expected_pos).unwrap();
                        assert_eq!(
                                extracted_hash, actual_hash,
                                "Hash mismatch at position {expected_pos} (index {i}) for {num_elements} elements, boundary={leaf}, range=[{leaf}, {end_loc}]"
                            );
                    }
                }
            }
        }
    }

    #[test]
    fn test_proving_digests_from_range() {
        // create a new MMR and add a non-trivial amount (49) of elements
        let mut mmr = Mmr::default();
        let mut elements = Vec::new();
        let mut element_positions = Vec::new();
        let mut hasher: Standard<Sha256> = Standard::new();
        for i in 0..49 {
            elements.push(test_digest(i));
            element_positions.push(mmr.add(&mut hasher, elements.last().unwrap()));
        }
        let root = mmr.root(&mut hasher);

        // Test 1: compute_digests over the entire range should contain a digest for every node
        // in the tree.
        let proof = mmr
            .range_proof(Location::new_unchecked(0)..mmr.leaves())
            .unwrap();
        let mut node_digests = proof
            .verify_range_inclusion_and_extract_digests(
                &mut hasher,
                &elements,
                Location::new_unchecked(0),
                &root,
            )
            .unwrap();
        assert_eq!(node_digests.len() as u64, mmr.size());
        node_digests.sort_by_key(|(pos, _)| *pos);
        for (i, (pos, d)) in node_digests.into_iter().enumerate() {
            assert_eq!(pos, i as u64);
            assert_eq!(mmr.get_node(pos).unwrap(), d);
        }
        // Make sure the wrong root fails.
        let wrong_root = elements[0]; // any other digest will do
        assert!(matches!(
            proof.verify_range_inclusion_and_extract_digests(
                &mut hasher,
                &elements,
                Location::new_unchecked(0),
                &wrong_root
            ),
            Err(Error::RootMismatch)
        ));

        // Test 2: Single element range (first element)
        let range = Location::new_unchecked(0)..Location::new_unchecked(1);
        let single_proof = mmr.range_proof(range.clone()).unwrap();
        let range_start = range.start;
        let single_digests = single_proof
            .verify_range_inclusion_and_extract_digests(
                &mut hasher,
                &elements[range.to_usize_range()],
                range_start,
                &root,
            )
            .unwrap();
        assert!(single_digests.len() > 1);

        // Test 3: Single element range (middle element)
        let mid_idx = 24;
        let range = Location::new_unchecked(mid_idx)..Location::new_unchecked(mid_idx + 1);
        let range_start = range.start;
        let mid_proof = mmr.range_proof(range.clone()).unwrap();
        let mid_digests = mid_proof
            .verify_range_inclusion_and_extract_digests(
                &mut hasher,
                &elements[range.to_usize_range()],
                range_start,
                &root,
            )
            .unwrap();
        assert!(mid_digests.len() > 1);

        // Test 4: Single element range (last element)
        let last_idx = elements.len() as u64 - 1;
        let range = Location::new_unchecked(last_idx)..Location::new_unchecked(last_idx + 1);
        let range_start = range.start;
        let last_proof = mmr.range_proof(range.clone()).unwrap();
        let last_digests = last_proof
            .verify_range_inclusion_and_extract_digests(
                &mut hasher,
                &elements[range.to_usize_range()],
                range_start,
                &root,
            )
            .unwrap();
        assert!(last_digests.len() > 1);

        // Test 5: Small range at the beginning
        let range = Location::new_unchecked(0)..Location::new_unchecked(5);
        let range_start = range.start;
        let small_proof = mmr.range_proof(range.clone()).unwrap();
        let small_digests = small_proof
            .verify_range_inclusion_and_extract_digests(
                &mut hasher,
                &elements[range.to_usize_range()],
                range_start,
                &root,
            )
            .unwrap();
        // Verify that we get digests for the range elements and their ancestors
        assert!(small_digests.len() > 5);

        // Test 6: Medium range in the middle
        let range = Location::new_unchecked(10)..Location::new_unchecked(31);
        let range_start = range.start;
        let mid_range_proof = mmr.range_proof(range.clone()).unwrap();
        let mid_range_digests = mid_range_proof
            .verify_range_inclusion_and_extract_digests(
                &mut hasher,
                &elements[range.to_usize_range()],
                range_start,
                &root,
            )
            .unwrap();
        let num_elements = range.end - range.start;
        assert!(mid_range_digests.len() as u64 > num_elements);
    }

    #[test]
    fn test_proving_multi_proof_generation_and_verify() {
        // Create an MMR with multiple elements
        let mut mmr = Mmr::new();
        let mut hasher: Standard<Sha256> = Standard::new();
        let mut elements = Vec::new();

        for i in 0..20 {
            elements.push(test_digest(i));
            mmr.add(&mut hasher, &elements[i as usize]);
        }

        let root = mmr.root(&mut hasher);

        // Generate proof for non-contiguous single elements
        let locations = &[
            Location::new_unchecked(0),
            Location::new_unchecked(5),
            Location::new_unchecked(10),
        ];
        let nodes_for_multi_proof =
            nodes_required_for_multi_proof(mmr.size(), locations).expect("test locations valid");
        let digests = nodes_for_multi_proof
            .into_iter()
            .map(|pos| mmr.get_node(pos).unwrap())
            .collect();
        let multi_proof = Proof {
            size: mmr.size(),
            digests,
        };

        assert_eq!(multi_proof.size, mmr.size());

        // Verify the proof
        assert!(multi_proof.verify_multi_inclusion(
            &mut hasher,
            &[
                (elements[0], Location::new_unchecked(0)),
                (elements[5], Location::new_unchecked(5)),
                (elements[10], Location::new_unchecked(10)),
            ],
            &root
        ));

        // Verify in different order
        assert!(multi_proof.verify_multi_inclusion(
            &mut hasher,
            &[
                (elements[10], Location::new_unchecked(10)),
                (elements[5], Location::new_unchecked(5)),
                (elements[0], Location::new_unchecked(0)),
            ],
            &root
        ));

        // Verify with duplicate items
        assert!(multi_proof.verify_multi_inclusion(
            &mut hasher,
            &[
                (elements[0], Location::new_unchecked(0)),
                (elements[0], Location::new_unchecked(0)),
                (elements[10], Location::new_unchecked(10)),
                (elements[5], Location::new_unchecked(5)),
            ],
            &root
        ));

        // Verify mangling the size to something invalid should fail. Test three cases: valid MMR
        // size but wrong value, invalid MMR size, and overflowing MMR size.
        let wrong_sizes = [
            Position::new(16),
            Position::new(17),
            Position::new(u64::MAX - 100),
        ];
        for sz in wrong_sizes {
            let mut wrong_size_proof = multi_proof.clone();
            wrong_size_proof.size = sz;
            assert!(!wrong_size_proof.verify_multi_inclusion(
                &mut hasher,
                &[
                    (elements[0], Location::new_unchecked(0)),
                    (elements[5], Location::new_unchecked(5)),
                    (elements[10], Location::new_unchecked(10)),
                ],
                &root,
            ));
        }

        // Verify with wrong positions
        assert!(!multi_proof.verify_multi_inclusion(
            &mut hasher,
            &[
                (elements[0], Location::new_unchecked(1)),
                (elements[5], Location::new_unchecked(6)),
                (elements[10], Location::new_unchecked(11)),
            ],
            &root,
        ));

        // Verify with wrong elements
        let wrong_elements = [
            vec![255u8, 254u8, 253u8],
            vec![252u8, 251u8, 250u8],
            vec![249u8, 248u8, 247u8],
        ];
        let wrong_verification = multi_proof.verify_multi_inclusion(
            &mut hasher,
            &[
                (wrong_elements[0].as_slice(), Location::new_unchecked(0)),
                (wrong_elements[1].as_slice(), Location::new_unchecked(5)),
                (wrong_elements[2].as_slice(), Location::new_unchecked(10)),
            ],
            &root,
        );
        assert!(!wrong_verification, "Should fail with wrong elements");

        // Verify with out of range element
        let wrong_verification = multi_proof.verify_multi_inclusion(
            &mut hasher,
            &[
                (elements[0], Location::new_unchecked(0)),
                (elements[5], Location::new_unchecked(5)),
                (elements[10], Location::new_unchecked(1000)),
            ],
            &root,
        );
        assert!(
            !wrong_verification,
            "Should fail with out of range elements"
        );

        // Verify with wrong root should fail
        let wrong_root = test_digest(99);
        assert!(!multi_proof.verify_multi_inclusion(
            &mut hasher,
            &[
                (elements[0], Location::new_unchecked(0)),
                (elements[5], Location::new_unchecked(5)),
                (elements[10], Location::new_unchecked(10)),
            ],
            &wrong_root
        ));

        // Empty multi-proof
        let empty_mmr = Mmr::new();
        let empty_root = empty_mmr.root(&mut hasher);
        let empty_proof = Proof::default();
        assert!(empty_proof.verify_multi_inclusion(
            &mut hasher,
            &[] as &[(Digest, Location)],
            &empty_root
        ));
    }

    #[test]
    fn test_proving_multi_proof_deduplication() {
        let mut mmr = Mmr::new();
        let mut hasher: Standard<Sha256> = Standard::new();
        let mut elements = Vec::new();

        // Create an MMR with enough elements to have shared digests
        for i in 0..30 {
            elements.push(test_digest(i));
            mmr.add(&mut hasher, &elements[i as usize]);
        }

        // Get individual proofs that will share some digests (elements in same subtree)
        let proof1 = mmr.proof(Location::new_unchecked(0)).unwrap();
        let proof2 = mmr.proof(Location::new_unchecked(1)).unwrap();
        let total_digests_separate = proof1.digests.len() + proof2.digests.len();

        // Generate multi-proof for the same positions
        let locations = &[Location::new_unchecked(0), Location::new_unchecked(1)];
        let multi_proof =
            nodes_required_for_multi_proof(mmr.size(), locations).expect("test locations valid");
        let digests = multi_proof
            .into_iter()
            .map(|pos| mmr.get_node(pos).unwrap())
            .collect();
        let multi_proof = Proof {
            size: mmr.size(),
            digests,
        };

        // The combined proof should have fewer digests due to deduplication
        assert!(multi_proof.digests.len() < total_digests_separate);

        // Verify it still works
        let root = mmr.root(&mut hasher);
        assert!(multi_proof.verify_multi_inclusion(
            &mut hasher,
            &[
                (elements[0], Location::new_unchecked(0)),
                (elements[1], Location::new_unchecked(1))
            ],
            &root
        ));
    }

    #[test]
    fn test_max_location_is_provable() {
        // Test that the validation logic accepts MAX_LOCATION as a valid location
        // We use the maximum valid MMR size (2^63 - 1) which can hold up to 2^62 leaves
        let max_mmr_size = Position::new((1u64 << 63) - 1);

        let max_loc = Location::new_unchecked(MAX_LOCATION);
        let max_loc_plus_1 = Location::new_unchecked(MAX_LOCATION + 1);
        let max_loc_plus_2 = Location::new_unchecked(MAX_LOCATION + 2);

        // MAX_LOCATION should be accepted by the validation logic
        // (The range MAX_LOCATION..MAX_LOCATION+1 proves a single element at MAX_LOCATION)
        let result = nodes_required_for_range_proof(max_mmr_size, max_loc..max_loc_plus_1);

        // This should succeed - MAX_LOCATION is a valid location
        assert!(result.is_ok(), "Should be able to prove MAX_LOCATION");

        // MAX_LOCATION + 1 should be rejected (exceeds MAX_LOCATION)
        let result_overflow =
            nodes_required_for_range_proof(max_mmr_size, max_loc_plus_1..max_loc_plus_2);
        assert!(
            result_overflow.is_err(),
            "Should reject location > MAX_LOCATION"
        );
        matches!(result_overflow, Err(Error::LocationOverflow(_)));
    }

    #[test]
    fn test_max_location_multi_proof() {
        // Test that multi_proof can handle MAX_LOCATION
        let max_mmr_size = Position::new((1u64 << 63) - 1);
        let max_loc = Location::new_unchecked(MAX_LOCATION);

        // Should be able to generate multi-proof for MAX_LOCATION
        let result = nodes_required_for_multi_proof(max_mmr_size, &[max_loc]);
        assert!(
            result.is_ok(),
            "Should be able to generate multi-proof for MAX_LOCATION"
        );

        // Should reject MAX_LOCATION + 1
        let invalid_loc = Location::new_unchecked(MAX_LOCATION + 1);
        let result_overflow = nodes_required_for_multi_proof(max_mmr_size, &[invalid_loc]);
        assert!(
            result_overflow.is_err(),
            "Should reject location > MAX_LOCATION in multi-proof"
        );
    }
}<|MERGE_RESOLUTION|>--- conflicted
+++ resolved
@@ -54,11 +54,7 @@
 pub struct Proof<D: Digest> {
     /// The total number of nodes in the MMR for MMR proofs, though other authenticated data
     /// structures may override the meaning of this field. For example, the authenticated
-<<<<<<< HEAD
-    /// [crate::mmr::bitmap::MerkleizedBitMap] stores the number of bits in the bitmap within
-=======
     /// [crate::mmr::bitmap::BitMap] stores the number of bits in the bitmap within
->>>>>>> 9c7abdc6
     /// this field.
     pub size: Position,
     /// The digests necessary for proving the inclusion of an element, or range of elements, in the
