--- conflicted
+++ resolved
@@ -443,11 +443,7 @@
 ///
 /// # Panics
 ///
-<<<<<<< HEAD
-/// Panics if the range is invalid for an MMR of the provided `size`.
-=======
 /// Panics if `size` is invalid or the range is invalid for an MMR of the provided `size`.
->>>>>>> 2ad9f57d
 pub(crate) fn nodes_required_for_range_proof(size: u64, range: Range<Location>) -> Vec<Position> {
     let mut positions = Vec::new();
     if range.is_empty() {
@@ -717,12 +713,8 @@
             );
         }
 
-<<<<<<< HEAD
-        // confirm mangling the proof or proof args results in failed validation
-=======
         // Create a valid proof, then confirm various mangling of the proof or proof args results in
         // verification failure.
->>>>>>> 2ad9f57d
         const LEAF: Location = Location::new(10);
         let proof = mmr.proof(LEAF).unwrap();
         assert!(
