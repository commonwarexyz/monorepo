--- conflicted
+++ resolved
@@ -9,13 +9,8 @@
     Hasher,
 };
 use bytes::{Buf, BufMut};
-<<<<<<< HEAD
-use commonware_codec::{FixedSize, ReadExt};
+use commonware_codec::{varint::UInt, EncodeSize, Read, ReadExt, ReadRangeExt, Write};
 use commonware_cryptography::{Digest, Hasher as CHasher};
-=======
-use commonware_codec::{varint::UInt, EncodeSize, Read, ReadExt, ReadRangeExt, Write};
-use commonware_cryptography::Hasher as CHasher;
->>>>>>> b803146e
 use futures::future::try_join_all;
 use tracing::debug;
 
@@ -44,16 +39,13 @@
     }
 }
 
-<<<<<<< HEAD
-impl<D: Digest> Proof<D> {
-=======
-impl<H: CHasher> EncodeSize for Proof<H> {
+impl<D: Digest> EncodeSize for Proof<D> {
     fn encode_size(&self) -> usize {
         UInt(self.size).encode_size() + self.digests.encode_size()
     }
 }
 
-impl<H: CHasher> Write for Proof<H> {
+impl<D: Digest> Write for Proof<D> {
     fn write(&self, buf: &mut impl BufMut) {
         // Write the number of nodes in the MMR as a varint
         UInt(self.size).write(buf);
@@ -63,7 +55,7 @@
     }
 }
 
-impl<H: CHasher> Read for Proof<H> {
+impl<D: Digest> Read for Proof<D> {
     /// The maximum number of digests in the proof.
     type Cfg = usize;
 
@@ -73,13 +65,12 @@
 
         // Read the digests
         let range = ..=max_len;
-        let digests = Vec::<H::Digest>::read_range(buf, range)?;
+        let digests = Vec::<D>::read_range(buf, range)?;
         Ok(Proof { size, digests })
     }
 }
 
-impl<H: CHasher> Proof<H> {
->>>>>>> b803146e
+impl<D: Digest> Proof<D> {
     /// Return true if `proof` proves that `element` appears at position `element_pos` within the
     /// MMR with root `root_digest`.
     pub fn verify_element_inclusion<I, H>(
@@ -212,61 +203,6 @@
         Ok(peak_digests)
     }
 
-<<<<<<< HEAD
-    /// Return the maximum size in bytes of any serialized `Proof`.
-    pub fn max_serialization_size() -> usize {
-        u64::SIZE + (u8::MAX as usize * D::SIZE)
-    }
-
-    /// Canonically serializes the `Proof` as:
-    /// ```text
-    ///    [0-8): size (u64 big-endian)
-    ///    [8-...): raw bytes of each hash, each of length `H::len()`
-    /// ```
-    pub fn serialize(&self) -> Vec<u8> {
-        // A proof should never contain more digests than the depth of the MMR, thus a single byte
-        // for encoding the length of the digests array still allows serializing MMRs up to 2^255
-        // elements.
-        assert!(
-            self.digests.len() <= u8::MAX as usize,
-            "too many digests in proof"
-        );
-
-        // Serialize the proof as a byte vector.
-        let bytes_len = u64::SIZE + (self.digests.len() * D::SIZE);
-        let mut bytes = Vec::with_capacity(bytes_len);
-        bytes.put_u64(self.size);
-        for hash in self.digests.iter() {
-            bytes.extend_from_slice(hash.as_ref());
-        }
-        assert_eq!(bytes.len(), bytes_len, "serialization length mismatch");
-        bytes.to_vec()
-    }
-
-    /// Deserializes a canonically encoded `Proof`. See `serialize` for the serialization format.
-    pub fn deserialize(bytes: &[u8]) -> Option<Self> {
-        let mut buf = bytes;
-        if buf.len() < u64::SIZE {
-            return None;
-        }
-        let size = buf.get_u64();
-
-        // A proof should divide neatly into the hash length and not contain more than 255 digests.
-        let buf_remaining = buf.remaining();
-        let digests_len = buf_remaining / D::SIZE;
-        if buf_remaining % D::SIZE != 0 || digests_len > u8::MAX as usize {
-            return None;
-        }
-        let mut digests = Vec::with_capacity(digests_len);
-        for _ in 0..digests_len {
-            let digest = D::read(&mut buf).ok()?;
-            digests.push(digest);
-        }
-        Some(Self { size, digests })
-    }
-
-=======
->>>>>>> b803146e
     /// Return the list of pruned (pos < `start_pos`) node positions that are still required for
     /// proving any retained node.
     ///
@@ -886,14 +822,6 @@
     fn test_verification_proof_serialization() {
         let executor = deterministic::Runner::default();
         executor.start(|_| async move {
-<<<<<<< HEAD
-            assert_eq!(
-                Proof::<Digest>::max_serialization_size(),
-                8168,
-                "wrong max serialization size of a Sha256 proof"
-            );
-=======
->>>>>>> b803146e
             // create a new MMR and add a non-trivial amount of elements
             let mut mmr = Mmr::default();
             let mut elements = Vec::new();
@@ -912,11 +840,6 @@
                     let end_pos = element_positions[j];
                     let proof = mmr.range_proof(start_pos, end_pos).await.unwrap();
 
-<<<<<<< HEAD
-                    let mut serialized_proof = proof.serialize();
-                    let deserialized_proof = Proof::<Digest>::deserialize(&serialized_proof);
-                    assert!(deserialized_proof.is_some(), "proof didn't deserialize");
-=======
                     let expected_size = proof.encode_size();
                     let serialized_proof = proof.encode().freeze();
                     assert_eq!(
@@ -927,25 +850,18 @@
                     let max_digests = proof.digests.len();
                     let deserialized_proof =
                         Proof::decode_cfg(serialized_proof, &max_digests).unwrap();
->>>>>>> b803146e
                     assert_eq!(
                         proof, deserialized_proof,
                         "deserialized proof should match source proof"
                     );
 
-<<<<<<< HEAD
-                    let deserialized_truncated = Proof::<Digest>::deserialize(
-                        &serialized_proof[0..serialized_proof.len() - 1],
-                    );
-=======
                     // Remove one byte from the end of the serialized
                     // proof and confirm it fails to deserialize.
                     let serialized_proof = proof.encode().freeze();
                     let serialized_proof: Bytes =
                         serialized_proof.slice(0..serialized_proof.len() - 1);
->>>>>>> b803146e
                     assert!(
-                        Proof::<Sha256>::decode_cfg(serialized_proof, &max_digests).is_err(),
+                        Proof::<Digest>::decode_cfg(serialized_proof, &max_digests).is_err(),
                         "proof should not deserialize with truncated data"
                     );
 
@@ -956,11 +872,7 @@
                     let serialized_proof = serialized_proof.freeze();
 
                     assert!(
-<<<<<<< HEAD
-                        Proof::<Digest>::deserialize(&serialized_proof).is_none(),
-=======
-                        Proof::<Sha256>::decode_cfg(serialized_proof, &max_digests,).is_err(),
->>>>>>> b803146e
+                        Proof::<Digest>::decode_cfg(serialized_proof, &max_digests,).is_err(),
                         "proof should not deserialize with extra data"
                     );
 
@@ -968,7 +880,7 @@
                     if max_digests > 0 {
                         let serialized_proof = proof.encode().freeze();
                         assert!(
-                            Proof::<Sha256>::decode_cfg(serialized_proof, &(max_digests - 1),)
+                            Proof::<Digest>::decode_cfg(serialized_proof, &(max_digests - 1),)
                                 .is_err(),
                             "proof should not deserialize with max length exceeded"
                         );
