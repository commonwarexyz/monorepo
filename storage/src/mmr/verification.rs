--- conflicted
+++ resolved
@@ -1,11 +1,7 @@
 use crate::mmr::hasher::Hasher;
 use crate::mmr::iterator::PeakIterator;
-<<<<<<< HEAD
+use bytes::{Buf, BufMut};
 use commonware_cryptography::Hasher as CHasher;
-=======
-use bytes::{Buf, BufMut};
-use commonware_cryptography::{Digest, Hasher as CHasher};
->>>>>>> 5924bebc
 
 /// A `Proof` contains the information necessary for proving the inclusion of an element, or some
 /// range of elements, in the MMR from its root hash. The `hashes` vector contains: (1) the peak
@@ -13,20 +9,20 @@
 /// proven, followed by: (2) the nodes in the remaining perfect trees necessary for reconstructing
 /// their peak hashes from the elements within the range. Both segments are ordered by decreasing
 /// height.
-#[derive(Clone, Debug, PartialEq, Eq)]
-<<<<<<< HEAD
+#[derive(Clone, Debug, Eq)]
 /// A Proof contains the information necessary for proving the inclusion of an element, or some
 /// range of elements, in the MMR.
 pub struct Proof<H: CHasher> {
+    /// The total number of nodes in the MMR.
     pub size: u64, // total # of nodes in the MMR
+    /// The hashes necessary for proving the inclusion of an element, or range of elements, in the MMR.
     pub hashes: Vec<H::Digest>,
-=======
-pub struct Proof {
-    /// The total number of nodes in the MMR.
-    pub size: u64,
-    /// The hashes necessary for proving the inclusion of an element, or range of elements, in the MMR.
-    pub hashes: Vec<Digest>,
->>>>>>> 5924bebc
+}
+
+impl<H: CHasher> PartialEq for Proof<H> {
+    fn eq(&self, other: &Self) -> bool {
+        self.size == other.size && self.hashes == self.hashes
+    }
 }
 
 impl<H: CHasher> Proof<H> {
@@ -34,17 +30,10 @@
     /// with root hash `root_hash`.
     pub fn verify_element_inclusion(
         &self,
-<<<<<<< HEAD
+        hasher: &mut H,
         element: &H::Digest,
         element_pos: u64,
         root_hash: &H::Digest,
-        hasher: &mut H,
-=======
-        hasher: &mut H,
-        element: &Digest,
-        element_pos: u64,
-        root_hash: &Digest,
->>>>>>> 5924bebc
     ) -> bool {
         self.verify_range_inclusion(
             hasher,
@@ -60,19 +49,11 @@
     /// `root_hash`.
     pub fn verify_range_inclusion(
         &self,
-<<<<<<< HEAD
+        hasher: &mut H,
         elements: &[H::Digest],
         start_element_pos: u64,
         end_element_pos: u64,
         root_hash: &H::Digest,
-        hasher: &mut H,
-=======
-        hasher: &mut H,
-        elements: &[Digest],
-        start_element_pos: u64,
-        end_element_pos: u64,
-        root_hash: &Digest,
->>>>>>> 5924bebc
     ) -> bool {
         let mut proof_hashes_iter = self.hashes.iter();
         let mut elements_iter = elements.iter();
@@ -122,8 +103,8 @@
     }
 
     /// Return the maximum size in bytes of any serialized `Proof`.
-    pub fn max_serialization_size<H: CHasher>() -> usize {
-        size_of::<u64>() + (u8::MAX as usize * H::len())
+    pub fn max_serialization_size() -> usize {
+        size_of::<u64>() + (u8::MAX as usize * H::DIGEST_LENGTH)
     }
 
     /// Canonically serializes the `Proof` as:
@@ -131,8 +112,8 @@
     ///    [0-8): size (u64 big-endian)
     ///    [8-...): raw bytes of each hash, each of length `H::len()`
     /// ```
-    pub fn serialize<H: CHasher>(&self) -> Vec<u8> {
-        let bytes_len = size_of::<u64>() + (self.hashes.len() * H::len());
+    pub fn serialize(&self) -> Vec<u8> {
+        let bytes_len = size_of::<u64>() + (self.hashes.len() * H::DIGEST_LENGTH);
         let mut bytes = Vec::with_capacity(bytes_len);
         bytes.put_u64(self.size);
 
@@ -144,14 +125,14 @@
             "too many hashes in proof"
         );
         for hash in self.hashes.iter() {
-            bytes.extend_from_slice(hash);
+            bytes.extend_from_slice(hash.as_ref());
         }
         assert_eq!(bytes.len(), bytes_len, "serialization length mismatch");
         bytes.to_vec()
     }
 
     /// Deserializes a canonically encoded `Proof`. See `serialize` for the serialization format.
-    pub fn deserialize<H: CHasher>(bytes: &[u8]) -> Option<Self> {
+    pub fn deserialize(bytes: &[u8]) -> Option<Self> {
         let mut buf = bytes;
         if buf.len() < size_of::<u64>() {
             return None;
@@ -160,14 +141,18 @@
 
         // A proof should divide neatly into the hash length and not contain more than 255 hashes.
         let buf_remaining = buf.remaining();
-        let hashes_len = buf_remaining / H::len();
-        if buf_remaining % H::len() != 0 || hashes_len > u8::MAX as usize {
+        let hashes_len = buf_remaining / H::DIGEST_LENGTH;
+        if buf_remaining % H::DIGEST_LENGTH != 0 || hashes_len > u8::MAX as usize {
             return None;
         }
         let mut hashes = Vec::with_capacity(hashes_len);
         for _ in 0..hashes_len {
-            let hash = buf.copy_to_bytes(H::len());
-            hashes.push(Digest::from(hash));
+            let hash = buf.copy_to_bytes(H::DIGEST_LENGTH);
+            let hash = match H::Digest::try_from(&hash) {
+                Ok(hash) => hash,
+                Err(_) => return None,
+            };
+            hashes.push(hash);
         }
         Some(Self { size, hashes })
     }
@@ -179,16 +164,9 @@
     two_h: u64,         // 2^height of the current node
     leftmost_pos: u64,  // leftmost leaf in the tree to be traversed
     rightmost_pos: u64, // rightmost leaf in the tree to be traversed
-<<<<<<< HEAD
     elements: &mut impl Iterator<Item = &'a H::Digest>,
     sibling_hashes: &mut impl Iterator<Item = &'a H::Digest>,
-    hasher: &mut Hasher<H>,
 ) -> Result<H::Digest, ()> {
-=======
-    elements: &mut impl Iterator<Item = &'a Digest>,
-    sibling_hashes: &mut impl Iterator<Item = &'a Digest>,
-) -> Result<Digest, ()> {
->>>>>>> 5924bebc
     assert_ne!(two_h, 0);
     if two_h == 1 {
         // we are at a leaf
@@ -256,12 +234,14 @@
     use bytes::Bytes;
     use commonware_cryptography::{Hasher as CHasher, Sha256};
 
+    type Sha256Digest = <Sha256 as CHasher>::Digest;
+
     #[test]
     fn test_verify_element() {
         // create an 11 element MMR over which we'll test single-element inclusion proofs
         let mut mmr = Mmr::<Sha256>::new();
         let element = Bytes::from_static(b"01234567012345670123456701234567");
-        let element = <Sha256 as CHasher>::Digest::try_from(&element).unwrap();
+        let element = Sha256Digest::try_from(&element).unwrap();
         let mut leaves: Vec<u64> = Vec::new();
         for _ in 0..11 {
             leaves.push(mmr.add(&element));
@@ -274,11 +254,7 @@
         for leaf in leaves.iter().by_ref() {
             let proof = mmr.proof(*leaf).unwrap();
             assert!(
-<<<<<<< HEAD
-                proof.verify_element_inclusion(&element, *leaf, &root_hash, &mut hasher),
-=======
                 proof.verify_element_inclusion(&mut hasher, &element, *leaf, &root_hash),
->>>>>>> 5924bebc
                 "valid proof should verify successfully"
             );
         }
@@ -287,17 +263,6 @@
         const POS: u64 = 18;
         let proof = mmr.proof(POS).unwrap();
         assert!(
-<<<<<<< HEAD
-            proof.verify_element_inclusion(&element, POS, &root_hash, &mut hasher),
-            "proof verification should be successful"
-        );
-        assert!(
-            !proof.verify_element_inclusion(&element, POS + 1, &root_hash, &mut hasher),
-            "proof verification should fail with incorrect element position"
-        );
-        assert!(
-            !proof.verify_element_inclusion(&element, POS - 1, &root_hash, &mut hasher),
-=======
             proof.verify_element_inclusion(&mut hasher, &element, POS, &root_hash),
             "proof verification should be successful"
         );
@@ -307,74 +272,47 @@
         );
         assert!(
             !proof.verify_element_inclusion(&mut hasher, &element, POS - 1, &root_hash),
->>>>>>> 5924bebc
             "proof verification should fail with incorrect element position 2"
         );
         assert!(
             !proof.verify_element_inclusion(
-<<<<<<< HEAD
-                &<Sha256 as CHasher>::Digest::try_from(&vec![0u8; Sha256::DIGEST_LENGTH]).unwrap(),
-=======
                 &mut hasher,
-                &Digest::from(vec![0u8; Sha256::len()]),
->>>>>>> 5924bebc
+                &Sha256Digest::try_from(&vec![0u8; Sha256::DIGEST_LENGTH]).unwrap(),
                 POS,
                 &root_hash,
             ),
             "proof verification should fail with mangled element"
         );
-        let root_hash2 =
-            <Sha256 as CHasher>::Digest::try_from(&vec![0u8; Sha256::DIGEST_LENGTH]).unwrap();
-        assert!(
-<<<<<<< HEAD
-            !proof.verify_element_inclusion(&element, POS, &root_hash2, &mut hasher),
-=======
+        let root_hash2 = Sha256Digest::try_from(&vec![0u8; Sha256::DIGEST_LENGTH]).unwrap();
+        assert!(
             !proof.verify_element_inclusion(&mut hasher, &element, POS, &root_hash2),
->>>>>>> 5924bebc
             "proof verification should fail with mangled root_hash"
         );
         let mut proof2 = proof.clone();
-        proof2.hashes[0] =
-            <Sha256 as CHasher>::Digest::try_from(&vec![0u8; Sha256::DIGEST_LENGTH]).unwrap();
-        assert!(
-<<<<<<< HEAD
-            !proof2.verify_element_inclusion(&element, POS, &root_hash, &mut hasher),
-=======
+        proof2.hashes[0] = Sha256Digest::try_from(&vec![0u8; Sha256::DIGEST_LENGTH]).unwrap();
+        assert!(
             !proof2.verify_element_inclusion(&mut hasher, &element, POS, &root_hash),
->>>>>>> 5924bebc
             "proof verification should fail with mangled proof hash"
         );
         proof2 = proof.clone();
         proof2.size = 10;
         assert!(
-<<<<<<< HEAD
-            !proof2.verify_element_inclusion(&element, POS, &root_hash, &mut hasher),
-=======
             !proof2.verify_element_inclusion(&mut hasher, &element, POS, &root_hash),
->>>>>>> 5924bebc
             "proof verification should fail with incorrect size"
         );
         proof2 = proof.clone();
-        proof2.hashes.push(
-            <Sha256 as CHasher>::Digest::try_from(&vec![0u8; Sha256::DIGEST_LENGTH]).unwrap(),
-        );
-        assert!(
-<<<<<<< HEAD
-            !proof2.verify_element_inclusion(&element, POS, &root_hash, &mut hasher),
-=======
+        proof2
+            .hashes
+            .push(Sha256Digest::try_from(&vec![0u8; Sha256::DIGEST_LENGTH]).unwrap());
+        assert!(
             !proof2.verify_element_inclusion(&mut hasher, &element, POS, &root_hash),
->>>>>>> 5924bebc
             "proof verification should fail with extra hash"
         );
         proof2 = proof.clone();
         while !proof2.hashes.is_empty() {
             proof2.hashes.pop();
             assert!(
-<<<<<<< HEAD
-                !proof2.verify_element_inclusion(&element, 7, &root_hash, &mut hasher),
-=======
                 !proof2.verify_element_inclusion(&mut hasher, &element, 7, &root_hash),
->>>>>>> 5924bebc
                 "proof verification should fail with missing hashes"
             );
         }
@@ -385,18 +323,14 @@
             .hashes
             .extend(proof.hashes[0..PEAK_COUNT - 1].iter().cloned());
         // sneak in an extra hash that won't be used in the computation and make sure it's detected
-        proof2.hashes.push(
-            <Sha256 as CHasher>::Digest::try_from(&vec![0u8; Sha256::DIGEST_LENGTH]).unwrap(),
-        );
+        proof2
+            .hashes
+            .push(Sha256Digest::try_from(&vec![0u8; Sha256::DIGEST_LENGTH]).unwrap());
         proof2
             .hashes
             .extend(proof.hashes[PEAK_COUNT - 1..].iter().cloned());
         assert!(
-<<<<<<< HEAD
-            !proof2.verify_element_inclusion(&element, POS, &root_hash, &mut hasher),
-=======
             !proof2.verify_element_inclusion(&mut hasher, &element, POS, &root_hash),
->>>>>>> 5924bebc
             "proof verification should fail with extra hash even if it's unused by the computation"
         );
     }
@@ -405,13 +339,10 @@
     fn test_verify_range() {
         // create a new MMR and add a non-trivial amount (49) of elements
         let mut mmr: Mmr<Sha256> = Mmr::default();
-        let mut elements = Vec::<<Sha256 as CHasher>::Digest>::new();
+        let mut elements = Vec::<Sha256Digest>::new();
         let mut element_positions = Vec::<u64>::new();
         for i in 0..49 {
-            elements.push(
-                <Sha256 as CHasher>::Digest::try_from(&vec![i as u8; Sha256::DIGEST_LENGTH])
-                    .unwrap(),
-            );
+            elements.push(Sha256Digest::try_from(&vec![i as u8; Sha256::DIGEST_LENGTH]).unwrap());
             element_positions.push(mmr.add(elements.last().unwrap()));
         }
         // test range proofs over all possible ranges of at least 2 elements
@@ -424,10 +355,7 @@
                 let range_proof = mmr.range_proof(start_pos, end_pos).unwrap();
                 assert!(
                     range_proof.verify_range_inclusion(
-<<<<<<< HEAD
-=======
                         &mut hasher,
->>>>>>> 5924bebc
                         &elements[i..j + 1],
                         start_pos,
                         end_pos,
@@ -449,10 +377,7 @@
         let valid_elements = &elements[start_index..end_index + 1];
         assert!(
             range_proof.verify_range_inclusion(
-<<<<<<< HEAD
-=======
                 &mut hasher,
->>>>>>> 5924bebc
                 valid_elements,
                 start_pos,
                 end_pos,
@@ -465,10 +390,7 @@
             invalid_proof.hashes.remove(0);
             assert!(
                 !range_proof.verify_range_inclusion(
-<<<<<<< HEAD
-=======
                     &mut hasher,
->>>>>>> 5924bebc
                     &Vec::new(),
                     start_pos,
                     end_pos,
@@ -482,16 +404,13 @@
             for j in i..elements.len() {
                 assert!(
                     (i == start_index && j == end_index) // exclude the valid element range
-                    || !range_proof.verify_range_inclusion(
-<<<<<<< HEAD
-=======
-                        &mut hasher,
->>>>>>> 5924bebc
-                        &elements[i..j + 1],
-                        start_pos,
-                        end_pos,
-                        &root_hash,
-                    ),
+                                    || !range_proof.verify_range_inclusion(
+                                        &mut hasher,
+                                        &elements[i..j + 1],
+                                        start_pos,
+                                        end_pos,
+                                        &root_hash,
+                                    ),
                     "range proof with invalid elements should fail {}:{}",
                     i,
                     j
@@ -503,32 +422,21 @@
         invalid_root_hash[29] = root_hash.as_ref()[29] + 1;
         assert!(
             !range_proof.verify_range_inclusion(
-<<<<<<< HEAD
-                valid_elements,
-                start_pos,
-                end_pos,
-                &<Sha256 as CHasher>::Digest::try_from(&invalid_root_hash).unwrap(),
-                &mut hasher,
-=======
                 &mut hasher,
                 valid_elements,
                 start_pos,
                 end_pos,
-                &Digest::from(invalid_root_hash),
->>>>>>> 5924bebc
+                &Sha256Digest::try_from(&invalid_root_hash).unwrap(),
             ),
             "range proof with invalid root hash should fail"
         );
         // mangle the proof and confirm it fails
         let mut invalid_proof = range_proof.clone();
         invalid_proof.hashes[1] =
-            <Sha256 as CHasher>::Digest::try_from(&vec![0u8; Sha256::DIGEST_LENGTH]).unwrap();
+            Sha256Digest::try_from(&vec![0u8; Sha256::DIGEST_LENGTH]).unwrap();
         assert!(
             !invalid_proof.verify_range_inclusion(
-<<<<<<< HEAD
-=======
                 &mut hasher,
->>>>>>> 5924bebc
                 valid_elements,
                 start_pos,
                 end_pos,
@@ -541,14 +449,11 @@
             let mut invalid_proof = range_proof.clone();
             invalid_proof.hashes.insert(
                 i,
-                <Sha256 as CHasher>::Digest::try_from(&vec![0u8; Sha256::DIGEST_LENGTH]).unwrap(),
+                Sha256Digest::try_from(&vec![0u8; Sha256::DIGEST_LENGTH]).unwrap(),
             );
             assert!(
                 !invalid_proof.verify_range_inclusion(
-<<<<<<< HEAD
-=======
                     &mut hasher,
->>>>>>> 5924bebc
                     valid_elements,
                     start_pos,
                     end_pos,
@@ -564,10 +469,7 @@
             invalid_proof.hashes.remove(0);
             assert!(
                 !invalid_proof.verify_range_inclusion(
-<<<<<<< HEAD
-=======
                     &mut hasher,
->>>>>>> 5924bebc
                     valid_elements,
                     start_pos,
                     end_pos,
@@ -586,10 +488,7 @@
                 }
                 assert!(
                     !range_proof.verify_range_inclusion(
-<<<<<<< HEAD
-=======
                         &mut hasher,
->>>>>>> 5924bebc
                         valid_elements,
                         start_pos2,
                         end_pos2,
@@ -607,10 +506,10 @@
     fn test_range_proofs_after_forgetting() {
         // create a new MMR and add a non-trivial amount (49) of elements
         let mut mmr: Mmr<Sha256> = Mmr::default();
-        let mut elements = Vec::<Digest>::new();
+        let mut elements = Vec::<Sha256Digest>::new();
         let mut element_positions = Vec::<u64>::new();
         for i in 0..49 {
-            elements.push(Digest::from(vec![i as u8; Sha256::len()]));
+            elements.push(Sha256Digest::from([i as u8; Sha256::DIGEST_LENGTH]));
             element_positions.push(mmr.add(elements.last().unwrap()));
         }
 
@@ -649,7 +548,7 @@
 
         // add a few more nodes, forget again, and test again to make sure repeated forgetting works
         for i in 0..37 {
-            elements.push(Digest::from(vec![i as u8; Sha256::len()]));
+            elements.push(Sha256Digest::from([i as u8; Sha256::DIGEST_LENGTH]));
             element_positions.push(mmr.add(elements.last().unwrap()));
         }
         let updated_root_hash = mmr.root_hash();
@@ -680,16 +579,16 @@
     #[test]
     fn test_proof_serialization() {
         assert_eq!(
-            Proof::max_serialization_size::<Sha256>(),
+            Proof::<Sha256>::max_serialization_size(),
             8168,
             "wrong max serialization size of a Sha256 proof"
         );
         // create a new MMR and add a non-trivial amount of elements
         let mut mmr: Mmr<Sha256> = Mmr::default();
-        let mut elements = Vec::<Digest>::new();
+        let mut elements = Vec::<Sha256Digest>::new();
         let mut element_positions = Vec::<u64>::new();
         for i in 0..25 {
-            elements.push(Digest::from(vec![i as u8; Sha256::len()]));
+            elements.push(Sha256Digest::from([i as u8; Sha256::DIGEST_LENGTH]));
             element_positions.push(mmr.add(elements.last().unwrap()));
         }
         // Generate proofs over all possible ranges of elements and confirm each
@@ -700,8 +599,8 @@
                 let end_pos = element_positions[j];
                 let proof = mmr.range_proof(start_pos, end_pos).unwrap();
 
-                let mut serialized_proof = proof.serialize::<Sha256>();
-                let deserialized_proof = Proof::deserialize::<Sha256>(&serialized_proof);
+                let mut serialized_proof = proof.serialize();
+                let deserialized_proof = Proof::<Sha256>::deserialize(&serialized_proof);
                 assert!(deserialized_proof.is_some(), "proof didn't deserialize");
                 assert_eq!(
                     proof,
@@ -710,7 +609,7 @@
                 );
 
                 let deserialized_truncated =
-                    Proof::deserialize::<Sha256>(&serialized_proof[0..serialized_proof.len() - 1]);
+                    Proof::<Sha256>::deserialize(&serialized_proof[0..serialized_proof.len() - 1]);
                 assert!(
                     deserialized_truncated.is_none(),
                     "proof should not deserialize with truncated data"
@@ -718,7 +617,7 @@
 
                 serialized_proof.push(i as u8);
                 assert!(
-                    Proof::deserialize::<Sha256>(&serialized_proof).is_none(),
+                    Proof::<Sha256>::deserialize(&serialized_proof).is_none(),
                     "proof should not deserialize with extra data"
                 );
             }
