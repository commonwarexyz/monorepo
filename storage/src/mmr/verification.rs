--- conflicted
+++ resolved
@@ -959,15 +959,7 @@
                         let extract_result = proof.extract_pinned_nodes(start_pos, end_pos);
                         assert!(
                             extract_result.is_ok(),
-<<<<<<< HEAD
-                            "Failed to extract pinned nodes for {} elements, boundary={}, range=[{}, {}]",
-                            num_elements,
-                            start_pos,
-                            start_pos,
-                            end_pos
-=======
                             "Failed to extract pinned nodes for {num_elements} elements, boundary={start_pos}, range=[{start_pos}, {end_pos}]"
->>>>>>> a6f845fe
                         );
 
                         let pinned_nodes = extract_result.unwrap();
@@ -977,15 +969,7 @@
                         assert_eq!(
                             pinned_nodes.len(),
                             expected_pinned.len(),
-<<<<<<< HEAD
-                            "Pinned node count mismatch for {} elements, boundary={}, range=[{}, {}]",
-                            num_elements,
-                            start_pos,
-                            start_pos,
-                            end_pos
-=======
                             "Pinned node count mismatch for {num_elements} elements, boundary={start_pos}, range=[{start_pos}, {end_pos}]"
->>>>>>> a6f845fe
                         );
 
                         // Verify extracted hashes match actual node values
@@ -995,17 +979,7 @@
                             let actual_hash = mmr.get_node(expected_pos).unwrap();
                             assert_eq!(
                                 extracted_hash, actual_hash,
-<<<<<<< HEAD
-                                "Hash mismatch at position {} (index {}) for {} elements, boundary={}, range=[{}, {}]",
-                                expected_pos,
-                                i,
-                                num_elements,
-                                start_pos,
-                                start_pos,
-                                end_pos
-=======
                                 "Hash mismatch at position {expected_pos} (index {i}) for {num_elements} elements, boundary={start_pos}, range=[{start_pos}, {end_pos}]"
->>>>>>> a6f845fe
                             );
                         }
                     }
