//! Hasher and Storage implementations for a merkle tree _grafted_ onto another MMR.
//!
//! ## Terminology
//!
//! * **Peak Tree**: The MMR or Merkle tree that is being grafted.
//! * **Base MMR**: The MMR onto which we are grafting (cannot be a Merkle tree).
//!
//! Grafting involves mapping the leaves of the peak tree to corresponding nodes in the base MMR. It
//! allows for shorter inclusion proofs over the combined trees compared to treating them as
//! independent.
//!
//! One example use case is the [crate::adb::current::Current] authenticated database, where a MMR
//! is built over a log of operations, and a merkle tree over a bitmap indicating the activity state
//! of each operation. If we were to treat the two trees as independent, then an inclusion proof for
//! an operation and its activity state would involve a full branch from each structure. When using
//! grafting, we can trim the branch from the base MMR at the point it "flows" up into the peak
//! tree, reducing the size of the proof by a constant factor up to 2.
//!
//! For concreteness, let's assume we have a base MMR over a log of 8 operations represented by the
//! 8 leaves:
//!
//! ```text
//!    Height
//!      3              14
//!                   /    \
//!                  /      \
//!                 /        \
//!                /          \
//!      2        6            13
//!             /   \        /    \
//!      1     2     5      9     12
//!           / \   / \    / \   /  \
//!      0   0   1 3   4  7   8 10  11
//! ```
//!
//! Let's assume each leaf in our peak tree corresponds to 4 leaves in the base MMR. The structure
//! of the peak tree can be obtained by chopping off the bottom log2(4)=2 levels of the base MMR
//! structure:
//!
//!
//! ```text
//!    Height
//!      1              2 (was 14)
//!                   /    \
//!                  /      \
//!                 /        \
//!                /          \
//!      0        0 (was 6)    1 (was 13)
//! ```
//!
//! The inverse of this procedure provides our algorithm for mapping a peak tree leaf's position to
//! a base MMR node position: take the leaf's position in the peak tree, map it to any of the
//! corresponding leaves in the base MMR, then walk up the base MMR structure exactly the number of
//! levels we removed.
//!
//! In this example, leaf 0 in the peak tree corresponds to leaves \[0,1,3,4\] in the base MMR.
//! Walking up two levels from any of these base MMR leaves produces node 6 of the base MMR, which
//! is thus its grafting point. Leaf 1 in the peak tree corresponds to leaves \[7,8,10,11\] in the
//! base MMR, yielding node 13 as its grafting point.

use crate::mmr::{
    hasher::Hasher as HasherTrait,
    iterator::{pos_to_height, PeakIterator},
    storage::Storage as StorageTrait,
    Error, Location, Position, StandardHasher,
};
use commonware_cryptography::Hasher as CHasher;
use futures::future::try_join_all;
use std::collections::HashMap;
use tracing::debug;

pub struct Hasher<'a, H: CHasher> {
    hasher: &'a mut StandardHasher<H>,
    height: u32,

    /// Maps a leaf's position to the digest of the node on which the leaf is grafted.
    grafted_digests: HashMap<Position, H::Digest>,
}

impl<'a, H: CHasher> Hasher<'a, H> {
    pub fn new(hasher: &'a mut StandardHasher<H>, height: u32) -> Self {
        Self {
            hasher,
            height,
            grafted_digests: HashMap::new(),
        }
    }

    /// Access the underlying [StandardHasher] for non-grafted hashing.
    pub fn standard(&mut self) -> &mut StandardHasher<H> {
        self.hasher
    }

    /// Loads the grafted digests for the specified leaves into the internal map. Does not clear out
    /// any previously loaded digests. This method must be used to provide grafted digests for any
    /// leaf whose `leaf_digest` needs to be computed.
    ///
    /// # Warning
    ///
    /// Panics if any of the grafted digests are missing from the MMR.
    pub async fn load_grafted_digests(
        &mut self,
        leaves: &[Location],
        mmr: &impl StorageTrait<H::Digest>,
    ) -> Result<(), Error> {
        let mut futures = Vec::with_capacity(leaves.len());
        for leaf_loc in leaves {
            let dest_pos = self.destination_pos(Position::from(*leaf_loc));
            let future = mmr.get_node(dest_pos);
            futures.push(future);
        }
        let join = try_join_all(futures).await?;
        for (i, digest) in join.into_iter().enumerate() {
            let Some(digest) = digest else {
                panic!("missing grafted digest for leaf {}", leaves[i]);
            };
            let leaf_pos = Position::from(leaves[i]);
            self.grafted_digests.insert(leaf_pos, digest);
        }

        Ok(())
    }

    /// Compute the position of the leaf in the base tree onto which we should graft the leaf at
    /// position `pos` in the source tree.
    fn destination_pos(&self, pos: Position) -> Position {
        destination_pos(pos, self.height)
    }
}

/// A lightweight, short-lived shallow copy of a Grafting hasher that can be used in parallel
/// computations.
pub struct HasherFork<'a, H: CHasher> {
    hasher: StandardHasher<H>,
    height: u32,
    grafted_digests: &'a HashMap<Position, H::Digest>,
}

/// Compute the position of the node in the base tree onto which we should graft the node at
/// position `pos` in the source tree.
///
/// This algorithm performs walks down corresponding branches of the peak and base trees. When we
/// find the node in the peak tree we are looking for, we return the position of the corresponding
/// node reached in the base tree.
fn destination_pos(peak_node_pos: Position, height: u32) -> Position {
    let peak_node_pos = *peak_node_pos;
    let leading_zeros = (peak_node_pos + 1).leading_zeros();
    assert!(leading_zeros >= height, "destination_pos > u64::MAX");
    let mut peak_pos = u64::MAX >> leading_zeros;
    let mut base_pos = u64::MAX >> (leading_zeros - height);
    let mut peak_height = peak_pos.trailing_ones() - 1;
    let mut base_height = peak_height + height;
    peak_pos -= 1;
    base_pos -= 1;

    while base_height >= height {
        if peak_pos == peak_node_pos {
            break;
        }

        let left_pos = peak_pos - (1 << peak_height);
        if left_pos < peak_node_pos {
            peak_pos -= 1;
            base_pos -= 1;
        } else {
            peak_pos = left_pos;
            base_pos -= 1 << base_height;
        }

        peak_height -= 1;
        base_height -= 1;
    }

    Position::new(base_pos)
}

/// Inverse computation of destination_pos, with an analogous implementation involving walks down
/// corresponding branches of both trees. Returns none if there is no corresponding node.
pub(super) fn source_pos(base_node_pos: Position, height: u32) -> Option<Position> {
    if pos_to_height(base_node_pos) < height {
        // Nodes below the grafting height do not have a corresponding peak tree node.
        return None;
    }

    let leading_zeros = (base_node_pos + 1).leading_zeros();
    let mut base_pos = u64::MAX >> leading_zeros;
    let mut peak_pos = u64::MAX >> (leading_zeros + height);
    let mut base_height = base_pos.trailing_ones() - 1;
    let mut peak_height = base_height - height;
    base_pos -= 1;
    peak_pos -= 1;

    while base_pos != base_node_pos {
        let left_pos = base_pos - (1 << base_height);
        if left_pos < base_node_pos {
            base_pos -= 1;
            peak_pos -= 1;
        } else {
            base_pos = left_pos;
            peak_pos -= 1 << peak_height;
        }

        base_height -= 1;
        peak_height -= 1;
    }

    Some(Position::new(peak_pos))
}

impl<H: CHasher> HasherTrait<H> for Hasher<'_, H> {
    /// Computes the digest of a leaf in the peak_tree of a grafted MMR.
    ///
    /// # Warning
    ///
    /// Panics if the grafted_digest was not previously loaded for the leaf.
    fn leaf_digest(&mut self, pos: Position, element: &[u8]) -> H::Digest {
        let grafted_digest = self.grafted_digests.get(&pos);
        let Some(grafted_digest) = grafted_digest else {
            panic!("missing grafted digest for leaf_pos {pos}");
        };

        // We do not include position in the digest material here since the position information is
        // already captured in the grafted_digest.
        self.hasher.update_with_element(element);
        self.hasher.update_with_digest(grafted_digest);

        self.hasher.finalize()
    }

    fn fork(&self) -> impl HasherTrait<H> {
        HasherFork {
            hasher: StandardHasher::new(),
            height: self.height,
            grafted_digests: &self.grafted_digests,
        }
    }

    fn node_digest(
        &mut self,
        pos: Position,
        left_digest: &H::Digest,
        right_digest: &H::Digest,
    ) -> H::Digest {
        self.hasher
            .node_digest(self.destination_pos(pos), left_digest, right_digest)
    }

    fn root<'a>(
        &mut self,
        size: Position,
        peak_digests: impl Iterator<Item = &'a H::Digest>,
    ) -> H::Digest {
<<<<<<< HEAD
        let dest_pos = self.destination_pos(size);
        self.hasher.root(dest_pos, peak_digests)
=======
        let dest_pos = self.destination_pos(Position::new(size));
        self.hasher.root(*dest_pos, peak_digests)
>>>>>>> 7cb8e467
    }

    fn digest(&mut self, data: &[u8]) -> H::Digest {
        self.hasher.digest(data)
    }

    fn inner(&mut self) -> &mut H {
        self.hasher.inner()
    }
}

impl<H: CHasher> HasherTrait<H> for HasherFork<'_, H> {
    fn leaf_digest(&mut self, pos: Position, element: &[u8]) -> H::Digest {
        let grafted_digest = self.grafted_digests.get(&pos);
        let Some(grafted_digest) = grafted_digest else {
            panic!("missing grafted digest for leaf_pos {pos}");
        };

        // We do not include position in the digest material here since the position information is
        // already captured in the base_node_digest.
        self.hasher.update_with_element(element);
        self.hasher.update_with_digest(grafted_digest);

        self.hasher.finalize()
    }

    fn fork(&self) -> impl HasherTrait<H> {
        HasherFork {
            hasher: StandardHasher::new(),
            height: self.height,
            grafted_digests: self.grafted_digests,
        }
    }

    fn node_digest(
        &mut self,
        pos: Position,
        left_digest: &H::Digest,
        right_digest: &H::Digest,
    ) -> H::Digest {
        self.hasher
            .node_digest(destination_pos(pos, self.height), left_digest, right_digest)
    }

    fn root<'a>(
        &mut self,
        size: Position,
        peak_digests: impl Iterator<Item = &'a H::Digest>,
    ) -> H::Digest {
<<<<<<< HEAD
        let dest_pos = destination_pos(size, self.height);
        self.hasher.root(dest_pos, peak_digests)
=======
        let dest_pos = destination_pos(Position::new(size), self.height);
        self.hasher.root(*dest_pos, peak_digests)
>>>>>>> 7cb8e467
    }

    fn digest(&mut self, data: &[u8]) -> H::Digest {
        self.hasher.digest(data)
    }

    fn inner(&mut self) -> &mut H {
        self.hasher.inner()
    }
}

/// A [Hasher] implementation to use when verifying proofs over GraftedStorage.
pub struct Verifier<'a, H: CHasher> {
    hasher: StandardHasher<H>,
    height: u32,

    /// The required leaf elements from the peak tree that we are verifying.
    elements: Vec<&'a [u8]>,

    /// The location of the first element we are verifying
    loc: Location,
}

impl<'a, H: CHasher> Verifier<'a, H> {
    pub fn new(height: u32, loc: Location, elements: Vec<&'a [u8]>) -> Self {
        Self {
            hasher: StandardHasher::new(),
            height,
            elements,
            loc,
        }
    }

    pub fn standard(&mut self) -> &mut StandardHasher<H> {
        &mut self.hasher
    }
}

impl<H: CHasher> HasherTrait<H> for Verifier<'_, H> {
    fn leaf_digest(&mut self, pos: Position, element: &[u8]) -> H::Digest {
        self.hasher.leaf_digest(pos, element)
    }

    fn fork(&self) -> impl HasherTrait<H> {
        Verifier {
            hasher: StandardHasher::new(),
            height: self.height,
            elements: self.elements.clone(),
            loc: self.loc,
        }
    }

    fn node_digest(
        &mut self,
        pos: Position,
        left_digest: &H::Digest,
        right_digest: &H::Digest,
    ) -> H::Digest {
        let digest = self.hasher.node_digest(pos, left_digest, right_digest);
        if pos_to_height(pos) != self.height {
            // If we're not at the grafting boundary we use the digest as-is.
            return digest;
        }

        // This base tree node corresponds to a peak-tree leaf, so we need to perform the peak-tree
        // leaf digest computation.
        let source_pos = source_pos(pos, self.height);
        let Some(source_pos) = source_pos else {
            // malformed proof input
            debug!(?pos, "no grafting source pos");
            return digest;
        };
        let Ok(index) = Location::try_from(source_pos) else {
            // malformed proof input
            debug!(?source_pos, "grafting source pos is not a leaf");
            return digest;
        };
        if index < self.loc {
            // malformed proof input
            debug!(
                ?index,
                ?self.loc,
                "grafting index is negative"
            );
            return digest;
        };
        let index = index - self.loc;
        if index >= self.elements.len() as u64 {
            // malformed proof input
            debug!(
                ?index,
                len = self.elements.len(),
                "grafting index is out of bounds"
            );
            return digest;
        }
        self.hasher
<<<<<<< HEAD
            .update_with_element(self.elements[index.as_usize()]);
=======
            .update_with_element(self.elements[*index as usize]);
>>>>>>> 7cb8e467
        self.hasher.update_with_digest(&digest);

        self.hasher.finalize()
    }

    fn root<'a>(
        &mut self,
        size: Position,
        peak_digests: impl Iterator<Item = &'a H::Digest>,
    ) -> H::Digest {
        self.hasher.root(size, peak_digests)
    }

    fn digest(&mut self, data: &[u8]) -> H::Digest {
        self.hasher.digest(data)
    }

    fn inner(&mut self) -> &mut H {
        self.hasher.inner()
    }
}

/// A [Storage] implementation that makes grafted trees look like a single MMR for conveniently
/// generating inclusion proofs.
pub struct Storage<'a, H: CHasher, S1: StorageTrait<H::Digest>, S2: StorageTrait<H::Digest>> {
    peak_tree: &'a S1,
    base_mmr: &'a S2,
    height: u32,

    _marker: std::marker::PhantomData<H>,
}

impl<'a, H: CHasher, S1: StorageTrait<H::Digest>, S2: StorageTrait<H::Digest>>
    Storage<'a, H, S1, S2>
{
    /// Creates a new grafted [Storage] instance.
    pub fn new(peak_tree: &'a S1, base_mmr: &'a S2, height: u32) -> Self {
        Self {
            peak_tree,
            base_mmr,
            height,
            _marker: std::marker::PhantomData,
        }
    }

    pub async fn root(&self, hasher: &mut StandardHasher<H>) -> Result<H::Digest, Error> {
        let size = self.size();
        let peak_futures = PeakIterator::new(size).map(|(peak_pos, _)| self.get_node(peak_pos));
        let peaks = try_join_all(peak_futures).await?;
        let unwrapped_peaks = peaks.iter().map(|p| {
            p.as_ref()
                .expect("peak should be non-none, are the trees unaligned?")
        });
        let digest = hasher.root(self.base_mmr.size(), unwrapped_peaks);

        Ok(digest)
    }
}

impl<H: CHasher, S1: StorageTrait<H::Digest>, S2: StorageTrait<H::Digest>> StorageTrait<H::Digest>
    for Storage<'_, H, S1, S2>
{
    fn size(&self) -> Position {
        self.base_mmr.size()
    }

    async fn get_node(&self, pos: Position) -> Result<Option<H::Digest>, Error> {
        let height = pos_to_height(pos);
        if height < self.height {
            return self.base_mmr.get_node(pos).await;
        }

        let source_pos = source_pos(pos, self.height);
        let Some(source_pos) = source_pos else {
            return Ok(None);
        };

        self.peak_tree.get_node(source_pos).await
    }
}

#[cfg(test)]
mod tests {
    use super::*;
    use crate::mmr::{
        mem::Mmr,
        stability::{build_test_mmr, ROOTS},
        verification, Position, StandardHasher,
    };
    use commonware_cryptography::{Hasher as CHasher, Sha256};
    use commonware_macros::test_traced;
    use commonware_runtime::{deterministic, Runner};
    use commonware_utils::hex;

    #[test]
    fn test_leaf_digest_sha256() {
        test_leaf_digest::<Sha256>();
    }

    #[test]
    fn test_node_digest_sha256() {
        test_node_digest::<Sha256>();
    }

    #[test]
    fn test_root_sha256() {
        test_root::<Sha256>();
    }

    fn test_digest<H: CHasher>(value: u8) -> H::Digest {
        let mut hasher = H::new();
        hasher.update(&[value]);
        hasher.finalize()
    }

    fn test_leaf_digest<H: CHasher>() {
        let executor = deterministic::Runner::default();
        executor.start(|_| async move {
            let mut mmr_hasher: StandardHasher<H> = StandardHasher::new();
            // input hashes to use
            let digest1 = test_digest::<H>(1);
            let digest2 = test_digest::<H>(2);

            let out = mmr_hasher.leaf_digest(Position::new(0), &digest1);
            assert_ne!(out, test_digest::<H>(0), "hash should be non-zero");

            let mut out2 = mmr_hasher.leaf_digest(Position::new(0), &digest1);
            assert_eq!(out, out2, "hash should be re-computed consistently");

            out2 = mmr_hasher.leaf_digest(Position::new(1), &digest1);
            assert_ne!(out, out2, "hash should change with different pos");

            out2 = mmr_hasher.leaf_digest(Position::new(0), &digest2);
            assert_ne!(out, out2, "hash should change with different input digest");
        });
    }

    fn test_node_digest<H: CHasher>() {
        let mut mmr_hasher: StandardHasher<H> = StandardHasher::new();
        // input hashes to use

        let d1 = test_digest::<H>(1);
        let d2 = test_digest::<H>(2);
        let d3 = test_digest::<H>(3);

        let out = mmr_hasher.node_digest(Position::new(0), &d1, &d2);
        assert_ne!(out, test_digest::<H>(0), "hash should be non-zero");

        let mut out2 = mmr_hasher.node_digest(Position::new(0), &d1, &d2);
        assert_eq!(out, out2, "hash should be re-computed consistently");

        out2 = mmr_hasher.node_digest(Position::new(1), &d1, &d2);
        assert_ne!(out, out2, "hash should change with different pos");

        out2 = mmr_hasher.node_digest(Position::new(0), &d3, &d2);
        assert_ne!(
            out, out2,
            "hash should change with different first input hash"
        );

        out2 = mmr_hasher.node_digest(Position::new(0), &d1, &d3);
        assert_ne!(
            out, out2,
            "hash should change with different second input hash"
        );

        out2 = mmr_hasher.node_digest(Position::new(0), &d2, &d1);
        assert_ne!(
            out, out2,
            "hash should change when swapping order of inputs"
        );
    }

    fn test_root<H: CHasher>() {
        let mut mmr_hasher: StandardHasher<H> = StandardHasher::new();
        // input digests to use
        let d1 = test_digest::<H>(1);
        let d2 = test_digest::<H>(2);
        let d3 = test_digest::<H>(3);
        let d4 = test_digest::<H>(4);

        let empty_vec: Vec<H::Digest> = Vec::new();
        let empty_out = mmr_hasher.root(Position::new(0), empty_vec.iter());
        assert_ne!(
            empty_out,
            test_digest::<H>(0),
            "root of empty MMR should be non-zero"
        );

        let digests = [d1, d2, d3, d4];
        let out = mmr_hasher.root(Position::new(10), digests.iter());
        assert_ne!(out, test_digest::<H>(0), "root should be non-zero");
        assert_ne!(out, empty_out, "root should differ from empty MMR");

        let mut out2 = mmr_hasher.root(Position::new(10), digests.iter());
        assert_eq!(out, out2, "root should be computed consistently");

        out2 = mmr_hasher.root(Position::new(11), digests.iter());
        assert_ne!(out, out2, "root should change with different position");

        let digests = [d1, d2, d4, d3];
        out2 = mmr_hasher.root(Position::new(10), digests.iter());
        assert_ne!(out, out2, "root should change with different digest order");

        let digests = [d1, d2, d3];
        out2 = mmr_hasher.root(Position::new(10), digests.iter());
        assert_ne!(
            out, out2,
            "root should change with different number of hashes"
        );
    }

    /// For a variety of grafting heights and node positions, check that destination_pos and
    /// source_pos are inverse functions.
    #[test]
    fn test_hasher_dest_source_pos_conversion() {
        for grafting_height in 1..10 {
            for pos in 0..10000 {
                let pos = Position::new(pos);
                let dest_pos = destination_pos(pos, grafting_height);
                let source_pos = source_pos(dest_pos, grafting_height).unwrap();
                assert_eq!(pos, source_pos);
            }
        }
    }

    #[test]
    fn test_hasher_source_dest_pos_conversion() {
        for grafting_height in 1..10 {
            for pos in 0..10000 {
                let pos = Position::new(pos);
                if pos_to_height(pos) < grafting_height {
                    // Base tree nodes below the grafting height do not have a corresponding peak
                    // tree node.
                    assert!(source_pos(pos, grafting_height).is_none());
                    continue;
                }
                let source_pos = source_pos(pos, grafting_height).unwrap();
                let dest_pos = destination_pos(source_pos, grafting_height);
                assert_eq!(pos, dest_pos);
            }
        }
    }

    #[test]
    fn test_hasher_grafting() {
        let executor = deterministic::Runner::default();
        executor.start(|_| async move {
            let mut standard: StandardHasher<Sha256> = StandardHasher::new();
            let mut base_mmr = Mmr::new();
            build_test_mmr(&mut standard, &mut base_mmr);
            let root = base_mmr.root(&mut standard);
            let expected_root = ROOTS[199];
            assert_eq!(&hex(&root), expected_root);

            let mut hasher: Hasher<Sha256> = Hasher::new(&mut standard, 0);
            hasher
                .load_grafted_digests(&(0..199).map(Location::new).collect::<Vec<_>>(), &base_mmr)
                .await
                .unwrap();

            {
                // Build another MMR with the same elements only using a grafting hasher, using the
                // previous mmr as the base.

                // Since we're grafting 1-1, the destination position computation should be the
                // identity function.
                assert_eq!(hasher.destination_pos(Position::new(0)), Position::new(0));
                let rand_leaf_pos = Position::new(1234234);
                assert_eq!(hasher.destination_pos(rand_leaf_pos), rand_leaf_pos);

                let mut peak_mmr = Mmr::new();
                build_test_mmr(&mut hasher, &mut peak_mmr);
                let root = peak_mmr.root(&mut hasher);
                // Peak digest should differ from the base MMR.
                assert!(hex(&root) != expected_root);
            }

            // Try grafting at a height of 1 instead of 0, which requires we double the # of leaves
            // in the base tree to maintain the corresponding # of segments.
            build_test_mmr(&mut standard, &mut base_mmr);
            {
                let mut hasher: Hasher<Sha256> = Hasher::new(&mut standard, 1);
                hasher
                    .load_grafted_digests(
                        &(0..199).map(Location::new).collect::<Vec<_>>(),
                        &base_mmr,
                    )
                    .await
                    .unwrap();

                // Confirm we're now grafting leaves to the positions of their immediate parent in
                // an MMR.
                assert_eq!(
                    hasher.destination_pos(Position::from(Location::new(0))),
                    Position::new(2)
                );
                assert_eq!(
                    hasher.destination_pos(Position::from(Location::new(1))),
                    Position::new(5)
                );
                assert_eq!(
                    hasher.destination_pos(Position::from(Location::new(2))),
                    Position::new(9)
                );
                assert_eq!(
                    hasher.destination_pos(Position::from(Location::new(3))),
                    Position::new(12)
                );
                assert_eq!(
                    hasher.destination_pos(Position::from(Location::new(4))),
                    Position::new(17)
                );

                let mut peak_mmr = Mmr::new();
                build_test_mmr(&mut hasher, &mut peak_mmr);
                let root = peak_mmr.root(&mut hasher);
                // Peak digest should differ from the base MMR.
                assert!(hex(&root) != expected_root);
            }

            // Height 2 grafting destination computation check.
            let hasher: Hasher<Sha256> = Hasher::new(&mut standard, 2);
            assert_eq!(
                hasher.destination_pos(Position::from(Location::new(0))),
                Position::new(6)
            );
            assert_eq!(
                hasher.destination_pos(Position::from(Location::new(1))),
                Position::new(13)
            );

            // Height 3 grafting destination computation check.
            let hasher: Hasher<Sha256> = Hasher::new(&mut standard, 3);
            assert_eq!(
                hasher.destination_pos(Position::from(Location::new(0))),
                Position::new(14)
            );
        });
    }

    /// Builds a small grafted MMR, then generates & verifies proofs over it.
    #[test_traced]
    fn test_hasher_grafted_storage() {
        let executor = deterministic::Runner::default();
        const GRAFTING_HEIGHT: u32 = 1;
        executor.start(|_| async move {
            let b1 = Sha256::fill(0x01);
            let b2 = Sha256::fill(0x02);
            let b3 = Sha256::fill(0x03);
            let b4 = Sha256::fill(0x04);
            let mut standard: StandardHasher<Sha256> = StandardHasher::new();

            // Make a base MMR with 4 leaves.
            let mut base_mmr = Mmr::new();
            base_mmr.add(&mut standard, &b1);
            base_mmr.add(&mut standard, &b2);
            base_mmr.add(&mut standard, &b3);
            base_mmr.add(&mut standard, &b4);

            let p1 = Sha256::fill(0xF1);
            let p2 = Sha256::fill(0xF2);

            // Since we are using grafting height of 1, peak tree must have half the leaves of the
            // base (2).
            let mut peak_tree: Mmr<Sha256> = Mmr::new();
            {
                let mut grafter = Hasher::new(&mut standard, GRAFTING_HEIGHT);
                grafter
                    .load_grafted_digests(&[Location::new(0), Location::new(1)], &base_mmr)
                    .await
                    .unwrap();
                peak_tree.add(&mut grafter, &p1);
                peak_tree.add(&mut grafter, &p2);
            }

            let peak_root = peak_tree.root(&mut standard);
            let base_root = base_mmr.root(&mut standard);
            assert_ne!(peak_root, base_root);

            {
                let grafted_mmr = Storage::new(&peak_tree, &base_mmr, GRAFTING_HEIGHT);
                assert_eq!(grafted_mmr.size(), base_mmr.size());

                let grafted_storage_root = grafted_mmr.root(&mut standard).await.unwrap();
                assert_ne!(grafted_storage_root, base_root);

                // Grafted storage root uses the size of the base MMR in its digest, so it will
                // differ than the peak tree root even though these particular trees would otherwise
                // produce the same root.
                assert_ne!(grafted_storage_root, peak_root);

                // Confirm we can generate and verify an inclusion proofs for each of the 4 leafs of
                // the grafted MMR.
                {
                    let loc = Location::new(0);
                    let proof = verification::range_proof(&grafted_mmr, loc..loc + 1)
                        .await
                        .unwrap();

                    let mut verifier =
                        Verifier::<Sha256>::new(GRAFTING_HEIGHT, Location::new(0), vec![&p1]);
                    assert!(proof.verify_element_inclusion(
                        &mut verifier,
                        &b1,
                        loc,
                        &grafted_storage_root
                    ));

                    let loc = Location::new(1);
                    let proof = verification::range_proof(&grafted_mmr, loc..loc + 1)
                        .await
                        .unwrap();
                    assert!(proof.verify_element_inclusion(
                        &mut verifier,
                        &b2,
                        loc,
                        &grafted_storage_root
                    ));

                    let loc = Location::new(2);
                    let proof = verification::range_proof(&grafted_mmr, loc..loc + 1)
                        .await
                        .unwrap();
                    let mut verifier =
                        Verifier::<Sha256>::new(GRAFTING_HEIGHT, Location::new(1), vec![&p2]);
                    assert!(proof.verify_element_inclusion(
                        &mut verifier,
                        &b3,
                        loc,
                        &grafted_storage_root
                    ));

                    let loc = Location::new(3);
                    let proof = verification::range_proof(&grafted_mmr, loc..loc + 1)
                        .await
                        .unwrap();
                    assert!(proof.verify_element_inclusion(
                        &mut verifier,
                        &b4,
                        loc,
                        &grafted_storage_root
                    ));
                }

                // Confirm element inclusion proof verification fails for various manipulations of the input.
                {
                    // Valid proof of the last element.
                    let loc = Location::new(3);
                    let proof = verification::range_proof(&grafted_mmr, loc..loc + 1)
                        .await
                        .unwrap();
                    let mut verifier =
                        Verifier::<Sha256>::new(GRAFTING_HEIGHT, Location::new(1), vec![&p2]);
                    assert!(proof.verify_element_inclusion(
                        &mut verifier,
                        &b4,
                        loc,
                        &grafted_storage_root
                    ));

                    // Proof should fail if we try to verify the wrong leaf element.
                    assert!(!proof.verify_element_inclusion(
                        &mut verifier,
                        &b3,
                        loc,
                        &grafted_storage_root
                    ));

                    // Proof should fail if we use the wrong root.
                    assert!(!proof.verify_element_inclusion(&mut verifier, &b4, loc, &peak_root));

                    // Proof should fail if we use the wrong position
                    assert!(!proof.verify_element_inclusion(
                        &mut verifier,
                        &b4,
                        loc + 1,
                        &grafted_storage_root
                    ));

                    // Proof should fail if we inject the wrong peak element into the verifier.
                    let mut verifier =
                        Verifier::<Sha256>::new(GRAFTING_HEIGHT, Location::new(0), vec![&p1]);
                    assert!(!proof.verify_element_inclusion(
                        &mut verifier,
                        &b4,
                        loc,
                        &grafted_storage_root
                    ));

                    // Proof should fail if we give the verifier the wrong peak tree leaf number.
                    let mut verifier =
                        Verifier::<Sha256>::new(GRAFTING_HEIGHT, Location::new(2), vec![&p2]);
                    assert!(!proof.verify_element_inclusion(
                        &mut verifier,
                        &b4,
                        loc,
                        &grafted_storage_root
                    ));
                }

                // test range proving
                {
                    // Confirm we can prove the entire range.
                    let proof =
                        verification::range_proof(&grafted_mmr, Location::new(0)..Location::new(4))
                            .await
                            .unwrap();
                    let range = vec![&b1, &b2, &b3, &b4];
                    let mut verifier =
                        Verifier::<Sha256>::new(GRAFTING_HEIGHT, Location::new(0), vec![&p1, &p2]);
                    assert!(proof.verify_range_inclusion(
                        &mut verifier,
                        &range,
                        Location::new(0),
                        &grafted_storage_root
                    ));

                    // Confirm same proof fails with shortened verifier range.
                    let mut verifier =
                        Verifier::<Sha256>::new(GRAFTING_HEIGHT, Location::new(0), vec![&p1]);
                    assert!(!proof.verify_range_inclusion(
                        &mut verifier,
                        &range,
                        Location::new(0),
                        &grafted_storage_root
                    ));
                }
            }

            // Add one more leaf to our base MMR, which will not have any corresponding peak tree
            // leaf since it will have no ancestors at or above the grafting height.
            let b5 = Sha256::fill(0x05);
            base_mmr.add(&mut standard, &b5);

            let grafted_mmr = Storage::new(&peak_tree, &base_mmr, GRAFTING_HEIGHT);
            assert_eq!(grafted_mmr.size(), base_mmr.size());

            // Confirm we can generate and verify inclusion proofs for the "orphaned" leaf as well
            // as an existing one.
            let grafted_storage_root = grafted_mmr.root(&mut standard).await.unwrap();
            let loc = Location::new(0);
            let proof = verification::range_proof(&grafted_mmr, loc..loc + 1)
                .await
                .unwrap();

            let mut verifier = Verifier::<Sha256>::new(GRAFTING_HEIGHT, loc, vec![&p1]);
            assert!(proof.verify_element_inclusion(&mut verifier, &b1, loc, &grafted_storage_root));

            let mut verifier = Verifier::<Sha256>::new(GRAFTING_HEIGHT, loc, vec![]);
            let loc = Location::new(4);
            let proof = verification::range_proof(&grafted_mmr, loc..loc + 1)
                .await
                .unwrap();
            assert!(proof.verify_element_inclusion(&mut verifier, &b5, loc, &grafted_storage_root));
        });
    }
}<|MERGE_RESOLUTION|>--- conflicted
+++ resolved
@@ -250,13 +250,8 @@
         size: Position,
         peak_digests: impl Iterator<Item = &'a H::Digest>,
     ) -> H::Digest {
-<<<<<<< HEAD
         let dest_pos = self.destination_pos(size);
         self.hasher.root(dest_pos, peak_digests)
-=======
-        let dest_pos = self.destination_pos(Position::new(size));
-        self.hasher.root(*dest_pos, peak_digests)
->>>>>>> 7cb8e467
     }
 
     fn digest(&mut self, data: &[u8]) -> H::Digest {
@@ -306,13 +301,8 @@
         size: Position,
         peak_digests: impl Iterator<Item = &'a H::Digest>,
     ) -> H::Digest {
-<<<<<<< HEAD
         let dest_pos = destination_pos(size, self.height);
         self.hasher.root(dest_pos, peak_digests)
-=======
-        let dest_pos = destination_pos(Position::new(size), self.height);
-        self.hasher.root(*dest_pos, peak_digests)
->>>>>>> 7cb8e467
     }
 
     fn digest(&mut self, data: &[u8]) -> H::Digest {
@@ -410,11 +400,7 @@
             return digest;
         }
         self.hasher
-<<<<<<< HEAD
-            .update_with_element(self.elements[index.as_usize()]);
-=======
             .update_with_element(self.elements[*index as usize]);
->>>>>>> 7cb8e467
         self.hasher.update_with_digest(&digest);
 
         self.hasher.finalize()
