//! A basic, no_std compatible MMR where all nodes are stored in-memory.

use crate::mmr::{
    hasher::Hasher,
    iterator::{nodes_needing_parents, nodes_to_pin, PathIterator, PeakIterator},
    proof,
    Error::{self, *},
    Location, Position, Proof,
};
use alloc::{
    collections::{BTreeMap, BTreeSet, VecDeque},
    vec,
    vec::Vec,
};
use commonware_cryptography::Hasher as CHasher;
use core::ops::Range;
cfg_if::cfg_if! {
    if #[cfg(feature = "std")] {
        use commonware_runtime::ThreadPool;
        use rayon::prelude::*;
    }
}

/// Configuration for initializing an [Mmr].
pub struct Config<H: CHasher> {
    /// The retained nodes of the MMR.
    pub nodes: Vec<H::Digest>,

    /// The highest position for which this MMR has been pruned, or 0 if this MMR has never been
    /// pruned.
    pub pruned_to_pos: Position,

    /// The pinned nodes of the MMR, in the order expected by `nodes_to_pin`.
    pub pinned_nodes: Vec<H::Digest>,

    /// Optional thread pool to use for parallelizing batch updates.
    #[cfg(feature = "std")]
    pub pool: Option<ThreadPool>,
}

/// A basic MMR where all nodes are stored in-memory.
///
/// # Terminology
///
/// Nodes in this structure are either _retained_, _pruned_, or _pinned_. Retained nodes are nodes
/// that have not yet been pruned, and have digests stored explicitly within the tree structure.
/// Pruned nodes are those whose positions precede that of the _oldest retained_ node, for which no
/// digests are maintained. Pinned nodes are nodes that would otherwise be pruned based on their
/// position, but whose digests remain required for proof generation. The digests for pinned nodes
/// are stored in an auxiliary map, and are at most O(log2(n)) in number.
///
/// # Max Capacity
///
/// The maximum number of elements that can be stored is usize::MAX (u32::MAX on 32-bit
/// architectures).
#[derive(Clone, Debug)]
pub struct Mmr<H: CHasher> {
    /// The nodes of the MMR, laid out according to a post-order traversal of the MMR trees,
    /// starting from the from tallest tree to shortest.
    nodes: VecDeque<H::Digest>,

    /// The highest position for which this MMR has been pruned, or 0 if this MMR has never been
    /// pruned.
    pruned_to_pos: Position,

    /// The auxiliary map from node position to the digest of any pinned node.
    pinned_nodes: BTreeMap<Position, H::Digest>,

    /// Non-leaf nodes that need to have their digests recomputed due to a batched update operation.
    ///
    /// This is a set of tuples of the form (node_pos, height).
    dirty_nodes: BTreeSet<(Position, u32)>,

    /// Dummy digest used as a placeholder for nodes whose digests will be updated with the next
    /// `sync`.
    dirty_digest: H::Digest,

    /// Thread pool to use for parallelizing updates.
    #[cfg(feature = "std")]
    thread_pool: Option<ThreadPool>,
}

impl<H: CHasher> Default for Mmr<H> {
    fn default() -> Self {
        Self::new()
    }
}

/// Minimum number of digest computations required during batch updates to trigger parallelization.
#[cfg(feature = "std")]
const MIN_TO_PARALLELIZE: usize = 20;

/// Implementation of `Mmr`.
impl<H: CHasher> Mmr<H> {
    /// Return a new (empty) `Mmr`.
    pub fn new() -> Self {
        Self {
            nodes: VecDeque::new(),
            pruned_to_pos: Position::new(0),
            pinned_nodes: BTreeMap::new(),
            dirty_nodes: BTreeSet::new(),
            dirty_digest: Self::dirty_digest(),
            #[cfg(feature = "std")]
            thread_pool: None,
        }
    }

    // Computes the digest to use as the `self.dirty_digest` placeholder. The specific value is
    // unimportant so we simply use the empty hash.
    fn dirty_digest() -> H::Digest {
        H::empty()
    }

    /// Return an [Mmr] initialized with the given `config`.
    pub fn init(config: Config<H>) -> Self {
        let mut mmr = Self {
            nodes: VecDeque::from(config.nodes),
            pruned_to_pos: config.pruned_to_pos,
            pinned_nodes: BTreeMap::new(),
            dirty_nodes: BTreeSet::new(),
            dirty_digest: Self::dirty_digest(),
            #[cfg(feature = "std")]
            thread_pool: config.pool,
        };
        if mmr.size() == 0 {
            return mmr;
        }

        for (i, pos) in nodes_to_pin(config.pruned_to_pos).enumerate() {
            mmr.pinned_nodes.insert(pos, config.pinned_nodes[i]);
        }

        mmr
    }

    /// Re-initialize the MMR with the given nodes, pruned_to_pos, and pinned_nodes.
    pub fn re_init(
        &mut self,
        nodes: Vec<H::Digest>,
        pruned_to_pos: Position,
        pinned_nodes: Vec<H::Digest>,
    ) {
        self.dirty_nodes.clear();
        self.nodes = VecDeque::from(nodes);
        self.pruned_to_pos = pruned_to_pos;
        self.pinned_nodes = BTreeMap::new();
        for (i, pos) in nodes_to_pin(pruned_to_pos).enumerate() {
            self.pinned_nodes.insert(pos, pinned_nodes[i]);
        }
    }

    /// Return the total number of nodes in the MMR, irrespective of any pruning. The next added
    /// element's position will have this value.
<<<<<<< HEAD
    pub fn size(&self) -> Position {
        Position::new(self.nodes.len() as u64 + *self.pruned_to_pos)
=======
    pub fn size(&self) -> u64 {
        self.nodes.len() as u64 + *self.pruned_to_pos
>>>>>>> 7cb8e467
    }

    /// Return the total number of leaves in the MMR.
    pub fn leaves(&self) -> Location {
        Location::try_from(self.size()).expect("invalid mmr size")
    }

    /// Return the position of the last leaf in this MMR, or None if the MMR is empty.
    pub fn last_leaf_pos(&self) -> Option<Position> {
        if self.size() == 0 {
            return None;
        }

        Some(PeakIterator::last_leaf_pos(self.size()))
    }

    // The highest position for which this MMR has been pruned, or 0 if this MMR has never been
    // pruned.
    pub fn pruned_to_pos(&self) -> Position {
        self.pruned_to_pos
    }

    /// Return the position of the oldest retained node in the MMR, not including those cached in
    /// pinned_nodes.
    pub fn oldest_retained_pos(&self) -> Option<Position> {
        if self.pruned_to_pos == self.size() {
            return None;
        }

        Some(self.pruned_to_pos)
    }

    /// Return a new iterator over the peaks of the MMR.
    pub fn peak_iterator(&self) -> PeakIterator {
        PeakIterator::new(self.size())
    }

    /// Return the position of the element given its index in the current nodes vector.
    fn index_to_pos(&self, index: usize) -> Position {
<<<<<<< HEAD
        self.pruned_to_pos + (index as u64)
=======
        Position::new(index as u64 + *self.pruned_to_pos)
>>>>>>> 7cb8e467
    }

    /// Returns the requested node, assuming it is either retained or known to exist in the
    /// pinned_nodes map.
    pub fn get_node_unchecked(&self, pos: Position) -> &H::Digest {
        if pos < self.pruned_to_pos {
            return self
                .pinned_nodes
                .get(&pos)
                .expect("requested node is pruned and not pinned");
        }

        &self.nodes[self.pos_to_index(pos)]
    }

    /// Returns the requested node or None if it is not stored in the MMR.
    pub fn get_node(&self, pos: Position) -> Option<H::Digest> {
        if pos < self.pruned_to_pos {
            return self.pinned_nodes.get(&pos).copied();
        }

        self.nodes.get(self.pos_to_index(pos)).copied()
    }

    /// Return the index of the element in the current nodes vector given its position in the MMR.
    ///
    /// # Panics
    ///
    /// Panics if `pos` precedes the oldest retained position.
    fn pos_to_index(&self, pos: Position) -> usize {
        assert!(
            pos >= self.pruned_to_pos,
            "pos precedes oldest retained position"
        );
        *pos.checked_sub(*self.pruned_to_pos).unwrap() as usize
    }

    /// Add `element` to the MMR and return its position in the MMR. The element can be an arbitrary
    /// byte slice, and need not be converted to a digest first.
    ///
    /// # Panics
    ///
    /// Panics if there are unprocessed batch updates.
    pub fn add(&mut self, hasher: &mut impl Hasher<H>, element: &[u8]) -> Position {
        let leaf_pos = self.size();
        let digest = hasher.leaf_digest(leaf_pos, element);
        self.add_leaf_digest(hasher, digest);

        leaf_pos
    }

    /// Add `element` to the MMR and return its position in the MMR, but without updating ancestors
    /// until `sync` is called. The element can be an arbitrary byte slice, and need not be
    /// converted to a digest first.
    pub fn add_batched(&mut self, hasher: &mut impl Hasher<H>, element: &[u8]) -> Position {
        let leaf_pos = self.size();
        let digest = hasher.leaf_digest(leaf_pos, element);

        // Compute the new parent nodes if any, and insert them into the MMR
        // with a dummy digest, and add each to the dirty nodes set.
        let nodes_needing_parents = nodes_needing_parents(self.peak_iterator())
            .into_iter()
            .rev();
        self.nodes.push_back(digest);

        let mut height = 1;
        for _ in nodes_needing_parents {
            let new_node_pos = self.size();
            // The digest we push here doesn't matter as it will be updated later.
            self.nodes.push_back(self.dirty_digest);
            self.dirty_nodes.insert((new_node_pos, height));
            height += 1;
        }

        leaf_pos
    }

    /// Add a leaf's `digest` to the MMR, generating the necessary parent nodes to maintain the
    /// MMR's structure.
    ///
    /// # Panics
    ///
    /// Panics if there are unprocessed batch updates.
    pub fn add_leaf_digest(&mut self, hasher: &mut impl Hasher<H>, mut digest: H::Digest) {
        assert!(
            self.dirty_nodes.is_empty(),
            "dirty nodes must be processed before adding an element w/o batching"
        );
        let nodes_needing_parents = nodes_needing_parents(self.peak_iterator())
            .into_iter()
            .rev();
        self.nodes.push_back(digest);

        // Compute the new parent nodes if any, and insert them into the MMR.
        for sibling_pos in nodes_needing_parents {
            let new_node_pos = self.size();
            let sibling_digest = self.get_node_unchecked(sibling_pos);
            digest = hasher.node_digest(new_node_pos, sibling_digest, &digest);
            self.nodes.push_back(digest);
        }
    }

    /// Pop the most recent leaf element out of the MMR if it exists, returning Empty or
    /// ElementPruned errors otherwise.
    ///
    /// # Panics
    ///
    /// Panics if there are unprocessed batch updates.
    pub fn pop(&mut self) -> Result<Position, Error> {
        if self.size() == 0 {
            return Err(Empty);
        }
        assert!(
            self.dirty_nodes.is_empty(),
            "dirty nodes must be processed before popping elements"
        );

        let mut new_size = self.size() - 1;
        loop {
            if new_size < self.pruned_to_pos {
                return Err(ElementPruned(new_size));
            }
            if PeakIterator::check_validity(new_size) {
                break;
            }
            new_size -= 1;
        }
        let num_to_drain = (self.size() - new_size).as_u64() as usize;
        self.nodes.drain(self.nodes.len() - num_to_drain..);

        Ok(self.size())
    }

    /// Change the digest of any retained leaf. This is useful if you want to use the MMR
    /// implementation as an updatable binary Merkle tree, and otherwise should be avoided.
    ///
    /// # Panics
    ///
    /// - Panics if `pos` does not correspond to a leaf, or if the leaf has been pruned.
    ///
    /// - This method will change the root and invalidate any previous inclusion proofs.
    ///
    /// - Use of this method will prevent using this structure as a base mmr for grafting.
    pub fn update_leaf(&mut self, hasher: &mut impl Hasher<H>, pos: Position, element: &[u8]) {
        if pos < self.pruned_to_pos {
            panic!("element pruned: pos={pos}");
        }

        // Update the digest of the leaf node.
        let mut digest = hasher.leaf_digest(pos, element);
        let mut index = self.pos_to_index(pos);
        self.nodes[index] = digest;

        // Update digests of all its ancestors.
        for (peak_pos, height) in self.peak_iterator() {
            if peak_pos < pos {
                continue;
            }
            // We have found the mountain containing the path we need to update.
            let path: Vec<_> = PathIterator::new(pos, peak_pos, height).collect();
            for (parent_pos, sibling_pos) in path.into_iter().rev() {
                if parent_pos == pos {
                    panic!("pos was not for a leaf");
                }
                let sibling_digest = self.get_node_unchecked(sibling_pos);
                digest = if sibling_pos == parent_pos - 1 {
                    // The sibling is the right child of the parent.
                    hasher.node_digest(parent_pos, &digest, sibling_digest)
                } else {
                    hasher.node_digest(parent_pos, sibling_digest, &digest)
                };
                index = self.pos_to_index(parent_pos);
                self.nodes[index] = digest;
            }
            return;
        }

        panic!("invalid pos {pos}:{}", self.size())
    }

    /// Batch update the digests of multiple retained leaves.
    ///
    /// # Panics
    ///
    /// Panics if any of the updated leaves has been pruned.
    pub fn update_leaf_batched<T: AsRef<[u8]> + Sync>(
        &mut self,
        hasher: &mut impl Hasher<H>,
        updates: &[(Position, T)],
    ) {
        #[cfg(feature = "std")]
        if updates.len() >= MIN_TO_PARALLELIZE && self.thread_pool.is_some() {
            self.update_leaf_parallel(hasher, updates);
            return;
        }

        for (pos, element) in updates {
            if *pos < self.pruned_to_pos {
                panic!("element pruned: pos={pos}");
            }

            // Update the digest of the leaf node and mark its ancestors as dirty.
            let digest = hasher.leaf_digest(*pos, element.as_ref());
            let index = self.pos_to_index(*pos);
            self.nodes[index] = digest;
            self.mark_dirty(*pos);
        }
    }

    /// Mark the non-leaf nodes in the path from the given position to the root as dirty, so that
    /// their digests are appropriately recomputed during the next `sync`.
    fn mark_dirty(&mut self, pos: Position) {
        for (peak_pos, mut height) in self.peak_iterator() {
            if peak_pos < pos {
                continue;
            }

            // We have found the mountain containing the path we are looking for. Traverse it from
            // leaf to root, that way we can exit early if we hit a node that is already dirty.
            let path = PathIterator::new(pos, peak_pos, height)
                .collect::<Vec<_>>()
                .into_iter()
                .rev();
            height = 1;
            for (parent_pos, _) in path {
                if !self.dirty_nodes.insert((parent_pos, height)) {
                    break;
                }
                height += 1;
            }
            return;
        }

        panic!("invalid pos {pos}:{}", self.size());
    }

    /// Batch update the digests of multiple retained leaves using multiple threads.
    ///
    /// # Panics
    ///
    /// Panics if `self.pool` is None.
    #[cfg(feature = "std")]
    fn update_leaf_parallel<T: AsRef<[u8]> + Sync>(
        &mut self,
        hasher: &mut impl Hasher<H>,
        updates: &[(Position, T)],
    ) {
        let pool = self
            .thread_pool
            .as_ref()
            .expect("pool must be non-None")
            .clone();
        pool.install(|| {
            let digests: Vec<(Position, H::Digest)> = updates
                .par_iter()
                .map_init(
                    || hasher.fork(),
                    |hasher, (pos, elem)| {
                        let digest = hasher.leaf_digest(*pos, elem.as_ref());
                        (*pos, digest)
                    },
                )
                .collect();

            for (pos, digest) in digests {
                let index = self.pos_to_index(pos);
                self.nodes[index] = digest;
                self.mark_dirty(pos);
            }
        });
    }

    /// Returns whether there are pending updates.
    pub fn is_dirty(&self) -> bool {
        !self.dirty_nodes.is_empty()
    }

    /// Process any pending batched updates.
    pub fn sync(&mut self, hasher: &mut impl Hasher<H>) {
        if self.dirty_nodes.is_empty() {
            return;
        }
        #[cfg(feature = "std")]
        if self.dirty_nodes.len() >= MIN_TO_PARALLELIZE && self.thread_pool.is_some() {
            self.sync_parallel(hasher, MIN_TO_PARALLELIZE);
            return;
        }

        self.sync_serial(hasher);
    }

    fn sync_serial(&mut self, hasher: &mut impl Hasher<H>) {
        let mut nodes: Vec<(Position, u32)> = self.dirty_nodes.iter().copied().collect();
        self.dirty_nodes.clear();
        nodes.sort_by(|a, b| a.1.cmp(&b.1));

        for (pos, height) in nodes {
            let left = pos - (1 << height);
            let right = pos - 1;
            let digest = hasher.node_digest(
                pos,
                self.get_node_unchecked(left),
                self.get_node_unchecked(right),
            );
            let index = self.pos_to_index(pos);
            self.nodes[index] = digest;
        }
    }

    /// Process any pending batched updates, using parallel hash workers as long as the number of
    /// computations that can be parallelized exceeds `min_to_parallelize`.
    ///
    /// This implementation parallelizes the computation of digests across all nodes at the same
    /// height, starting from the bottom and working up to the peaks. If ever the number of
    /// remaining digest computations is less than the `min_to_parallelize`, it switches to the
    /// serial implementation.
    ///
    /// # Panics
    ///
    /// Panics if `self.pool` is None.
    #[cfg(feature = "std")]
    fn sync_parallel(&mut self, hasher: &mut impl Hasher<H>, min_to_parallelize: usize) {
        let mut nodes: Vec<(Position, u32)> = self.dirty_nodes.iter().copied().collect();
        self.dirty_nodes.clear();
        // Sort by increasing height.
        nodes.sort_by(|a, b| a.1.cmp(&b.1));

        let mut same_height = Vec::new();
        let mut current_height = 1;
        for (i, (pos, height)) in nodes.iter().enumerate() {
            if *height == current_height {
                same_height.push(*pos);
                continue;
            }
            if same_height.len() < min_to_parallelize {
                self.dirty_nodes = nodes[i - same_height.len()..].iter().copied().collect();
                self.sync_serial(hasher);
                return;
            }
            self.update_node_digests(hasher, &same_height, current_height);
            same_height.clear();
            current_height += 1;
            same_height.push(*pos);
        }

        if same_height.len() < min_to_parallelize {
            self.dirty_nodes = nodes[nodes.len() - same_height.len()..]
                .iter()
                .copied()
                .collect();
            self.sync_serial(hasher);
            return;
        }

        self.update_node_digests(hasher, &same_height, current_height);
    }

    /// Update digests of the given set of nodes of equal height in the MMR. Since they are all at
    /// the same height, this can be done in parallel without synchronization.
    ///
    /// # Warning
    ///
    /// Assumes `self.pool` is non-None and panics otherwise.
    #[cfg(feature = "std")]
    fn update_node_digests(
        &mut self,
        hasher: &mut impl Hasher<H>,
        same_height: &[Position],
        height: u32,
    ) {
        let two_h = 1 << height;
        let pool = self
            .thread_pool
            .as_ref()
            .expect("pool must be non-None")
            .clone();
        pool.install(|| {
            let computed_digests: Vec<(usize, H::Digest)> = same_height
                .par_iter()
                .map_init(
                    || hasher.fork(),
                    |hasher, &pos| {
                        let left = pos - two_h;
                        let right = pos - 1;
                        let digest = hasher.node_digest(
                            pos,
                            self.get_node_unchecked(left),
                            self.get_node_unchecked(right),
                        );
                        let index = self.pos_to_index(pos);
                        (index, digest)
                    },
                )
                .collect();

            for (index, digest) in computed_digests {
                self.nodes[index] = digest;
            }
        });
    }

    /// Computes the root of the MMR.
    ///
    /// # Warning
    ///
    /// Panics if there are unprocessed batch updates.
    pub fn root(&self, hasher: &mut impl Hasher<H>) -> H::Digest {
        assert!(
            self.dirty_nodes.is_empty(),
            "dirty nodes must be processed before computing the root"
        );
        let peaks = self
            .peak_iterator()
            .map(|(peak_pos, _)| self.get_node_unchecked(peak_pos));
        let size = self.size();
        hasher.root(size, peaks)
    }

    /// Return an inclusion proof for the element at location `loc`, or ElementPruned error if some
    /// element needed to generate the proof has been pruned.
    ///
    /// # Warning
    ///
    /// Panics if there are unprocessed batch updates, or if `loc` is out of bounds.
    pub fn proof(&self, loc: Location) -> Result<Proof<H::Digest>, Error> {
        self.range_proof(loc..loc + 1)
    }

    /// Return an inclusion proof for all elements within the provided `range` of locations. Returns
    /// ElementPruned error if some element needed to generate the proof has been pruned.
    ///
    /// # Panics
    ///
    /// Panics if there are unprocessed batch updates, or if the element range is out of bounds.
    pub fn range_proof(&self, range: Range<Location>) -> Result<Proof<H::Digest>, Error> {
        assert!(
            self.dirty_nodes.is_empty(),
            "dirty nodes must be processed before computing proofs"
        );
        let leaves = self.leaves();
        assert!(
            range.start < leaves,
            "range start {} >= leaf count {}",
            range.start,
            leaves
        );
        assert!(
            range.end <= leaves,
            "range end {} > leaf count {}",
            range.end,
            leaves
        );

        let size = self.size();
        let positions = proof::nodes_required_for_range_proof(size, range);
        let digests = positions
            .into_iter()
            .map(|pos| self.get_node(pos).ok_or(Error::ElementPruned(pos)))
            .collect::<Result<Vec<_>, _>>()?;

        Ok(Proof { size, digests })
    }

    /// Prune all nodes and pin the O(log2(n)) number of them required for proof generation going
    /// forward.
    ///
    /// # Warning
    ///
    /// Panics if there are unprocessed batch updates.
    pub fn prune_all(&mut self) {
        if !self.nodes.is_empty() {
            self.prune_to_pos(self.index_to_pos(self.nodes.len()));
        }
    }

    /// Prune all nodes up to but not including the given position, and pin the O(log2(n)) number of
    /// them required for proof generation.
    ///
    /// # Panics
    ///
    /// Panics if there are unprocessed batch updates.
    pub fn prune_to_pos(&mut self, pos: Position) {
        assert!(
            self.dirty_nodes.is_empty(),
            "dirty nodes must be processed before pruning"
        );
        // Recompute the set of older nodes to retain.
        self.pinned_nodes = self.nodes_to_pin(pos);
        let retained_nodes = self.pos_to_index(pos);
        self.nodes.drain(0..retained_nodes);
        self.pruned_to_pos = pos;
    }

    /// Get the nodes (position + digest) that need to be pinned (those required for proof
    /// generation) in this MMR when pruned to position `prune_pos`.
    pub(crate) fn nodes_to_pin(&self, prune_pos: Position) -> BTreeMap<Position, H::Digest> {
        nodes_to_pin(prune_pos)
            .map(|pos| (pos, *self.get_node_unchecked(pos)))
            .collect()
    }

    /// Get the digests of nodes that need to be pinned (those required for proof generation) in
    /// this MMR when pruned to position `prune_pos`.
    pub(crate) fn node_digests_to_pin(&self, start_pos: Position) -> Vec<H::Digest> {
        nodes_to_pin(start_pos)
            .map(|pos| *self.get_node_unchecked(pos))
            .collect()
    }

    /// Utility used by stores that build on the mem MMR to pin extra nodes if needed. It's up to
    /// the caller to ensure that this set of pinned nodes is valid for their use case.
    #[cfg(any(feature = "std", test))]
    pub(crate) fn add_pinned_nodes(&mut self, pinned_nodes: BTreeMap<Position, H::Digest>) {
        for (pos, node) in pinned_nodes.into_iter() {
            self.pinned_nodes.insert(pos, node);
        }
    }

    /// A lightweight cloning operation that "clones" only the fully pruned state of this MMR. The
    /// output is exactly the same as the result of mmr.prune_all(), only you get a copy without
    /// mutating the original, and the thread pool if any is not cloned.
    ///
    /// Runtime is Log_2(n) in the number of elements even if the original MMR is never pruned.
    ///
    /// # Panics
    ///
    /// Panics if there are unprocessed batch updates.
    pub fn clone_pruned(&self) -> Self {
        if self.size() == 0 {
            return Self::new();
        }
        assert!(
            self.dirty_nodes.is_empty(),
            "dirty nodes must be processed before cloning"
        );

        // Create the "old_nodes" of the MMR in the fully pruned state.
        let old_nodes = self.node_digests_to_pin(self.size());

        Self::init(Config {
            nodes: vec![],
            pruned_to_pos: self.size(),
            pinned_nodes: old_nodes,
            #[cfg(feature = "std")]
            pool: None,
        })
    }

    /// Return the nodes this MMR currently has pinned. Pinned nodes are nodes that would otherwise
    /// be pruned, but whose digests remain required for proof generation.
    #[cfg(test)]
    pub(super) fn pinned_nodes(&self) -> BTreeMap<Position, H::Digest> {
        self.pinned_nodes.clone()
    }
}

#[cfg(test)]
mod tests {
    use super::*;
    use crate::mmr::{hasher::Standard, stability::ROOTS};
    use commonware_cryptography::Sha256;
    use commonware_runtime::{create_pool, deterministic, tokio, Runner};
    use commonware_utils::hex;

    /// Build the MMR corresponding to the stability test `ROOTS` and confirm the roots match.
    fn build_and_check_test_roots_mmr(mmr: &mut Mmr<Sha256>) {
        let mut hasher: Standard<Sha256> = Standard::new();
        for i in 0u64..199 {
            hasher.inner().update(&i.to_be_bytes());
            let element = hasher.inner().finalize();
            let root = mmr.root(&mut hasher);
            let expected_root = ROOTS[i as usize];
            assert_eq!(hex(&root), expected_root, "at: {i}");
            mmr.add(&mut hasher, &element);
        }
        assert_eq!(
            hex(&mmr.root(&mut hasher)),
            ROOTS[199],
            "Root after 200 elements"
        );
    }

    /// Same as `build_and_check_test_roots` but uses `add_batched` + `sync` instead of `add`.
    pub fn build_batched_and_check_test_roots(mmr: &mut Mmr<Sha256>) {
        let mut hasher: Standard<Sha256> = Standard::new();
        for i in 0u64..199 {
            hasher.inner().update(&i.to_be_bytes());
            let element = hasher.inner().finalize();
            mmr.add_batched(&mut hasher, &element);
        }
        mmr.sync(&mut hasher);
        assert_eq!(
            hex(&mmr.root(&mut hasher)),
            ROOTS[199],
            "Root after 200 elements"
        );
    }

    /// Test empty MMR behavior.
    #[test]
    fn test_mem_mmr_empty() {
        let executor = deterministic::Runner::default();
        executor.start(|_| async move {
            let mut hasher: Standard<Sha256> = Standard::new();
            let mut mmr = Mmr::new();
            assert_eq!(
                mmr.peak_iterator().next(),
                None,
                "empty iterator should have no peaks"
            );
            assert_eq!(mmr.size(), 0);
            assert_eq!(mmr.leaves(), Location::new(0));
            assert_eq!(mmr.last_leaf_pos(), None);
            assert_eq!(mmr.oldest_retained_pos(), None);
            assert_eq!(mmr.get_node(Position::new(0)), None);
            assert!(matches!(mmr.pop(), Err(Empty)));
            mmr.prune_all();
            assert_eq!(mmr.size(), 0, "prune_all on empty MMR should do nothing");

            assert_eq!(
                mmr.root(&mut hasher),
                hasher.root(Position::new(0), [].iter())
            );

            let clone = mmr.clone_pruned();
            assert_eq!(clone.size(), 0);
        });
    }

    /// Test MMR building by consecutively adding 11 equal elements to a new MMR, producing the
    /// structure in the example documented at the top of the mmr crate's mod.rs file with 19 nodes
    /// and 3 peaks.
    #[test]
    fn test_mem_mmr_add_eleven_values() {
        let executor = deterministic::Runner::default();
        executor.start(|_| async move {
            let mut mmr = Mmr::new();
            let element = <Sha256 as CHasher>::Digest::from(*b"01234567012345670123456701234567");
            let mut leaves: Vec<Position> = Vec::new();
            let mut hasher: Standard<Sha256> = Standard::new();
            for _ in 0..11 {
                leaves.push(mmr.add(&mut hasher, &element));
                let peaks: Vec<(Position, u32)> = mmr.peak_iterator().collect();
                assert_ne!(peaks.len(), 0);
                assert!(peaks.len() <= mmr.size().as_u64() as usize);
                let nodes_needing_parents = nodes_needing_parents(mmr.peak_iterator());
                assert!(nodes_needing_parents.len() <= peaks.len());
            }
            assert_eq!(mmr.oldest_retained_pos().unwrap(), Position::new(0));
            assert_eq!(mmr.size(), 19, "mmr not of expected size");
            assert_eq!(
                leaves,
                vec![0, 1, 3, 4, 7, 8, 10, 11, 15, 16, 18]
                    .into_iter()
                    .map(Position::new)
                    .collect::<Vec<_>>(),
                "mmr leaf positions not as expected"
            );
            let peaks: Vec<(Position, u32)> = mmr.peak_iterator().collect();
            assert_eq!(
                peaks,
                vec![
                    (Position::new(14), 3),
                    (Position::new(17), 1),
                    (Position::new(18), 0)
                ],
                "mmr peaks not as expected"
            );

            // Test nodes_needing_parents on the final MMR. Since there's a height gap between the
            // highest peak (14) and the next, only the lower two peaks (17, 18) should be returned.
            let peaks_needing_parents = nodes_needing_parents(mmr.peak_iterator());
            assert_eq!(
                peaks_needing_parents,
                vec![Position::new(17), Position::new(18)],
                "mmr nodes needing parents not as expected"
            );

            // verify leaf digests
            for leaf in leaves.iter().by_ref() {
                let digest = hasher.leaf_digest(*leaf, &element);
                assert_eq!(mmr.get_node(*leaf).unwrap(), digest);
            }

            // verify height=1 node digests
            let digest2 = hasher.node_digest(Position::new(2), &mmr.nodes[0], &mmr.nodes[1]);
            assert_eq!(mmr.nodes[2], digest2);
            let digest5 = hasher.node_digest(Position::new(5), &mmr.nodes[3], &mmr.nodes[4]);
            assert_eq!(mmr.nodes[5], digest5);
            let digest9 = hasher.node_digest(Position::new(9), &mmr.nodes[7], &mmr.nodes[8]);
            assert_eq!(mmr.nodes[9], digest9);
            let digest12 = hasher.node_digest(Position::new(12), &mmr.nodes[10], &mmr.nodes[11]);
            assert_eq!(mmr.nodes[12], digest12);
            let digest17 = hasher.node_digest(Position::new(17), &mmr.nodes[15], &mmr.nodes[16]);
            assert_eq!(mmr.nodes[17], digest17);

            // verify height=2 node digests
            let digest6 = hasher.node_digest(Position::new(6), &mmr.nodes[2], &mmr.nodes[5]);
            assert_eq!(mmr.nodes[6], digest6);
            let digest13 = hasher.node_digest(Position::new(13), &mmr.nodes[9], &mmr.nodes[12]);
            assert_eq!(mmr.nodes[13], digest13);
            let digest17 = hasher.node_digest(Position::new(17), &mmr.nodes[15], &mmr.nodes[16]);
            assert_eq!(mmr.nodes[17], digest17);

            // verify topmost digest
            let digest14 = hasher.node_digest(Position::new(14), &mmr.nodes[6], &mmr.nodes[13]);
            assert_eq!(mmr.nodes[14], digest14);

            // verify root
            let root = mmr.root(&mut hasher);
            let peak_digests = [digest14, digest17, mmr.nodes[18]];
            let expected_root = hasher.root(Position::new(19), peak_digests.iter());
            assert_eq!(root, expected_root, "incorrect root");

            // pruning tests
            mmr.prune_to_pos(Position::new(14)); // prune up to the tallest peak
            assert_eq!(mmr.oldest_retained_pos().unwrap(), Position::new(14));

            // After pruning, we shouldn't be able to generate a proof for any elements before the
            // pruning boundary. (To be precise, due to the maintenance of pinned nodes, we may in
            // fact still be able to generate them for some, but it's not guaranteed. For example,
            // in this case, we actually can still generate a proof for the node with location 7
            // even though it's pruned.)
            assert!(matches!(mmr.proof(Location::new(0)), Err(ElementPruned(_))));
            assert!(matches!(mmr.proof(Location::new(6)), Err(ElementPruned(_))));

            // We should still be able to generate a proof for any leaf following the pruning
            // boundary, the first of which is at location 8 and the last location 10.
            assert!(mmr.proof(Location::new(8)).is_ok());
            assert!(mmr.proof(Location::new(10)).is_ok());

            let root_after_prune = mmr.root(&mut hasher);
            assert_eq!(root, root_after_prune, "root changed after pruning");

            assert!(
                mmr.range_proof(Location::new(5)..Location::new(9)).is_err(),
                "attempts to range_prove elements at or before the oldest retained should fail"
            );
            assert!(
                mmr.range_proof(Location::new(8)..mmr.leaves()).is_ok(),
                "attempts to range_prove over all elements following oldest retained should succeed"
            );

            // Test that we can initialize a new MMR from another's elements.
            let oldest_pos = mmr.oldest_retained_pos().unwrap();
            let digests = mmr.node_digests_to_pin(oldest_pos);
            let mmr_copy = Mmr::init(Config {
                nodes: mmr.nodes.iter().copied().collect(),
                pruned_to_pos: oldest_pos,
                pinned_nodes: digests,
                #[cfg(feature = "std")]
                pool: None,
            });
            assert_eq!(mmr_copy.size(), 19);
            assert_eq!(mmr_copy.leaves(), mmr.leaves());
            assert_eq!(mmr_copy.last_leaf_pos(), mmr.last_leaf_pos());
            assert_eq!(mmr_copy.oldest_retained_pos(), mmr.oldest_retained_pos());
            assert_eq!(mmr_copy.root(&mut hasher), root);

            // Test that clone_pruned produces a valid copy of the MMR as if it had been cloned
            // after being fully pruned.
            mmr.prune_to_pos(Position::new(17)); // prune up to the second peak
            let clone = mmr.clone_pruned();
            assert_eq!(clone.oldest_retained_pos(), None);
            assert_eq!(clone.pruned_to_pos(), clone.size());
            mmr.prune_all();
            assert_eq!(mmr.oldest_retained_pos(), None);
            assert_eq!(mmr.pruned_to_pos(), mmr.size());
            assert_eq!(mmr.size(), clone.size());
            assert_eq!(mmr.root(&mut hasher), clone.root(&mut hasher));
        });
    }

    /// Test that pruning all nodes never breaks adding new nodes.
    #[test]
    fn test_mem_mmr_prune_all() {
        let executor = deterministic::Runner::default();
        executor.start(|_| async move {
            let mut mmr = Mmr::new();
            let element = <Sha256 as CHasher>::Digest::from(*b"01234567012345670123456701234567");
            let mut hasher: Standard<Sha256> = Standard::new();
            for _ in 0..1000 {
                mmr.prune_all();
                mmr.add(&mut hasher, &element);
            }
        });
    }

    /// Test that the MMR validity check works as expected.
    #[test]
    fn test_mem_mmr_validity() {
        let executor = deterministic::Runner::default();
        executor.start(|_| async move {
            let mut mmr = Mmr::new();
            let element = <Sha256 as CHasher>::Digest::from(*b"01234567012345670123456701234567");
            let mut hasher: Standard<Sha256> = Standard::new();
            for _ in 0..1001 {
                assert!(
                    PeakIterator::check_validity(mmr.size()),
                    "mmr of size {} should be valid",
                    mmr.size()
                );
                let old_size = mmr.size();
                mmr.add(&mut hasher, &element);
                for size in old_size.as_u64() + 1..mmr.size().as_u64() {
                    assert!(
                        !PeakIterator::check_validity(Position::new(size)),
                        "mmr of size {size} should be invalid",
                    );
                }
            }
        });
    }

    /// Test that the MMR root computation remains stable by comparing against previously computed
    /// roots.
    #[test]
    fn test_mem_mmr_root_stability() {
        let executor = deterministic::Runner::default();
        executor.start(|_| async move {
            // Test root stability under different MMR building methods.
            let mut mmr = Mmr::new();
            build_and_check_test_roots_mmr(&mut mmr);

            let mut mmr = Mmr::new();
            build_batched_and_check_test_roots(&mut mmr);
        });
    }

    /// Test root stability using the parallel builder implementation. This requires we use the
    /// tokio runtime since the deterministic runtime would block due to being single-threaded.
    #[test]
    fn test_mem_mmr_root_stability_parallel() {
        let executor = tokio::Runner::default();
        executor.start(|context| async move {
            let pool = commonware_runtime::create_pool(context, 4).unwrap();

            let mut mmr = Mmr::init(Config {
                nodes: vec![],
                pruned_to_pos: Position::new(0),
                pinned_nodes: vec![],
                #[cfg(feature = "std")]
                pool: Some(pool),
            });
            build_batched_and_check_test_roots(&mut mmr);
        });
    }

    /// Build the MMR corresponding to the stability test while pruning after each add, and confirm
    /// the static roots match that from the root computation.
    #[test]
    fn test_mem_mmr_root_stability_while_pruning() {
        let executor = deterministic::Runner::default();
        executor.start(|_| async move {
            let mut hasher: Standard<Sha256> = Standard::new();
            let mut mmr = Mmr::new();
            for i in 0u64..199 {
                let root = mmr.root(&mut hasher);
                let expected_root = ROOTS[i as usize];
                assert_eq!(hex(&root), expected_root, "at: {i}");
                hasher.inner().update(&i.to_be_bytes());
                let element = hasher.inner().finalize();
                mmr.add(&mut hasher, &element);
                mmr.prune_all();
            }
        });
    }

    fn compute_big_mmr(hasher: &mut impl Hasher<Sha256>, mmr: &mut Mmr<Sha256>) -> Vec<Position> {
        let mut leaves = Vec::new();
        let mut c_hasher = Sha256::default();
        for i in 0u64..199 {
            c_hasher.update(&i.to_be_bytes());
            let element = c_hasher.finalize();
            leaves.push(mmr.add(hasher, &element));
        }
        mmr.sync(hasher);

        leaves
    }

    #[test]
    fn test_mem_mmr_pop() {
        let executor = deterministic::Runner::default();
        executor.start(|_| async move {
            let mut hasher: Standard<Sha256> = Standard::new();
            let mut mmr = Mmr::new();
            compute_big_mmr(&mut hasher, &mut mmr);
            let root = mmr.root(&mut hasher);
            let expected_root = ROOTS[199];
            assert_eq!(hex(&root), expected_root);

            // Pop off one node at a time until empty, confirming the root is still is as expected.
            for i in (0..199u64).rev() {
                assert!(mmr.pop().is_ok());
                let root = mmr.root(&mut hasher);
                let expected_root = ROOTS[i as usize];
                assert_eq!(hex(&root), expected_root);
            }

            assert!(
                matches!(mmr.pop().unwrap_err(), Empty),
                "pop on empty MMR should fail"
            );

            // Test that we can pop all elements up to and including the oldest retained leaf.
            for i in 0u64..199 {
                hasher.inner().update(&i.to_be_bytes());
                let element = hasher.inner().finalize();
                mmr.add(&mut hasher, &element);
            }

            let leaf_pos = Position::from(Location::new(100));
            mmr.prune_to_pos(leaf_pos);
            while mmr.size() > leaf_pos {
                assert!(mmr.pop().is_ok());
            }
            assert_eq!(hex(&mmr.root(&mut hasher)), ROOTS[100]);
            assert!(matches!(mmr.pop().unwrap_err(), ElementPruned(_)));
            assert_eq!(mmr.oldest_retained_pos(), None);
        });
    }

    #[test]
    fn test_mem_mmr_update_leaf() {
        let mut hasher: Standard<Sha256> = Standard::new();
        let element = <Sha256 as CHasher>::Digest::from(*b"01234567012345670123456701234567");
        let executor = deterministic::Runner::default();
        executor.start(|_| async move {
            let mut mmr = Mmr::new();
            compute_big_mmr(&mut hasher, &mut mmr);
            let leaves = compute_big_mmr(&mut hasher, &mut mmr);
            let root = mmr.root(&mut hasher);

            // For a few leaves, update the leaf and ensure the root changes, and the root reverts
            // to its previous state then we update the leaf to its original value.
            for leaf in [0usize, 1, 10, 50, 100, 150, 197, 198] {
                // Change the leaf.
                mmr.update_leaf(&mut hasher, leaves[leaf], &element);
                let updated_root = mmr.root(&mut hasher);
                assert!(root != updated_root);

                // Restore the leaf to its original value, ensure the root is as before.
                hasher.inner().update(&leaf.to_be_bytes());
                let element = hasher.inner().finalize();
                mmr.update_leaf(&mut hasher, leaves[leaf], &element);
                let restored_root = mmr.root(&mut hasher);
                assert_eq!(root, restored_root);
            }

            // Confirm the tree has all the hashes necessary to update any element after pruning.
            mmr.prune_to_pos(leaves[150]);
            for &leaf_pos in &leaves[150..=190] {
                mmr.prune_to_pos(leaf_pos);
                mmr.update_leaf(&mut hasher, leaf_pos, &element);
            }
        });
    }

    #[test]
    #[should_panic(expected = "pos was not for a leaf")]
    fn test_mem_mmr_update_leaf_panic_invalid() {
        let mut hasher: Standard<Sha256> = Standard::new();
        let element = <Sha256 as CHasher>::Digest::from(*b"01234567012345670123456701234567");

        let executor = deterministic::Runner::default();
        executor.start(|_| async move {
            let mut mmr = Mmr::new();
            compute_big_mmr(&mut hasher, &mut mmr);
            let not_a_leaf_pos = Position::new(2);
            mmr.update_leaf(&mut hasher, not_a_leaf_pos, &element);
        });
    }

    #[test]
    #[should_panic(expected = "element pruned")]
    fn test_mem_mmr_update_leaf_panic_pruned() {
        let mut hasher: Standard<Sha256> = Standard::new();
        let element = <Sha256 as CHasher>::Digest::from(*b"01234567012345670123456701234567");

        let executor = deterministic::Runner::default();
        executor.start(|_| async move {
            let mut mmr = Mmr::new();
            compute_big_mmr(&mut hasher, &mut mmr);
            mmr.prune_all();
            mmr.update_leaf(&mut hasher, Position::new(0), &element);
        });
    }

    #[test]
    fn test_mem_mmr_batch_update_leaf() {
        let mut hasher: Standard<Sha256> = Standard::new();
        let executor = deterministic::Runner::default();
        executor.start(|_| async move {
            let mut mmr = Mmr::new();
            let leaves = compute_big_mmr(&mut hasher, &mut mmr);
            do_batch_update(&mut hasher, &mut mmr, &leaves);
        });
    }

    #[test]
    /// Same test as above only using a thread pool to trigger parallelization. This requires we use
    /// tokio runtime instead of the deterministic one.
    fn test_mem_mmr_batch_parallel_update_leaf() {
        let mut hasher: Standard<Sha256> = Standard::new();
        let executor = tokio::Runner::default();
        executor.start(|ctx| async move {
            let pool = create_pool(ctx, 4).unwrap();
            let mut mmr = Mmr::init(Config {
                nodes: Vec::new(),
                pruned_to_pos: Position::new(0),
                pinned_nodes: Vec::new(),
                #[cfg(feature = "std")]
                pool: Some(pool),
            });
            let leaves = compute_big_mmr(&mut hasher, &mut mmr);
            do_batch_update(&mut hasher, &mut mmr, &leaves);
        });
    }

    fn do_batch_update(hasher: &mut Standard<Sha256>, mmr: &mut Mmr<Sha256>, leaves: &[Position]) {
        let element = <Sha256 as CHasher>::Digest::from(*b"01234567012345670123456701234567");
        let root = mmr.root(hasher);

        // Change a handful of leaves using a batch update.
        let mut updates = Vec::new();
        for leaf in [0usize, 1, 10, 50, 100, 150, 197, 198] {
            updates.push((leaves[leaf], &element));
        }
        mmr.update_leaf_batched(hasher, &updates);

        mmr.sync(hasher);
        let updated_root = mmr.root(hasher);
        assert_eq!(
            "af3acad6aad59c1a880de643b1200a0962a95d06c087ebf677f29eb93fc359a4",
            hex(&updated_root)
        );

        // Batch-restore the changed leaves to their original values.
        let mut updates = Vec::new();
        for leaf in [0usize, 1, 10, 50, 100, 150, 197, 198] {
            hasher.inner().update(&leaf.to_be_bytes());
            let element = hasher.inner().finalize();
            updates.push((leaves[leaf], element));
        }
        mmr.update_leaf_batched(hasher, &updates);

        mmr.sync(hasher);
        let restored_root = mmr.root(hasher);
        assert_eq!(root, restored_root);
    }
}<|MERGE_RESOLUTION|>--- conflicted
+++ resolved
@@ -151,13 +151,8 @@
 
     /// Return the total number of nodes in the MMR, irrespective of any pruning. The next added
     /// element's position will have this value.
-<<<<<<< HEAD
     pub fn size(&self) -> Position {
         Position::new(self.nodes.len() as u64 + *self.pruned_to_pos)
-=======
-    pub fn size(&self) -> u64 {
-        self.nodes.len() as u64 + *self.pruned_to_pos
->>>>>>> 7cb8e467
     }
 
     /// Return the total number of leaves in the MMR.
@@ -197,11 +192,7 @@
 
     /// Return the position of the element given its index in the current nodes vector.
     fn index_to_pos(&self, index: usize) -> Position {
-<<<<<<< HEAD
         self.pruned_to_pos + (index as u64)
-=======
-        Position::new(index as u64 + *self.pruned_to_pos)
->>>>>>> 7cb8e467
     }
 
     /// Returns the requested node, assuming it is either retained or known to exist in the
@@ -329,7 +320,7 @@
             }
             new_size -= 1;
         }
-        let num_to_drain = (self.size() - new_size).as_u64() as usize;
+        let num_to_drain = *(self.size() - new_size) as usize;
         self.nodes.drain(self.nodes.len() - num_to_drain..);
 
         Ok(self.size())
@@ -846,7 +837,7 @@
                 leaves.push(mmr.add(&mut hasher, &element));
                 let peaks: Vec<(Position, u32)> = mmr.peak_iterator().collect();
                 assert_ne!(peaks.len(), 0);
-                assert!(peaks.len() <= mmr.size().as_u64() as usize);
+                assert!(peaks.len() as u64 <= mmr.size());
                 let nodes_needing_parents = nodes_needing_parents(mmr.peak_iterator());
                 assert!(nodes_needing_parents.len() <= peaks.len());
             }
@@ -1006,7 +997,7 @@
                 );
                 let old_size = mmr.size();
                 mmr.add(&mut hasher, &element);
-                for size in old_size.as_u64() + 1..mmr.size().as_u64() {
+                for size in *old_size + 1..*mmr.size() {
                     assert!(
                         !PeakIterator::check_validity(Position::new(size)),
                         "mmr of size {size} should be invalid",
