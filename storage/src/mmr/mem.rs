//! A basic MMR where all nodes are stored in-memory.

use crate::mmr::hasher::Hasher;
use crate::mmr::iterator::{nodes_needing_parents, PathIterator, PeakIterator};
use crate::mmr::verification::Proof;
<<<<<<< HEAD
use commonware_cryptography::Hasher as CHasher;
=======
use crate::mmr::Error;
use crate::mmr::Error::{ElementPruned, InvalidElementPosition};
use commonware_cryptography::{Digest, Hasher as CHasher};
>>>>>>> 5924bebc

/// Implementation of `Mmr`.
///
/// # Max Capacity
///
/// The maximum number of elements that can be stored is usize::MAX
/// (u32::MAX on 32-bit architectures).
pub struct Mmr<H: CHasher> {
    hasher: H,
    // The nodes of the MMR, laid out according to a post-order traversal of the MMR trees, starting
    // from the from tallest tree to shortest.
<<<<<<< HEAD
    nodes: Vec<H::Digest>,
=======
    nodes: Vec<Digest>,
    // The position of the oldest element still maintained by the MMR. Will be 0 unless forgetting
    // has been invoked. If non-zero, then proofs can only be generated for elements with positions
    // strictly after this point.
    oldest_remembered_pos: u64,
>>>>>>> 5924bebc
}

impl<H: CHasher> Default for Mmr<H> {
    fn default() -> Self {
        Self::new()
    }
}

impl<H: CHasher> Mmr<H> {
    /// Return a new (empty) `Mmr`.
    pub fn new() -> Self {
        Self {
            hasher: H::new(),
            nodes: Vec::new(),
            oldest_remembered_pos: 0,
        }
    }

    /// Return the total number of nodes in the MMR, independent of any forgetting.
    pub fn size(&self) -> u64 {
        self.nodes.len() as u64 + self.oldest_remembered_pos
    }

    /// Return the position of the oldest remembered node in the MMR. Proofs can only be generated
    /// for elements in ranges that follow this position.
    pub fn oldest_remembered_node_pos(&self) -> u64 {
        self.oldest_remembered_pos
    }

    /// Return a new iterator over the peaks of the MMR.
    fn peak_iterator(&self) -> PeakIterator {
        PeakIterator::new(self.size())
    }

    /// Return the position of the element given its index in the current nodes vector.
    fn index_to_pos(&self, index: u64) -> u64 {
        index + self.oldest_remembered_pos
    }

    /// Add an element to the MMR and return its position in the MMR.
    pub fn add(&mut self, element: &H::Digest) -> u64 {
        let peaks = nodes_needing_parents(self.peak_iterator());
        let element_pos = self.index_to_pos(self.nodes.len() as u64);
        let hasher = &mut Hasher::new(&mut self.hasher);

        // Insert the element into the MMR as a leaf.
        let mut hash = hasher.leaf_hash(element_pos, element);
        self.nodes.push(hash.clone());

        // Compute the new parent nodes, if any, and insert them into the MMR.
        for sibling_pos in peaks.into_iter().rev() {
            let parent_pos = self.oldest_remembered_pos + self.nodes.len() as u64;
            let sibling_index = (sibling_pos - self.oldest_remembered_pos) as usize;
            hash = hasher.node_hash(parent_pos, &self.nodes[sibling_index], &hash);
            self.nodes.push(hash.clone());
        }
        element_pos
    }

    /// Computes the root hash of the MMR.
    pub fn root_hash(&mut self) -> H::Digest {
        let peaks = self
            .peak_iterator()
            .map(|(peak_pos, _)| &self.nodes[(peak_pos - self.oldest_remembered_pos) as usize]);
        let size = self.size();
        Hasher::new(&mut self.hasher).root_hash(size, peaks)
    }

<<<<<<< HEAD
    /// Return an inclusion proof for the specified element that consists of the size of the MMR and
    /// a vector of hashes. The proof vector contains: (1) the peak hashes other than the peak of
    /// the perfect tree containing the element, followed by: (2) the nodes in the remaining perfect
    /// tree necessary for reconstructing its peak hash from the specified element. Both segments
    /// are ordered by decreasing height.
    pub fn proof(&self, element_pos: u64) -> Proof<H> {
        self.range_proof(element_pos, element_pos)
    }

    // Return an inclusion proof for the specified range of elements. The range is inclusive of
    // both endpoints.
    pub fn range_proof(&self, start_element_pos: u64, end_element_pos: u64) -> Proof<H> {
        let mut hashes: Vec<H::Digest> = Vec::new();
=======
    /// Return an inclusion proof for the specified element. Returns `ElementPruned` error if the
    /// requested element is not currently stored by this MMR.
    pub fn proof(&self, element_pos: u64) -> Result<Proof, Error> {
        self.range_proof(element_pos, element_pos)
    }

    /// Return an inclusion proof for the specified range of elements. The range is inclusive of
    /// both endpoints. Returns `ElementPruned` if the requested range is outside the range
    /// currently stored by this MMR.
    pub fn range_proof(
        &self,
        start_element_pos: u64,
        end_element_pos: u64,
    ) -> Result<Proof, Error> {
        if start_element_pos != 0 && start_element_pos <= self.oldest_remembered_pos {
            return Err(ElementPruned(self.oldest_remembered_pos));
        }
        let mut hashes: Vec<Digest> = Vec::new();
>>>>>>> 5924bebc
        let mut start_tree_with_element = (u64::MAX, 0);
        let mut end_tree_with_element = (u64::MAX, 0);

        // Include peak hashes only for trees that have no elements from the range, and keep track
        // of the starting and ending trees of those that do contain some.
        let mut peak_iterator = self.peak_iterator();
        while let Some(item) = peak_iterator.next() {
            if start_tree_with_element.0 == u64::MAX && item.0 >= start_element_pos {
                // found the first tree to contain an element in the range
                start_tree_with_element = item;
                if item.0 >= end_element_pos {
                    // start and end tree are the same
                    end_tree_with_element = item;
                    continue;
                }
                for item in peak_iterator.by_ref() {
                    if item.0 >= end_element_pos {
                        // found the last tree to contain an element in the range
                        end_tree_with_element = item;
                        break;
                    }
                }
            } else {
                hashes.push(self.nodes[(item.0 - self.oldest_remembered_pos) as usize].clone());
            }
        }
        assert!(start_tree_with_element.0 != u64::MAX);
        assert!(end_tree_with_element.0 != u64::MAX);

        // For the trees containing elements in the range, add left-sibling hashes of nodes along
        // the leftmost path, and right-sibling hashes of nodes along the rightmost path, in
        // decreasing order of the position of the parent node.
        let left_path_iter = PathIterator::new(
            start_element_pos,
            start_tree_with_element.0,
            start_tree_with_element.1,
        );

        let mut siblings = Vec::<(u64, u64)>::new();
        if start_element_pos == end_element_pos {
            // For the (common) case of a single element range, the right and left path are the
            // same so no need to process each independently.
            siblings.extend(left_path_iter);
        } else {
            let right_path_iter = PathIterator::new(
                end_element_pos,
                end_tree_with_element.0,
                end_tree_with_element.1,
            );
            // filter the right path for right siblings only
            siblings.extend(right_path_iter.filter(|(parent_pos, pos)| *parent_pos == *pos + 1));
            // filter the left path for left siblings only
            siblings.extend(left_path_iter.filter(|(parent_pos, pos)| *parent_pos != *pos + 1));

            // If the range spans more than one tree, then the hashes must already be in the correct
            // order. Otherwise, we enforce the desired order through sorting.
            if start_tree_with_element.0 == end_tree_with_element.0 {
                siblings.sort_by(|a, b| b.0.cmp(&a.0));
            }
        }
        hashes.extend(
            siblings
                .iter()
                .map(|(_, pos)| self.nodes[(*pos - self.oldest_remembered_pos) as usize].clone()),
        );
        Ok(Proof {
            size: self.size(),
            hashes,
        })
    }

    /// Returns the position of the oldest element that must be retained by this MMR in order to
    /// preserve its ability to generate proofs for new elements. This is the position of the
    /// right-most leaf in the left-most peak. For the example tree in mod.rs, this would be node
    /// 11.
    pub fn oldest_required_element(&self) -> u64 {
        match self.peak_iterator().next() {
            None => {
                // Degenerate case, only happens when MMR is empty.
                0
            }
            Some((pos, height)) => {
                // Rightmost leaf position in a tree is the position of its peak minus its height.
                pos - height as u64
            }
        }
    }

    /// Removes all nodes up to but not including that with the given position from the MMR. Returns
    /// `InvalidElementPosition` error if removing the nodes would break the ability to generate
    /// proofs for new elements. After forgetting, you will only be able to generate proofs for
    /// (ranges of) nodes non-inclusively following the given node.
    pub fn forget(&mut self, oldest_to_remember_pos: u64) -> Result<(), Error> {
        if oldest_to_remember_pos <= self.oldest_remembered_pos {
            return Ok(());
        }
        let oldest_required_pos = self.oldest_required_element();
        if oldest_to_remember_pos > oldest_required_pos {
            return Err(InvalidElementPosition);
        }
        self.forget_to_pos(oldest_to_remember_pos);
        Ok(())
    }

    /// Forget as many nodes as possible without breaking proof generation going forward, returning
    /// the position of the oldest remembered node after forgetting, or 0 if nothing was forgotten.
    pub fn forget_max(&mut self) -> u64 {
        let top_peak = self.peak_iterator().next();
        match top_peak {
            None => 0,
            Some((pos, height)) => {
                self.forget_to_pos(pos - height as u64);
                self.oldest_remembered_pos
            }
        }
    }

    fn forget_to_pos(&mut self, pos: u64) {
        let nodes_to_remove = (pos - self.oldest_remembered_pos) as usize;
        self.oldest_remembered_pos = pos;
        self.nodes = self.nodes[nodes_to_remove..self.nodes.len()].to_vec();
    }
}

#[cfg(test)]
mod tests {
    use crate::mmr::hasher::Hasher;
    use crate::mmr::iterator::nodes_needing_parents;
    use crate::mmr::mem::Mmr;
    use bytes::Bytes;
    use commonware_cryptography::{Hasher as CHasher, Sha256};

    /// Test MMR building by consecutively adding 11 equal elements to a new MMR, producing the
    /// structure in the example documented at the top of the mmr crate's mod.rs file with 19 nodes
    /// and 3 peaks.
    #[test]
    fn test_add_eleven_values() {
        let mut mmr: Mmr<Sha256> = Mmr::<Sha256>::new();
        assert_eq!(
            mmr.peak_iterator().next(),
            None,
            "empty iterator should have no peaks"
        );
<<<<<<< HEAD
        let element = Bytes::from_static(b"01234567012345670123456701234567");
        let element = <Sha256 as CHasher>::Digest::try_from(&element).unwrap();
=======
        assert_eq!(
            mmr.forget_max(),
            0,
            "forget_max on empty MMR should do nothing"
        );
        assert_eq!(
            mmr.oldest_required_element(),
            0,
            "oldest_required_element should return 0 on empty MMR"
        );

        let element = Digest::from_static(b"01234567012345670123456701234567");
>>>>>>> 5924bebc
        let mut leaves: Vec<u64> = Vec::new();
        for _ in 0..11 {
            leaves.push(mmr.add(&element));
            let peaks: Vec<(u64, u32)> = mmr.peak_iterator().collect();
            assert_ne!(peaks.len(), 0);
            assert!(peaks.len() <= mmr.size() as usize);
            let nodes_needing_parents = nodes_needing_parents(mmr.peak_iterator());
            assert!(nodes_needing_parents.len() <= peaks.len());
        }
        assert_eq!(mmr.oldest_remembered_node_pos(), 0);
        assert_eq!(mmr.size(), 19, "mmr not of expected size");
        assert_eq!(
            leaves,
            vec![0, 1, 3, 4, 7, 8, 10, 11, 15, 16, 18],
            "mmr leaf positions not as expected"
        );
        let peaks: Vec<(u64, u32)> = mmr.peak_iterator().collect();
        assert_eq!(
            peaks,
            vec![(14, 3), (17, 1), (18, 0)],
            "mmr peaks not as expected"
        );

        // Test nodes_needing_parents on the final MMR. Since there's a height gap between the
        // highest peak (14) and the next, only the lower two peaks (17, 18) should be returned.
        let peaks_needing_parents = nodes_needing_parents(mmr.peak_iterator());
        assert_eq!(
            peaks_needing_parents,
            vec![17, 18],
            "mmr nodes needing parents not as expected"
        );

        // verify leaf hashes
        let mut hasher = Sha256::default();
        let mut mmr_hasher = Hasher::new(&mut hasher);
        for leaf in leaves.iter().by_ref() {
            let hash = mmr_hasher.leaf_hash(*leaf, &element);
            assert_eq!(mmr.nodes[*leaf as usize], hash);
        }

        // verify height=1 hashes
        let hash2 = mmr_hasher.node_hash(2, &mmr.nodes[0], &mmr.nodes[1]);
        assert_eq!(mmr.nodes[2], hash2);
        let hash5 = mmr_hasher.node_hash(5, &mmr.nodes[3], &mmr.nodes[4]);
        assert_eq!(mmr.nodes[5], hash5);
        let hash9 = mmr_hasher.node_hash(9, &mmr.nodes[7], &mmr.nodes[8]);
        assert_eq!(mmr.nodes[9], hash9);
        let hash12 = mmr_hasher.node_hash(12, &mmr.nodes[10], &mmr.nodes[11]);
        assert_eq!(mmr.nodes[12], hash12);
        let hash17 = mmr_hasher.node_hash(17, &mmr.nodes[15], &mmr.nodes[16]);
        assert_eq!(mmr.nodes[17], hash17);

        // verify height=2 hashes
        let hash6 = mmr_hasher.node_hash(6, &mmr.nodes[2], &mmr.nodes[5]);
        assert_eq!(mmr.nodes[6], hash6);
        let hash13 = mmr_hasher.node_hash(13, &mmr.nodes[9], &mmr.nodes[12]);
        assert_eq!(mmr.nodes[13], hash13);
        let hash17 = mmr_hasher.node_hash(17, &mmr.nodes[15], &mmr.nodes[16]);
        assert_eq!(mmr.nodes[17], hash17);

        // verify topmost hash
        let hash14 = mmr_hasher.node_hash(14, &mmr.nodes[6], &mmr.nodes[13]);
        assert_eq!(mmr.nodes[14], hash14);

        // verify root hash
        let root_hash = mmr.root_hash();
        let peak_hashes = [hash14, hash17, mmr.nodes[18]];
        let expected_root_hash = mmr_hasher.root_hash(19, peak_hashes.iter());
        assert_eq!(root_hash, expected_root_hash, "incorrect root hash");

        // forgetting tests
        assert_eq!(
            mmr.forget_max(),
            11,
            "forget_max should forget to right-most leaf of leftmost peak"
        );
        assert_eq!(mmr.oldest_remembered_node_pos(), 11);
        assert!(
            mmr.forget(12).is_err(),
            "forgetting too many nodes should fail"
        );
        assert!(
            mmr.forget(10).is_ok(),
            "forgetting already forgotten nodes should be ok"
        );
        let root_hash_after_forget = mmr.root_hash();
        assert_eq!(
            root_hash, root_hash_after_forget,
            "root hash changed after forgetting"
        );
        assert!(
            mmr.proof(11).is_err(),
            "attempts to prove elements at or before the oldest remaining should fail"
        );
        assert!(
            mmr.range_proof(10, 15).is_err(),
            "attempts to range_prove elements at or before the oldest remaining should fail"
        );
        assert!(
            mmr.range_proof(15, 18).is_ok(),
            "attempts to range_prove over elements following oldest remaining should succeed"
        );
    }
}<|MERGE_RESOLUTION|>--- conflicted
+++ resolved
@@ -3,13 +3,9 @@
 use crate::mmr::hasher::Hasher;
 use crate::mmr::iterator::{nodes_needing_parents, PathIterator, PeakIterator};
 use crate::mmr::verification::Proof;
-<<<<<<< HEAD
-use commonware_cryptography::Hasher as CHasher;
-=======
 use crate::mmr::Error;
 use crate::mmr::Error::{ElementPruned, InvalidElementPosition};
-use commonware_cryptography::{Digest, Hasher as CHasher};
->>>>>>> 5924bebc
+use commonware_cryptography::Hasher as CHasher;
 
 /// Implementation of `Mmr`.
 ///
@@ -21,15 +17,11 @@
     hasher: H,
     // The nodes of the MMR, laid out according to a post-order traversal of the MMR trees, starting
     // from the from tallest tree to shortest.
-<<<<<<< HEAD
     nodes: Vec<H::Digest>,
-=======
-    nodes: Vec<Digest>,
     // The position of the oldest element still maintained by the MMR. Will be 0 unless forgetting
     // has been invoked. If non-zero, then proofs can only be generated for elements with positions
     // strictly after this point.
     oldest_remembered_pos: u64,
->>>>>>> 5924bebc
 }
 
 impl<H: CHasher> Default for Mmr<H> {
@@ -98,24 +90,9 @@
         Hasher::new(&mut self.hasher).root_hash(size, peaks)
     }
 
-<<<<<<< HEAD
-    /// Return an inclusion proof for the specified element that consists of the size of the MMR and
-    /// a vector of hashes. The proof vector contains: (1) the peak hashes other than the peak of
-    /// the perfect tree containing the element, followed by: (2) the nodes in the remaining perfect
-    /// tree necessary for reconstructing its peak hash from the specified element. Both segments
-    /// are ordered by decreasing height.
-    pub fn proof(&self, element_pos: u64) -> Proof<H> {
-        self.range_proof(element_pos, element_pos)
-    }
-
-    // Return an inclusion proof for the specified range of elements. The range is inclusive of
-    // both endpoints.
-    pub fn range_proof(&self, start_element_pos: u64, end_element_pos: u64) -> Proof<H> {
-        let mut hashes: Vec<H::Digest> = Vec::new();
-=======
     /// Return an inclusion proof for the specified element. Returns `ElementPruned` error if the
     /// requested element is not currently stored by this MMR.
-    pub fn proof(&self, element_pos: u64) -> Result<Proof, Error> {
+    pub fn proof(&self, element_pos: u64) -> Result<Proof<H>, Error> {
         self.range_proof(element_pos, element_pos)
     }
 
@@ -126,12 +103,11 @@
         &self,
         start_element_pos: u64,
         end_element_pos: u64,
-    ) -> Result<Proof, Error> {
+    ) -> Result<Proof<H>, Error> {
         if start_element_pos != 0 && start_element_pos <= self.oldest_remembered_pos {
             return Err(ElementPruned(self.oldest_remembered_pos));
         }
-        let mut hashes: Vec<Digest> = Vec::new();
->>>>>>> 5924bebc
+        let mut hashes: Vec<H::Digest> = Vec::new();
         let mut start_tree_with_element = (u64::MAX, 0);
         let mut end_tree_with_element = (u64::MAX, 0);
 
@@ -275,10 +251,6 @@
             None,
             "empty iterator should have no peaks"
         );
-<<<<<<< HEAD
-        let element = Bytes::from_static(b"01234567012345670123456701234567");
-        let element = <Sha256 as CHasher>::Digest::try_from(&element).unwrap();
-=======
         assert_eq!(
             mmr.forget_max(),
             0,
@@ -289,9 +261,8 @@
             0,
             "oldest_required_element should return 0 on empty MMR"
         );
-
-        let element = Digest::from_static(b"01234567012345670123456701234567");
->>>>>>> 5924bebc
+        let element = Bytes::from_static(b"01234567012345670123456701234567");
+        let element = <Sha256 as CHasher>::Digest::try_from(&element).unwrap();
         let mut leaves: Vec<u64> = Vec::new();
         for _ in 0..11 {
             leaves.push(mmr.add(&element));
