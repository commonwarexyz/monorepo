//! A basic, no_std compatible MMR where all nodes are stored in-memory.

use crate::mmr::{
    hasher::Hasher,
    iterator::{nodes_needing_parents, nodes_to_pin, PathIterator, PeakIterator},
    proof,
    Error::{self, *},
    Location, Position, Proof,
};
use alloc::{
    collections::{BTreeMap, BTreeSet, VecDeque},
    vec,
    vec::Vec,
};
use commonware_cryptography::Hasher as CHasher;
use core::ops::Range;
cfg_if::cfg_if! {
    if #[cfg(feature = "std")] {
        use commonware_runtime::ThreadPool;
        use rayon::prelude::*;
    }
}

/// Configuration for initializing an [Mmr].
pub struct Config<H: CHasher> {
    /// The retained nodes of the MMR.
    pub nodes: Vec<H::Digest>,

    /// The highest position for which this MMR has been pruned, or 0 if this MMR has never been
    /// pruned.
    pub pruned_to_pos: Position,

    /// The pinned nodes of the MMR, in the order expected by `nodes_to_pin`.
    pub pinned_nodes: Vec<H::Digest>,

    /// Optional thread pool to use for parallelizing batch updates.
    #[cfg(feature = "std")]
    pub pool: Option<ThreadPool>,
}

/// A basic MMR where all nodes are stored in-memory.
///
/// # Terminology
///
/// Nodes in this structure are either _retained_, _pruned_, or _pinned_. Retained nodes are nodes
/// that have not yet been pruned, and have digests stored explicitly within the tree structure.
/// Pruned nodes are those whose positions precede that of the _oldest retained_ node, for which no
/// digests are maintained. Pinned nodes are nodes that would otherwise be pruned based on their
/// position, but whose digests remain required for proof generation. The digests for pinned nodes
/// are stored in an auxiliary map, and are at most O(log2(n)) in number.
///
/// # Max Capacity
///
/// The maximum number of elements that can be stored is usize::MAX (u32::MAX on 32-bit
/// architectures).
#[derive(Clone, Debug)]
pub struct Mmr<H: CHasher> {
    /// The nodes of the MMR, laid out according to a post-order traversal of the MMR trees,
    /// starting from the from tallest tree to shortest.
    nodes: VecDeque<H::Digest>,

    /// The highest position for which this MMR has been pruned, or 0 if this MMR has never been
    /// pruned.
    pruned_to_pos: Position,

    /// The auxiliary map from node position to the digest of any pinned node.
    pinned_nodes: BTreeMap<Position, H::Digest>,

    /// Non-leaf nodes that need to have their digests recomputed due to a batched update operation.
    ///
    /// This is a set of tuples of the form (node_pos, height).
    dirty_nodes: BTreeSet<(Position, u32)>,

    /// Dummy digest used as a placeholder for nodes whose digests will be updated with the next
    /// `sync`.
    dirty_digest: H::Digest,

    /// Thread pool to use for parallelizing updates.
    #[cfg(feature = "std")]
    thread_pool: Option<ThreadPool>,
}

impl<H: CHasher> Default for Mmr<H> {
    fn default() -> Self {
        Self::new()
    }
}

/// Minimum number of digest computations required during batch updates to trigger parallelization.
#[cfg(feature = "std")]
const MIN_TO_PARALLELIZE: usize = 20;

/// Implementation of `Mmr`.
impl<H: CHasher> Mmr<H> {
    /// Return a new (empty) `Mmr`.
    pub fn new() -> Self {
        Self {
            nodes: VecDeque::new(),
            pruned_to_pos: Position::new(0),
            pinned_nodes: BTreeMap::new(),
            dirty_nodes: BTreeSet::new(),
            dirty_digest: Self::dirty_digest(),
            #[cfg(feature = "std")]
            thread_pool: None,
        }
    }

    // Computes the digest to use as the `self.dirty_digest` placeholder. The specific value is
    // unimportant so we simply use the empty hash.
    fn dirty_digest() -> H::Digest {
        H::empty()
    }

    /// Return an [Mmr] initialized with the given `config`.
    pub fn init(config: Config<H>) -> Self {
        let mut mmr = Self {
            nodes: VecDeque::from(config.nodes),
            pruned_to_pos: config.pruned_to_pos,
            pinned_nodes: BTreeMap::new(),
            dirty_nodes: BTreeSet::new(),
            dirty_digest: Self::dirty_digest(),
            #[cfg(feature = "std")]
            thread_pool: config.pool,
        };
        if mmr.size() == 0 {
            return mmr;
        }

        for (i, pos) in nodes_to_pin(config.pruned_to_pos).enumerate() {
            mmr.pinned_nodes.insert(pos, config.pinned_nodes[i]);
        }

        mmr
    }

    /// Re-initialize the MMR with the given nodes, pruned_to_pos, and pinned_nodes.
    pub fn re_init(
        &mut self,
        nodes: Vec<H::Digest>,
        pruned_to_pos: Position,
        pinned_nodes: Vec<H::Digest>,
    ) {
        self.dirty_nodes.clear();
        self.nodes = VecDeque::from(nodes);
        self.pruned_to_pos = pruned_to_pos;
        self.pinned_nodes = BTreeMap::new();
        for (i, pos) in nodes_to_pin(pruned_to_pos).enumerate() {
            self.pinned_nodes.insert(pos, pinned_nodes[i]);
        }
    }

    /// Return the total number of nodes in the MMR, irrespective of any pruning. The next added
    /// element's position will have this value.
    pub fn size(&self) -> u64 {
        self.nodes.len() as u64 + self.pruned_to_pos.as_u64()
    }

    /// Return the total number of leaves in the MMR.
    pub fn leaves(&self) -> u64 {
        Location::try_from(Position::new(self.size()))
            .expect("invalid mmr size")
            .as_u64()
    }

    /// Return the position of the last leaf in this MMR, or None if the MMR is empty.
    pub fn last_leaf_pos(&self) -> Option<Position> {
        if self.size() == 0 {
            return None;
        }

        Some(PeakIterator::last_leaf_pos(self.size()))
    }

    // The highest position for which this MMR has been pruned, or 0 if this MMR has never been
    // pruned.
    pub fn pruned_to_pos(&self) -> Position {
        self.pruned_to_pos
    }

    /// Return the position of the oldest retained node in the MMR, not including those cached in
    /// pinned_nodes.
    pub fn oldest_retained_pos(&self) -> Option<Position> {
        if self.pruned_to_pos == self.size() {
            return None;
        }

        Some(self.pruned_to_pos)
    }

    /// Return a new iterator over the peaks of the MMR.
    pub fn peak_iterator(&self) -> PeakIterator {
        PeakIterator::new(self.size())
    }

    /// Return the position of the element given its index in the current nodes vector.
    fn index_to_pos(&self, index: usize) -> Position {
        Position::new(index as u64 + self.pruned_to_pos.as_u64())
    }

    /// Returns the requested node, assuming it is either retained or known to exist in the
    /// pinned_nodes map.
    pub fn get_node_unchecked(&self, pos: Position) -> &H::Digest {
        if pos < self.pruned_to_pos {
            return self
                .pinned_nodes
                .get(&pos)
                .expect("requested node is pruned and not pinned");
        }

        &self.nodes[self.pos_to_index(pos)]
    }

    /// Returns the requested node or None if it is not stored in the MMR.
    pub fn get_node(&self, pos: Position) -> Option<H::Digest> {
        if pos < self.pruned_to_pos {
            return self.pinned_nodes.get(&pos).copied();
        }

        self.nodes.get(self.pos_to_index(pos)).copied()
    }

    /// Return the index of the element in the current nodes vector given its position in the MMR.
    ///
    /// # Panics
    ///
    /// Panics if `pos` precedes the oldest retained position.
    fn pos_to_index(&self, pos: Position) -> usize {
        assert!(
            pos >= self.pruned_to_pos,
            "pos precedes oldest retained position"
        );
        (pos.checked_sub(self.pruned_to_pos.as_u64())
            .unwrap()
            .as_u64()) as usize
    }

    /// Add `element` to the MMR and return its position in the MMR. The element can be an arbitrary
    /// byte slice, and need not be converted to a digest first.
    ///
    /// # Panics
    ///
    /// Panics if there are unprocessed batch updates.
    pub fn add(&mut self, hasher: &mut impl Hasher<H>, element: &[u8]) -> Position {
        let leaf_pos = Position::new(self.size());
        let digest = hasher.leaf_digest(leaf_pos, element);
        self.add_leaf_digest(hasher, digest);

        leaf_pos
    }

    /// Add `element` to the MMR and return its position in the MMR, but without updating ancestors
    /// until `sync` is called. The element can be an arbitrary byte slice, and need not be
    /// converted to a digest first.
    pub fn add_batched(&mut self, hasher: &mut impl Hasher<H>, element: &[u8]) -> Position {
        let leaf_pos = Position::new(self.size());
        let digest = hasher.leaf_digest(leaf_pos, element);

        // Compute the new parent nodes if any, and insert them into the MMR
        // with a dummy digest, and add each to the dirty nodes set.
        let nodes_needing_parents = nodes_needing_parents(self.peak_iterator())
            .into_iter()
            .rev();
        self.nodes.push_back(digest);

        let mut height = 1;
        for _ in nodes_needing_parents {
            let new_node_pos = Position::new(self.size());
            // The digest we push here doesn't matter as it will be updated later.
            self.nodes.push_back(self.dirty_digest);
            self.dirty_nodes.insert((new_node_pos, height));
            height += 1;
        }

        leaf_pos
    }

    /// Add a leaf's `digest` to the MMR, generating the necessary parent nodes to maintain the
    /// MMR's structure.
    ///
    /// # Panics
    ///
    /// Panics if there are unprocessed batch updates.
    pub fn add_leaf_digest(&mut self, hasher: &mut impl Hasher<H>, mut digest: H::Digest) {
        assert!(
            self.dirty_nodes.is_empty(),
            "dirty nodes must be processed before adding an element w/o batching"
        );
        let nodes_needing_parents = nodes_needing_parents(self.peak_iterator())
            .into_iter()
            .rev();
        self.nodes.push_back(digest);

        // Compute the new parent nodes if any, and insert them into the MMR.
        for sibling_pos in nodes_needing_parents {
            let new_node_pos = Position::new(self.size());
            let sibling_digest = self.get_node_unchecked(sibling_pos);
            digest = hasher.node_digest(new_node_pos, sibling_digest, &digest);
            self.nodes.push_back(digest);
        }
    }

    /// Pop the most recent leaf element out of the MMR if it exists, returning Empty or
    /// ElementPruned errors otherwise.
    ///
    /// # Panics
    ///
    /// Panics if there are unprocessed batch updates.
    pub fn pop(&mut self) -> Result<Position, Error> {
        if self.size() == 0 {
            return Err(Empty);
        }
        assert!(
            self.dirty_nodes.is_empty(),
            "dirty nodes must be processed before popping elements"
        );

        let mut new_size = self.size() - 1;
        loop {
            if Position::new(new_size) < self.pruned_to_pos {
                return Err(ElementPruned(Position::new(new_size)));
            }
            if PeakIterator::check_validity(new_size) {
                break;
            }
            new_size -= 1;
        }
        let num_to_drain = (self.size() - new_size) as usize;
        self.nodes.drain(self.nodes.len() - num_to_drain..);

        Ok(Position::new(self.size()))
    }

    /// Change the digest of any retained leaf. This is useful if you want to use the MMR
    /// implementation as an updatable binary Merkle tree, and otherwise should be avoided.
    ///
    /// # Panics
    ///
    /// - Panics if `pos` does not correspond to a leaf, or if the leaf has been pruned.
    ///
    /// - This method will change the root and invalidate any previous inclusion proofs.
    ///
    /// - Use of this method will prevent using this structure as a base mmr for grafting.
    pub fn update_leaf(&mut self, hasher: &mut impl Hasher<H>, pos: Position, element: &[u8]) {
        if pos < self.pruned_to_pos {
            panic!("element pruned: pos={pos}");
        }

        // Update the digest of the leaf node.
        let mut digest = hasher.leaf_digest(pos, element);
        let mut index = self.pos_to_index(pos);
        self.nodes[index] = digest;

        // Update digests of all its ancestors.
        for (peak_pos, height) in self.peak_iterator() {
            if peak_pos < pos {
                continue;
            }
            // We have found the mountain containing the path we need to update.
            let path: Vec<_> = PathIterator::new(pos, peak_pos, height).collect();
            for (parent_pos, sibling_pos) in path.into_iter().rev() {
                if parent_pos == pos {
                    panic!("pos was not for a leaf");
                }
                let sibling_digest = self.get_node_unchecked(sibling_pos);
                digest = if sibling_pos == parent_pos - 1 {
                    // The sibling is the right child of the parent.
                    hasher.node_digest(parent_pos, &digest, sibling_digest)
                } else {
                    hasher.node_digest(parent_pos, sibling_digest, &digest)
                };
                index = self.pos_to_index(parent_pos);
                self.nodes[index] = digest;
            }
            return;
        }

        panic!("invalid pos {pos}:{}", self.size())
    }

    /// Batch update the digests of multiple retained leaves.
    ///
    /// # Panics
    ///
    /// Panics if any of the updated leaves has been pruned.
    pub fn update_leaf_batched<T: AsRef<[u8]> + Sync>(
        &mut self,
        hasher: &mut impl Hasher<H>,
        updates: &[(Position, T)],
    ) {
        #[cfg(feature = "std")]
        if updates.len() >= MIN_TO_PARALLELIZE && self.thread_pool.is_some() {
            self.update_leaf_parallel(hasher, updates);
            return;
        }

        for (pos, element) in updates {
            if *pos < self.pruned_to_pos {
                panic!("element pruned: pos={pos}");
            }

            // Update the digest of the leaf node and mark its ancestors as dirty.
            let digest = hasher.leaf_digest(*pos, element.as_ref());
            let index = self.pos_to_index(*pos);
            self.nodes[index] = digest;
            self.mark_dirty(*pos);
        }
    }

    /// Mark the non-leaf nodes in the path from the given position to the root as dirty, so that
    /// their digests are appropriately recomputed during the next `sync`.
    fn mark_dirty(&mut self, pos: Position) {
        for (peak_pos, mut height) in self.peak_iterator() {
            if peak_pos < pos {
                continue;
            }

            // We have found the mountain containing the path we are looking for. Traverse it from
            // leaf to root, that way we can exit early if we hit a node that is already dirty.
            let path = PathIterator::new(pos, peak_pos, height)
                .collect::<Vec<_>>()
                .into_iter()
                .rev();
            height = 1;
            for (parent_pos, _) in path {
                if !self.dirty_nodes.insert((parent_pos, height)) {
                    break;
                }
                height += 1;
            }
            return;
        }

        panic!("invalid pos {pos}:{}", self.size());
    }

    /// Batch update the digests of multiple retained leaves using multiple threads.
    ///
    /// # Panics
    ///
    /// Panics if `self.pool` is None.
    #[cfg(feature = "std")]
    fn update_leaf_parallel<T: AsRef<[u8]> + Sync>(
        &mut self,
        hasher: &mut impl Hasher<H>,
        updates: &[(Position, T)],
    ) {
        let pool = self
            .thread_pool
            .as_ref()
            .expect("pool must be non-None")
            .clone();
        pool.install(|| {
            let digests: Vec<(Position, H::Digest)> = updates
                .par_iter()
                .map_init(
                    || hasher.fork(),
                    |hasher, (pos, elem)| {
                        let digest = hasher.leaf_digest(*pos, elem.as_ref());
                        (*pos, digest)
                    },
                )
                .collect();

            for (pos, digest) in digests {
                let index = self.pos_to_index(pos);
                self.nodes[index] = digest;
                self.mark_dirty(pos);
            }
        });
    }

    /// Returns whether there are pending updates.
    pub fn is_dirty(&self) -> bool {
        !self.dirty_nodes.is_empty()
    }

    /// Process any pending batched updates.
    pub fn sync(&mut self, hasher: &mut impl Hasher<H>) {
        if self.dirty_nodes.is_empty() {
            return;
        }
        #[cfg(feature = "std")]
        if self.dirty_nodes.len() >= MIN_TO_PARALLELIZE && self.thread_pool.is_some() {
            self.sync_parallel(hasher, MIN_TO_PARALLELIZE);
            return;
        }

        self.sync_serial(hasher);
    }

    fn sync_serial(&mut self, hasher: &mut impl Hasher<H>) {
        let mut nodes: Vec<(Position, u32)> = self.dirty_nodes.iter().copied().collect();
        self.dirty_nodes.clear();
        nodes.sort_by(|a, b| a.1.cmp(&b.1));

        for (pos, height) in nodes {
            let left = pos - (1 << height);
            let right = pos - 1;
            let digest = hasher.node_digest(
                pos,
                self.get_node_unchecked(left),
                self.get_node_unchecked(right),
            );
            let index = self.pos_to_index(pos);
            self.nodes[index] = digest;
        }
    }

    /// Process any pending batched updates, using parallel hash workers as long as the number of
    /// computations that can be parallelized exceeds `min_to_parallelize`.
    ///
    /// This implementation parallelizes the computation of digests across all nodes at the same
    /// height, starting from the bottom and working up to the peaks. If ever the number of
    /// remaining digest computations is less than the `min_to_parallelize`, it switches to the
    /// serial implementation.
    ///
    /// # Panics
    ///
    /// Panics if `self.pool` is None.
    #[cfg(feature = "std")]
    fn sync_parallel(&mut self, hasher: &mut impl Hasher<H>, min_to_parallelize: usize) {
        let mut nodes: Vec<(Position, u32)> = self.dirty_nodes.iter().copied().collect();
        self.dirty_nodes.clear();
        // Sort by increasing height.
        nodes.sort_by(|a, b| a.1.cmp(&b.1));

        let mut same_height = Vec::new();
        let mut current_height = 1;
        for (i, (pos, height)) in nodes.iter().enumerate() {
            if *height == current_height {
                same_height.push(*pos);
                continue;
            }
            if same_height.len() < min_to_parallelize {
                self.dirty_nodes = nodes[i - same_height.len()..].iter().copied().collect();
                self.sync_serial(hasher);
                return;
            }
            self.update_node_digests(hasher, &same_height, current_height);
            same_height.clear();
            current_height += 1;
            same_height.push(*pos);
        }

        if same_height.len() < min_to_parallelize {
            self.dirty_nodes = nodes[nodes.len() - same_height.len()..]
                .iter()
                .copied()
                .collect();
            self.sync_serial(hasher);
            return;
        }

        self.update_node_digests(hasher, &same_height, current_height);
    }

    /// Update digests of the given set of nodes of equal height in the MMR. Since they are all at
    /// the same height, this can be done in parallel without synchronization.
    ///
    /// # Warning
    ///
    /// Assumes `self.pool` is non-None and panics otherwise.
    #[cfg(feature = "std")]
    fn update_node_digests(
        &mut self,
        hasher: &mut impl Hasher<H>,
        same_height: &[Position],
        height: u32,
    ) {
        let two_h = 1 << height;
        let pool = self
            .thread_pool
            .as_ref()
            .expect("pool must be non-None")
            .clone();
        pool.install(|| {
            let computed_digests: Vec<(usize, H::Digest)> = same_height
                .par_iter()
                .map_init(
                    || hasher.fork(),
                    |hasher, &pos| {
                        let left = pos - two_h;
                        let right = pos - 1;
                        let digest = hasher.node_digest(
                            pos,
                            self.get_node_unchecked(left),
                            self.get_node_unchecked(right),
                        );
                        let index = self.pos_to_index(pos);
                        (index, digest)
                    },
                )
                .collect();

            for (index, digest) in computed_digests {
                self.nodes[index] = digest;
            }
        });
    }

    /// Computes the root of the MMR.
    ///
    /// # Warning
    ///
    /// Panics if there are unprocessed batch updates.
    pub fn root(&self, hasher: &mut impl Hasher<H>) -> H::Digest {
        assert!(
            self.dirty_nodes.is_empty(),
            "dirty nodes must be processed before computing the root"
        );
        let peaks = self
            .peak_iterator()
            .map(|(peak_pos, _)| self.get_node_unchecked(peak_pos));
        let size = self.size();
        hasher.root(size, peaks)
    }

    /// Return an inclusion proof for the element at location `loc`, or ElementPruned error if some
    /// element needed to generate the proof has been pruned.
    ///
    /// # Warning
    ///
    /// Panics if there are unprocessed batch updates, or if `loc` is out of bounds.
    pub fn proof(&self, loc: Location) -> Result<Proof<H::Digest>, Error> {
        self.range_proof(loc..loc + 1)
    }

    /// Return an inclusion proof for all elements within the provided `range` of locations. Returns
    /// ElementPruned error if some element needed to generate the proof has been pruned.
    ///
    /// # Panics
    ///
    /// Panics if there are unprocessed batch updates, or if the element range is out of bounds.
    pub fn range_proof(&self, range: Range<Location>) -> Result<Proof<H::Digest>, Error> {
        assert!(
            self.dirty_nodes.is_empty(),
            "dirty nodes must be processed before computing proofs"
        );
        let leaves = self.leaves();
        assert!(
            range.start < leaves,
            "range start {} >= leaf count {}",
            range.start,
            leaves
        );
        assert!(
            range.end <= leaves,
            "range end {} > leaf count {}",
            range.end,
            leaves
        );

        let size = self.size();
        let positions = proof::nodes_required_for_range_proof(size, range);
        let digests = positions
            .into_iter()
            .map(|pos| self.get_node(pos).ok_or(Error::ElementPruned(pos)))
            .collect::<Result<Vec<_>, _>>()?;

        Ok(Proof { size, digests })
    }

    /// Prune all nodes and pin the O(log2(n)) number of them required for proof generation going
    /// forward.
    ///
    /// # Warning
    ///
    /// Panics if there are unprocessed batch updates.
    pub fn prune_all(&mut self) {
        if !self.nodes.is_empty() {
            self.prune_to_pos(self.index_to_pos(self.nodes.len()));
        }
    }

    /// Prune all nodes up to but not including the given position, and pin the O(log2(n)) number of
    /// them required for proof generation.
    ///
    /// # Panics
    ///
    /// Panics if there are unprocessed batch updates.
    pub fn prune_to_pos(&mut self, pos: Position) {
        assert!(
            self.dirty_nodes.is_empty(),
            "dirty nodes must be processed before pruning"
        );
        // Recompute the set of older nodes to retain.
        self.pinned_nodes = self.nodes_to_pin(pos);
        let retained_nodes = self.pos_to_index(pos);
        self.nodes.drain(0..retained_nodes);
        self.pruned_to_pos = pos;
    }

    /// Get the nodes (position + digest) that need to be pinned (those required for proof
    /// generation) in this MMR when pruned to position `prune_pos`.
    pub(crate) fn nodes_to_pin(&self, prune_pos: Position) -> BTreeMap<Position, H::Digest> {
        nodes_to_pin(prune_pos)
            .map(|pos| (pos, *self.get_node_unchecked(pos)))
            .collect()
    }

    /// Get the digests of nodes that need to be pinned (those required for proof generation) in
    /// this MMR when pruned to position `prune_pos`.
    pub(crate) fn node_digests_to_pin(&self, start_pos: Position) -> Vec<H::Digest> {
        nodes_to_pin(start_pos)
            .map(|pos| *self.get_node_unchecked(pos))
            .collect()
    }

    /// Utility used by stores that build on the mem MMR to pin extra nodes if needed. It's up to
    /// the caller to ensure that this set of pinned nodes is valid for their use case.
<<<<<<< HEAD
    pub(crate) fn add_pinned_nodes(&mut self, pinned_nodes: BTreeMap<Position, H::Digest>) {
=======
    #[cfg(any(feature = "std", test))]
    pub(crate) fn add_pinned_nodes(&mut self, pinned_nodes: BTreeMap<u64, H::Digest>) {
>>>>>>> 14b0620b
        for (pos, node) in pinned_nodes.into_iter() {
            self.pinned_nodes.insert(pos, node);
        }
    }

    /// A lightweight cloning operation that "clones" only the fully pruned state of this MMR. The
    /// output is exactly the same as the result of mmr.prune_all(), only you get a copy without
    /// mutating the original, and the thread pool if any is not cloned.
    ///
    /// Runtime is Log_2(n) in the number of elements even if the original MMR is never pruned.
    ///
    /// # Panics
    ///
    /// Panics if there are unprocessed batch updates.
    pub fn clone_pruned(&self) -> Self {
        if self.size() == 0 {
            return Self::new();
        }
        assert!(
            self.dirty_nodes.is_empty(),
            "dirty nodes must be processed before cloning"
        );

        // Create the "old_nodes" of the MMR in the fully pruned state.
        let old_nodes = self.node_digests_to_pin(Position::new(self.size()));

        Self::init(Config {
            nodes: vec![],
            pruned_to_pos: Position::new(self.size()),
            pinned_nodes: old_nodes,
            #[cfg(feature = "std")]
            pool: None,
        })
    }

    /// Return the nodes this MMR currently has pinned. Pinned nodes are nodes that would otherwise
    /// be pruned, but whose digests remain required for proof generation.
    #[cfg(test)]
    pub(super) fn pinned_nodes(&self) -> BTreeMap<Position, H::Digest> {
        self.pinned_nodes.clone()
    }
}

#[cfg(test)]
mod tests {
    use super::*;
    use crate::mmr::{hasher::Standard, stability::ROOTS};
    use commonware_cryptography::Sha256;
    use commonware_runtime::{create_pool, deterministic, tokio, Runner};
    use commonware_utils::hex;

    /// Build the MMR corresponding to the stability test `ROOTS` and confirm the roots match.
    fn build_and_check_test_roots_mmr(mmr: &mut Mmr<Sha256>) {
        let mut hasher: Standard<Sha256> = Standard::new();
        for i in 0u64..199 {
            hasher.inner().update(&i.to_be_bytes());
            let element = hasher.inner().finalize();
            let root = mmr.root(&mut hasher);
            let expected_root = ROOTS[i as usize];
            assert_eq!(hex(&root), expected_root, "at: {i}");
            mmr.add(&mut hasher, &element);
        }
        assert_eq!(
            hex(&mmr.root(&mut hasher)),
            ROOTS[199],
            "Root after 200 elements"
        );
    }

    /// Same as `build_and_check_test_roots` but uses `add_batched` + `sync` instead of `add`.
    pub fn build_batched_and_check_test_roots(mmr: &mut Mmr<Sha256>) {
        let mut hasher: Standard<Sha256> = Standard::new();
        for i in 0u64..199 {
            hasher.inner().update(&i.to_be_bytes());
            let element = hasher.inner().finalize();
            mmr.add_batched(&mut hasher, &element);
        }
        mmr.sync(&mut hasher);
        assert_eq!(
            hex(&mmr.root(&mut hasher)),
            ROOTS[199],
            "Root after 200 elements"
        );
    }

    /// Test empty MMR behavior.
    #[test]
    fn test_mem_mmr_empty() {
        let executor = deterministic::Runner::default();
        executor.start(|_| async move {
            let mut hasher: Standard<Sha256> = Standard::new();
            let mut mmr = Mmr::new();
            assert_eq!(
                mmr.peak_iterator().next(),
                None,
                "empty iterator should have no peaks"
            );
            assert_eq!(mmr.size(), 0);
            assert_eq!(mmr.leaves(), 0);
            assert_eq!(mmr.last_leaf_pos(), None);
            assert_eq!(mmr.oldest_retained_pos(), None);
            assert_eq!(mmr.get_node(Position::new(0)), None);
            assert!(matches!(mmr.pop(), Err(Empty)));
            mmr.prune_all();
            assert_eq!(mmr.size(), 0, "prune_all on empty MMR should do nothing");

            assert_eq!(mmr.root(&mut hasher), hasher.root(0, [].iter()));

            let clone = mmr.clone_pruned();
            assert_eq!(clone.size(), 0);
        });
    }

    /// Test MMR building by consecutively adding 11 equal elements to a new MMR, producing the
    /// structure in the example documented at the top of the mmr crate's mod.rs file with 19 nodes
    /// and 3 peaks.
    #[test]
    fn test_mem_mmr_add_eleven_values() {
        let executor = deterministic::Runner::default();
        executor.start(|_| async move {
            let mut mmr = Mmr::new();
            let element = <Sha256 as CHasher>::Digest::from(*b"01234567012345670123456701234567");
            let mut leaves: Vec<Position> = Vec::new();
            let mut hasher: Standard<Sha256> = Standard::new();
            for _ in 0..11 {
                leaves.push(mmr.add(&mut hasher, &element));
                let peaks: Vec<(Position, u32)> = mmr.peak_iterator().collect();
                assert_ne!(peaks.len(), 0);
                assert!(peaks.len() <= mmr.size() as usize);
                let nodes_needing_parents = nodes_needing_parents(mmr.peak_iterator());
                assert!(nodes_needing_parents.len() <= peaks.len());
            }
            assert_eq!(mmr.oldest_retained_pos().unwrap(), Position::new(0));
            assert_eq!(mmr.size(), 19, "mmr not of expected size");
            assert_eq!(
                leaves,
                vec![0, 1, 3, 4, 7, 8, 10, 11, 15, 16, 18]
                    .into_iter()
                    .map(Position::new)
                    .collect::<Vec<_>>(),
                "mmr leaf positions not as expected"
            );
            let peaks: Vec<(Position, u32)> = mmr.peak_iterator().collect();
            assert_eq!(
                peaks,
                vec![
                    (Position::new(14), 3),
                    (Position::new(17), 1),
                    (Position::new(18), 0)
                ],
                "mmr peaks not as expected"
            );

            // Test nodes_needing_parents on the final MMR. Since there's a height gap between the
            // highest peak (14) and the next, only the lower two peaks (17, 18) should be returned.
            let peaks_needing_parents = nodes_needing_parents(mmr.peak_iterator());
            assert_eq!(
                peaks_needing_parents,
                vec![Position::new(17), Position::new(18)],
                "mmr nodes needing parents not as expected"
            );

            // verify leaf digests
            for leaf in leaves.iter().by_ref() {
                let digest = hasher.leaf_digest(*leaf, &element);
                assert_eq!(mmr.get_node(*leaf).unwrap(), digest);
            }

            // verify height=1 node digests
            let digest2 = hasher.node_digest(Position::new(2), &mmr.nodes[0], &mmr.nodes[1]);
            assert_eq!(mmr.nodes[2], digest2);
            let digest5 = hasher.node_digest(Position::new(5), &mmr.nodes[3], &mmr.nodes[4]);
            assert_eq!(mmr.nodes[5], digest5);
            let digest9 = hasher.node_digest(Position::new(9), &mmr.nodes[7], &mmr.nodes[8]);
            assert_eq!(mmr.nodes[9], digest9);
            let digest12 = hasher.node_digest(Position::new(12), &mmr.nodes[10], &mmr.nodes[11]);
            assert_eq!(mmr.nodes[12], digest12);
            let digest17 = hasher.node_digest(Position::new(17), &mmr.nodes[15], &mmr.nodes[16]);
            assert_eq!(mmr.nodes[17], digest17);

            // verify height=2 node digests
            let digest6 = hasher.node_digest(Position::new(6), &mmr.nodes[2], &mmr.nodes[5]);
            assert_eq!(mmr.nodes[6], digest6);
            let digest13 = hasher.node_digest(Position::new(13), &mmr.nodes[9], &mmr.nodes[12]);
            assert_eq!(mmr.nodes[13], digest13);
            let digest17 = hasher.node_digest(Position::new(17), &mmr.nodes[15], &mmr.nodes[16]);
            assert_eq!(mmr.nodes[17], digest17);

            // verify topmost digest
            let digest14 = hasher.node_digest(Position::new(14), &mmr.nodes[6], &mmr.nodes[13]);
            assert_eq!(mmr.nodes[14], digest14);

            // verify root
            let root = mmr.root(&mut hasher);
            let peak_digests = [digest14, digest17, mmr.nodes[18]];
            let expected_root = hasher.root(19, peak_digests.iter());
            assert_eq!(root, expected_root, "incorrect root");

            // pruning tests
            mmr.prune_to_pos(Position::new(14)); // prune up to the tallest peak
            assert_eq!(mmr.oldest_retained_pos().unwrap(), Position::new(14));

            // After pruning, we shouldn't be able to generate a proof for any elements before the
            // pruning boundary. (To be precise, due to the maintenance of pinned nodes, we may in
            // fact still be able to generate them for some, but it's not guaranteed. For example,
            // in this case, we actually can still generate a proof for the node with location 7
            // even though it's pruned.)
            assert!(matches!(mmr.proof(Location::new(0)), Err(ElementPruned(_))));
            assert!(matches!(mmr.proof(Location::new(6)), Err(ElementPruned(_))));

            // We should still be able to generate a proof for any leaf following the pruning
            // boundary, the first of which is at location 8 and the last location 10.
            assert!(mmr.proof(Location::new(8)).is_ok());
            assert!(mmr.proof(Location::new(10)).is_ok());

            let root_after_prune = mmr.root(&mut hasher);
            assert_eq!(root, root_after_prune, "root changed after pruning");

            assert!(
                mmr.range_proof(Location::new(5)..Location::new(9)).is_err(),
                "attempts to range_prove elements at or before the oldest retained should fail"
            );
            assert!(
                mmr.range_proof(Location::new(8)..Location::new(mmr.leaves())).is_ok(),
                "attempts to range_prove over all elements following oldest retained should succeed"
            );

            // Test that we can initialize a new MMR from another's elements.
            let oldest_pos = mmr.oldest_retained_pos().unwrap();
            let digests = mmr.node_digests_to_pin(oldest_pos);
            let mmr_copy = Mmr::init(Config {
                nodes: mmr.nodes.iter().copied().collect(),
                pruned_to_pos: oldest_pos,
                pinned_nodes: digests,
                #[cfg(feature = "std")]
                pool: None,
            });
            assert_eq!(mmr_copy.size(), 19);
            assert_eq!(mmr_copy.leaves(), mmr.leaves());
            assert_eq!(mmr_copy.last_leaf_pos(), mmr.last_leaf_pos());
            assert_eq!(mmr_copy.oldest_retained_pos(), mmr.oldest_retained_pos());
            assert_eq!(mmr_copy.root(&mut hasher), root);

            // Test that clone_pruned produces a valid copy of the MMR as if it had been cloned
            // after being fully pruned.
            mmr.prune_to_pos(Position::new(17)); // prune up to the second peak
            let clone = mmr.clone_pruned();
            assert_eq!(clone.oldest_retained_pos(), None);
            assert_eq!(clone.pruned_to_pos().as_u64(), clone.size());
            mmr.prune_all();
            assert_eq!(mmr.oldest_retained_pos(), None);
            assert_eq!(mmr.pruned_to_pos().as_u64(), mmr.size());
            assert_eq!(mmr.size(), clone.size());
            assert_eq!(mmr.root(&mut hasher), clone.root(&mut hasher));
        });
    }

    /// Test that pruning all nodes never breaks adding new nodes.
    #[test]
    fn test_mem_mmr_prune_all() {
        let executor = deterministic::Runner::default();
        executor.start(|_| async move {
            let mut mmr = Mmr::new();
            let element = <Sha256 as CHasher>::Digest::from(*b"01234567012345670123456701234567");
            let mut hasher: Standard<Sha256> = Standard::new();
            for _ in 0..1000 {
                mmr.prune_all();
                mmr.add(&mut hasher, &element);
            }
        });
    }

    /// Test that the MMR validity check works as expected.
    #[test]
    fn test_mem_mmr_validity() {
        let executor = deterministic::Runner::default();
        executor.start(|_| async move {
            let mut mmr = Mmr::new();
            let element = <Sha256 as CHasher>::Digest::from(*b"01234567012345670123456701234567");
            let mut hasher: Standard<Sha256> = Standard::new();
            for _ in 0..1001 {
                assert!(
                    PeakIterator::check_validity(mmr.size()),
                    "mmr of size {} should be valid",
                    mmr.size()
                );
                let old_size = mmr.size();
                mmr.add(&mut hasher, &element);
                for size in old_size + 1..mmr.size() {
                    assert!(
                        !PeakIterator::check_validity(size),
                        "mmr of size {size} should be invalid",
                    );
                }
            }
        });
    }

    /// Test that the MMR root computation remains stable by comparing against previously computed
    /// roots.
    #[test]
    fn test_mem_mmr_root_stability() {
        let executor = deterministic::Runner::default();
        executor.start(|_| async move {
            // Test root stability under different MMR building methods.
            let mut mmr = Mmr::new();
            build_and_check_test_roots_mmr(&mut mmr);

            let mut mmr = Mmr::new();
            build_batched_and_check_test_roots(&mut mmr);
        });
    }

    /// Test root stability using the parallel builder implementation. This requires we use the
    /// tokio runtime since the deterministic runtime would block due to being single-threaded.
    #[test]
    fn test_mem_mmr_root_stability_parallel() {
        let executor = tokio::Runner::default();
        executor.start(|context| async move {
            let pool = commonware_runtime::create_pool(context, 4).unwrap();

            let mut mmr = Mmr::init(Config {
                nodes: vec![],
                pruned_to_pos: Position::new(0),
                pinned_nodes: vec![],
                #[cfg(feature = "std")]
                pool: Some(pool),
            });
            build_batched_and_check_test_roots(&mut mmr);
        });
    }

    /// Build the MMR corresponding to the stability test while pruning after each add, and confirm
    /// the static roots match that from the root computation.
    #[test]
    fn test_mem_mmr_root_stability_while_pruning() {
        let executor = deterministic::Runner::default();
        executor.start(|_| async move {
            let mut hasher: Standard<Sha256> = Standard::new();
            let mut mmr = Mmr::new();
            for i in 0u64..199 {
                let root = mmr.root(&mut hasher);
                let expected_root = ROOTS[i as usize];
                assert_eq!(hex(&root), expected_root, "at: {i}");
                hasher.inner().update(&i.to_be_bytes());
                let element = hasher.inner().finalize();
                mmr.add(&mut hasher, &element);
                mmr.prune_all();
            }
        });
    }

    fn compute_big_mmr(hasher: &mut impl Hasher<Sha256>, mmr: &mut Mmr<Sha256>) -> Vec<u64> {
        let mut leaves = Vec::new();
        let mut c_hasher = Sha256::default();
        for i in 0u64..199 {
            c_hasher.update(&i.to_be_bytes());
            let element = c_hasher.finalize();
            leaves.push(mmr.add(hasher, &element).as_u64());
        }
        mmr.sync(hasher);

        leaves
    }

    #[test]
    fn test_mem_mmr_pop() {
        let executor = deterministic::Runner::default();
        executor.start(|_| async move {
            let mut hasher: Standard<Sha256> = Standard::new();
            let mut mmr = Mmr::new();
            compute_big_mmr(&mut hasher, &mut mmr);
            let root = mmr.root(&mut hasher);
            let expected_root = ROOTS[199];
            assert_eq!(hex(&root), expected_root);

            // Pop off one node at a time until empty, confirming the root is still is as expected.
            for i in (0..199u64).rev() {
                assert!(mmr.pop().is_ok());
                let root = mmr.root(&mut hasher);
                let expected_root = ROOTS[i as usize];
                assert_eq!(hex(&root), expected_root);
            }

            assert!(
                matches!(mmr.pop().unwrap_err(), Empty),
                "pop on empty MMR should fail"
            );

            // Test that we can pop all elements up to and including the oldest retained leaf.
            for i in 0u64..199 {
                hasher.inner().update(&i.to_be_bytes());
                let element = hasher.inner().finalize();
                mmr.add(&mut hasher, &element);
            }

            let leaf_pos = Position::from(Location::new(100));
            mmr.prune_to_pos(leaf_pos);
            while mmr.size() > leaf_pos {
                assert!(mmr.pop().is_ok());
            }
            assert_eq!(hex(&mmr.root(&mut hasher)), ROOTS[100]);
            assert!(matches!(mmr.pop().unwrap_err(), ElementPruned(_)));
            assert_eq!(mmr.oldest_retained_pos(), None);
        });
    }

    #[test]
    fn test_mem_mmr_update_leaf() {
        let mut hasher: Standard<Sha256> = Standard::new();
        let element = <Sha256 as CHasher>::Digest::from(*b"01234567012345670123456701234567");
        let executor = deterministic::Runner::default();
        executor.start(|_| async move {
            let mut mmr = Mmr::new();
            compute_big_mmr(&mut hasher, &mut mmr);
            let leaves = compute_big_mmr(&mut hasher, &mut mmr);
            let root = mmr.root(&mut hasher);

            // For a few leaves, update the leaf and ensure the root changes, and the root reverts
            // to its previous state then we update the leaf to its original value.
            for leaf in [0usize, 1, 10, 50, 100, 150, 197, 198] {
                // Change the leaf.
                mmr.update_leaf(&mut hasher, Position::new(leaves[leaf]), &element);
                let updated_root = mmr.root(&mut hasher);
                assert!(root != updated_root);

                // Restore the leaf to its original value, ensure the root is as before.
                hasher.inner().update(&leaf.to_be_bytes());
                let element = hasher.inner().finalize();
                mmr.update_leaf(&mut hasher, Position::new(leaves[leaf]), &element);
                let restored_root = mmr.root(&mut hasher);
                assert_eq!(root, restored_root);
            }

            // Confirm the tree has all the hashes necessary to update any element after pruning.
            mmr.prune_to_pos(Position::new(leaves[150]));
            for &leaf_pos in &leaves[150..=190] {
                mmr.prune_to_pos(Position::new(leaf_pos));
                mmr.update_leaf(&mut hasher, Position::new(leaf_pos), &element);
            }
        });
    }

    #[test]
    #[should_panic(expected = "pos was not for a leaf")]
    fn test_mem_mmr_update_leaf_panic_invalid() {
        let mut hasher: Standard<Sha256> = Standard::new();
        let element = <Sha256 as CHasher>::Digest::from(*b"01234567012345670123456701234567");

        let executor = deterministic::Runner::default();
        executor.start(|_| async move {
            let mut mmr = Mmr::new();
            compute_big_mmr(&mut hasher, &mut mmr);
            let not_a_leaf_pos = Position::new(2);
            mmr.update_leaf(&mut hasher, not_a_leaf_pos, &element);
        });
    }

    #[test]
    #[should_panic(expected = "element pruned")]
    fn test_mem_mmr_update_leaf_panic_pruned() {
        let mut hasher: Standard<Sha256> = Standard::new();
        let element = <Sha256 as CHasher>::Digest::from(*b"01234567012345670123456701234567");

        let executor = deterministic::Runner::default();
        executor.start(|_| async move {
            let mut mmr = Mmr::new();
            compute_big_mmr(&mut hasher, &mut mmr);
            mmr.prune_all();
            mmr.update_leaf(&mut hasher, Position::new(0), &element);
        });
    }

    #[test]
    fn test_mem_mmr_batch_update_leaf() {
        let mut hasher: Standard<Sha256> = Standard::new();
        let executor = deterministic::Runner::default();
        executor.start(|_| async move {
            let mut mmr = Mmr::new();
            let leaves = compute_big_mmr(&mut hasher, &mut mmr);
            do_batch_update(&mut hasher, &mut mmr, &leaves);
        });
    }

    #[test]
    /// Same test as above only using a thread pool to trigger parallelization. This requires we use
    /// tokio runtime instead of the deterministic one.
    fn test_mem_mmr_batch_parallel_update_leaf() {
        let mut hasher: Standard<Sha256> = Standard::new();
        let executor = tokio::Runner::default();
        executor.start(|ctx| async move {
            let pool = create_pool(ctx, 4).unwrap();
            let mut mmr = Mmr::init(Config {
                nodes: Vec::new(),
                pruned_to_pos: Position::new(0),
                pinned_nodes: Vec::new(),
                #[cfg(feature = "std")]
                pool: Some(pool),
            });
            let leaves = compute_big_mmr(&mut hasher, &mut mmr);
            do_batch_update(&mut hasher, &mut mmr, &leaves);
        });
    }

    fn do_batch_update(hasher: &mut Standard<Sha256>, mmr: &mut Mmr<Sha256>, leaves: &[u64]) {
        let element = <Sha256 as CHasher>::Digest::from(*b"01234567012345670123456701234567");
        let root = mmr.root(hasher);

        // Change a handful of leaves using a batch update.
        let mut updates = Vec::new();
        for leaf in [0usize, 1, 10, 50, 100, 150, 197, 198] {
            updates.push((Position::new(leaves[leaf]), &element));
        }
        mmr.update_leaf_batched(hasher, &updates);

        mmr.sync(hasher);
        let updated_root = mmr.root(hasher);
        assert_eq!(
            "af3acad6aad59c1a880de643b1200a0962a95d06c087ebf677f29eb93fc359a4",
            hex(&updated_root)
        );

        // Batch-restore the changed leaves to their original values.
        let mut updates = Vec::new();
        for leaf in [0usize, 1, 10, 50, 100, 150, 197, 198] {
            hasher.inner().update(&leaf.to_be_bytes());
            let element = hasher.inner().finalize();
            updates.push((Position::new(leaves[leaf]), element));
        }
        mmr.update_leaf_batched(hasher, &updates);

        mmr.sync(hasher);
        let restored_root = mmr.root(hasher);
        assert_eq!(root, restored_root);
    }
}<|MERGE_RESOLUTION|>--- conflicted
+++ resolved
@@ -708,12 +708,8 @@
 
     /// Utility used by stores that build on the mem MMR to pin extra nodes if needed. It's up to
     /// the caller to ensure that this set of pinned nodes is valid for their use case.
-<<<<<<< HEAD
+    #[cfg(any(feature = "std", test))]
     pub(crate) fn add_pinned_nodes(&mut self, pinned_nodes: BTreeMap<Position, H::Digest>) {
-=======
-    #[cfg(any(feature = "std", test))]
-    pub(crate) fn add_pinned_nodes(&mut self, pinned_nodes: BTreeMap<u64, H::Digest>) {
->>>>>>> 14b0620b
         for (pos, node) in pinned_nodes.into_iter() {
             self.pinned_nodes.insert(pos, node);
         }
