//! Persist and retrieve data from an abstract store.
//!
//! # Status
//!
//! `commonware-storage` is **ALPHA** software and is not yet recommended for production use. Developers should
//! expect breaking changes and occasional instability.

pub mod adb;
pub mod archive;
pub mod bmt;
pub mod index;
pub mod journal;
pub mod metadata;
pub mod mmr;
<<<<<<< HEAD
pub mod rmap;
pub mod translator;
=======
pub mod ordinal;
pub mod rmap;
>>>>>>> ba2a8724
<|MERGE_RESOLUTION|>--- conflicted
+++ resolved
@@ -12,10 +12,6 @@
 pub mod journal;
 pub mod metadata;
 pub mod mmr;
-<<<<<<< HEAD
-pub mod rmap;
-pub mod translator;
-=======
 pub mod ordinal;
 pub mod rmap;
->>>>>>> ba2a8724
+pub mod translator;