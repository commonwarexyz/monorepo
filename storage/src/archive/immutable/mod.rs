--- conflicted
+++ resolved
@@ -63,12 +63,8 @@
 //! });
 
 mod storage;
-<<<<<<< HEAD
 use commonware_runtime::buffer::PoolRef;
-use std::num::NonZeroUsize;
-=======
 use std::num::{NonZeroU64, NonZeroUsize};
->>>>>>> 5ea06c03
 pub use storage::Archive;
 
 /// Configuration for [Archive] storage.
@@ -123,13 +119,8 @@
     use super::*;
     use crate::archive::Archive as ArchiveTrait;
     use commonware_cryptography::{hash, sha256::Digest};
-<<<<<<< HEAD
     use commonware_runtime::{buffer::PoolRef, deterministic, Runner};
-    use commonware_utils::NZUsize;
-=======
-    use commonware_runtime::{deterministic, Runner};
     use commonware_utils::{NZUsize, NZU64};
->>>>>>> 5ea06c03
 
     const PAGE_SIZE: NonZeroUsize = NZUsize!(1024);
     const PAGE_CACHE_SIZE: NonZeroUsize = NZUsize!(10);
