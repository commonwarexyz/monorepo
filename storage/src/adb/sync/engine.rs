--- conflicted
+++ resolved
@@ -204,11 +204,7 @@
 
     /// Schedule new fetch requests for operations in the sync range that we haven't yet fetched.
     async fn schedule_requests(&mut self) -> Result<(), Error<DB, R>> {
-<<<<<<< HEAD
         let target_size = self.target.upper_bound.checked_add(1).unwrap();
-=======
-        let target_size = *self.target.upper_bound.checked_add(1).unwrap();
->>>>>>> 7cb8e467
 
         // Special case: If we don't have pinned nodes, we need to extract them from a proof
         // for the lower sync bound.
