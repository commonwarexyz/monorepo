--- conflicted
+++ resolved
@@ -4,7 +4,6 @@
 
 /// A database that can be synced
 pub trait Database: Sized {
-<<<<<<< HEAD
     /// The increment of data synced by the [Database]
     type Data;
     /// A proof over Data received from the Resolver
@@ -13,13 +12,7 @@
     type PinnedNodes;
     /// The underlying storage of the Database populated by the sync engine
     type Journal: Journal<Data = Self::Data>;
-    /// Error type returned by the [Database]
-    type Error: std::error::Error + Send + From<<Self::Journal as Journal>::Error> + 'static;
     /// Configuration options for the [Database]
-=======
-    type Op;
-    type Journal: Journal<Op = Self::Op>;
->>>>>>> a36f79a2
     type Config;
     /// Runtime context required for the [Database]
     type Context: commonware_runtime::Storage
@@ -71,8 +64,7 @@
         config: &Self::Config,
         lower_bound: u64,
         upper_bound: u64,
-<<<<<<< HEAD
-    ) -> impl Future<Output = Result<Self::Journal, Self::Error>>;
+    ) -> impl Future<Output = Result<Self::Journal, crate::adb::Error>>;
 
     /// Verify a proof that the given data is in the database with the given root
     /// starting at the given location.
@@ -88,8 +80,5 @@
         proof: &Self::Proof,
         start_loc: u64,
         data_len: u64,
-    ) -> Result<Self::PinnedNodes, Self::Error>;
-=======
-    ) -> impl Future<Output = Result<Self::Journal, crate::adb::Error>>;
->>>>>>> a36f79a2
+    ) -> Result<Self::PinnedNodes, crate::adb::Error>;
 }