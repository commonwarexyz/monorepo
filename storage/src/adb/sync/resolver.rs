--- conflicted
+++ resolved
@@ -1,12 +1,8 @@
 use crate::{
-<<<<<<< HEAD
     adb::{
-        any::{sync::Error, Any},
+        any::{fixed::Any, sync::Error},
         immutable::Immutable,
     },
-=======
-    adb::any::{fixed::Any, sync::Error},
->>>>>>> c23ef510
     mmr::verification::Proof,
     store::operation::{Fixed, Variable},
     translator::Translator,
