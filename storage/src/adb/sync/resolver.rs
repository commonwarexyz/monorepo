--- conflicted
+++ resolved
@@ -257,12 +257,7 @@
     impl<D, Op> Resolver for FailResolver<D, Op>
     where
         D: Digest,
-<<<<<<< HEAD
         Op: Send + Sync + Clone + 'static,
-=======
-        K: Array,
-        V: CodecFixed<Cfg = ()> + Clone + Send + Sync + 'static,
->>>>>>> a7a46992
     {
         type Digest = D;
         type Op = Op;
