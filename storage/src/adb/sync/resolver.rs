use crate::{
    adb::{self, any::fixed::Any, immutable::Immutable},
    mmr::verification::Proof,
    store::operation::{Fixed, Variable},
    translator::Translator,
};
use commonware_codec::CodecFixed;
use commonware_cryptography::{Digest, Hasher};
use commonware_runtime::{Clock, Metrics, RwLock, Storage};
use commonware_utils::Array;
use futures::channel::oneshot;
use std::{future::Future, num::NonZeroU64, sync::Arc};

/// Result of a data fetch
pub struct FetchResult<D, P> {
    /// The proof for the data
    pub proof: P,
    /// The data that was fetched
    pub data: Vec<D>,
    /// Channel to report success/failure back to resolver
    pub success_tx: oneshot::Sender<bool>,
}

impl<D: std::fmt::Debug, P: std::fmt::Debug> std::fmt::Debug for FetchResult<D, P> {
    fn fmt(&self, f: &mut std::fmt::Formatter<'_>) -> std::fmt::Result {
        f.debug_struct("FetchResult")
            .field("proof", &self.proof)
            .field("data", &self.data)
            .field("success_tx", &"<callback>")
            .finish()
    }
}

/// Trait for network communication with the sync server
pub trait Resolver: Send + Sync + Clone + 'static {
    /// The digest type used in proofs returned by the resolver
    type Digest: Digest;

    /// The type of proof returned by the resolver
    type Proof;

    /// The type of data returned by the resolver
    type Data;

    /// The error type returned by the resolver
    type Error: std::error::Error + Send + 'static;

    /// Get the data starting at `start_loc` in the database, up to `max_data` data items.
    /// Returns the data and a proof that they were present in the database when it had
    /// `size` data items.
    #[allow(clippy::type_complexity)]
    fn get_data<'a>(
        &'a self,
        size: u64,
        start_loc: u64,
        max_data: NonZeroU64,
    ) -> impl Future<Output = Result<FetchResult<Self::Data, Self::Proof>, Self::Error>> + Send + 'a;
}

impl<E, K, V, H, T> Resolver for Arc<Any<E, K, V, H, T>>
where
    E: Storage + Clock + Metrics,
    K: Array,
    V: CodecFixed<Cfg = ()> + Send + Sync + 'static,
    H: Hasher,
    T: Translator + Send + Sync + 'static,
    T::Key: Send + Sync,
{
    type Digest = H::Digest;
    type Data = Fixed<K, V>;
    type Proof = Proof<H::Digest>;
    type Error = adb::Error;

    async fn get_data(
        &self,
        size: u64,
        start_loc: u64,
<<<<<<< HEAD
        max_data: NonZeroU64,
    ) -> Result<FetchResult<Self::Data, Self::Proof>, Self::Error> {
        self.historical_proof(size, start_loc, max_data.get())
=======
        max_ops: NonZeroU64,
    ) -> Result<FetchResult<Self::Op, Self::Digest>, Self::Error> {
        self.historical_proof(size, start_loc, max_ops)
>>>>>>> dc1ead84
            .await
            .map(|(proof, data)| FetchResult {
                proof,
                data,
                // Result of proof verification isn't used by this implementation.
                success_tx: oneshot::channel().0,
            })
    }
}

/// Implement Resolver directly for `Arc<RwLock<Any>>` to eliminate the need for wrapper types
/// while allowing direct database access.
impl<E, K, V, H, T> Resolver for Arc<RwLock<Any<E, K, V, H, T>>>
where
    E: Storage + Clock + Metrics,
    K: Array,
    V: CodecFixed<Cfg = ()> + Send + Sync + 'static,
    H: Hasher,
    T: Translator + Send + Sync + 'static,
    T::Key: Send + Sync,
{
    type Digest = H::Digest;
    type Data = Fixed<K, V>;
    type Proof = Proof<H::Digest>;
    type Error = adb::Error;

    async fn get_data(
        &self,
        size: u64,
        start_loc: u64,
        max_data: NonZeroU64,
    ) -> Result<FetchResult<Self::Data, Self::Proof>, adb::Error> {
        let db = self.read().await;
<<<<<<< HEAD
        db.historical_proof(size, start_loc, max_data.get())
=======
        db.historical_proof(size, start_loc, max_ops)
>>>>>>> dc1ead84
            .await
            .map(|(proof, data)| FetchResult {
                proof,
                data,
                // Result of proof verification isn't used by this implementation.
                success_tx: oneshot::channel().0,
            })
    }
}

impl<E, K, V, H, T> Resolver for Arc<Immutable<E, K, V, H, T>>
where
    E: Storage + Clock + Metrics,
    K: Array,
    V: commonware_codec::Codec + Send + Sync + 'static,
    H: Hasher,
    T: Translator + Send + Sync + 'static,
    T::Key: Send + Sync,
{
    type Digest = H::Digest;
    type Data = Variable<K, V>;
    type Proof = Proof<H::Digest>;
    type Error = crate::adb::Error;

    async fn get_data(
        &self,
        size: u64,
        start_loc: u64,
<<<<<<< HEAD
        max_data: NonZeroU64,
    ) -> Result<FetchResult<Self::Data, Self::Proof>, Self::Error> {
        self.historical_proof(size, start_loc, max_data.get())
=======
        max_ops: NonZeroU64,
    ) -> Result<FetchResult<Self::Op, Self::Digest>, Self::Error> {
        self.historical_proof(size, start_loc, max_ops)
>>>>>>> dc1ead84
            .await
            .map(|(proof, data)| FetchResult {
                proof,
                data,
                // Result of proof verification isn't used by this implementation.
                success_tx: oneshot::channel().0,
            })
    }
}

/// Implement Resolver directly for `Arc<RwLock<Immutable>>` to eliminate the need for wrapper
/// types while allowing direct database access.
impl<E, K, V, H, T> Resolver for Arc<RwLock<Immutable<E, K, V, H, T>>>
where
    E: Storage + Clock + Metrics,
    K: Array,
    V: commonware_codec::Codec + Send + Sync + 'static,
    H: Hasher,
    T: Translator + Send + Sync + 'static,
    T::Key: Send + Sync,
{
    type Digest = H::Digest;
    type Data = Variable<K, V>;
    type Proof = Proof<H::Digest>;
    type Error = crate::adb::Error;

    async fn get_data(
        &self,
        size: u64,
        start_loc: u64,
        max_data: NonZeroU64,
    ) -> Result<FetchResult<Self::Data, Self::Proof>, Self::Error> {
        let db = self.read().await;
<<<<<<< HEAD
        db.historical_proof(size, start_loc, max_data.get())
=======
        db.historical_proof(size, start_loc, max_ops)
>>>>>>> dc1ead84
            .await
            .map(|(proof, data)| FetchResult {
                proof,
                data,
                // Result of proof verification isn't used by this implementation.
                success_tx: oneshot::channel().0,
            })
    }
}

#[cfg(test)]
pub(crate) mod tests {
    use super::*;
    use std::marker::PhantomData;

    #[derive(Clone)]
    pub struct FailResolver<D, K, V> {
        _digest: PhantomData<D>,
        _key: PhantomData<K>,
        _value: PhantomData<V>,
    }

    impl<D, K, V> Resolver for FailResolver<D, K, V>
    where
        D: Digest,
        K: Array,
        V: CodecFixed<Cfg = ()> + Clone + Send + Sync + 'static,
    {
        type Digest = D;
        type Proof = Proof<D>;
        type Data = Fixed<K, V>;
        type Error = adb::Error;

        async fn get_data(
            &self,
            _size: u64,
            _start_loc: u64,
            _max_data: NonZeroU64,
        ) -> Result<FetchResult<Self::Data, Self::Proof>, adb::Error> {
            Err(adb::Error::KeyNotFound) // Arbitrary dummy error
        }
    }

    impl<D, K, V> FailResolver<D, K, V> {
        pub fn new() -> Self {
            Self {
                _digest: PhantomData,
                _key: PhantomData,
                _value: PhantomData,
            }
        }
    }
}<|MERGE_RESOLUTION|>--- conflicted
+++ resolved
@@ -75,15 +75,9 @@
         &self,
         size: u64,
         start_loc: u64,
-<<<<<<< HEAD
-        max_data: NonZeroU64,
+        max_ops: NonZeroU64,
     ) -> Result<FetchResult<Self::Data, Self::Proof>, Self::Error> {
-        self.historical_proof(size, start_loc, max_data.get())
-=======
-        max_ops: NonZeroU64,
-    ) -> Result<FetchResult<Self::Op, Self::Digest>, Self::Error> {
         self.historical_proof(size, start_loc, max_ops)
->>>>>>> dc1ead84
             .await
             .map(|(proof, data)| FetchResult {
                 proof,
@@ -117,11 +111,7 @@
         max_data: NonZeroU64,
     ) -> Result<FetchResult<Self::Data, Self::Proof>, adb::Error> {
         let db = self.read().await;
-<<<<<<< HEAD
-        db.historical_proof(size, start_loc, max_data.get())
-=======
-        db.historical_proof(size, start_loc, max_ops)
->>>>>>> dc1ead84
+        db.historical_proof(size, start_loc, max_data)
             .await
             .map(|(proof, data)| FetchResult {
                 proof,
@@ -150,15 +140,9 @@
         &self,
         size: u64,
         start_loc: u64,
-<<<<<<< HEAD
-        max_data: NonZeroU64,
+        max_ops: NonZeroU64,
     ) -> Result<FetchResult<Self::Data, Self::Proof>, Self::Error> {
-        self.historical_proof(size, start_loc, max_data.get())
-=======
-        max_ops: NonZeroU64,
-    ) -> Result<FetchResult<Self::Op, Self::Digest>, Self::Error> {
         self.historical_proof(size, start_loc, max_ops)
->>>>>>> dc1ead84
             .await
             .map(|(proof, data)| FetchResult {
                 proof,
@@ -192,11 +176,7 @@
         max_data: NonZeroU64,
     ) -> Result<FetchResult<Self::Data, Self::Proof>, Self::Error> {
         let db = self.read().await;
-<<<<<<< HEAD
-        db.historical_proof(size, start_loc, max_data.get())
-=======
-        db.historical_proof(size, start_loc, max_ops)
->>>>>>> dc1ead84
+        db.historical_proof(size, start_loc, max_data)
             .await
             .map(|(proof, data)| FetchResult {
                 proof,
