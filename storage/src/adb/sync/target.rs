use crate::adb::sync::{self, error::EngineError};
use bytes::{Buf, BufMut};
use commonware_codec::{Error as CodecError, FixedSize, Read, ReadExt as _, Write};
use commonware_cryptography::Digest;

/// Target state to sync to
#[derive(Debug, Clone, PartialEq, Eq)]
pub struct Target<D: Digest> {
    /// The root digest we're syncing to
    pub root: D,
    /// Lower bound of data to sync (inclusive)
    pub lower_bound: u64,
    /// Upper bound of data to sync (inclusive)
    pub upper_bound: u64,
}

impl<D: Digest> Write for Target<D> {
    fn write(&self, buf: &mut impl BufMut) {
        self.root.write(buf);
        self.lower_bound.write(buf);
        self.upper_bound.write(buf);
    }
}

impl<D: Digest> FixedSize for Target<D> {
    const SIZE: usize = D::SIZE + u64::SIZE + u64::SIZE;
}

impl<D: Digest> Read for Target<D> {
    type Cfg = ();

    fn read_cfg(buf: &mut impl Buf, _: &()) -> Result<Self, CodecError> {
        let root = D::read(buf)?;
<<<<<<< HEAD
        let lower_bound = u64::read(buf)?;
        let upper_bound = u64::read(buf)?;
=======
        let lower_bound_ops = u64::read(buf)?;
        let upper_bound_ops = u64::read(buf)?;
        if lower_bound_ops > upper_bound_ops {
            return Err(CodecError::Invalid(
                "storage::adb::sync::Target",
                "lower_bound_ops > upper_bound_ops",
            ));
        }
>>>>>>> a36f79a2
        Ok(Self {
            root,
            lower_bound,
            upper_bound,
        })
    }
}

/// Validate a target update against the current target
pub fn validate_update<U, D>(
    old_target: &Target<D>,
    new_target: &Target<D>,
) -> Result<(), sync::Error<U, D>>
where
    U: std::error::Error + Send + 'static,
    D: Digest,
{
<<<<<<< HEAD
    if new_target.lower_bound > new_target.upper_bound {
        return Err(sync::Error::InvalidTarget {
            lower_bound_pos: new_target.lower_bound,
            upper_bound_pos: new_target.upper_bound,
        });
=======
    if new_target.lower_bound_ops > new_target.upper_bound_ops {
        return Err(sync::Error::Engine(EngineError::InvalidTarget {
            lower_bound_pos: new_target.lower_bound_ops,
            upper_bound_pos: new_target.upper_bound_ops,
        }));
>>>>>>> a36f79a2
    }

    if new_target.lower_bound < old_target.lower_bound
        || new_target.upper_bound < old_target.upper_bound
    {
        return Err(sync::Error::Engine(EngineError::SyncTargetMovedBackward {
            old: old_target.clone(),
            new: new_target.clone(),
        }));
    }

    if new_target.root == old_target.root {
        return Err(sync::Error::Engine(EngineError::SyncTargetRootUnchanged));
    }

    Ok(())
}

#[cfg(test)]
mod tests {
    use super::*;
    use commonware_codec::EncodeSize as _;
    use commonware_cryptography::sha256;
    use std::io::Cursor;
    use test_case::test_case;

    #[test]
    fn test_sync_target_serialization() {
        let target = Target {
            root: sha256::Digest::from([42; 32]),
            lower_bound: 100,
            upper_bound: 500,
        };

        // Serialize
        let mut buffer = Vec::new();
        target.write(&mut buffer);

        // Verify encoded size matches actual size
        assert_eq!(buffer.len(), target.encode_size());

        // Deserialize
        let mut cursor = Cursor::new(buffer);
        let deserialized = Target::read(&mut cursor).unwrap();

        // Verify
        assert_eq!(target, deserialized);
        assert_eq!(target.root, deserialized.root);
        assert_eq!(target.lower_bound, deserialized.lower_bound);
        assert_eq!(target.upper_bound, deserialized.upper_bound);
    }

    #[test]
    fn test_sync_target_read_invalid_bounds() {
        let target = Target {
            root: sha256::Digest::from([42; 32]),
            lower_bound_ops: 100, // greater than upper_bound_ops
            upper_bound_ops: 50,
        };

        let mut buffer = Vec::new();
        target.write(&mut buffer);

        let mut cursor = Cursor::new(buffer);
        assert!(matches!(
            Target::<sha256::Digest>::read(&mut cursor),
            Err(CodecError::Invalid(_, "lower_bound_ops > upper_bound_ops"))
        ));
    }

    type TestError = sync::Error<std::io::Error, sha256::Digest>;

    #[test_case(
        Target { root: sha256::Digest::from([0; 32]), lower_bound: 0, upper_bound: 100 },
        Target { root: sha256::Digest::from([1; 32]), lower_bound: 50, upper_bound: 200 },
        Ok(());
        "valid update"
    )]
    #[test_case(
<<<<<<< HEAD
        Target { root: sha256::Digest::from([0; 32]), lower_bound: 0, upper_bound: 100 },
        Target { root: sha256::Digest::from([1; 32]), lower_bound: 200, upper_bound: 100 },
        Err(TestError::InvalidTarget { lower_bound_pos: 200, upper_bound_pos: 100 });
        "invalid bounds - lower > upper"
    )]
    #[test_case(
        Target { root: sha256::Digest::from([0; 32]), lower_bound: 0, upper_bound: 100 },
        Target { root: sha256::Digest::from([1; 32]), lower_bound: 0, upper_bound: 50 },
        Err(TestError::SyncTargetMovedBackward {
=======
        Target { root: sha256::Digest::from([0; 32]), lower_bound_ops: 0, upper_bound_ops: 100 },
        Target { root: sha256::Digest::from([1; 32]), lower_bound_ops: 200, upper_bound_ops: 100 },
        Err(TestError::Engine(EngineError::InvalidTarget { lower_bound_pos: 200, upper_bound_pos: 100 }));
        "invalid bounds - lower > upper"
    )]
    #[test_case(
        Target { root: sha256::Digest::from([0; 32]), lower_bound_ops: 0, upper_bound_ops: 100 },
        Target { root: sha256::Digest::from([1; 32]), lower_bound_ops: 0, upper_bound_ops: 50 },
        Err(TestError::Engine(EngineError::SyncTargetMovedBackward {
>>>>>>> a36f79a2
            old: Target {
                root: sha256::Digest::from([0; 32]),
                lower_bound: 0,
                upper_bound: 100,
            },
            new: Target {
                root: sha256::Digest::from([1; 32]),
                lower_bound: 0,
                upper_bound: 50,
            },
        }));
        "moves backward"
    )]
    #[test_case(
<<<<<<< HEAD
        Target { root: sha256::Digest::from([0; 32]), lower_bound: 0, upper_bound: 100 },
        Target { root: sha256::Digest::from([0; 32]), lower_bound: 50, upper_bound: 200 },
        Err(TestError::SyncTargetRootUnchanged);
=======
        Target { root: sha256::Digest::from([0; 32]), lower_bound_ops: 0, upper_bound_ops: 100 },
        Target { root: sha256::Digest::from([0; 32]), lower_bound_ops: 50, upper_bound_ops: 200 },
        Err(TestError::Engine(EngineError::SyncTargetRootUnchanged));
>>>>>>> a36f79a2
        "same root"
    )]
    fn test_validate_update(
        old_target: Target<sha256::Digest>,
        new_target: Target<sha256::Digest>,
        expected: Result<(), TestError>,
    ) {
        let result = validate_update(&old_target, &new_target);
        match (&result, &expected) {
            (Ok(()), Ok(())) => {}
            (Ok(()), Err(expected_err)) => {
                panic!("Expected error {expected_err:?} but got success");
            }
            (Err(actual_err), Ok(())) => {
                panic!("Expected success but got error: {actual_err:?}");
            }
            (Err(actual_err), Err(expected_err)) => match (actual_err, expected_err) {
                (
                    TestError::Engine(EngineError::InvalidTarget {
                        lower_bound_pos: a_lower,
                        upper_bound_pos: a_upper,
                    }),
                    TestError::Engine(EngineError::InvalidTarget {
                        lower_bound_pos: e_lower,
                        upper_bound_pos: e_upper,
                    }),
                ) => {
                    assert_eq!(a_lower, e_lower);
                    assert_eq!(a_upper, e_upper);
                }
                (
                    TestError::Engine(EngineError::SyncTargetMovedBackward { .. }),
                    TestError::Engine(EngineError::SyncTargetMovedBackward { .. }),
                ) => {}
                (
                    TestError::Engine(EngineError::SyncTargetRootUnchanged),
                    TestError::Engine(EngineError::SyncTargetRootUnchanged),
                ) => {}
                _ => panic!("Error type mismatch: got {actual_err:?}, expected {expected_err:?}"),
            },
        }
    }
}<|MERGE_RESOLUTION|>--- conflicted
+++ resolved
@@ -31,19 +31,14 @@
 
     fn read_cfg(buf: &mut impl Buf, _: &()) -> Result<Self, CodecError> {
         let root = D::read(buf)?;
-<<<<<<< HEAD
         let lower_bound = u64::read(buf)?;
         let upper_bound = u64::read(buf)?;
-=======
-        let lower_bound_ops = u64::read(buf)?;
-        let upper_bound_ops = u64::read(buf)?;
-        if lower_bound_ops > upper_bound_ops {
+        if lower_bound > upper_bound {
             return Err(CodecError::Invalid(
                 "storage::adb::sync::Target",
-                "lower_bound_ops > upper_bound_ops",
+                "lower_bound > upper_bound",
             ));
         }
->>>>>>> a36f79a2
         Ok(Self {
             root,
             lower_bound,
@@ -61,19 +56,11 @@
     U: std::error::Error + Send + 'static,
     D: Digest,
 {
-<<<<<<< HEAD
     if new_target.lower_bound > new_target.upper_bound {
-        return Err(sync::Error::InvalidTarget {
+        return Err(sync::Error::Engine(EngineError::InvalidTarget {
             lower_bound_pos: new_target.lower_bound,
             upper_bound_pos: new_target.upper_bound,
-        });
-=======
-    if new_target.lower_bound_ops > new_target.upper_bound_ops {
-        return Err(sync::Error::Engine(EngineError::InvalidTarget {
-            lower_bound_pos: new_target.lower_bound_ops,
-            upper_bound_pos: new_target.upper_bound_ops,
         }));
->>>>>>> a36f79a2
     }
 
     if new_target.lower_bound < old_target.lower_bound
@@ -130,8 +117,8 @@
     fn test_sync_target_read_invalid_bounds() {
         let target = Target {
             root: sha256::Digest::from([42; 32]),
-            lower_bound_ops: 100, // greater than upper_bound_ops
-            upper_bound_ops: 50,
+            lower_bound: 100, // greater than upper_bound
+            upper_bound: 50,
         };
 
         let mut buffer = Vec::new();
@@ -140,7 +127,7 @@
         let mut cursor = Cursor::new(buffer);
         assert!(matches!(
             Target::<sha256::Digest>::read(&mut cursor),
-            Err(CodecError::Invalid(_, "lower_bound_ops > upper_bound_ops"))
+            Err(CodecError::Invalid(_, "lower_bound > upper_bound"))
         ));
     }
 
@@ -153,27 +140,15 @@
         "valid update"
     )]
     #[test_case(
-<<<<<<< HEAD
         Target { root: sha256::Digest::from([0; 32]), lower_bound: 0, upper_bound: 100 },
         Target { root: sha256::Digest::from([1; 32]), lower_bound: 200, upper_bound: 100 },
-        Err(TestError::InvalidTarget { lower_bound_pos: 200, upper_bound_pos: 100 });
-        "invalid bounds - lower > upper"
-    )]
-    #[test_case(
-        Target { root: sha256::Digest::from([0; 32]), lower_bound: 0, upper_bound: 100 },
-        Target { root: sha256::Digest::from([1; 32]), lower_bound: 0, upper_bound: 50 },
-        Err(TestError::SyncTargetMovedBackward {
-=======
-        Target { root: sha256::Digest::from([0; 32]), lower_bound_ops: 0, upper_bound_ops: 100 },
-        Target { root: sha256::Digest::from([1; 32]), lower_bound_ops: 200, upper_bound_ops: 100 },
         Err(TestError::Engine(EngineError::InvalidTarget { lower_bound_pos: 200, upper_bound_pos: 100 }));
         "invalid bounds - lower > upper"
     )]
     #[test_case(
-        Target { root: sha256::Digest::from([0; 32]), lower_bound_ops: 0, upper_bound_ops: 100 },
-        Target { root: sha256::Digest::from([1; 32]), lower_bound_ops: 0, upper_bound_ops: 50 },
+        Target { root: sha256::Digest::from([0; 32]), lower_bound: 0, upper_bound: 100 },
+        Target { root: sha256::Digest::from([1; 32]), lower_bound: 0, upper_bound: 50 },
         Err(TestError::Engine(EngineError::SyncTargetMovedBackward {
->>>>>>> a36f79a2
             old: Target {
                 root: sha256::Digest::from([0; 32]),
                 lower_bound: 0,
@@ -188,15 +163,9 @@
         "moves backward"
     )]
     #[test_case(
-<<<<<<< HEAD
         Target { root: sha256::Digest::from([0; 32]), lower_bound: 0, upper_bound: 100 },
         Target { root: sha256::Digest::from([0; 32]), lower_bound: 50, upper_bound: 200 },
-        Err(TestError::SyncTargetRootUnchanged);
-=======
-        Target { root: sha256::Digest::from([0; 32]), lower_bound_ops: 0, upper_bound_ops: 100 },
-        Target { root: sha256::Digest::from([0; 32]), lower_bound_ops: 50, upper_bound_ops: 200 },
         Err(TestError::Engine(EngineError::SyncTargetRootUnchanged));
->>>>>>> a36f79a2
         "same root"
     )]
     fn test_validate_update(
