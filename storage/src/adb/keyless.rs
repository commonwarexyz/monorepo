--- conflicted
+++ resolved
@@ -249,8 +249,8 @@
                 break;
             }
             op_index -= 1;
-            offset = locations.read(op_index.as_u64()).await?;
-            let section = op_index.as_u64() / log_items_per_section;
+            offset = locations.read(*op_index).await?;
+            let section = *op_index / log_items_per_section;
             op = log.get(section, offset).await?;
         }
 
@@ -260,12 +260,12 @@
         };
 
         // Rewind the log and MMR to the last commit point.
-        let ops_to_rewind = (op_count - rewind_size).as_u64() as usize;
+        let ops_to_rewind = (*op_count - *rewind_size) as usize;
         warn!(ops_to_rewind, ?rewind_size, "rewinding log to last commit");
-        locations.rewind(rewind_size.as_u64()).await?;
+        locations.rewind(*rewind_size).await?;
         locations.sync().await?;
         mmr.pop(ops_to_rewind).await?; // sync is handled by pop
-        let section = rewind_size.as_u64() / log_items_per_section;
+        let section = *rewind_size / log_items_per_section;
         log.rewind_to_offset(section, rewind_offset).await?;
         log.sync(section).await?;
 
@@ -406,7 +406,7 @@
 
     /// Returns the section of the operations log where we are currently writing new operations.
     fn current_section(&self) -> u64 {
-        self.size.as_u64() / self.log_items_per_section
+        *self.size / self.log_items_per_section
     }
 
     /// Return the oldest location that remains retrievable.
@@ -453,9 +453,7 @@
             self.mmr
                 .prune_to_pos(&mut self.hasher, Position::from(prune_loc))
                 .map_err(Error::Mmr),
-            self.locations
-                .prune(prune_loc.as_u64())
-                .map_err(Error::Journal),
+            self.locations.prune(*prune_loc).map_err(Error::Journal),
         )?;
 
         Ok(())
@@ -610,17 +608,10 @@
         let mmr_size = Position::from(op_count);
         let proof = self
             .mmr
-<<<<<<< HEAD
             .historical_range_proof(mmr_size, start_loc..end_loc)
-            .await?;
-        let mut ops = Vec::with_capacity((end_loc - start_loc).as_usize());
-        for loc in start_loc.as_u64()..end_loc.as_u64() {
-=======
-            .historical_range_proof(*mmr_size, start_loc..end_loc)
             .await?;
         let mut ops = Vec::with_capacity((*end_loc - *start_loc) as usize);
         for loc in *start_loc..*end_loc {
->>>>>>> 7cb8e467
             let offset = self.locations.read(loc).await?;
             let section = loc / self.log_items_per_section;
             let value = self.log.get(section, offset).await?;
@@ -1191,7 +1182,7 @@
                 );
 
                 // Check that we got the expected number of operations
-                let expected_ops = std::cmp::min(max_ops, (db.op_count() - start_loc).as_u64());
+                let expected_ops = std::cmp::min(max_ops, *db.op_count() - start_loc);
                 assert_eq!(
                     ops.len() as u64,
                     expected_ops,
@@ -1325,11 +1316,7 @@
                 );
 
                 // Check that we got operations
-<<<<<<< HEAD
-                let expected_ops = std::cmp::min(max_ops, (db.op_count() - start_loc).as_u64());
-=======
-                let expected_ops = std::cmp::min(max_ops, db.op_count() - *start_loc);
->>>>>>> 7cb8e467
+                let expected_ops = std::cmp::min(max_ops, *db.op_count() - *start_loc);
                 assert_eq!(
                     ops.len() as u64,
                     expected_ops,
