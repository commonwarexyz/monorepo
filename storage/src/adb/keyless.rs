//! The [Keyless] adb allows for append-only storage of arbitrary variable-length data that can
//! later be retrieved by its location.
//!
//! The implementation consists of an `mmr` over the operations applied to the database and an
//! operations `log` storing these operations.
//!
//! The state of the operations log up until the last commit point is the "source of truth". In the
//! event of unclean shutdown, the mmr will be brought back into alignment with the log on startup.

use crate::{
    adb::{
        operation::{keyless::Operation, Committable},
        Error,
    },
    journal::{
        authenticated,
        contiguous::variable::{Config as JournalConfig, Journal},
    },
    mmr::{journaled::Config as MmrConfig, Location, Proof},
};
use commonware_codec::Codec;
use commonware_cryptography::Hasher as CHasher;
use commonware_runtime::{buffer::PoolRef, Clock, Metrics, Storage, ThreadPool};
use std::num::{NonZeroU64, NonZeroUsize};
use tracing::debug;

/// Configuration for a [Keyless] authenticated db.
#[derive(Clone)]
pub struct Config<C> {
    /// The name of the [Storage] partition used for the MMR's backing journal.
    pub mmr_journal_partition: String,

    /// The items per blob configuration value used by the MMR journal.
    pub mmr_items_per_blob: NonZeroU64,

    /// The size of the write buffer to use for each blob in the MMR journal.
    pub mmr_write_buffer: NonZeroUsize,

    /// The name of the [Storage] partition used for the MMR's metadata.
    pub mmr_metadata_partition: String,

    /// The name of the [Storage] partition used to persist the operations log.
    pub log_partition: String,

    /// The size of the write buffer to use with the log journal.
    pub log_write_buffer: NonZeroUsize,

    /// Optional compression level (using `zstd`) to apply to log data before storing.
    pub log_compression: Option<u8>,

    /// The codec configuration to use for encoding and decoding the operations log.
    pub log_codec_config: C,

    /// The max number of operations to put in each section of the operations log.
    pub log_items_per_section: NonZeroU64,

    /// An optional thread pool to use for parallelizing batch MMR operations.
    pub thread_pool: Option<ThreadPool>,

    /// The buffer pool to use for caching data.
    pub buffer_pool: PoolRef,
}

/// A keyless ADB for variable length data.
pub struct Keyless<E: Storage + Clock + Metrics, V: Codec, H: CHasher> {
    /// Authenticated journal of operations.
    journal: authenticated::Journal<E, Journal<E, Operation<V>>, Operation<V>, H>,

    /// The location of the last commit, if any.
    last_commit_loc: Option<Location>,
}

impl<E: Storage + Clock + Metrics, V: Codec, H: CHasher> Keyless<E, V, H> {
    /// Returns a [Keyless] adb initialized from `cfg`. Any uncommitted operations will be discarded
    /// and the state of the db will be as of the last committed operation.
    pub async fn init(context: E, cfg: Config<V::Cfg>) -> Result<Self, Error> {
        let mmr_cfg = MmrConfig {
            journal_partition: cfg.mmr_journal_partition,
            metadata_partition: cfg.mmr_metadata_partition,
            items_per_blob: cfg.mmr_items_per_blob,
            write_buffer: cfg.mmr_write_buffer,
            thread_pool: cfg.thread_pool,
            buffer_pool: cfg.buffer_pool.clone(),
        };

        let journal_cfg = JournalConfig {
            partition: cfg.log_partition,
            items_per_section: cfg.log_items_per_section,
            compression: cfg.log_compression,
            codec_config: cfg.log_codec_config,
            buffer_pool: cfg.buffer_pool,
            write_buffer: cfg.log_write_buffer,
        };

        let journal = authenticated::Journal::<E, Journal<E, Operation<V>>, Operation<V>, H>::new(
            context,
            mmr_cfg,
            journal_cfg,
            Operation::<V>::is_commit,
        )
        .await?;

        let last_commit_loc = journal.op_count().checked_sub(1);

        Ok(Self {
            journal,
            last_commit_loc,
        })
    }

    /// Get the value at location `loc` in the database.
    ///
    /// # Errors
    ///
    /// Returns [Error::LocationOutOfBounds] if `loc` >= `self.op_count()`.
    pub async fn get(&self, loc: Location) -> Result<Option<V>, Error> {
        let op_count = self.op_count();
        if loc >= op_count {
            return Err(Error::LocationOutOfBounds(loc, op_count));
        }
        let op = self.journal.read(loc).await?;

        Ok(op.into_value())
    }

    /// Get the number of operations (appends + commits) that have been applied to the db since
    /// inception.
    pub fn op_count(&self) -> Location {
        self.journal.op_count()
    }

    /// Returns the location of the last commit, if any.
    pub fn last_commit_loc(&self) -> Option<Location> {
        self.last_commit_loc
    }

    /// Return the oldest location that remains retrievable.
    pub fn oldest_retained_loc(&self) -> Option<Location> {
        self.journal.oldest_retained_loc()
    }

    /// Return the location before which all operations have been pruned.
    pub fn pruning_boundary(&self) -> Location {
        self.journal.pruning_boundary()
    }

    /// Prune historical operations prior to `loc`. This does not affect the db's root.
    ///
    /// # Errors
    ///
    /// - Returns [Error::PruneBeyondMinRequired] if `loc` > last commit point.
    /// - Returns [crate::mmr::Error::LocationOverflow] if `loc` > [crate::mmr::MAX_LOCATION]
    pub async fn prune(&mut self, loc: Location) -> Result<(), Error> {
        let last_commit = self.last_commit_loc.unwrap_or(Location::new_unchecked(0));
        if loc > last_commit {
            return Err(Error::PruneBeyondMinRequired(loc, last_commit));
        }
        self.journal.prune(loc).await?;
        Ok(())
    }

    /// Append a value to the db, returning its location which can be used to retrieve it.
    pub async fn append(&mut self, value: V) -> Result<Location, Error> {
        self.journal
            .append(Operation::Append(value))
            .await
            .map_err(Into::into)
    }

    /// Commit any pending operations to the database, ensuring their durability upon return from
    /// this function. Caller can associate an arbitrary `metadata` value with the commit.
    ///
    /// Failures after commit (but before `sync` or `close`) may still require reprocessing to
    /// recover the database on restart.
    pub async fn commit(&mut self, metadata: Option<V>) -> Result<Location, Error> {
        let loc = self.journal.append(Operation::Commit(metadata)).await?;
        self.journal.commit().await?;
        self.last_commit_loc = Some(loc);
<<<<<<< HEAD

        let operation = Operation::Commit(metadata);
        let encoded_operation = operation.encode();

        // Create a future that updates and syncs the log.
        let log_fut = async {
            self.log.append(operation).await?;
            self.log.commit().await?;
            Ok::<(), Error>(())
        };

        // Create a future that adds the commit operation to the MMR and merkleizes all updates.
        let mmr_fut = async {
            self.mmr
                .add_batched(&mut self.hasher, &encoded_operation)
                .await?;
            self.mmr.merkleize(&mut self.hasher);

            Ok::<(), Error>(())
        };

        // Run the 2 futures in parallel.
        try_join!(log_fut, mmr_fut)?;

=======
>>>>>>> 21130f46
        debug!(size = ?self.op_count(), "committed db");

        Ok(loc)
    }

    /// Sync all database state to disk. While this isn't necessary to ensure durability of
    /// committed operations, periodic invocation may reduce memory usage and the time required to
    /// recover the database on restart.
    pub async fn sync(&mut self) -> Result<(), Error> {
        self.journal.sync().await.map_err(Into::into)
    }

    /// Get the location and metadata associated with the last commit, or None if no commit has been
    /// made.
    pub async fn get_metadata(&self) -> Result<Option<(Location, Option<V>)>, Error> {
        let Some(loc) = self.last_commit_loc else {
            return Ok(None);
        };
        let op = self.journal.read(loc).await?;
        let Operation::Commit(metadata) = op else {
            return Ok(None);
        };

        Ok(Some((loc, metadata)))
    }

    /// Return the root of the db.
    ///
    /// # Warning
    ///
    /// Panics if there are uncommitted operations.
    pub fn root(&mut self) -> H::Digest {
        self.journal.root()
    }

    /// Generate and return:
    ///  1. a proof of all operations applied to the db in the range starting at (and including)
    ///     location `start_loc`, and ending at the first of either:
    ///     - the last operation performed, or
    ///     - the operation `max_ops` from the start.
    ///  2. the operations corresponding to the leaves in this range.
    ///
    /// # Warning
    ///
    /// Panics if there are uncommitted operations.
    pub async fn proof(
        &self,
        start_loc: Location,
        max_ops: NonZeroU64,
    ) -> Result<(Proof<H::Digest>, Vec<Operation<V>>), Error> {
        self.historical_proof(self.op_count(), start_loc, max_ops)
            .await
    }

    /// Analogous to proof, but with respect to the state of the MMR when it had `op_count`
    /// operations.
    ///
    /// # Errors
    ///
    /// - Returns [crate::mmr::Error::LocationOverflow] if `op_count` or `start_loc` >
    ///   [crate::mmr::MAX_LOCATION].
    /// - Returns [crate::mmr::Error::RangeOutOfBounds] if `start_loc` >= `op_count` or `op_count` >
    ///   number of operations.
    pub async fn historical_proof(
        &self,
        op_count: Location,
        start_loc: Location,
        max_ops: NonZeroU64,
    ) -> Result<(Proof<H::Digest>, Vec<Operation<V>>), Error> {
        Ok(self
            .journal
            .historical_proof(op_count, start_loc, max_ops)
            .await?)
    }

    /// Close the db. Operations that have not been committed will be lost.
    pub async fn close(self) -> Result<(), Error> {
        Ok(self.journal.close().await?)
    }

    /// Destroy the db, removing all data from disk.
    pub async fn destroy(self) -> Result<(), Error> {
        Ok(self.journal.destroy().await?)
    }

    #[cfg(any(test, feature = "fuzzing"))]
    /// Simulate failure by consuming the db but without syncing / closing the various structures.
    pub async fn simulate_failure(mut self, sync_log: bool, sync_mmr: bool) -> Result<(), Error> {
        if sync_log {
            self.journal.journal.sync().await.map_err(Error::Journal)?;
        }
        if sync_mmr {
            self.journal
                .mmr
                .sync(&mut self.journal.hasher)
                .await
                .map_err(Error::Mmr)?;
        }

        Ok(())
    }

    #[cfg(test)]
    /// Simulate pruning failure by consuming the db and abandoning pruning operation mid-flight.
    pub(super) async fn simulate_prune_failure(mut self, loc: Location) -> Result<(), Error> {
        let last_commit = self.last_commit_loc.unwrap_or(Location::new_unchecked(0));
        if loc > last_commit {
            return Err(Error::PruneBeyondMinRequired(loc, last_commit));
        }
        // Perform the same steps as pruning except "crash" right after the log is pruned.
        self.journal
            .mmr
            .sync(&mut self.journal.hasher)
            .await
            .map_err(Error::Mmr)?;
        assert!(
            self.journal
                .journal
                .prune(*loc)
                .await
                .map_err(Error::Journal)?,
            "nothing was pruned, so could not simulate failure"
        );

        // "fail" before mmr is pruned.
        Ok(())
    }
}

#[cfg(test)]
mod test {
    use super::*;
    use crate::{
        adb::verify_proof,
        mmr::{mem::Mmr as MemMmr, StandardHasher as Standard},
    };
    use commonware_cryptography::Sha256;
    use commonware_macros::test_traced;
    use commonware_runtime::{deterministic, Runner as _};
    use commonware_utils::{NZUsize, NZU64};
    use rand::Rng;

    // Use some weird sizes here to test boundary conditions.
    const PAGE_SIZE: usize = 101;
    const PAGE_CACHE_SIZE: usize = 11;

    fn db_config(suffix: &str) -> Config<(commonware_codec::RangeCfg<usize>, ())> {
        Config {
            mmr_journal_partition: format!("journal_{suffix}"),
            mmr_metadata_partition: format!("metadata_{suffix}"),
            mmr_items_per_blob: NZU64!(11),
            mmr_write_buffer: NZUsize!(1024),
            log_partition: format!("log_journal_{suffix}"),
            log_write_buffer: NZUsize!(1024),
            log_compression: None,
            log_codec_config: ((0..=10000).into(), ()),
            log_items_per_section: NZU64!(7),
            thread_pool: None,
            buffer_pool: PoolRef::new(NZUsize!(PAGE_SIZE), NZUsize!(PAGE_CACHE_SIZE)),
        }
    }

    /// A type alias for the concrete [Any] type used in these unit tests.
    type Db = Keyless<deterministic::Context, Vec<u8>, Sha256>;

    /// Return a [Keyless] database initialized with a fixed config.
    async fn open_db(context: deterministic::Context) -> Db {
        Db::init(context, db_config("partition")).await.unwrap()
    }

    #[test_traced("INFO")]
    pub fn test_keyless_db_empty() {
        let executor = deterministic::Runner::default();
        executor.start(|context| async move {
            let mut db = open_db(context.clone()).await;
            let mut hasher = Standard::<Sha256>::new();
            assert_eq!(db.op_count(), 0);
            assert_eq!(db.oldest_retained_loc(), None);
            assert_eq!(db.root(), MemMmr::default().root(&mut hasher));
            assert_eq!(db.get_metadata().await.unwrap(), None);
            assert_eq!(db.last_commit_loc(), None);

            // Make sure closing/reopening gets us back to the same state, even after adding an uncommitted op.
            let v1 = vec![1u8; 8];
            let root = db.root();
            db.append(v1).await.unwrap();
            db.close().await.unwrap();
            let mut db = open_db(context.clone()).await;
            assert_eq!(db.root(), root);
            assert_eq!(db.op_count(), 0);
            assert_eq!(db.get_metadata().await.unwrap(), None);

            // Test calling commit on an empty db which should make it (durably) non-empty.
            let metadata = Some(vec![3u8; 10]);
            db.commit(metadata.clone()).await.unwrap();
            assert_eq!(db.op_count(), 1); // commit op
            assert_eq!(
                db.get_metadata().await.unwrap(),
                Some((Location::new_unchecked(0), metadata.clone()))
            );
            assert_eq!(db.get(Location::new_unchecked(0)).await.unwrap(), metadata); // the commit op
            let root = db.root();

            // Commit op should remain after reopen even without clean shutdown.
            let mut db = open_db(context.clone()).await;
            assert_eq!(db.op_count(), 1); // commit op should remain after re-open.
            assert_eq!(
                db.get_metadata().await.unwrap(),
                Some((Location::new_unchecked(0), metadata))
            );
            assert_eq!(db.root(), root);
            assert_eq!(db.last_commit_loc(), Some(Location::new_unchecked(0)));

            db.destroy().await.unwrap();
        });
    }

    #[test_traced("WARN")]
    pub fn test_keyless_db_build_basic() {
        let executor = deterministic::Runner::default();
        executor.start(|context| async move {
            // Build a db with 2 values and make sure we can get them back.
            let mut db = open_db(context.clone()).await;

            let v1 = vec![1u8; 8];
            let v2 = vec![2u8; 20];

            let loc1 = db.append(v1.clone()).await.unwrap();
            assert_eq!(db.get(loc1).await.unwrap().unwrap(), v1);

            let loc2 = db.append(v2.clone()).await.unwrap();
            assert_eq!(db.get(loc2).await.unwrap().unwrap(), v2);

            // Make sure closing/reopening gets us back to the same state.
            db.commit(None).await.unwrap();
            assert_eq!(db.op_count(), 3); // 2 appends, 1 commit
            assert_eq!(
                db.get_metadata().await.unwrap(),
                Some((Location::new_unchecked(2), None))
            );
            assert_eq!(db.get(Location::new_unchecked(2)).await.unwrap(), None); // the commit op
            let root = db.root();
            db.close().await.unwrap();
            let mut db = open_db(context.clone()).await;
            assert_eq!(db.op_count(), 3);
            assert_eq!(db.root(), root);

            assert_eq!(db.get(loc1).await.unwrap().unwrap(), v1);
            assert_eq!(db.get(loc2).await.unwrap().unwrap(), v2);

            db.append(v2).await.unwrap();
            db.append(v1).await.unwrap();

            // Make sure uncommitted items get rolled back.
            db.close().await.unwrap();
            let mut db = open_db(context.clone()).await;
            assert_eq!(db.op_count(), 3);
            assert_eq!(db.root(), root);

            // Make sure commit operation remains after close/reopen.
            db.close().await.unwrap();
            let mut db = open_db(context.clone()).await;
            assert_eq!(db.op_count(), 3);
            assert_eq!(db.root(), root);

            db.destroy().await.unwrap();
        });
    }

    // Helper function to append random elements to a database.
    async fn append_elements<T: Rng>(db: &mut Db, rng: &mut T, num_elements: usize) {
        for _ in 0..num_elements {
            let value = vec![(rng.next_u32() % 255) as u8, (rng.next_u32() % 255) as u8];
            db.append(value).await.unwrap();
        }
    }

    #[test_traced("WARN")]
    pub fn test_keyless_db_recovery() {
        let executor = deterministic::Runner::default();
        const ELEMENTS: usize = 1000;
        executor.start(|mut context| async move {
            let mut db = open_db(context.clone()).await;
            let root = db.root();

            append_elements(&mut db, &mut context, ELEMENTS).await;

            // Simulate a failure before committing.
            db.simulate_failure(false, false).await.unwrap();
            // Should rollback to the previous root.
            let mut db = open_db(context.clone()).await;
            assert_eq!(root, db.root());

            // Re-apply the updates and commit them this time.
            append_elements(&mut db, &mut context, ELEMENTS).await;
            db.commit(None).await.unwrap();
            let root = db.root();

            // Append more values.
            append_elements(&mut db, &mut context, ELEMENTS).await;

            // Simulate a failure.
            db.simulate_failure(false, false).await.unwrap();
            // Should rollback to the previous root.
            let mut db = open_db(context.clone()).await;
            assert_eq!(root, db.root());

            // Re-apply the updates.
            append_elements(&mut db, &mut context, ELEMENTS).await;
            // Simulate a failure after syncing log but not MMR.
            db.simulate_failure(true, false).await.unwrap();
            // Should rollback to the previous root.
            let mut db = open_db(context.clone()).await;
            assert_eq!(root, db.root());

            // Re-apply the updates.
            append_elements(&mut db, &mut context, ELEMENTS).await;
            // Simulate a failure after syncing MMR but not log.
            db.simulate_failure(false, true).await.unwrap();
            // Should rollback to the previous root.
            let mut db = open_db(context.clone()).await;
            assert_eq!(root, db.root());

            // Re-apply the updates and commit them this time.
            append_elements(&mut db, &mut context, ELEMENTS).await;
            db.commit(None).await.unwrap();
            let root = db.root();

            // Make sure we can close/reopen and get back to the same state.
            db.close().await.unwrap();
            let mut db = open_db(context.clone()).await;
            assert_eq!(db.op_count(), 2 * ELEMENTS as u64 + 2);
            assert_eq!(db.root(), root);

            db.destroy().await.unwrap();
        });
    }

    /// Test that various types of unclean shutdown while updating a non-empty DB recover to the
    /// empty DB on re-open.
    #[test_traced("WARN")]
    fn test_keyless_db_non_empty_db_recovery() {
        let executor = deterministic::Runner::default();
        executor.start(|mut context| async move {
            let mut db = open_db(context.clone()).await;

            // Append many values then commit.
            const ELEMENTS: usize = 200;
            append_elements(&mut db, &mut context, ELEMENTS).await;
            db.commit(None).await.unwrap();
            let root = db.root();
            let op_count = db.op_count();

            // Reopen DB without clean shutdown and make sure the state is the same.
            let mut db = open_db(context.clone()).await;
            assert_eq!(db.op_count(), op_count);
            assert_eq!(db.root(), root);
            assert_eq!(db.last_commit_loc(), Some(op_count - 1));
            db.close().await.unwrap();

            // Insert many operations without commit, then simulate various types of failures.
            async fn recover_from_failure(
                mut context: deterministic::Context,
                root: <Sha256 as CHasher>::Digest,
                op_count: Location,
            ) {
                let mut db = open_db(context.clone()).await;

                // Append operations and simulate failure.
                append_elements(&mut db, &mut context, ELEMENTS).await;
                db.simulate_failure(false, false).await.unwrap();
                let mut db = open_db(context.clone()).await;
                assert_eq!(db.op_count(), op_count);
                assert_eq!(db.root(), root);

                // Append operations and simulate failure after syncing log but not MMR.
                append_elements(&mut db, &mut context, ELEMENTS).await;
                db.simulate_failure(true, false).await.unwrap();
                let mut db = open_db(context.clone()).await;
                assert_eq!(db.op_count(), op_count);
                assert_eq!(db.root(), root);

                // Append operations and simulate failure after syncing MMR but not log.
                append_elements(&mut db, &mut context, ELEMENTS).await;
                db.simulate_failure(false, true).await.unwrap();
                let mut db = open_db(context.clone()).await;
                assert_eq!(db.op_count(), op_count);
                assert_eq!(db.root(), root);
            }

            recover_from_failure(context.clone(), root, op_count).await;

            // Simulate a failure during pruning and ensure we recover.
            let db = open_db(context.clone()).await;
            let last_commit_loc = db.last_commit_loc().unwrap();
            db.simulate_prune_failure(last_commit_loc).await.unwrap();
            let mut db = open_db(context.clone()).await;
            assert_eq!(db.op_count(), op_count);
            assert_eq!(db.root(), root);
            db.close().await.unwrap();

            // Repeat recover_from_failure tests after successfully pruning to the last commit.
            let mut db = open_db(context.clone()).await;
            db.prune(db.last_commit_loc().unwrap()).await.unwrap();
            assert_eq!(db.op_count(), op_count);
            assert_eq!(db.root(), root);
            db.close().await.unwrap();

            recover_from_failure(context.clone(), root, op_count).await;

            // Apply the ops one last time but fully commit them this time, then clean up.
            let mut db = open_db(context.clone()).await;
            append_elements(&mut db, &mut context, ELEMENTS).await;
            db.commit(None).await.unwrap();
            let mut db = open_db(context.clone()).await;
            assert!(db.op_count() > op_count);
            assert_ne!(db.root(), root);
            assert_eq!(db.last_commit_loc(), Some(db.op_count() - 1));

            db.destroy().await.unwrap();
        });
    }

    /// Test that various types of unclean shutdown while updating an empty DB recover to the empty
    /// DB on re-open.
    #[test_traced("WARN")]
    fn test_keyless_db_empty_db_recovery() {
        const ELEMENTS: u64 = 1000;
        let executor = deterministic::Runner::default();
        executor.start(|context| async move {
            let mut db = open_db(context.clone()).await;
            let root = db.root();

            // Reopen DB without clean shutdown and make sure the state is the same.
            let mut db = open_db(context.clone()).await;
            assert_eq!(db.op_count(), 0);
            assert_eq!(db.root(), root);

            async fn apply_ops(db: &mut Db) {
                for i in 0..ELEMENTS {
                    let v = vec![(i % 255) as u8; ((i % 17) + 13) as usize];
                    db.append(v).await.unwrap();
                }
            }

            // Simulate various failure types after inserting operations without a commit.
            apply_ops(&mut db).await;
            db.simulate_failure(false, false).await.unwrap();
            let mut db = open_db(context.clone()).await;
            assert_eq!(db.op_count(), 0);
            assert_eq!(db.root(), root);

            apply_ops(&mut db).await;
            db.simulate_failure(true, false).await.unwrap();
            let mut db = open_db(context.clone()).await;
            assert_eq!(db.op_count(), 0);
            assert_eq!(db.root(), root);

            apply_ops(&mut db).await;
            db.simulate_failure(false, false).await.unwrap();
            let mut db = open_db(context.clone()).await;
            assert_eq!(db.op_count(), 0);
            assert_eq!(db.root(), root);

            apply_ops(&mut db).await;
            db.simulate_failure(false, true).await.unwrap();
            let mut db = open_db(context.clone()).await;
            assert_eq!(db.op_count(), 0);
            assert_eq!(db.root(), root);

            apply_ops(&mut db).await;
            db.simulate_failure(true, false).await.unwrap();
            let mut db = open_db(context.clone()).await;
            assert_eq!(db.op_count(), 0);
            assert_eq!(db.root(), root);

            apply_ops(&mut db).await;
            db.simulate_failure(true, true).await.unwrap();
            let mut db = open_db(context.clone()).await;
            assert_eq!(db.op_count(), 0);
            assert_eq!(db.root(), root);

            apply_ops(&mut db).await;
            db.simulate_failure(false, true).await.unwrap();
            let mut db = open_db(context.clone()).await;
            assert_eq!(db.op_count(), 0);
            assert_eq!(db.root(), root);

            // One last check that re-open without proper shutdown still recovers the correct state.
            apply_ops(&mut db).await;
            apply_ops(&mut db).await;
            apply_ops(&mut db).await;
            let mut db = open_db(context.clone()).await;
            assert_eq!(db.op_count(), 0);
            assert_eq!(db.root(), root);
            assert_eq!(db.last_commit_loc(), None);

            // Apply the ops one last time but fully commit them this time, then clean up.
            apply_ops(&mut db).await;
            db.commit(None).await.unwrap();
            let mut db = open_db(context.clone()).await;
            assert!(db.op_count() > 0);
            assert_ne!(db.root(), root);

            db.destroy().await.unwrap();
        });
    }

    #[test_traced("INFO")]
    pub fn test_keyless_db_proof_generation_and_verification() {
        let executor = deterministic::Runner::default();
        executor.start(|context| async move {
            let mut hasher = Standard::<Sha256>::new();
            let mut db = open_db(context.clone()).await;

            // Build a db with some values
            const ELEMENTS: u64 = 100;
            let mut values = Vec::new();
            for i in 0u64..ELEMENTS {
                let v = vec![(i % 255) as u8; ((i % 13) + 7) as usize];
                values.push(v.clone());
                db.append(v).await.unwrap();
            }
            db.commit(None).await.unwrap();

            // Test that historical proof fails with op_count > number of operations
            assert!(matches!(
                db.historical_proof(db.op_count() + 1, Location::new_unchecked(5), NZU64!(10))
                    .await,
                Err(Error::Mmr(crate::mmr::Error::RangeOutOfBounds(_)))
            ));

            let root = db.root();

            // Test proof generation for various ranges
            let test_cases = vec![
                (0, 10),           // First 10 operations
                (10, 5),           // Middle range
                (50, 20),          // Larger range
                (90, 15),          // Range that extends beyond end (should be limited)
                (0, 1),            // Single operation
                (ELEMENTS - 1, 1), // Last append operation
                (ELEMENTS, 1),     // The commit operation
            ];

            for (start_loc, max_ops) in test_cases {
                let (proof, ops) = db.proof(Location::new_unchecked(start_loc), NZU64!(max_ops)).await.unwrap();

                // Verify the proof
                assert!(
                    verify_proof(&mut hasher, &proof, Location::new_unchecked(start_loc), &ops, &root),
                    "Failed to verify proof for range starting at {start_loc} with max {max_ops} ops",
                );

                // Check that we got the expected number of operations
                let expected_ops = std::cmp::min(max_ops, *db.op_count() - start_loc);
                assert_eq!(
                    ops.len() as u64,
                    expected_ops,
                    "Expected {expected_ops} operations, got {}",
                    ops.len(),
                );

                // Verify operation types
                for (i, op) in ops.iter().enumerate() {
                    let loc = start_loc + i as u64;
                    if loc < ELEMENTS {
                        // Should be an Append operation
                        assert!(
                            matches!(op, Operation::Append(_)),
                            "Expected Append operation at location {loc}, got {op:?}",
                        );
                    } else if loc == ELEMENTS {
                        // Should be a Commit operation
                        assert!(
                            matches!(op, Operation::Commit(_)),
                            "Expected Commit operation at location {loc}, got {op:?}",
                        );
                    }
                }

                // Verify that proof fails with wrong root
                let wrong_root = Sha256::hash(&[0xFF; 32]);
                assert!(
                    !verify_proof(&mut hasher, &proof, Location::new_unchecked(start_loc), &ops, &wrong_root),
                    "Proof should fail with wrong root"
                );

                // Verify that proof fails with wrong start location
                if start_loc > 0 {
                    assert!(
                        !verify_proof(&mut hasher, &proof, Location::new_unchecked(start_loc - 1), &ops, &root),
                        "Proof should fail with wrong start location"
                    );
                }
            }

            db.destroy().await.unwrap();
        });
    }

    #[test_traced("INFO")]
    pub fn test_keyless_db_proof_with_pruning() {
        let executor = deterministic::Runner::default();
        executor.start(|context| async move {
            let mut hasher = Standard::<Sha256>::new();
            let mut db = open_db(context.clone()).await;

            // Build a db with some values
            const ELEMENTS: u64 = 100;
            let mut values = Vec::new();
            for i in 0u64..ELEMENTS {
                let v = vec![(i % 255) as u8; ((i % 13) + 7) as usize];
                values.push(v.clone());
                db.append(v).await.unwrap();
            }
            db.commit(None).await.unwrap();

            // Add more elements and commit again
            for i in ELEMENTS..ELEMENTS * 2 {
                let v = vec![(i % 255) as u8; ((i % 17) + 5) as usize];
                values.push(v.clone());
                db.append(v).await.unwrap();
            }
            db.commit(None).await.unwrap();
            let root = db.root();

            println!("last commit loc: {}", db.last_commit_loc.unwrap());

            // Prune the first 30 operations
            const PRUNE_LOC: u64 = 30;
            db.prune(Location::new_unchecked(PRUNE_LOC)).await.unwrap();

            // Verify pruning worked
            let oldest_retained = db.oldest_retained_loc().unwrap();

            // Root should remain the same after pruning
            assert_eq!(
                db.root(),
                root,
                "Root should not change after pruning"
            );

            db.close().await.unwrap();
            let mut db = open_db(context.clone()).await;
            assert_eq!(db.root(), root);
            assert_eq!(db.op_count(), 2 * ELEMENTS + 2);
            assert!(db.oldest_retained_loc().unwrap() <= PRUNE_LOC);

            // Test that we can't get pruned values
            for i in 0..*oldest_retained {
                let result = db.get(Location::new_unchecked(i)).await;
                // Should either return None (for commit ops) or encounter pruned data
                match result {
                    Ok(None) => {} // Commit operation or pruned
                    Ok(Some(_)) => {
                        panic!("Should not be able to get pruned value at location {i}")
                    }
                    Err(_) => {} // Expected error for pruned data
                }
            }

            // Test proof generation after pruning - should work for non-pruned ranges
            let test_cases = vec![
                (oldest_retained, 10), // Starting from oldest retained
                (Location::new_unchecked(50), 20),                       // Middle range (if not pruned)
                (Location::new_unchecked(150), 10),                      // Later range
                (Location::new_unchecked(190), 15),                      // Near the end
            ];

            for (start_loc, max_ops) in test_cases {
                // Skip if start_loc is before oldest retained
                if start_loc < oldest_retained {
                    continue;
                }

                let (proof, ops) = db.proof(start_loc, NZU64!(max_ops)).await.unwrap();

                // Verify the proof still works
                assert!(
                    verify_proof(&mut hasher, &proof, start_loc, &ops, &root),
                    "Failed to verify proof for range starting at {start_loc} with max {max_ops} ops after pruning",
                );

                // Check that we got operations
                let expected_ops = std::cmp::min(max_ops, *db.op_count() - *start_loc);
                assert_eq!(
                    ops.len() as u64,
                    expected_ops,
                    "Expected {expected_ops} operations, got {}",
                    ops.len(),
                );
            }

            // Test pruning more aggressively
            const AGGRESSIVE_PRUNE: Location = Location::new_unchecked(150);
            db.prune(AGGRESSIVE_PRUNE).await.unwrap();

            let new_oldest = db.oldest_retained_loc().unwrap();
            assert!(new_oldest <= AGGRESSIVE_PRUNE);

            // Can still generate proofs for the remaining data
            let (proof, ops) = db.proof(new_oldest, NZU64!(20)).await.unwrap();
            assert!(
                verify_proof(&mut hasher, &proof, new_oldest, &ops, &root),
                "Proof should still verify after aggressive pruning"
            );

            // Test edge case: prune everything except the last few operations
            let almost_all = db.op_count() - 5;
            db.prune(almost_all).await.unwrap();

            let final_oldest = db.oldest_retained_loc().unwrap();

            // Should still be able to prove the remaining operations
            if final_oldest < db.op_count() {
                let (final_proof, final_ops) = db.proof(final_oldest, NZU64!(10)).await.unwrap();
                assert!(
                    verify_proof(&mut hasher, &final_proof, final_oldest, &final_ops, &root),
                    "Should be able to prove remaining operations after extensive pruning"
                );
            }

            db.destroy().await.unwrap();
        });
    }

    #[test_traced("WARN")]
    fn test_keyless_db_replay_with_trailing_appends() {
        let executor = deterministic::Runner::default();
        executor.start(|context| async move {
            // Create initial database with committed data
            let mut db = open_db(context.clone()).await;

            // Add some initial operations and commit
            for i in 0..10 {
                let v = vec![i as u8; 10];
                db.append(v).await.unwrap();
            }
            db.commit(None).await.unwrap();
            let committed_root = db.root();
            let committed_size = db.op_count();

            // Add exactly one more append (uncommitted)
            let uncommitted_value = vec![99u8; 20];
            db.append(uncommitted_value.clone()).await.unwrap();

            // Sync only the log (not MMR)
            db.simulate_failure(true, false).await.unwrap();

            // Reopen database
            let mut db = open_db(context.clone()).await;

            // Verify correct recovery
            assert_eq!(
                db.op_count(),
                committed_size,
                "Should rewind to last commit"
            );
            assert_eq!(db.root(), committed_root, "Root should match last commit");
            assert_eq!(
                db.last_commit_loc(),
                Some(committed_size - 1),
                "Last commit location should be correct"
            );

            // Verify the uncommitted append was properly discarded
            // We should be able to append new data without issues
            let new_value = vec![77u8; 15];
            let loc = db.append(new_value.clone()).await.unwrap();
            assert_eq!(
                loc, committed_size,
                "New append should get the expected location"
            );

            // Verify we can read the new value
            assert_eq!(db.get(loc).await.unwrap(), Some(new_value));

            // Test with multiple trailing appends to ensure robustness
            db.commit(None).await.unwrap();
            let new_committed_root = db.root();
            let new_committed_size = db.op_count();

            // Add multiple uncommitted appends
            for i in 0..5 {
                let v = vec![(200 + i) as u8; 10];
                db.append(v).await.unwrap();
            }

            // Simulate the same partial failure scenario
            db.simulate_failure(true, false).await.unwrap();

            // Reopen and verify correct recovery
            let mut db = open_db(context.clone()).await;
            assert_eq!(
                db.op_count(),
                new_committed_size,
                "Should rewind to last commit with multiple trailing appends"
            );
            assert_eq!(
                db.root(),
                new_committed_root,
                "Root should match last commit after multiple appends"
            );
            assert_eq!(
                db.last_commit_loc(),
                Some(new_committed_size - 1),
                "Last commit location should be correct after multiple appends"
            );

            db.destroy().await.unwrap();
        });
    }

    #[test_traced("INFO")]
    pub fn test_keyless_db_get_out_of_bounds() {
        let executor = deterministic::Runner::default();
        executor.start(|context| async move {
            let mut db = open_db(context.clone()).await;

            // Test getting from empty database
            let result = db.get(Location::new_unchecked(0)).await;
            assert!(
                matches!(result, Err(Error::LocationOutOfBounds(loc, size)) if loc == Location::new_unchecked(0) && size == Location::new_unchecked(0))
            );

            // Add some values
            let v1 = vec![1u8; 8];
            let v2 = vec![2u8; 8];
            db.append(v1.clone()).await.unwrap();
            db.append(v2.clone()).await.unwrap();
            db.commit(None).await.unwrap();

            // Test getting valid locations - should succeed
            assert_eq!(db.get(Location::new_unchecked(0)).await.unwrap().unwrap(), v1);
            assert_eq!(db.get(Location::new_unchecked(1)).await.unwrap().unwrap(), v2);

            // Test getting out of bounds location
            let result = db.get(Location::new_unchecked(3)).await;
            assert!(
                matches!(result, Err(Error::LocationOutOfBounds(loc, size)) if loc == Location::new_unchecked(3) && size == Location::new_unchecked(3))
            );

            db.destroy().await.unwrap();
        });
    }

    #[test_traced("INFO")]
    pub fn test_keyless_db_prune_beyond_commit() {
        let executor = deterministic::Runner::default();
        executor.start(|context| async move {
            let mut db = open_db(context.clone()).await;

            // Test pruning empty database (no commits)
            let result = db.prune(Location::new_unchecked(1)).await;
            assert!(
                matches!(result, Err(Error::PruneBeyondMinRequired(prune_loc, commit_loc))
                    if prune_loc == Location::new_unchecked(1) && commit_loc == Location::new_unchecked(0))
            );

            // Add values and commit
            let v1 = vec![1u8; 8];
            let v2 = vec![2u8; 8];
            let v3 = vec![3u8; 8];
            db.append(v1.clone()).await.unwrap();
            db.append(v2.clone()).await.unwrap();
            db.commit(None).await.unwrap();
            db.append(v3.clone()).await.unwrap();

            // op_count is 4 (v1, v2, commit, v3), last_commit_loc is 2
            let last_commit = db.last_commit_loc().unwrap();
            assert_eq!(last_commit, Location::new_unchecked(2));

            // Test valid prune (at last commit)
            assert!(db.prune(last_commit).await.is_ok());

            // Add more and commit again
            db.commit(None).await.unwrap();
            let new_last_commit = db.last_commit_loc().unwrap();

            // Test pruning beyond last commit
            let beyond = Location::new_unchecked(*new_last_commit + 1);
            let result = db.prune(beyond).await;
            assert!(
                matches!(result, Err(Error::PruneBeyondMinRequired(prune_loc, commit_loc))
                    if prune_loc == beyond && commit_loc == new_last_commit)
            );

            db.destroy().await.unwrap();
        });
    }
}<|MERGE_RESOLUTION|>--- conflicted
+++ resolved
@@ -176,33 +176,6 @@
         let loc = self.journal.append(Operation::Commit(metadata)).await?;
         self.journal.commit().await?;
         self.last_commit_loc = Some(loc);
-<<<<<<< HEAD
-
-        let operation = Operation::Commit(metadata);
-        let encoded_operation = operation.encode();
-
-        // Create a future that updates and syncs the log.
-        let log_fut = async {
-            self.log.append(operation).await?;
-            self.log.commit().await?;
-            Ok::<(), Error>(())
-        };
-
-        // Create a future that adds the commit operation to the MMR and merkleizes all updates.
-        let mmr_fut = async {
-            self.mmr
-                .add_batched(&mut self.hasher, &encoded_operation)
-                .await?;
-            self.mmr.merkleize(&mut self.hasher);
-
-            Ok::<(), Error>(())
-        };
-
-        // Run the 2 futures in parallel.
-        try_join!(log_fut, mmr_fut)?;
-
-=======
->>>>>>> 21130f46
         debug!(size = ?self.op_count(), "committed db");
 
         Ok(loc)
