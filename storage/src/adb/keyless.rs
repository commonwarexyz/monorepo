--- conflicted
+++ resolved
@@ -8,11 +8,7 @@
 //! event of unclean shutdown, the mmr will be brought back into alignment with the log on startup.
 
 use crate::{
-<<<<<<< HEAD
-    adb::{align_mmr_and_log, operation::keyless::Operation, Error},
-=======
     adb::{align_mmr_and_log, operation::keyless::Operation, prune_db, Error},
->>>>>>> 013776c7
     journal::contiguous::variable::{Config as JournalConfig, Journal},
     mmr::{
         journaled::{Config as MmrConfig, Mmr},
@@ -166,35 +162,6 @@
     /// Returns [Error::PruneBeyondCommit] if `loc` is beyond the last commit point.
     pub async fn prune(&mut self, loc: Location) -> Result<(), Error> {
         let last_commit = self.last_commit_loc.unwrap_or(Location::new_unchecked(0));
-<<<<<<< HEAD
-        if loc > last_commit {
-            return Err(Error::PruneBeyondCommit(loc, last_commit));
-        }
-
-        // Sync the mmr before pruning the log, otherwise the MMR tip could end up behind the log's
-        // pruning boundary on restart from an unclean shutdown, and there would be no way to replay
-        // the operations between the MMR tip and the log pruning boundary.
-        self.mmr.sync(&mut self.hasher).await?;
-
-        // Prune the log first since it's always the source of truth. The log will prune at section boundaries,
-        // so the actual oldest retained location may be less than requested. We always prune the
-        // log first, and then prune the MMR based on the log's actual pruning boundary. This
-        // procedure ensures all log operations always have corresponding MMR entries, even in the
-        // event of failures, with no need for special recovery.
-        self.log.prune(*loc).await?;
-
-        let oldest_retained_loc = match self.log.oldest_retained_pos() {
-            Some(oldest) => Location::new_unchecked(oldest),
-            None => self.op_count(),
-        };
-
-        debug!(size = ?self.op_count(), loc = ?oldest_retained_loc, "pruned log");
-
-        // Prune the MMR up to the oldest retained item in the log after pruning.
-        self.mmr
-            .prune_to_pos(&mut self.hasher, Position::try_from(oldest_retained_loc)?)
-            .await?;
-=======
         let op_count = self.op_count();
         prune_db(
             &mut self.mmr,
@@ -205,7 +172,6 @@
             op_count,
         )
         .await?;
->>>>>>> 013776c7
 
         Ok(())
     }
