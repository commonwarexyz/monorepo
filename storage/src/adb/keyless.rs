//! The [Keyless] adb allows for append-only storage of arbitrary variable-length data that can
//! later be retrieved by its location.
//!
//! The implementation consists of an `mmr` over the operations applied to the database, an
//! operations `log` storing these operations, and a `locations` journal storing the offset of its
//! respective operation in its section of the operations log.
//!
//! The state of the operations log up until the last commit point is the "source of truth". In the
//! event of unclean shutdown, the mmr and locations structures will be brought back into alignment
//! with the log on startup.

use crate::{
<<<<<<< HEAD
    adb::{align_mmr_and_locations, Error},
    journal::fixed::{Config as FConfig, Journal as FJournal},
=======
    adb::{align_mmr_and_locations, operation::keyless::Operation, Error},
    journal::{
        fixed::{Config as FConfig, Journal as FJournal},
        variable::{Config as VConfig, Journal as VJournal},
    },
>>>>>>> 92a4bf82
    mmr::{
        journaled::{Config as MmrConfig, Mmr},
        Location, Position, Proof, StandardHasher as Standard,
    },
<<<<<<< HEAD
    multijournal::{Config as VConfig, Journal as VJournal},
    store::operation::Keyless as Operation,
=======
>>>>>>> 92a4bf82
};
use commonware_codec::{Codec, Encode as _};
use commonware_cryptography::Hasher as CHasher;
use commonware_runtime::{buffer::PoolRef, Clock, Metrics, Storage, ThreadPool};
use commonware_utils::NZUsize;
use futures::{future::TryFutureExt, pin_mut, try_join, StreamExt as _};
use std::num::{NonZeroU64, NonZeroUsize};
use tracing::{debug, warn};

/// The size of the read buffer to use for replaying the operations log during recovery.
const REPLAY_BUFFER_SIZE: NonZeroUsize = NZUsize!(1 << 14);

/// Configuration for a [Keyless] authenticated db.
#[derive(Clone)]
pub struct Config<C> {
    /// The name of the [Storage] partition used for the MMR's backing journal.
    pub mmr_journal_partition: String,

    /// The items per blob configuration value used by the MMR journal.
    pub mmr_items_per_blob: NonZeroU64,

    /// The size of the write buffer to use for each blob in the MMR journal.
    pub mmr_write_buffer: NonZeroUsize,

    /// The name of the [Storage] partition used for the MMR's metadata.
    pub mmr_metadata_partition: String,

    /// The name of the [Storage] partition used to persist the operations log.
    pub log_journal_partition: String,

    /// The size of the write buffer to use with the log journal.
    pub log_write_buffer: NonZeroUsize,

    /// Optional compression level (using `zstd`) to apply to log data before storing.
    pub log_compression: Option<u8>,

    /// The codec configuration to use for encoding and decoding the operations log.
    pub log_codec_config: C,

    /// The max number of operations to put in each section of the operations log.
    pub log_items_per_section: NonZeroU64,

    /// The name of the [Storage] partition used for the location map.
    pub locations_journal_partition: String,

    /// The number of items to put in each blob in the locations journal.
    pub locations_items_per_blob: NonZeroU64,

    /// The size of the write buffer to use with the locations journal.
    pub locations_write_buffer: NonZeroUsize,

    /// An optional thread pool to use for parallelizing batch MMR operations.
    pub thread_pool: Option<ThreadPool>,

    /// The buffer pool to use for caching data.
    pub buffer_pool: PoolRef,
}

/// A keyless ADB for variable length data.
pub struct Keyless<E: Storage + Clock + Metrics, V: Codec, H: CHasher> {
    /// An MMR over digests of the operations applied to the db.
    ///
    /// # Invariant
    ///
    /// The number of leaves in this MMR always equals the number of operations in the unpruned
    /// `locations` journal.
    mmr: Mmr<E, H>,

    /// A journal of all operations ever applied to the db.
    log: VJournal<E, Operation<V>>,

    /// The total number of operations appended (including those that have been pruned).  The next
    /// appended operation will have this value as its location.
    size: Location,

    /// The number of operations to put in each section of the operations log.
    log_items_per_section: u64,

    /// A fixed-length journal that maps an appended value's location to its offset within its
    /// respective section of the log journal. (The section number is derived from location.)
    ///
    /// The locations structure provides the "source of truth" for the db's pruning boundaries and
    /// overall size, should there be any discrepancies.
    locations: FJournal<E, u32>,

    /// Cryptographic hasher to re-use within mutable operations requiring digest computation.
    hasher: Standard<H>,

    /// The location of the last commit, if any.
    last_commit_loc: Option<Location>,
}

impl<E: Storage + Clock + Metrics, V: Codec, H: CHasher> Keyless<E, V, H> {
    /// Find the last valid log operation that has a corresponding location entry.
    ///
    /// Accepts the `aligned_size` of the MMR and locations journal and the `log_items_per_section` of a [Keyless] instance.
    /// Returns the index of the last operation and its offset in the section it belongs to.
    async fn find_last_operation(
        locations: &FJournal<E, u32>,
        log: &VJournal<E, Operation<V>>,
        aligned_size: u64,
        log_items_per_section: u64,
    ) -> Result<(u64, Option<(u64, u32)>), Error> {
        let mut valid_size = aligned_size;
        let mut section_offset = None;

        while valid_size > 0 {
            let loc = valid_size - 1;
            let offset = locations.read(loc).await?;
            let section = loc / log_items_per_section;
            match log.get(section, offset).await {
                Ok(_) => {
                    section_offset = Some((section, offset));
                    break;
                }
                Err(e) => {
                    warn!(loc, err=?e, "log operation missing");
                }
            };
            warn!(loc, offset, section, "walking back locations");
            valid_size -= 1;
        }

        Ok((valid_size, section_offset))
    }

    /// Replay log operations from a given position and sync MMR and locations.
    ///
    /// Returns None if the log is empty (for initial replay), otherwise returns
    /// the offset and the last operation processed.
    async fn replay_operations(
        mmr: &mut Mmr<E, H>,
        hasher: &mut Standard<H>,
        locations: &mut FJournal<E, u32>,
        log: &VJournal<E, Operation<V>>,
        section_offset: Option<(u64, u32)>,
    ) -> Result<Option<(u32, Operation<V>)>, Error> {
        // Initialize stream from section_offset
        let (section, offset, skip_first) = match section_offset {
            Some((s, o)) => (s, o, true),
            None => (0, 0, false),
        };
        let stream = log.replay(section, offset, REPLAY_BUFFER_SIZE).await?;
        pin_mut!(stream);

        // Get first operation and handle empty log case
        let first_op = stream.next().await;
        let (mut last_offset, mut last_op) = if skip_first {
            // We expect the first operation to exist (already processed)
            let first_op = first_op.expect("operation known to exist")?;
            (offset, first_op.3)
        } else {
            // Check if log is empty
            let Some(first_op) = first_op else {
                debug!("no starting log operation found, returning empty db");
                return Ok(None);
            };
            let first_op = first_op?;
            let encoded_op = first_op.3.encode();

            // Add first operation to mmr and locations
            mmr.add_batched(hasher, &encoded_op).await?;
            locations.append(first_op.1).await?;
            (first_op.1, first_op.3)
        };

        // Process remaining operations
        while let Some(result) = stream.next().await {
            let (section, offset, _, next_op) = result?;
            let encoded_op = next_op.encode();
            last_offset = offset;
            last_op = next_op;
            warn!(
                location = ?mmr.leaves(),
                section, offset, "adding missing operation to MMR/location map"
            );
            mmr.add_batched(hasher, &encoded_op).await?;
            locations.append(offset).await?;
        }

        // Sync if needed
        if mmr.is_dirty() {
            mmr.sync(hasher).await?;
            locations.sync().await?;
        }

        Ok(Some((last_offset, last_op)))
    }

    /// Find the last commit point and rewind to it if necessary.
    ///
    /// Accepts the `op_count` of the MMR, the `last_offset` of the last log operation, and the `log_items_per_section` of a [Keyless] instance.
    /// Returns the index of the last operation after rewinding.
    async fn rewind_to_last_commit(
        mmr: &mut Mmr<E, H>,
        locations: &mut FJournal<E, u32>,
        log: &mut VJournal<E, Operation<V>>,
        last_log_op: Operation<V>,
        op_count: Location,
        last_offset: u32,
        log_items_per_section: u64,
    ) -> Result<Location, Error> {
        let mut first_uncommitted: Option<(Location, u32)> = None;
        let mut op_index = op_count - 1;
        let mut op = last_log_op;
        let mut offset = last_offset;
        let oldest_retained_loc = locations
            .oldest_retained_pos()
            .await?
            .expect("location should be nonempty");

        // Walk backwards through the log until we find the last commit point.
        loop {
            match op {
                Operation::Commit(_) => {
                    break;
                }
                Operation::Append(_) => {
                    // Track the earliest uncommitted append (index, offset) encountered while
                    // walking backwards. If none is found before we hit a Commit, there is
                    // nothing to rewind.
                    first_uncommitted = Some((op_index, offset));
                }
            }
            if op_index == oldest_retained_loc {
                assert_eq!(op_index, 0, "no commit operation found");
                break;
            }
            op_index -= 1;
            offset = locations.read(*op_index).await?;
            let section = *op_index / log_items_per_section;
            op = log.get(section, offset).await?;
        }

        // If there are no uncommitted operations, exit early.
        let Some((rewind_size, rewind_offset)) = first_uncommitted else {
            return Ok(op_index + 1);
        };

        // Rewind the log and MMR to the last commit point.
        let ops_to_rewind = (*op_count - *rewind_size) as usize;
        warn!(ops_to_rewind, ?rewind_size, "rewinding log to last commit");
        locations.rewind(*rewind_size).await?;
        locations.sync().await?;
        mmr.pop(ops_to_rewind).await?; // sync is handled by pop
        let section = *rewind_size / log_items_per_section;
        log.rewind_to_offset(section, rewind_offset).await?;
        log.sync(section).await?;

        Ok(rewind_size)
    }

    /// Returns a [Keyless] adb initialized from `cfg`. Any uncommitted operations will be discarded
    /// and the state of the db will be as of the last committed operation.
    pub async fn init(context: E, cfg: Config<V::Cfg>) -> Result<Self, Error> {
        let mut hasher = Standard::<H>::new();

        let mut mmr = Mmr::init(
            context.with_label("mmr"),
            &mut hasher,
            MmrConfig {
                journal_partition: cfg.mmr_journal_partition,
                metadata_partition: cfg.mmr_metadata_partition,
                items_per_blob: cfg.mmr_items_per_blob,
                write_buffer: cfg.mmr_write_buffer,
                thread_pool: cfg.thread_pool,
                buffer_pool: cfg.buffer_pool.clone(),
            },
        )
        .await?;

        let mut locations = FJournal::init(
            context.with_label("locations"),
            FConfig {
                partition: cfg.locations_journal_partition,
                items_per_blob: cfg.locations_items_per_blob,
                write_buffer: cfg.locations_write_buffer,
                buffer_pool: cfg.buffer_pool.clone(),
            },
        )
        .await?;

        // Align the sizes of locations and mmr.
        let aligned_size = align_mmr_and_locations(&mut mmr, &mut locations).await?;

        let mut log = VJournal::<E, Operation<V>>::init(
            context.with_label("log"),
            VConfig {
                partition: cfg.log_journal_partition,
                compression: cfg.log_compression,
                codec_config: cfg.log_codec_config,
                buffer_pool: cfg.buffer_pool,
                write_buffer: cfg.log_write_buffer,
            },
        )
        .await?;

        // Find the location of the most recent log operation that is at an index less than or equal to the `aligned_size`.
        let log_items_per_section = cfg.log_items_per_section.get();
        let (valid_size, section_offset) =
            Self::find_last_operation(&locations, &log, aligned_size, log_items_per_section)
                .await?;

        // Trim any locations/mmr elements that do not have corresponding operations in log.
        if aligned_size != valid_size {
            warn!(
                size = aligned_size,
                new_size = valid_size,
                "trimming locations & mmr elements ahead of log"
            );
            locations.rewind(valid_size).await?;
            locations.sync().await?;
            mmr.pop((aligned_size - valid_size) as usize).await?;
        }
        assert_eq!(mmr.leaves(), locations.size().await?);

        // Apply operations from the log at indices beyond the `aligned_size` to the MMR and locations journal.
        //
        // Because we don't sync the MMR and locations journal during commit, it is possible that they are (far) behind
        // the log.
        let replay_result =
            Self::replay_operations(&mut mmr, &mut hasher, &mut locations, &log, section_offset)
                .await?;
        let Some((last_offset, last_op)) = replay_result else {
            // Empty database
            return Ok(Self {
                mmr,
                log,
                size: Location::new_unchecked(0),
                locations,
                log_items_per_section,
                hasher,
                last_commit_loc: None,
            });
        };

        // Find the last commit point and rewind to it (if necessary).
        let op_count = mmr.leaves();
        let size = Self::rewind_to_last_commit(
            &mut mmr,
            &mut locations,
            &mut log,
            last_op,
            op_count,
            last_offset,
            log_items_per_section,
        )
        .await?;
        assert_eq!(size, mmr.leaves());
        assert_eq!(size, locations.size().await?);

        Ok(Self {
            mmr,
            log,
            size,
            locations,
            log_items_per_section,
            hasher,
            last_commit_loc: size.checked_sub(1),
        })
    }

    /// Get the value at location `loc` in the database.
    ///
    /// # Errors
    ///
    /// Returns [Error::LocationOutOfBounds] if `loc` >= `self.size`.
    pub async fn get(&self, loc: Location) -> Result<Option<V>, Error> {
        if loc >= self.size {
            return Err(Error::LocationOutOfBounds(loc, self.size));
        }
        let offset = self.locations.read(*loc).await?;

        let section = *loc / self.log_items_per_section;
        let op = self.log.get(section, offset).await?;

        Ok(op.into_value())
    }

    /// Get the number of operations (appends + commits) that have been applied to the db since
    /// inception.
    pub fn op_count(&self) -> Location {
        self.size
    }

    /// Returns the location of the last commit, if any.
    pub fn last_commit_loc(&self) -> Option<Location> {
        self.last_commit_loc
    }

    /// Returns the section of the operations log where we are currently writing new operations.
    fn current_section(&self) -> u64 {
        *self.size / self.log_items_per_section
    }

    /// Return the oldest location that remains retrievable.
    pub async fn oldest_retained_loc(&self) -> Result<Option<Location>, Error> {
        if let Some(oldest_section) = self.log.oldest_section() {
            Ok(Some(Location::new_unchecked(
                oldest_section * self.log_items_per_section,
            )))
        } else {
            Ok(None)
        }
    }

    /// Prunes the db of up to all operations that have location less than `loc`. The actual number
    /// pruned may be fewer than requested due to blob boundaries in the underlying journals.
    ///
    /// # Errors
    ///
    /// Returns [Error::PruneBeyondCommit] if `loc` is beyond the last commit point.
    pub async fn prune(&mut self, loc: Location) -> Result<(), Error> {
        let last_commit = self.last_commit_loc.unwrap_or(Location::new_unchecked(0));
        if loc > last_commit {
            return Err(Error::PruneBeyondCommit(loc, last_commit));
        }

        // Sync the mmr before pruning the log, otherwise the MMR tip could end up behind the log's
        // pruning boundary on restart from an unclean shutdown, and there would be no way to replay
        // the operations between the MMR tip and the log pruning boundary.
        // TODO(https://github.com/commonwarexyz/monorepo/issues/1554): We currently sync locations
        // as well, but this could be avoided by extending recovery.
        try_join!(
            self.mmr.sync(&mut self.hasher).map_err(Error::Mmr),
            self.locations.sync().map_err(Error::Journal),
        )?;

        // Prune the log first since it's always the source of truth.
        let section = *loc / self.log_items_per_section;
        if !self.log.prune(section).await? {
            return Ok(());
        }

        let prune_loc = Location::new_unchecked(section * self.log_items_per_section);
        debug!(size = ?self.size, loc = ?prune_loc, "pruned log");

        // Prune locations and the MMR to the corresponding positions.
        try_join!(
            self.mmr
                .prune_to_pos(&mut self.hasher, Position::try_from(prune_loc)?)
                .map_err(Error::Mmr),
            self.locations.prune(*prune_loc).map_err(Error::Journal),
        )?;

        Ok(())
    }

    /// Append a value to the db, returning its location which can be used to retrieve it.
    pub async fn append(&mut self, value: V) -> Result<Location, Error> {
        let loc = self.size;
        let section = self.current_section();
        let operation = Operation::Append(value);
        let encoded_operation = operation.encode();

        // Create a future that appends the operation to the log and updates locations with the
        // resulting offset.
        let log_loc_fut = async {
            let (offset, _) = self.log.append(section, operation).await?;
            self.locations.append(offset).await?;
            Ok::<(), Error>(())
        };

        // Create a future that updates the MMR.
        let mmr_fut = async {
            self.mmr
                .add_batched(&mut self.hasher, &encoded_operation)
                .await?;
            Ok::<(), Error>(())
        };

        // Run the 2 futures in parallel.
        try_join!(log_loc_fut, mmr_fut)?;
        self.size += 1;

        // Maintain invariant that all filled sections are synced and immutable.
        if section != self.current_section() {
            self.log.sync(section).await?;
        }

        Ok(loc)
    }

    /// Commit any pending operations to the database, ensuring their durability upon return from
    /// this function. Caller can associate an arbitrary `metadata` value with the commit.
    ///
    /// Failures after commit (but before `sync` or `close`) may still require reprocessing to
    /// recover the database on restart.
    pub async fn commit(&mut self, metadata: Option<V>) -> Result<Location, Error> {
        let loc = self.size;
        let section = self.current_section();
        self.last_commit_loc = Some(loc);

        let operation = Operation::Commit(metadata);
        let encoded_operation = operation.encode();

        // Create a future that updates and syncs the log, and updates locations with the resulting
        // offset.
        let log_loc_fut = async {
            let (offset, _) = self.log.append(section, operation).await?;
            // Sync the log and update locations in parallel.
            try_join!(
                self.log.sync(section).map_err(Error::Journal),
                self.locations.append(offset).map_err(Error::Journal),
            )?;

            Ok::<(), Error>(())
        };

        // Create a future that adds the commit operation to the MMR and processes all updates.
        let mmr_fut = async {
            self.mmr
                .add_batched(&mut self.hasher, &encoded_operation)
                .await?;
            self.mmr.process_updates(&mut self.hasher);

            Ok::<(), Error>(())
        };

        // Run the 2 futures in parallel.
        try_join!(log_loc_fut, mmr_fut)?;
        self.size += 1;

        debug!(size = ?self.size, "committed db");

        Ok(loc)
    }

    /// Sync all database state to disk. While this isn't necessary to ensure durability of
    /// committed operations, periodic invocation may reduce memory usage and the time required to
    /// recover the database on restart.
    pub async fn sync(&mut self) -> Result<(), Error> {
        let section = self.current_section();
        try_join!(
            self.locations.sync().map_err(Error::Journal),
            self.mmr.sync(&mut self.hasher).map_err(Error::Mmr),
            self.log.sync(section).map_err(Error::Journal),
        )?;

        Ok(())
    }

    /// Get the location and metadata associated with the last commit, or None if no commit has been
    /// made.
    pub async fn get_metadata(&self) -> Result<Option<(Location, Option<V>)>, Error> {
        let Some(loc) = self.last_commit_loc else {
            return Ok(None);
        };
        let offset = self.locations.read(*loc).await?;
        let section = *loc / self.log_items_per_section;
        let op = self.log.get(section, offset).await?;
        let Operation::Commit(metadata) = op else {
            return Ok(None);
        };

        Ok(Some((loc, metadata)))
    }

    /// Return the root of the db.
    ///
    /// # Warning
    ///
    /// Panics if there are uncommitted operations.
    pub fn root(&self, hasher: &mut Standard<H>) -> H::Digest {
        self.mmr.root(hasher)
    }

    /// Generate and return:
    ///  1. a proof of all operations applied to the db in the range starting at (and including)
    ///     location `start_loc`, and ending at the first of either:
    ///     - the last operation performed, or
    ///     - the operation `max_ops` from the start.
    ///  2. the operations corresponding to the leaves in this range.
    ///
    /// # Warning
    ///
    /// Panics if there are uncommitted operations.
    pub async fn proof(
        &self,
        start_loc: Location,
        max_ops: NonZeroU64,
    ) -> Result<(Proof<H::Digest>, Vec<Operation<V>>), Error> {
        self.historical_proof(self.size, start_loc, max_ops).await
    }

    /// Analogous to proof, but with respect to the state of the MMR when it had `op_count`
    /// operations.
    ///
    /// # Errors
    ///
    /// - Returns [crate::mmr::Error::LocationOverflow] if `op_count` or `start_loc` >
    ///   [crate::mmr::MAX_LOCATION].
    /// - Returns [crate::mmr::Error::RangeOutOfBounds] if `start_loc` >= `op_count` or `op_count` >
    ///   number of operations.
    pub async fn historical_proof(
        &self,
        op_count: Location,
        start_loc: Location,
        max_ops: NonZeroU64,
    ) -> Result<(Proof<H::Digest>, Vec<Operation<V>>), Error> {
        if op_count > self.op_count() {
            return Err(crate::mmr::Error::RangeOutOfBounds(op_count).into());
        }
        if start_loc >= op_count {
            return Err(crate::mmr::Error::RangeOutOfBounds(start_loc).into());
        }
        let mmr_size = Position::try_from(op_count)?;
        let end_loc = std::cmp::min(op_count, start_loc.saturating_add(max_ops.get()));
        let proof = self
            .mmr
            .historical_range_proof(mmr_size, start_loc..end_loc)
            .await?;
        let mut ops = Vec::with_capacity((*end_loc - *start_loc) as usize);
        for loc in *start_loc..*end_loc {
            let offset = self.locations.read(loc).await?;
            let section = loc / self.log_items_per_section;
            let value = self.log.get(section, offset).await?;
            ops.push(value);
        }

        Ok((proof, ops))
    }

    /// Close the db. Operations that have not been committed will be lost.
    pub async fn close(mut self) -> Result<(), Error> {
        // Close the locations journal first to make sure it's synced first (see `sync` for why this
        // is important).
        self.locations.close().await?;

        try_join!(
            self.mmr.close(&mut self.hasher).map_err(Error::Mmr),
            self.log.close().map_err(Error::Journal),
        )?;

        Ok(())
    }

    /// Destroy the db, removing all data from disk.
    pub async fn destroy(self) -> Result<(), Error> {
        try_join!(
            self.mmr.destroy().map_err(Error::Mmr),
            self.log.destroy().map_err(Error::Journal),
            self.locations.destroy().map_err(Error::Journal),
        )?;

        Ok(())
    }

    #[cfg(any(test, feature = "fuzzing"))]
    /// Simulate failure by consuming the db but without syncing / closing the various structures.
    pub async fn simulate_failure(
        mut self,
        sync_log: bool,
        sync_locations: bool,
        sync_mmr: bool,
    ) -> Result<(), Error> {
        if sync_log {
            let section = self.current_section();
            self.log.sync(section).await?;
        }
        if sync_locations {
            self.locations.sync().await?;
        }
        if sync_mmr {
            self.mmr.sync(&mut self.hasher).await?;
        }

        Ok(())
    }

    #[cfg(test)]
    /// Simulate pruning failure by consuming the db and abandoning pruning operation mid-flight.
    pub(super) async fn simulate_prune_failure(mut self, loc: Location) -> Result<(), Error> {
        let last_commit = self.last_commit_loc.unwrap_or(Location::new_unchecked(0));
        if loc > last_commit {
            return Err(Error::PruneBeyondCommit(loc, last_commit));
        }
        // Perform the same steps as pruning except "crash" right after the log is pruned.
        try_join!(
            self.mmr.sync(&mut self.hasher).map_err(Error::Mmr),
            self.locations.sync().map_err(Error::Journal),
        )?;
        let section = *loc / self.log_items_per_section;
        assert!(
            self.log.prune(section).await?,
            "nothing was pruned, so could not simulate failure"
        );

        // "fail" before mmr/locations are pruned.
        Ok(())
    }
}

#[cfg(test)]
mod test {
    use super::*;
    use crate::{adb::verify_proof, mmr::mem::Mmr as MemMmr};
    use commonware_cryptography::Sha256;
    use commonware_macros::test_traced;
    use commonware_runtime::{deterministic, Runner as _};
    use commonware_utils::{NZUsize, NZU64};

    // Use some weird sizes here to test boundary conditions.
    const PAGE_SIZE: usize = 101;
    const PAGE_CACHE_SIZE: usize = 11;

    fn db_config(suffix: &str) -> Config<(commonware_codec::RangeCfg<usize>, ())> {
        Config {
            mmr_journal_partition: format!("journal_{suffix}"),
            mmr_metadata_partition: format!("metadata_{suffix}"),
            mmr_items_per_blob: NZU64!(11),
            mmr_write_buffer: NZUsize!(1024),
            log_journal_partition: format!("log_journal_{suffix}"),
            log_write_buffer: NZUsize!(1024),
            log_compression: None,
            log_codec_config: ((0..=10000).into(), ()),
            log_items_per_section: NZU64!(7),
            locations_journal_partition: format!("locations_journal_{suffix}"),
            locations_items_per_blob: NZU64!(13),
            locations_write_buffer: NZUsize!(1024),
            thread_pool: None,
            buffer_pool: PoolRef::new(NZUsize!(PAGE_SIZE), NZUsize!(PAGE_CACHE_SIZE)),
        }
    }

    /// A type alias for the concrete [Any] type used in these unit tests.
    type Db = Keyless<deterministic::Context, Vec<u8>, Sha256>;

    /// Return a [Keyless] database initialized with a fixed config.
    async fn open_db(context: deterministic::Context) -> Db {
        Db::init(context, db_config("partition")).await.unwrap()
    }

    #[test_traced("INFO")]
    pub fn test_keyless_db_empty() {
        let executor = deterministic::Runner::default();
        executor.start(|context| async move {
            let mut db = open_db(context.clone()).await;
            let mut hasher = Standard::<Sha256>::new();
            assert_eq!(db.op_count(), 0);
            assert_eq!(db.oldest_retained_loc().await.unwrap(), None);
            assert_eq!(db.root(&mut hasher), MemMmr::default().root(&mut hasher));
            assert_eq!(db.get_metadata().await.unwrap(), None);
            assert_eq!(db.last_commit_loc(), None);

            // Make sure closing/reopening gets us back to the same state, even after adding an uncommitted op.
            let v1 = vec![1u8; 8];
            let root = db.root(&mut hasher);
            db.append(v1).await.unwrap();
            db.close().await.unwrap();
            let mut db = open_db(context.clone()).await;
            assert_eq!(db.root(&mut hasher), root);
            assert_eq!(db.op_count(), 0);
            assert_eq!(db.get_metadata().await.unwrap(), None);

            // Test calling commit on an empty db which should make it (durably) non-empty.
            let metadata = Some(vec![3u8; 10]);
            db.commit(metadata.clone()).await.unwrap();
            assert_eq!(db.op_count(), 1); // commit op
            assert_eq!(
                db.get_metadata().await.unwrap(),
                Some((Location::new_unchecked(0), metadata.clone()))
            );
            assert_eq!(db.get(Location::new_unchecked(0)).await.unwrap(), metadata); // the commit op
            let root = db.root(&mut hasher);

            // Commit op should remain after reopen even without clean shutdown.
            let db = open_db(context.clone()).await;
            assert_eq!(db.op_count(), 1); // commit op should remain after re-open.
            assert_eq!(
                db.get_metadata().await.unwrap(),
                Some((Location::new_unchecked(0), metadata))
            );
            assert_eq!(db.root(&mut hasher), root);
            assert_eq!(db.last_commit_loc(), Some(Location::new_unchecked(0)));

            db.destroy().await.unwrap();
        });
    }

    #[test_traced("WARN")]
    pub fn test_keyless_db_build_basic() {
        let executor = deterministic::Runner::default();
        executor.start(|context| async move {
            // Build a db with 2 values and make sure we can get them back.
            let mut hasher = Standard::<Sha256>::new();
            let mut db = open_db(context.clone()).await;

            let v1 = vec![1u8; 8];
            let v2 = vec![2u8; 20];

            let loc1 = db.append(v1.clone()).await.unwrap();
            assert_eq!(db.get(loc1).await.unwrap().unwrap(), v1);

            let loc2 = db.append(v2.clone()).await.unwrap();
            assert_eq!(db.get(loc2).await.unwrap().unwrap(), v2);

            // Make sure closing/reopening gets us back to the same state.
            db.commit(None).await.unwrap();
            assert_eq!(db.op_count(), 3); // 2 appends, 1 commit
            assert_eq!(
                db.get_metadata().await.unwrap(),
                Some((Location::new_unchecked(2), None))
            );
            assert_eq!(db.get(Location::new_unchecked(2)).await.unwrap(), None); // the commit op
            let root = db.root(&mut hasher);
            db.close().await.unwrap();
            let mut db = open_db(context.clone()).await;
            assert_eq!(db.op_count(), 3);
            assert_eq!(db.root(&mut hasher), root);

            assert_eq!(db.get(loc1).await.unwrap().unwrap(), v1);
            assert_eq!(db.get(loc2).await.unwrap().unwrap(), v2);

            db.append(v2).await.unwrap();
            db.append(v1).await.unwrap();

            // Make sure uncommitted items get rolled back.
            db.close().await.unwrap();
            let db = open_db(context.clone()).await;
            assert_eq!(db.op_count(), 3);
            assert_eq!(db.root(&mut hasher), root);

            // Make sure commit operation remains after close/reopen.
            db.close().await.unwrap();
            let db = open_db(context.clone()).await;
            assert_eq!(db.op_count(), 3);
            assert_eq!(db.root(&mut hasher), root);

            db.destroy().await.unwrap();
        });
    }

    #[test_traced("WARN")]
    pub fn test_keyless_db_recovery() {
        let executor = deterministic::Runner::default();
        const ELEMENTS: u64 = 1000;
        executor.start(|context| async move {
            let mut hasher = Standard::<Sha256>::new();
            let mut db = open_db(context.clone()).await;
            let root = db.root(&mut hasher);

            for i in 0u64..ELEMENTS {
                let v = vec![(i % 255) as u8; ((i % 13) + 7) as usize];
                db.append(v.clone()).await.unwrap();
            }

            // Simulate a failure before committing and test that we rollback to the previous root.
            db.simulate_failure(false, false, false).await.unwrap();
            let mut db = open_db(context.clone()).await;
            assert_eq!(root, db.root(&mut hasher));

            // re-apply the updates and commit them this time.
            for i in 0u64..ELEMENTS {
                let v = vec![(i % 255) as u8; ((i % 13) + 7) as usize];
                db.append(v.clone()).await.unwrap();
            }
            db.commit(None).await.unwrap();
            let root = db.root(&mut hasher);

            // Append even more values.
            for i in ELEMENTS..2 * ELEMENTS {
                let v = vec![(i % 255) as u8; ((i % 17) + 13) as usize];
                db.append(v.clone()).await.unwrap();
            }

            // Simulate a failure (mode 1) and test that we rollback to the previous root.
            db.simulate_failure(false, false, false).await.unwrap();
            let mut db = open_db(context.clone()).await;
            assert_eq!(root, db.root(&mut hasher));

            // Re-apply the updates and simulate different failure mode (mode 2).
            for i in ELEMENTS..2 * ELEMENTS {
                let v = vec![(i % 255) as u8; ((i % 17) + 13) as usize];
                db.append(v.clone()).await.unwrap();
            }
            db.simulate_failure(true, false, false).await.unwrap();
            let mut db = open_db(context.clone()).await;
            assert_eq!(root, db.root(&mut hasher));

            // Re-apply the updates and simulate different failure mode (mode 3).
            for i in ELEMENTS..2 * ELEMENTS {
                let v = vec![(i % 255) as u8; ((i % 17) + 13) as usize];
                db.append(v.clone()).await.unwrap();
            }
            db.simulate_failure(true, true, false).await.unwrap();
            let mut db = open_db(context.clone()).await;
            assert_eq!(root, db.root(&mut hasher));

            // Re-apply the updates and simulate different failure mode (mode 4).
            for i in ELEMENTS..2 * ELEMENTS {
                let v = vec![(i % 255) as u8; ((i % 17) + 13) as usize];
                db.append(v.clone()).await.unwrap();
            }
            db.simulate_failure(true, false, true).await.unwrap();
            let mut db = open_db(context.clone()).await;
            assert_eq!(root, db.root(&mut hasher));

            // Re-apply the updates and simulate different failure mode (mode 5).
            for i in ELEMENTS..2 * ELEMENTS {
                let v = vec![(i % 255) as u8; ((i % 17) + 13) as usize];
                db.append(v.clone()).await.unwrap();
            }
            db.simulate_failure(false, true, false).await.unwrap();
            let mut db = open_db(context.clone()).await;
            assert_eq!(root, db.root(&mut hasher));

            // Re-apply the updates and simulate different failure mode (mode 6).
            for i in ELEMENTS..2 * ELEMENTS {
                let v = vec![(i % 255) as u8; ((i % 17) + 13) as usize];
                db.append(v.clone()).await.unwrap();
            }
            db.simulate_failure(false, false, true).await.unwrap();
            let mut db = open_db(context.clone()).await;
            assert_eq!(root, db.root(&mut hasher));

            // Re-apply the updates and simulate different failure mode (mode 7).
            for i in ELEMENTS..2 * ELEMENTS {
                let v = vec![(i % 255) as u8; ((i % 17) + 13) as usize];
                db.append(v.clone()).await.unwrap();
            }
            db.simulate_failure(false, true, true).await.unwrap();
            let mut db = open_db(context.clone()).await;
            assert_eq!(root, db.root(&mut hasher));

            // Re-apply the updates and commit them this time.
            for i in ELEMENTS..2 * ELEMENTS {
                let v = vec![(i % 255) as u8; ((i % 17) + 13) as usize];
                db.append(v.clone()).await.unwrap();
            }
            db.commit(None).await.unwrap();
            let root = db.root(&mut hasher);

            // Make sure we can close/reopen and get back to the same state.
            db.close().await.unwrap();
            let db = open_db(context.clone()).await;
            assert_eq!(db.op_count(), 2 * ELEMENTS + 2);
            assert_eq!(db.root(&mut hasher), root);

            db.destroy().await.unwrap();
        });
    }

    /// Test that various types of unclean shutdown while updating a non-empty DB recover to the
    /// empty DB on re-open.
    #[test_traced("WARN")]
    fn test_keyless_db_non_empty_db_recovery() {
        let executor = deterministic::Runner::default();
        executor.start(|context| async move {
            let mut hasher = Standard::<Sha256>::new();
            let mut db = open_db(context.clone()).await;

            // Append many values then commit.
            const ELEMENTS: u64 = 200;
            for i in 0u64..ELEMENTS {
                let v = vec![(i % 255) as u8; ((i % 17) + 13) as usize];
                db.append(v).await.unwrap();
            }
            db.commit(None).await.unwrap();
            db.prune(Location::new_unchecked(10)).await.unwrap();
            let root = db.root(&mut hasher);
            let op_count = db.op_count();

            // Reopen DB without clean shutdown and make sure the state is the same.
            let db = open_db(context.clone()).await;
            assert_eq!(db.op_count(), op_count);
            assert_eq!(db.root(&mut hasher), root);
            assert_eq!(db.last_commit_loc(), Some(op_count - 1));
            db.close().await.unwrap();

            async fn apply_more_ops(db: &mut Db) {
                for i in 0..ELEMENTS {
                    let v = vec![(i % 255) as u8; ((i % 17) + 13) as usize];
                    db.append(v).await.unwrap();
                }
            }

            // Insert many operations without commit, then simulate various types of failures.
            async fn recover_from_failure(
                context: deterministic::Context,
                root: <Sha256 as CHasher>::Digest,
                hasher: &mut Standard<Sha256>,
                op_count: Location,
            ) {
                let mut db = open_db(context.clone()).await;
                apply_more_ops(&mut db).await;
                db.simulate_failure(false, false, false).await.unwrap();
                let mut db = open_db(context.clone()).await;
                assert_eq!(db.op_count(), op_count);
                assert_eq!(db.root(hasher), root);

                apply_more_ops(&mut db).await;
                db.simulate_failure(true, false, false).await.unwrap();
                let mut db = open_db(context.clone()).await;
                assert_eq!(db.op_count(), op_count);
                assert_eq!(db.root(hasher), root);

                apply_more_ops(&mut db).await;
                db.simulate_failure(false, true, false).await.unwrap();
                let mut db = open_db(context.clone()).await;
                assert_eq!(db.op_count(), op_count);
                assert_eq!(db.root(hasher), root);

                apply_more_ops(&mut db).await;
                db.simulate_failure(false, false, true).await.unwrap();
                let mut db = open_db(context.clone()).await;
                assert_eq!(db.op_count(), op_count);
                assert_eq!(db.root(hasher), root);

                apply_more_ops(&mut db).await;
                db.simulate_failure(true, true, false).await.unwrap();
                let mut db = open_db(context.clone()).await;
                assert_eq!(db.op_count(), op_count);
                assert_eq!(db.root(hasher), root);

                apply_more_ops(&mut db).await;
                db.simulate_failure(true, false, true).await.unwrap();
                let mut db = open_db(context.clone()).await;
                assert_eq!(db.op_count(), op_count);
                assert_eq!(db.root(hasher), root);

                apply_more_ops(&mut db).await;
                db.simulate_failure(false, true, true).await.unwrap();
                let db = open_db(context.clone()).await;
                assert_eq!(db.op_count(), op_count);
                assert_eq!(db.root(hasher), root);
                assert_eq!(db.last_commit_loc(), Some(op_count - 1));
            }

            recover_from_failure(context.clone(), root, &mut hasher, op_count).await;

            // Simulate a failure during pruning and ensure we recover.
            let db = open_db(context.clone()).await;
            let last_commit_loc = db.last_commit_loc().unwrap();
            db.simulate_prune_failure(last_commit_loc).await.unwrap();
            let db = open_db(context.clone()).await;
            assert_eq!(db.op_count(), op_count);
            assert_eq!(db.root(&mut hasher), root);
            db.close().await.unwrap();

            // Repeat recover_from_failure tests after successfully pruning to the last commit.
            let mut db = open_db(context.clone()).await;
            db.prune(db.last_commit_loc().unwrap()).await.unwrap();
            assert_eq!(db.op_count(), op_count);
            assert_eq!(db.root(&mut hasher), root);
            db.close().await.unwrap();

            recover_from_failure(context.clone(), root, &mut hasher, op_count).await;

            // Apply the ops one last time but fully commit them this time, then clean up.
            let mut db = open_db(context.clone()).await;
            apply_more_ops(&mut db).await;
            db.commit(None).await.unwrap();
            let db = open_db(context.clone()).await;
            assert!(db.op_count() > op_count);
            assert_ne!(db.root(&mut hasher), root);
            assert_eq!(db.last_commit_loc(), Some(db.op_count() - 1));

            db.destroy().await.unwrap();
        });
    }

    /// Test that various types of unclean shutdown while updating an empty DB recover to the empty
    /// DB on re-open.
    #[test_traced("WARN")]
    fn test_keyless_db_empty_db_recovery() {
        const ELEMENTS: u64 = 1000;
        let executor = deterministic::Runner::default();
        executor.start(|context| async move {
            let mut hasher = Standard::<Sha256>::new();
            let db = open_db(context.clone()).await;
            let root = db.root(&mut hasher);

            // Reopen DB without clean shutdown and make sure the state is the same.
            let mut db = open_db(context.clone()).await;
            assert_eq!(db.op_count(), 0);
            assert_eq!(db.root(&mut hasher), root);

            async fn apply_ops(db: &mut Db) {
                for i in 0..ELEMENTS {
                    let v = vec![(i % 255) as u8; ((i % 17) + 13) as usize];
                    db.append(v).await.unwrap();
                }
            }

            // Simulate various failure types after inserting operations without a commit.
            apply_ops(&mut db).await;
            db.simulate_failure(false, false, false).await.unwrap();
            let mut db = open_db(context.clone()).await;
            assert_eq!(db.op_count(), 0);
            assert_eq!(db.root(&mut hasher), root);

            apply_ops(&mut db).await;
            db.simulate_failure(true, false, false).await.unwrap();
            let mut db = open_db(context.clone()).await;
            assert_eq!(db.op_count(), 0);
            assert_eq!(db.root(&mut hasher), root);

            apply_ops(&mut db).await;
            db.simulate_failure(false, true, false).await.unwrap();
            let mut db = open_db(context.clone()).await;
            assert_eq!(db.op_count(), 0);
            assert_eq!(db.root(&mut hasher), root);

            apply_ops(&mut db).await;
            db.simulate_failure(false, false, true).await.unwrap();
            let mut db = open_db(context.clone()).await;
            assert_eq!(db.op_count(), 0);
            assert_eq!(db.root(&mut hasher), root);

            apply_ops(&mut db).await;
            db.simulate_failure(true, true, false).await.unwrap();
            let mut db = open_db(context.clone()).await;
            assert_eq!(db.op_count(), 0);
            assert_eq!(db.root(&mut hasher), root);

            apply_ops(&mut db).await;
            db.simulate_failure(true, false, true).await.unwrap();
            let mut db = open_db(context.clone()).await;
            assert_eq!(db.op_count(), 0);
            assert_eq!(db.root(&mut hasher), root);

            apply_ops(&mut db).await;
            db.simulate_failure(false, true, true).await.unwrap();
            let mut db = open_db(context.clone()).await;
            assert_eq!(db.op_count(), 0);
            assert_eq!(db.root(&mut hasher), root);

            // One last check that re-open without proper shutdown still recovers the correct state.
            apply_ops(&mut db).await;
            apply_ops(&mut db).await;
            apply_ops(&mut db).await;
            let mut db = open_db(context.clone()).await;
            assert_eq!(db.op_count(), 0);
            assert_eq!(db.root(&mut hasher), root);
            assert_eq!(db.last_commit_loc(), None);

            // Apply the ops one last time but fully commit them this time, then clean up.
            apply_ops(&mut db).await;
            db.commit(None).await.unwrap();
            let db = open_db(context.clone()).await;
            assert!(db.op_count() > 0);
            assert_ne!(db.root(&mut hasher), root);

            db.destroy().await.unwrap();
        });
    }

    #[test_traced("INFO")]
    pub fn test_keyless_db_proof_generation_and_verification() {
        let executor = deterministic::Runner::default();
        executor.start(|context| async move {
            let mut hasher = Standard::<Sha256>::new();
            let mut db = open_db(context.clone()).await;

            // Build a db with some values
            const ELEMENTS: u64 = 100;
            let mut values = Vec::new();
            for i in 0u64..ELEMENTS {
                let v = vec![(i % 255) as u8; ((i % 13) + 7) as usize];
                values.push(v.clone());
                db.append(v).await.unwrap();
            }
            db.commit(None).await.unwrap();

            // Test that historical proof fails with op_count > number of operations
            assert!(matches!(
                db.historical_proof(db.op_count() + 1, Location::new_unchecked(5), NZU64!(10))
                    .await,
                Err(Error::Mmr(crate::mmr::Error::RangeOutOfBounds(_)))
            ));

            let root = db.root(&mut hasher);

            // Test proof generation for various ranges
            let test_cases = vec![
                (0, 10),           // First 10 operations
                (10, 5),           // Middle range
                (50, 20),          // Larger range
                (90, 15),          // Range that extends beyond end (should be limited)
                (0, 1),            // Single operation
                (ELEMENTS - 1, 1), // Last append operation
                (ELEMENTS, 1),     // The commit operation
            ];

            for (start_loc, max_ops) in test_cases {
                let (proof, ops) = db.proof(Location::new_unchecked(start_loc), NZU64!(max_ops)).await.unwrap();

                // Verify the proof
                assert!(
                    verify_proof(&mut hasher, &proof, Location::new_unchecked(start_loc), &ops, &root),
                    "Failed to verify proof for range starting at {start_loc} with max {max_ops} ops",
                );

                // Check that we got the expected number of operations
                let expected_ops = std::cmp::min(max_ops, *db.op_count() - start_loc);
                assert_eq!(
                    ops.len() as u64,
                    expected_ops,
                    "Expected {expected_ops} operations, got {}",
                    ops.len(),
                );

                // Verify operation types
                for (i, op) in ops.iter().enumerate() {
                    let loc = start_loc + i as u64;
                    if loc < ELEMENTS {
                        // Should be an Append operation
                        assert!(
                            matches!(op, Operation::Append(_)),
                            "Expected Append operation at location {loc}, got {op:?}",
                        );
                    } else if loc == ELEMENTS {
                        // Should be a Commit operation
                        assert!(
                            matches!(op, Operation::Commit(_)),
                            "Expected Commit operation at location {loc}, got {op:?}",
                        );
                    }
                }

                // Verify that proof fails with wrong root
                let wrong_root = Sha256::hash(&[0xFF; 32]);
                assert!(
                    !verify_proof(&mut hasher, &proof, Location::new_unchecked(start_loc), &ops, &wrong_root),
                    "Proof should fail with wrong root"
                );

                // Verify that proof fails with wrong start location
                if start_loc > 0 {
                    assert!(
                        !verify_proof(&mut hasher, &proof, Location::new_unchecked(start_loc - 1), &ops, &root),
                        "Proof should fail with wrong start location"
                    );
                }
            }

            db.destroy().await.unwrap();
        });
    }

    #[test_traced("INFO")]
    pub fn test_keyless_db_proof_with_pruning() {
        let executor = deterministic::Runner::default();
        executor.start(|context| async move {
            let mut hasher = Standard::<Sha256>::new();
            let mut db = open_db(context.clone()).await;

            // Build a db with some values
            const ELEMENTS: u64 = 100;
            let mut values = Vec::new();
            for i in 0u64..ELEMENTS {
                let v = vec![(i % 255) as u8; ((i % 13) + 7) as usize];
                values.push(v.clone());
                db.append(v).await.unwrap();
            }
            db.commit(None).await.unwrap();

            // Add more elements and commit again
            for i in ELEMENTS..ELEMENTS * 2 {
                let v = vec![(i % 255) as u8; ((i % 17) + 5) as usize];
                values.push(v.clone());
                db.append(v).await.unwrap();
            }
            db.commit(None).await.unwrap();
            let root = db.root(&mut hasher);

            println!("last commit loc: {}", db.last_commit_loc.unwrap());

            // Prune the first 30 operations
            const PRUNE_LOC: u64 = 30;
            db.prune(Location::new_unchecked(PRUNE_LOC)).await.unwrap();

            // Verify pruning worked
            let oldest_retained = db.oldest_retained_loc().await.unwrap();
            assert!(
                oldest_retained.is_some(),
                "Should have oldest retained location after pruning"
            );

            // Root should remain the same after pruning
            assert_eq!(
                db.root(&mut hasher),
                root,
                "Root should not change after pruning"
            );

            db.close().await.unwrap();
            let mut db = open_db(context.clone()).await;
            assert_eq!(db.root(&mut hasher), root);
            assert_eq!(db.op_count(), 2 * ELEMENTS + 2);
            assert!(db.oldest_retained_loc().await.unwrap().unwrap() <= PRUNE_LOC);

            // Test that we can't get pruned values
            for i in 0..*oldest_retained.unwrap() {
                let result = db.get(Location::new_unchecked(i)).await;
                // Should either return None (for commit ops) or encounter pruned data
                match result {
                    Ok(None) => {} // Commit operation or pruned
                    Ok(Some(_)) => {
                        panic!("Should not be able to get pruned value at location {i}")
                    }
                    Err(_) => {} // Expected error for pruned data
                }
            }

            // Test proof generation after pruning - should work for non-pruned ranges
            let test_cases = vec![
                (oldest_retained.unwrap(), 10), // Starting from oldest retained
                (Location::new_unchecked(50), 20),                       // Middle range (if not pruned)
                (Location::new_unchecked(150), 10),                      // Later range
                (Location::new_unchecked(190), 15),                      // Near the end
            ];

            for (start_loc, max_ops) in test_cases {
                // Skip if start_loc is before oldest retained
                if start_loc < oldest_retained.unwrap() {
                    continue;
                }

                let (proof, ops) = db.proof(start_loc, NZU64!(max_ops)).await.unwrap();

                // Verify the proof still works
                assert!(
                    verify_proof(&mut hasher, &proof, start_loc, &ops, &root),
                    "Failed to verify proof for range starting at {start_loc} with max {max_ops} ops after pruning",
                );

                // Check that we got operations
                let expected_ops = std::cmp::min(max_ops, *db.op_count() - *start_loc);
                assert_eq!(
                    ops.len() as u64,
                    expected_ops,
                    "Expected {expected_ops} operations, got {}",
                    ops.len(),
                );
            }

            // Test pruning more aggressively
            const AGGRESSIVE_PRUNE: Location = Location::new_unchecked(150);
            db.prune(AGGRESSIVE_PRUNE).await.unwrap();

            let new_oldest = db.oldest_retained_loc().await.unwrap().unwrap();
            assert!(new_oldest <= AGGRESSIVE_PRUNE);

            // Can still generate proofs for the remaining data
            let (proof, ops) = db.proof(new_oldest, NZU64!(20)).await.unwrap();
            assert!(
                verify_proof(&mut hasher, &proof, new_oldest, &ops, &root),
                "Proof should still verify after aggressive pruning"
            );

            // Test edge case: prune everything except the last few operations
            let almost_all = db.op_count() - 5;
            db.prune(almost_all).await.unwrap();

            let final_oldest = db.oldest_retained_loc().await.unwrap().unwrap();

            // Should still be able to prove the remaining operations
            if final_oldest < db.op_count() {
                let (final_proof, final_ops) = db.proof(final_oldest, NZU64!(10)).await.unwrap();
                assert!(
                    verify_proof(&mut hasher, &final_proof, final_oldest, &final_ops, &root),
                    "Should be able to prove remaining operations after extensive pruning"
                );
            }

            db.destroy().await.unwrap();
        });
    }

    #[test_traced("WARN")]
    fn test_keyless_db_replay_with_trailing_appends() {
        let executor = deterministic::Runner::default();
        executor.start(|context| async move {
            let mut hasher = Standard::<Sha256>::new();

            // Create initial database with committed data
            let mut db = open_db(context.clone()).await;

            // Add some initial operations and commit
            for i in 0..10 {
                let v = vec![i as u8; 10];
                db.append(v).await.unwrap();
            }
            db.commit(None).await.unwrap();
            let committed_root = db.root(&mut hasher);
            let committed_size = db.op_count();

            // Add exactly one more append (uncommitted)
            let uncommitted_value = vec![99u8; 20];
            db.append(uncommitted_value.clone()).await.unwrap();

            // Sync only the log (not MMR or locations)
            db.simulate_failure(true, false, false).await.unwrap();

            // Reopen database
            let mut db = open_db(context.clone()).await;

            // Verify correct recovery
            assert_eq!(
                db.op_count(),
                committed_size,
                "Should rewind to last commit"
            );
            assert_eq!(
                db.root(&mut hasher),
                committed_root,
                "Root should match last commit"
            );
            assert_eq!(
                db.last_commit_loc(),
                Some(committed_size - 1),
                "Last commit location should be correct"
            );

            // Verify the uncommitted append was properly discarded
            // We should be able to append new data without issues
            let new_value = vec![77u8; 15];
            let loc = db.append(new_value.clone()).await.unwrap();
            assert_eq!(
                loc, committed_size,
                "New append should get the expected location"
            );

            // Verify we can read the new value
            assert_eq!(db.get(loc).await.unwrap(), Some(new_value));

            // Test with multiple trailing appends to ensure robustness
            db.commit(None).await.unwrap();
            let new_committed_root = db.root(&mut hasher);
            let new_committed_size = db.op_count();

            // Add multiple uncommitted appends
            for i in 0..5 {
                let v = vec![(200 + i) as u8; 10];
                db.append(v).await.unwrap();
            }

            // Simulate the same partial failure scenario
            db.simulate_failure(true, false, false).await.unwrap();

            // Reopen and verify correct recovery
            let db = open_db(context.clone()).await;
            assert_eq!(
                db.op_count(),
                new_committed_size,
                "Should rewind to last commit with multiple trailing appends"
            );
            assert_eq!(
                db.root(&mut hasher),
                new_committed_root,
                "Root should match last commit after multiple appends"
            );
            assert_eq!(
                db.last_commit_loc(),
                Some(new_committed_size - 1),
                "Last commit location should be correct after multiple appends"
            );

            db.destroy().await.unwrap();
        });
    }

    #[test_traced("INFO")]
    pub fn test_keyless_db_get_out_of_bounds() {
        let executor = deterministic::Runner::default();
        executor.start(|context| async move {
            let mut db = open_db(context.clone()).await;

            // Test getting from empty database
            let result = db.get(Location::new_unchecked(0)).await;
            assert!(
                matches!(result, Err(Error::LocationOutOfBounds(loc, size)) if loc == Location::new_unchecked(0) && size == Location::new_unchecked(0))
            );

            // Add some values
            let v1 = vec![1u8; 8];
            let v2 = vec![2u8; 8];
            db.append(v1.clone()).await.unwrap();
            db.append(v2.clone()).await.unwrap();
            db.commit(None).await.unwrap();

            // Test getting valid locations - should succeed
            assert_eq!(db.get(Location::new_unchecked(0)).await.unwrap().unwrap(), v1);
            assert_eq!(db.get(Location::new_unchecked(1)).await.unwrap().unwrap(), v2);

            // Test getting out of bounds location
            let result = db.get(Location::new_unchecked(3)).await;
            assert!(
                matches!(result, Err(Error::LocationOutOfBounds(loc, size)) if loc == Location::new_unchecked(3) && size == Location::new_unchecked(3))
            );

            db.destroy().await.unwrap();
        });
    }

    #[test_traced("INFO")]
    pub fn test_keyless_db_prune_beyond_commit() {
        let executor = deterministic::Runner::default();
        executor.start(|context| async move {
            let mut db = open_db(context.clone()).await;

            // Test pruning empty database (no commits)
            let result = db.prune(Location::new_unchecked(1)).await;
            assert!(
                matches!(result, Err(Error::PruneBeyondCommit(prune_loc, commit_loc))
                    if prune_loc == Location::new_unchecked(1) && commit_loc == Location::new_unchecked(0))
            );

            // Add values and commit
            let v1 = vec![1u8; 8];
            let v2 = vec![2u8; 8];
            let v3 = vec![3u8; 8];
            db.append(v1.clone()).await.unwrap();
            db.append(v2.clone()).await.unwrap();
            db.commit(None).await.unwrap();
            db.append(v3.clone()).await.unwrap();

            // op_count is 4 (v1, v2, commit, v3), last_commit_loc is 2
            let last_commit = db.last_commit_loc().unwrap();
            assert_eq!(last_commit, Location::new_unchecked(2));

            // Test valid prune (at last commit)
            assert!(db.prune(last_commit).await.is_ok());

            // Add more and commit again
            db.commit(None).await.unwrap();
            let new_last_commit = db.last_commit_loc().unwrap();

            // Test pruning beyond last commit
            let beyond = Location::new_unchecked(*new_last_commit + 1);
            let result = db.prune(beyond).await;
            assert!(
                matches!(result, Err(Error::PruneBeyondCommit(prune_loc, commit_loc))
                    if prune_loc == beyond && commit_loc == new_last_commit)
            );

            db.destroy().await.unwrap();
        });
    }
}<|MERGE_RESOLUTION|>--- conflicted
+++ resolved
@@ -10,25 +10,13 @@
 //! with the log on startup.
 
 use crate::{
-<<<<<<< HEAD
-    adb::{align_mmr_and_locations, Error},
+    adb::{align_mmr_and_locations, operation::keyless::Operation, Error},
     journal::fixed::{Config as FConfig, Journal as FJournal},
-=======
-    adb::{align_mmr_and_locations, operation::keyless::Operation, Error},
-    journal::{
-        fixed::{Config as FConfig, Journal as FJournal},
-        variable::{Config as VConfig, Journal as VJournal},
-    },
->>>>>>> 92a4bf82
     mmr::{
         journaled::{Config as MmrConfig, Mmr},
         Location, Position, Proof, StandardHasher as Standard,
     },
-<<<<<<< HEAD
     multijournal::{Config as VConfig, Journal as VJournal},
-    store::operation::Keyless as Operation,
-=======
->>>>>>> 92a4bf82
 };
 use commonware_codec::{Codec, Encode as _};
 use commonware_cryptography::Hasher as CHasher;
