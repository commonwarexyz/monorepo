//! The [Keyless] adb allows for append-only storage of arbitrary variable-length data that can later be retrieved by
//! its location.
//!
//! The implementation consists of an `mmr` over the operations applied to the database, an operations `log` storing
//! these operations, and a `locations` journal storing the offset of its respective operation in its section of the
//! operations log.
//!
//! The operations log is the "source of truth", and the database is updated such that the locations & mmr should never
//! end up ahead of it even in the event of failures. If the locations & mmr end up behind, recovery will replay log
//! items to bring back them in sync.

use crate::{
    adb::Error,
    journal::{
        fixed::{Config as FConfig, Journal as FJournal},
        variable::{Config as VConfig, Journal as VJournal},
    },
    mmr::{
        hasher::Standard,
        iterator::leaf_num_to_pos,
        journaled::{Config as MmrConfig, Mmr},
        verification::Proof,
    },
    store::operation::Keyless as Operation,
};
use commonware_codec::{Codec, Encode as _};
use commonware_cryptography::Hasher as CHasher;
use commonware_runtime::{buffer::PoolRef, Clock, Metrics, Storage, ThreadPool};
use commonware_utils::NZUsize;
use futures::{future::TryFutureExt, pin_mut, try_join, StreamExt as _};
use std::num::{NonZeroU64, NonZeroUsize};
use tracing::warn;

/// The size of the read buffer to use for replaying the operations log during recovery.
const REPLAY_BUFFER_SIZE: NonZeroUsize = NZUsize!(1 << 14);

/// Configuration for a [Keyless] authenticated db.
#[derive(Clone)]
pub struct Config<C> {
    /// The name of the [Storage] partition used for the MMR's backing journal.
    pub mmr_journal_partition: String,

    /// The items per blob configuration value used by the MMR journal.
    pub mmr_items_per_blob: NonZeroU64,

    /// The size of the write buffer to use for each blob in the MMR journal.
    pub mmr_write_buffer: NonZeroUsize,

    /// The name of the [Storage] partition used for the MMR's metadata.
    pub mmr_metadata_partition: String,

    /// The name of the [Storage] partition used to persist the operations log.
    pub log_journal_partition: String,

    /// The size of the write buffer to use with the log journal.
    pub log_write_buffer: NonZeroUsize,

    /// Optional compression level (using `zstd`) to apply to log data before storing.
    pub log_compression: Option<u8>,

    /// The codec configuration to use for encoding and decoding the operations log.
    pub log_codec_config: C,

    /// The max number of operations to put in each section of the operations log.
    pub log_items_per_section: NonZeroU64,

    /// The name of the [Storage] partition used for the location map.
    pub locations_journal_partition: String,

    /// The number of items to put in each blob in the locations journal.
    pub locations_items_per_blob: NonZeroU64,

    /// The size of the write buffer to use with the locations journal.
    pub locations_write_buffer: NonZeroUsize,

    /// An optional thread pool to use for parallelizing batch MMR operations.
    pub thread_pool: Option<ThreadPool>,

    /// The buffer pool to use for caching data.
    pub buffer_pool: PoolRef,
}

/// A keyless ADB for variable length data.
pub struct Keyless<E: Storage + Clock + Metrics, V: Codec, H: CHasher> {
    /// An MMR over digests of the operations applied to the db.
    ///
    /// # Invariant
    ///
    /// The number of leaves in this MMR always equals the number of operations in the unpruned
    /// `locations` journal.
    mmr: Mmr<E, H>,

    /// A journal of all operations ever applied to the db.
    log: VJournal<E, Operation<V>>,

    /// The total number of operations appended (including those that have been pruned).  The next
    /// appended operation will have this value as its location.
    size: u64,

    /// The number of operations to put in each section of the operations log.
    log_items_per_section: u64,

    /// A fixed-length journal that maps an appended value's location to its offset within its
    /// respective section of the log journal. (The section number is derived from location.)
    ///
    /// The locations structure provides the "source of truth" for the db's pruning boundaries and
    /// overall size, should there be any discrepancies.
    locations: FJournal<E, u32>,

    /// Cryptographic hasher to re-use within mutable operations requiring digest computation.
    hasher: Standard<H>,

    /// The location of the last commit, if any.
    last_commit_loc: Option<u64>,
}

impl<E: Storage + Clock + Metrics, V: Codec, H: CHasher> Keyless<E, V, H> {
    /// Returns a [Keyless] adb initialized from `cfg`. Any uncommitted operations will be discarded
    /// and the state of the db will be as of the last committed operation.
    pub async fn init(context: E, cfg: Config<V::Cfg>) -> Result<Self, Error> {
        // TO_FIX: This implementation does not handle pruning.
        let mut hasher = Standard::<H>::new();

        let mut mmr = Mmr::init(
            context.with_label("mmr"),
            &mut hasher,
            MmrConfig {
                journal_partition: cfg.mmr_journal_partition,
                metadata_partition: cfg.mmr_metadata_partition,
                items_per_blob: cfg.mmr_items_per_blob,
                write_buffer: cfg.mmr_write_buffer,
                thread_pool: cfg.thread_pool,
                buffer_pool: cfg.buffer_pool.clone(),
            },
        )
        .await?;

        let mut locations = FJournal::init(
            context.with_label("locations"),
            FConfig {
                partition: cfg.locations_journal_partition,
                items_per_blob: cfg.locations_items_per_blob,
                write_buffer: cfg.locations_write_buffer,
                buffer_pool: cfg.buffer_pool.clone(),
            },
        )
        .await?;

        // Align the sizes of locations and mmr.
        let aligned_size = super::align_mmr_and_locations(&mut mmr, &mut locations).await?;

        let mut log = VJournal::<E, Operation<V>>::init(
            context.with_label("log"),
            VConfig {
                partition: cfg.log_journal_partition,
                compression: cfg.log_compression,
                codec_config: cfg.log_codec_config,
                buffer_pool: cfg.buffer_pool,
                write_buffer: cfg.log_write_buffer,
            },
        )
        .await?;

        // Trim any locations/mmr elements that do not have corresponding operations in log.
        let log_items_per_section = cfg.log_items_per_section.get();
        let mut walked_back = 0;
        let mut section_offset = None;
        while aligned_size - walked_back > 0 {
            let loc = aligned_size - walked_back - 1;
            let offset = locations.read(loc).await?;
            let section = loc / log_items_per_section;
            match log.get(section, offset).await {
                Ok(Some(_)) => {
                    section_offset = Some((section, offset));
                    break; // operation exists in the log
                }
                Ok(None) => (),
                Err(e) => {
                    warn!(loc, err = e.to_string(), "error finding operation in log");
                }
            };
            warn!(
                loc,
                offset, section, "locations is ahead of log, walking back"
            );
            walked_back += 1;
        }

        if walked_back > 0 {
            warn!(
                size = aligned_size,
                op_count = walked_back,
                "trimming locations & mmr elements ahead of log"
            );
            locations.rewind(aligned_size - walked_back).await?;
            locations.sync().await?;
            mmr.pop(walked_back as usize).await?;
        }

        // At this point, the tip of the locations journal & mmr, if they exist, correspond
        // to a valid log location represented by `section_offset`.

        let (section, offset) = if let Some((s, o)) = section_offset {
            (s, o)
        } else {
            // since locations & mmr are empty, find the very first log operation as our starting point.
            let op = {
                let stream = log.replay(0, 0, REPLAY_BUFFER_SIZE).await?;
                pin_mut!(stream);
                stream.next().await
            };
            let Some(op) = op else {
                warn!("no starting log operation found, returning empty db");
                return Ok(Self {
                    mmr,
                    log,
                    size: 0,
                    locations,
                    log_items_per_section,
                    hasher,
                    last_commit_loc: None,
                });
            };
            let op = op?;
            mmr.add_batched(&mut hasher, &op.3.encode()).await?;
            mmr.sync(&mut hasher).await?;
            locations.append(op.1).await?;
            locations.sync().await?;

            (op.0, op.1)
        };
<<<<<<< HEAD
        println!("section and offset of last valid log operation {section} {offset}");

        // Next, replay any log operations that are missing from the other structures, keeping track
        // of the very last operation in the log and its size.
        let op = {
=======

        // Next, replay any log operations that are missing from the other
        // structures, returning the operation at the log's tip.
        let last_log_op = {
>>>>>>> b79f6a2d
            let stream = log.replay(section, offset, REPLAY_BUFFER_SIZE).await?;
            pin_mut!(stream);
            let op = stream.next().await;
            // Very first operation is known to exist & be valid.
            let op = op.expect("operation known to exist");
            let mut op = op?.3;
            while let Some(result) = stream.next().await {
                let (section, offset, _, next_op) = result?;
                let encoded_op = next_op.encode();
                op = next_op;
                warn!(
                    location = mmr.leaves(),
                    section, offset, "adding missing operation to MMR/location map"
                );
                mmr.add_batched(&mut hasher, &encoded_op).await?;
                locations.append(offset).await?;
            }
            if mmr.is_dirty() {
                mmr.sync(&mut hasher).await?;
                locations.sync().await?;
            }

            op
        };

        let op_count = mmr.leaves();

        // Find the last commit point and return the location/offset of the first operation to follow
        // it, or the tip of the log (+ offset 0) if none exists.
        let rewind_point = {
            // Walk backwards from the last log operation until we hit the first commit.
            let mut rewind_point = None;
            let mut op_index = op_count - 1;
            let mut op = last_log_op;
            let mut offset = offset;
            let oldest_retained_loc = locations
                .oldest_retained_pos()
                .await?
                .expect("location should be nonempty");
            loop {
                match op {
                    Operation::Commit(_) => {
                        if rewind_point.is_none() {
                            rewind_point = Some((op_index + 1, 0));
                        }
                        break;
                    }
                    Operation::Append(_) => {
                        rewind_point = Some((op_index, offset));
                    }
                }
                if op_index == oldest_retained_loc {
                    break;
                }
                op_index -= 1;
                offset = locations.read(op_index).await?;
                let section = op_index / log_items_per_section;
                op = log.get(section, offset).await?.expect("no operation found");
            }

            rewind_point.expect("rewind point should exist")
        };

        // If any operations follow the last commit, rewind them.
        let size = rewind_point.0;
        let ops_to_rewind = (mmr.leaves() - size) as usize;
        if ops_to_rewind > 0 {
            warn!(ops_to_rewind, size, "rewinding log to last commit");
            locations.rewind(size).await?;
            locations.sync().await?;
            mmr.pop(ops_to_rewind).await?;
            let section = size / log_items_per_section;
            log.rewind_to_offset(section, rewind_point.1).await?;
            log.sync(section).await?;
        }
        // Final alignment check.
        assert_eq!(size, mmr.leaves());
        assert_eq!(size, locations.size().await?);

        Ok(Self {
            mmr,
            log,
            size,
            locations,
            log_items_per_section,
            hasher,
            last_commit_loc: size.checked_sub(1),
        })
    }

    /// Get the value at location `loc` in the database. Returns None if the location is valid but
    /// does not correspond to an append.
    pub async fn get(&self, loc: u64) -> Result<Option<V>, Error> {
        let offset = self.locations.read(loc).await?;

        let section = loc / self.log_items_per_section;
        let Some(op) = self.log.get(section, offset).await? else {
            panic!("didn't find operation at location {loc} and offset {offset}");
        };
        match op {
            Operation::Append(v) => Ok(Some(v)),
            Operation::Commit(v) => Ok(v),
        }
    }

    /// Get the number of operations (appends + commits) that have been applied to the db since
    /// inception.
    pub fn op_count(&self) -> u64 {
        self.size
    }

    /// Returns the section of the operations log where we are currently writing new operations.
    fn current_section(&self) -> u64 {
        self.size / self.log_items_per_section
    }

    /// Return the oldest location that remains retrievable.
    pub async fn oldest_retained_loc(&self) -> Result<Option<u64>, Error> {
        if let Some(oldest_section) = self.log.oldest_section() {
            Ok(Some(oldest_section * self.log_items_per_section))
        } else {
            Ok(None)
        }
    }

    /// Prunes the db of up to all operations that have location less than `loc`. The actual number
    /// pruned may be fewer than requested due to blob boundaries in the underlying journals.
    ///
    /// # Panics
    ///
    /// Panics if `loc` is greater than the current size of the database.
    pub async fn prune(&mut self, loc: u64) -> Result<(), Error> {
        assert!(loc <= self.size);

        // Prune the log first since it's always the source of truth.
        let section = loc / self.log_items_per_section;
        self.log.prune(section).await?;

        // Prune locations and the MMR to the corresponding positions.
        let prune_loc = section * self.log_items_per_section;
        try_join!(
            self.mmr
                .prune_to_pos(&mut self.hasher, leaf_num_to_pos(prune_loc))
                .map_err(Error::Mmr),
            self.locations.prune(prune_loc).map_err(Error::Journal),
        )?;

        Ok(())
    }

    /// Append a value to the db, returning its location which can be used to retrieve it.
    pub async fn append(&mut self, value: V) -> Result<u64, Error> {
        let loc = self.size;
        let section = self.current_section();
        let operation = Operation::Append(value);
        let encoded_operation = operation.encode();

        // Create a future that appends the operation to the log and updates locations with the
        // resulting offset.
        let log_loc_fut = async {
            let (offset, _) = self.log.append(section, operation).await?;
            self.locations.append(offset).await?;
            Ok::<(), Error>(())
        };

        // Create a future that updates the MMR.
        let mmr_fut = async {
            self.mmr
                .add_batched(&mut self.hasher, &encoded_operation)
                .await?;
            Ok::<(), Error>(())
        };

        // Run the 2 futures in parallel.
        try_join!(log_loc_fut, mmr_fut)?;
        self.size += 1;

        // Maintain invariant that all filled sections are synced and immutable.
        if section != self.current_section() {
            self.log.sync(section).await?;
        }

        Ok(loc)
    }

    /// Commit any pending operations to the db, ensuring they are persisted to disk & recoverable.
    /// Caller can associate an arbitrary `metadata` value with the commit.
    pub async fn commit(&mut self, metadata: Option<V>) -> Result<u64, Error> {
        let loc = self.size;
        let section = self.current_section();
        self.last_commit_loc = Some(loc);

        let operation = Operation::Commit(metadata);
        let encoded_operation = operation.encode();

        // Create a future that updates and syncs the log, and updates locations with the resulting
        // offset.
        let log_loc_fut = async {
            let (offset, _) = self.log.append(section, operation).await?;
            // Sync the log and update locations in parallel.
            try_join!(
                self.log.sync(section).map_err(Error::Journal),
                self.locations.append(offset).map_err(Error::Journal),
            )?;

            Ok::<(), Error>(())
        };

        // Create a future that adds the commit operation to the MMR and processes all updates.
        let mmr_fut = async {
            self.mmr
                .add_batched(&mut self.hasher, &encoded_operation)
                .await?;
            self.mmr.process_updates(&mut self.hasher);

            Ok::<(), Error>(())
        };

        // Run the 2 futures in parallel.
        try_join!(log_loc_fut, mmr_fut)?;
        self.size += 1;

        Ok(loc)
    }

    /// Sync the db to disk ensuring the current state is fully persisted.
    pub async fn sync(&mut self) -> Result<(), Error> {
        let section = self.current_section();
        try_join!(
            self.locations.sync().map_err(Error::Journal),
            self.mmr.sync(&mut self.hasher).map_err(Error::Mmr),
            self.log.sync(section).map_err(Error::Journal),
        )?;

        Ok(())
    }

    /// Get the location and metadata associated with the last commit, or None if no commit has been
    /// made.
    pub async fn get_metadata(&self) -> Result<Option<(u64, Option<V>)>, Error> {
        let Some(loc) = self.last_commit_loc else {
            return Ok(None);
        };
        let offset = self.locations.read(loc).await?;
        let section = loc / self.log_items_per_section;
        let Some(op) = self.log.get(section, offset).await? else {
            panic!("didn't find operation at location {loc} and offset {offset}");
        };
        let Operation::Commit(metadata) = op else {
            return Ok(None);
        };

        Ok(Some((loc, metadata)))
    }

    /// Return the root of the db.
    ///
    /// # Warning
    ///
    /// Panics if there are uncommitted operations.
    pub fn root(&self, hasher: &mut Standard<H>) -> H::Digest {
        self.mmr.root(hasher)
    }

    /// Generate and return:
    ///  1. a proof of all operations applied to the db in the range starting at (and including)
    ///     location `start_loc`, and ending at the first of either:
    ///     - the last operation performed, or
    ///     - the operation `max_ops` from the start.
    ///  2. the operations corresponding to the leaves in this range.
    ///
    /// # Warning
    ///
    /// Panics if there are uncommitted operations.
    pub async fn proof(
        &self,
        start_loc: u64,
        max_ops: u64,
    ) -> Result<(Proof<H::Digest>, Vec<Operation<V>>), Error> {
        self.historical_proof(self.size, start_loc, max_ops).await
    }

    /// Analogous to proof, but with respect to the state of the MMR when it had `size` elements.
    pub async fn historical_proof(
        &self,
        size: u64,
        start_loc: u64,
        max_ops: u64,
    ) -> Result<(Proof<H::Digest>, Vec<Operation<V>>), Error> {
        let start_pos = leaf_num_to_pos(start_loc);
        let end_index = std::cmp::min(size - 1, start_loc + max_ops - 1);
        let end_pos = leaf_num_to_pos(end_index);
        let mmr_size = leaf_num_to_pos(size);

        let proof = self
            .mmr
            .historical_range_proof(mmr_size, start_pos, end_pos)
            .await?;
        let mut ops = Vec::with_capacity((end_index - start_loc + 1) as usize);
        for loc in start_loc..=end_index {
            let offset = self.locations.read(loc).await?;
            let section = loc / self.log_items_per_section;
            let value = self
                .log
                .get(section, offset)
                .await?
                .expect("no value found");
            ops.push(value);
        }

        Ok((proof, ops))
    }

    /// Close the db. Operations that have not been committed will be lost.
    pub async fn close(mut self) -> Result<(), Error> {
        // Close the locations journal first to make sure it's synced first (see `sync` for why this
        // is important).
        self.locations.close().await?;

        try_join!(
            self.mmr.close(&mut self.hasher).map_err(Error::Mmr),
            self.log.close().map_err(Error::Journal),
        )?;

        Ok(())
    }

    /// Destroy the db, removing all data from disk.
    pub async fn destroy(self) -> Result<(), Error> {
        try_join!(
            self.mmr.destroy().map_err(Error::Mmr),
            self.log.destroy().map_err(Error::Journal),
            self.locations.destroy().map_err(Error::Journal),
        )?;

        Ok(())
    }

    #[cfg(test)]
    /// Simulate failure by consuming the db but without syncing / closing the various structures.
    pub(super) async fn simulate_failure(
        mut self,
        sync_log: bool,
        sync_locations: bool,
        sync_mmr: bool,
    ) -> Result<(), Error> {
        if sync_log {
            let section = self.current_section();
            self.log.sync(section).await?;
        }
        if sync_locations {
            self.locations.sync().await?;
        }
        if sync_mmr {
            self.mmr.sync(&mut self.hasher).await?;
        }

        Ok(())
    }
}

#[cfg(test)]
mod test {
    use super::*;
    use crate::{
        adb::verify_proof,
        mmr::{hasher::Standard, mem::Mmr as MemMmr},
    };
    use commonware_cryptography::Sha256;
    use commonware_macros::test_traced;
    use commonware_runtime::{deterministic, Runner as _};
    use commonware_utils::{NZUsize, NZU64};

    // Use some weird sizes here to test boundary conditions.
    const PAGE_SIZE: usize = 101;
    const PAGE_CACHE_SIZE: usize = 11;

    fn db_config(suffix: &str) -> Config<(commonware_codec::RangeCfg, ())> {
        Config {
            mmr_journal_partition: format!("journal_{suffix}"),
            mmr_metadata_partition: format!("metadata_{suffix}"),
            mmr_items_per_blob: NZU64!(11),
            mmr_write_buffer: NZUsize!(1024),
            log_journal_partition: format!("log_journal_{suffix}"),
            log_write_buffer: NZUsize!(1024),
            log_compression: None,
            log_codec_config: ((0..=10000).into(), ()),
            log_items_per_section: NZU64!(7),
            locations_journal_partition: format!("locations_journal_{suffix}"),
            locations_items_per_blob: NZU64!(13),
            locations_write_buffer: NZUsize!(1024),
            thread_pool: None,
            buffer_pool: PoolRef::new(NZUsize!(PAGE_SIZE), NZUsize!(PAGE_CACHE_SIZE)),
        }
    }

    /// A type alias for the concrete [Any] type used in these unit tests.
    type Db = Keyless<deterministic::Context, Vec<u8>, Sha256>;

    /// Return a [Keyless] database initialized with a fixed config.
    async fn open_db(context: deterministic::Context) -> Db {
        Db::init(context, db_config("partition")).await.unwrap()
    }

    #[test_traced("INFO")]
    pub fn test_keyless_db_empty() {
        let executor = deterministic::Runner::default();
        executor.start(|context| async move {
            let mut db = open_db(context.clone()).await;
            let mut hasher = Standard::<Sha256>::new();
            assert_eq!(db.op_count(), 0);
            assert_eq!(db.oldest_retained_loc().await.unwrap(), None);
            assert_eq!(db.root(&mut hasher), MemMmr::default().root(&mut hasher));
            assert_eq!(db.get_metadata().await.unwrap(), None);

            // Make sure closing/reopening gets us back to the same state, even after adding an uncommitted op.
            let v1 = vec![1u8; 8];
            let root = db.root(&mut hasher);
            db.append(v1).await.unwrap();
            db.close().await.unwrap();
            let mut db = open_db(context.clone()).await;
            assert_eq!(db.root(&mut hasher), root);
            assert_eq!(db.op_count(), 0);
            assert_eq!(db.get_metadata().await.unwrap(), None);

            // Test calling commit on an empty db which should make it (durably) non-empty.
            let metadata = Some(vec![3u8; 10]);
            db.commit(metadata.clone()).await.unwrap();
            assert_eq!(db.op_count(), 1); // commit op
            assert_eq!(
                db.get_metadata().await.unwrap(),
                Some((0, metadata.clone()))
            );
            assert_eq!(db.get(0).await.unwrap(), metadata); // the commit op
            let root = db.root(&mut hasher);

            // Commit op should remain after reopen even without clean shutdown.
            let db = open_db(context.clone()).await;
            assert_eq!(db.op_count(), 1); // commit op should remain after re-open.
            assert_eq!(db.get_metadata().await.unwrap(), Some((0, metadata)));
            assert_eq!(db.root(&mut hasher), root);

            db.destroy().await.unwrap();
        });
    }

    #[test_traced("WARN")]
    pub fn test_keyless_db_build_basic() {
        let executor = deterministic::Runner::default();
        executor.start(|context| async move {
            // Build a db with 2 values and make sure we can get them back.
            let mut hasher = Standard::<Sha256>::new();
            let mut db = open_db(context.clone()).await;

            let v1 = vec![1u8; 8];
            let v2 = vec![2u8; 20];

            let loc1 = db.append(v1.clone()).await.unwrap();
            assert_eq!(db.get(loc1).await.unwrap().unwrap(), v1);

            let loc2 = db.append(v2.clone()).await.unwrap();
            assert_eq!(db.get(loc2).await.unwrap().unwrap(), v2);

            // Make sure closing/reopening gets us back to the same state.
            db.commit(None).await.unwrap();
            assert_eq!(db.op_count(), 3); // 2 appends, 1 commit
            assert_eq!(db.get_metadata().await.unwrap(), Some((2, None)));
            assert_eq!(db.get(2).await.unwrap(), None); // the commit op
            let root = db.root(&mut hasher);
            db.close().await.unwrap();
            let mut db = open_db(context.clone()).await;
            assert_eq!(db.op_count(), 3);
            assert_eq!(db.root(&mut hasher), root);

            assert_eq!(db.get(loc1).await.unwrap().unwrap(), v1);
            assert_eq!(db.get(loc2).await.unwrap().unwrap(), v2);

            db.append(v2).await.unwrap();
            db.append(v1).await.unwrap();

            // Make sure uncommitted items get rolled back.
            db.close().await.unwrap();
            let db = open_db(context.clone()).await;
            assert_eq!(db.op_count(), 3);
            assert_eq!(db.root(&mut hasher), root);

            // Make sure commit operation remains after close/reopen.
            db.close().await.unwrap();
            let db = open_db(context.clone()).await;
            assert_eq!(db.op_count(), 3);
            assert_eq!(db.root(&mut hasher), root);

            db.destroy().await.unwrap();
        });
    }

    #[test_traced("WARN")]
    pub fn test_keyless_db_recovery() {
        let executor = deterministic::Runner::default();
        const ELEMENTS: u64 = 1000;
        executor.start(|context| async move {
            let mut hasher = Standard::<Sha256>::new();
            let mut db = open_db(context.clone()).await;
            let root = db.root(&mut hasher);

            for i in 0u64..ELEMENTS {
                let v = vec![(i % 255) as u8; ((i % 13) + 7) as usize];
                db.append(v.clone()).await.unwrap();
            }

            // Simulate a failure before committing and test that we rollback to the previous root.
            db.simulate_failure(false, false, false).await.unwrap();
            let mut db = open_db(context.clone()).await;
            assert_eq!(root, db.root(&mut hasher));

            // re-apply the updates and commit them this time.
            for i in 0u64..ELEMENTS {
                let v = vec![(i % 255) as u8; ((i % 13) + 7) as usize];
                db.append(v.clone()).await.unwrap();
            }
            db.commit(None).await.unwrap();
            let root = db.root(&mut hasher);

            // Append even more values.
            for i in ELEMENTS..2 * ELEMENTS {
                let v = vec![(i % 255) as u8; ((i % 17) + 13) as usize];
                db.append(v.clone()).await.unwrap();
            }

            // Simulate a failure (mode 1) and test that we rollback to the previous root.
            db.simulate_failure(false, false, false).await.unwrap();
            let mut db = open_db(context.clone()).await;
            assert_eq!(root, db.root(&mut hasher));

            // Re-apply the updates and simulate different failure mode (mode 2).
            for i in ELEMENTS..2 * ELEMENTS {
                let v = vec![(i % 255) as u8; ((i % 17) + 13) as usize];
                db.append(v.clone()).await.unwrap();
            }
            db.simulate_failure(true, false, false).await.unwrap();
            let mut db = open_db(context.clone()).await;
            assert_eq!(root, db.root(&mut hasher));

            // Re-apply the updates and simulate different failure mode (mode 3).
            for i in ELEMENTS..2 * ELEMENTS {
                let v = vec![(i % 255) as u8; ((i % 17) + 13) as usize];
                db.append(v.clone()).await.unwrap();
            }
            db.simulate_failure(true, true, false).await.unwrap();
            let mut db = open_db(context.clone()).await;
            assert_eq!(root, db.root(&mut hasher));

            // Re-apply the updates and simulate different failure mode (mode 4).
            for i in ELEMENTS..2 * ELEMENTS {
                let v = vec![(i % 255) as u8; ((i % 17) + 13) as usize];
                db.append(v.clone()).await.unwrap();
            }
            db.simulate_failure(true, false, true).await.unwrap();
            let mut db = open_db(context.clone()).await;
            assert_eq!(root, db.root(&mut hasher));

            // Re-apply the updates and simulate different failure mode (mode 5).
            for i in ELEMENTS..2 * ELEMENTS {
                let v = vec![(i % 255) as u8; ((i % 17) + 13) as usize];
                db.append(v.clone()).await.unwrap();
            }
            db.simulate_failure(false, true, false).await.unwrap();
            let mut db = open_db(context.clone()).await;
            assert_eq!(root, db.root(&mut hasher));

            // Re-apply the updates and simulate different failure mode (mode 6).
            for i in ELEMENTS..2 * ELEMENTS {
                let v = vec![(i % 255) as u8; ((i % 17) + 13) as usize];
                db.append(v.clone()).await.unwrap();
            }
            db.simulate_failure(false, false, true).await.unwrap();
            let mut db = open_db(context.clone()).await;
            assert_eq!(root, db.root(&mut hasher));

            // Re-apply the updates and simulate different failure mode (mode 7).
            for i in ELEMENTS..2 * ELEMENTS {
                let v = vec![(i % 255) as u8; ((i % 17) + 13) as usize];
                db.append(v.clone()).await.unwrap();
            }
            db.simulate_failure(false, true, true).await.unwrap();
            let mut db = open_db(context.clone()).await;
            assert_eq!(root, db.root(&mut hasher));

            // Re-apply the updates and commit them this time.
            for i in ELEMENTS..2 * ELEMENTS {
                let v = vec![(i % 255) as u8; ((i % 17) + 13) as usize];
                db.append(v.clone()).await.unwrap();
            }
            db.commit(None).await.unwrap();
            let root = db.root(&mut hasher);

            // Make sure we can close/reopen and get back to the same state.
            db.close().await.unwrap();
            let db = open_db(context.clone()).await;
            assert_eq!(db.op_count(), 2 * ELEMENTS + 2);
            assert_eq!(db.root(&mut hasher), root);

            db.destroy().await.unwrap();
        });
    }

    /// Test that various types of unclean shutdown while updating a non-empty DB recover to the
    /// empty DB on re-open.
    #[test_traced("WARN")]
    fn test_keyless_db_non_empty_db_recovery() {
        let executor = deterministic::Runner::default();
        executor.start(|context| async move {
            let mut hasher = Standard::<Sha256>::new();
            let mut db = open_db(context.clone()).await;

            // Append many values then commit.
            const ELEMENTS: u64 = 200;
            for i in 0u64..ELEMENTS {
                let v = vec![(i % 255) as u8; ((i % 17) + 13) as usize];
                db.append(v).await.unwrap();
            }
            db.commit(None).await.unwrap();
            db.prune(10).await.unwrap();
            let root = db.root(&mut hasher);
            let op_count = db.op_count();

            // Reopen DB without clean shutdown and make sure the state is the same.
            let mut db = open_db(context.clone()).await;
            assert_eq!(db.op_count(), op_count);
            assert_eq!(db.root(&mut hasher), root);

            async fn apply_more_ops(db: &mut Db) {
                for i in 0..ELEMENTS {
                    let v = vec![(i % 255) as u8; ((i % 17) + 13) as usize];
                    db.append(v).await.unwrap();
                }
            }

            // Insert operations without commit, then simulate various failures.
            apply_more_ops(&mut db).await;
            db.simulate_failure(false, false, false).await.unwrap();
            let mut db = open_db(context.clone()).await;
            assert_eq!(db.op_count(), op_count);
            assert_eq!(db.root(&mut hasher), root);

            apply_more_ops(&mut db).await;
            db.simulate_failure(true, false, false).await.unwrap();
            let mut db = open_db(context.clone()).await;
            assert_eq!(db.op_count(), op_count);
            assert_eq!(db.root(&mut hasher), root);

            apply_more_ops(&mut db).await;
            db.simulate_failure(false, true, false).await.unwrap();
            let mut db = open_db(context.clone()).await;
            assert_eq!(db.op_count(), op_count);
            assert_eq!(db.root(&mut hasher), root);

            apply_more_ops(&mut db).await;
            db.simulate_failure(false, false, true).await.unwrap();
            let mut db = open_db(context.clone()).await;
            assert_eq!(db.op_count(), op_count);
            assert_eq!(db.root(&mut hasher), root);

            apply_more_ops(&mut db).await;
            db.simulate_failure(true, true, false).await.unwrap();
            let mut db = open_db(context.clone()).await;
            assert_eq!(db.op_count(), op_count);
            assert_eq!(db.root(&mut hasher), root);

            apply_more_ops(&mut db).await;
            db.simulate_failure(true, false, true).await.unwrap();
            let mut db = open_db(context.clone()).await;
            assert_eq!(db.op_count(), op_count);
            assert_eq!(db.root(&mut hasher), root);

            apply_more_ops(&mut db).await;
            db.simulate_failure(false, true, true).await.unwrap();
            let mut db = open_db(context.clone()).await;
            assert_eq!(db.op_count(), op_count);
            assert_eq!(db.root(&mut hasher), root);

            // One last check that re-open without proper shutdown still recovers the correct state.
            apply_more_ops(&mut db).await;
            apply_more_ops(&mut db).await;
            apply_more_ops(&mut db).await;
            let mut db = open_db(context.clone()).await;
            assert_eq!(db.op_count(), op_count);
            assert_eq!(db.root(&mut hasher), root);

            // Apply the ops one last time but fully commit them this time, then clean up.
            apply_more_ops(&mut db).await;
            db.commit(None).await.unwrap();
            let db = open_db(context.clone()).await;
            assert!(db.op_count() > op_count);
            assert_ne!(db.root(&mut hasher), root);

            db.destroy().await.unwrap();
        });
    }

    /// Test that various types of unclean shutdown while updating an empty DB recover to the empty
    /// DB on re-open.
    #[test_traced("WARN")]
    fn test_keyless_db_empty_db_recovery() {
        const ELEMENTS: u64 = 1000;
        let executor = deterministic::Runner::default();
        executor.start(|context| async move {
            let mut hasher = Standard::<Sha256>::new();
            let db = open_db(context.clone()).await;
            let root = db.root(&mut hasher);

            // Reopen DB without clean shutdown and make sure the state is the same.
            let mut db = open_db(context.clone()).await;
            assert_eq!(db.op_count(), 0);
            assert_eq!(db.root(&mut hasher), root);

            async fn apply_ops(db: &mut Db) {
                for i in 0..ELEMENTS {
                    let v = vec![(i % 255) as u8; ((i % 17) + 13) as usize];
                    db.append(v).await.unwrap();
                }
            }

            // Simulate various failure types after inserting operations without a commit.
            apply_ops(&mut db).await;
            db.simulate_failure(false, false, false).await.unwrap();
            let mut db = open_db(context.clone()).await;
            assert_eq!(db.op_count(), 0);
            assert_eq!(db.root(&mut hasher), root);

            apply_ops(&mut db).await;
            db.simulate_failure(true, false, false).await.unwrap();
            let mut db = open_db(context.clone()).await;
            assert_eq!(db.op_count(), 0);
            assert_eq!(db.root(&mut hasher), root);

            apply_ops(&mut db).await;
            db.simulate_failure(false, true, false).await.unwrap();
            let mut db = open_db(context.clone()).await;
            assert_eq!(db.op_count(), 0);
            assert_eq!(db.root(&mut hasher), root);

            apply_ops(&mut db).await;
            db.simulate_failure(false, false, true).await.unwrap();
            let mut db = open_db(context.clone()).await;
            assert_eq!(db.op_count(), 0);
            assert_eq!(db.root(&mut hasher), root);

            apply_ops(&mut db).await;
            db.simulate_failure(true, true, false).await.unwrap();
            let mut db = open_db(context.clone()).await;
            assert_eq!(db.op_count(), 0);
            assert_eq!(db.root(&mut hasher), root);

            apply_ops(&mut db).await;
            db.simulate_failure(true, false, true).await.unwrap();
            let mut db = open_db(context.clone()).await;
            assert_eq!(db.op_count(), 0);
            assert_eq!(db.root(&mut hasher), root);

            apply_ops(&mut db).await;
            db.simulate_failure(false, true, true).await.unwrap();
            let mut db = open_db(context.clone()).await;
            assert_eq!(db.op_count(), 0);
            assert_eq!(db.root(&mut hasher), root);

            // One last check that re-open without proper shutdown still recovers the correct state.
            apply_ops(&mut db).await;
            apply_ops(&mut db).await;
            apply_ops(&mut db).await;
            let mut db = open_db(context.clone()).await;
            assert_eq!(db.op_count(), 0);
            assert_eq!(db.root(&mut hasher), root);

            // Apply the ops one last time but fully commit them this time, then clean up.
            apply_ops(&mut db).await;
            db.commit(None).await.unwrap();
            let db = open_db(context.clone()).await;
            assert!(db.op_count() > 0);
            assert_ne!(db.root(&mut hasher), root);

            db.destroy().await.unwrap();
        });
    }

    #[test_traced("INFO")]
    pub fn test_keyless_db_proof_generation_and_verification() {
        let executor = deterministic::Runner::default();
        executor.start(|context| async move {
            let mut hasher = Standard::<Sha256>::new();
            let mut db = open_db(context.clone()).await;

            // Build a db with some values
            const ELEMENTS: u64 = 100;
            let mut values = Vec::new();
            for i in 0u64..ELEMENTS {
                let v = vec![(i % 255) as u8; ((i % 13) + 7) as usize];
                values.push(v.clone());
                db.append(v).await.unwrap();
            }
            db.commit(None).await.unwrap();
            let root = db.root(&mut hasher);

            // Test proof generation for various ranges
            let test_cases = vec![
                (0, 10),           // First 10 operations
                (10, 5),           // Middle range
                (50, 20),          // Larger range
                (90, 15),          // Range that extends beyond end (should be limited)
                (0, 1),            // Single operation
                (ELEMENTS - 1, 1), // Last append operation
                (ELEMENTS, 1),     // The commit operation
            ];

            for (start_loc, max_ops) in test_cases {
                let (proof, ops) = db.proof(start_loc, max_ops).await.unwrap();

                // Verify the proof
                assert!(
                    verify_proof(&mut hasher, &proof, start_loc, &ops, &root),
                    "Failed to verify proof for range starting at {start_loc} with max {max_ops} ops",
                );

                // Check that we got the expected number of operations
                let expected_ops = std::cmp::min(max_ops, db.op_count() - start_loc);
                assert_eq!(
                    ops.len() as u64,
                    expected_ops,
                    "Expected {expected_ops} operations, got {}",
                    ops.len(),
                );

                // Verify operation types
                for (i, op) in ops.iter().enumerate() {
                    let loc = start_loc + i as u64;
                    if loc < ELEMENTS {
                        // Should be an Append operation
                        assert!(
                            matches!(op, Operation::Append(_)),
                            "Expected Append operation at location {loc}, got {op:?}",
                        );
                    } else if loc == ELEMENTS {
                        // Should be a Commit operation
                        assert!(
                            matches!(op, Operation::Commit(_)),
                            "Expected Commit operation at location {loc}, got {op:?}",
                        );
                    }
                }

                // Verify that proof fails with wrong root
                let wrong_root = Sha256::hash(&[0xFF; 32]);
                assert!(
                    !verify_proof(&mut hasher, &proof, start_loc, &ops, &wrong_root),
                    "Proof should fail with wrong root"
                );

                // Verify that proof fails with wrong start location
                if start_loc > 0 {
                    assert!(
                        !verify_proof(&mut hasher, &proof, start_loc - 1, &ops, &root),
                        "Proof should fail with wrong start location"
                    );
                }
            }

            db.destroy().await.unwrap();
        });
    }

    #[test_traced("INFO")]
    pub fn test_keyless_db_proof_with_pruning() {
        let executor = deterministic::Runner::default();
        executor.start(|context| async move {
            let mut hasher = Standard::<Sha256>::new();
            let mut db = open_db(context.clone()).await;

            // Build a db with some values
            const ELEMENTS: u64 = 100;
            let mut values = Vec::new();
            for i in 0u64..ELEMENTS {
                let v = vec![(i % 255) as u8; ((i % 13) + 7) as usize];
                values.push(v.clone());
                db.append(v).await.unwrap();
            }
            db.commit(None).await.unwrap();

            // Add more elements and commit again
            for i in ELEMENTS..ELEMENTS * 2 {
                let v = vec![(i % 255) as u8; ((i % 17) + 5) as usize];
                values.push(v.clone());
                db.append(v).await.unwrap();
            }
            db.commit(None).await.unwrap();
            let root = db.root(&mut hasher);

            // Prune the first 30 operations
            const PRUNE_LOC: u64 = 30;
            db.prune(PRUNE_LOC).await.unwrap();

            // Verify pruning worked
            let oldest_retained = db.oldest_retained_loc().await.unwrap();
            assert!(
                oldest_retained.is_some(),
                "Should have oldest retained location after pruning"
            );

            // Root should remain the same after pruning
            assert_eq!(
                db.root(&mut hasher),
                root,
                "Root should not change after pruning"
            );

            db.close().await.unwrap();
            let mut db = open_db(context.clone()).await;
            assert_eq!(db.root(&mut hasher), root);
            assert_eq!(db.op_count(), 2 * ELEMENTS + 2);
            assert!(db.oldest_retained_loc().await.unwrap().unwrap() <= PRUNE_LOC);

            // Test that we can't get pruned values
            for i in 0..oldest_retained.unwrap() {
                let result = db.get(i).await;
                // Should either return None (for commit ops) or encounter pruned data
                match result {
                    Ok(None) => {} // Commit operation or pruned
                    Ok(Some(_)) => {
                        panic!("Should not be able to get pruned value at location {i}")
                    }
                    Err(_) => {} // Expected error for pruned data
                }
            }

            // Test proof generation after pruning - should work for non-pruned ranges
            let test_cases = vec![
                (oldest_retained.unwrap(), 10), // Starting from oldest retained
                (50, 20),                       // Middle range (if not pruned)
                (150, 10),                      // Later range
                (190, 15),                      // Near the end
            ];

            for (start_loc, max_ops) in test_cases {
                // Skip if start_loc is before oldest retained
                if start_loc < oldest_retained.unwrap() {
                    continue;
                }

                let (proof, ops) = db.proof(start_loc, max_ops).await.unwrap();

                // Verify the proof still works
                assert!(
                    verify_proof(&mut hasher, &proof, start_loc, &ops, &root),
                    "Failed to verify proof for range starting at {start_loc} with max {max_ops} ops after pruning",
                );

                // Check that we got operations
                let expected_ops = std::cmp::min(max_ops, db.op_count() - start_loc);
                assert_eq!(
                    ops.len() as u64,
                    expected_ops,
                    "Expected {expected_ops} operations, got {}",
                    ops.len(),
                );
            }

            // Test pruning more aggressively
            const AGGRESSIVE_PRUNE: u64 = 150;
            db.prune(AGGRESSIVE_PRUNE).await.unwrap();

            let new_oldest = db.oldest_retained_loc().await.unwrap().unwrap();
            assert!(new_oldest <= AGGRESSIVE_PRUNE);

            // Can still generate proofs for the remaining data
            let (proof, ops) = db.proof(new_oldest, 20).await.unwrap();
            assert!(
                verify_proof(&mut hasher, &proof, new_oldest, &ops, &root),
                "Proof should still verify after aggressive pruning"
            );

            // Test edge case: prune everything except the last few operations
            let almost_all = db.op_count() - 5;
            db.prune(almost_all).await.unwrap();

            let final_oldest = db.oldest_retained_loc().await.unwrap().unwrap();

            // Should still be able to prove the remaining operations
            if final_oldest < db.op_count() {
                let (final_proof, final_ops) = db.proof(final_oldest, 10).await.unwrap();
                assert!(
                    verify_proof(&mut hasher, &final_proof, final_oldest, &final_ops, &root),
                    "Should be able to prove remaining operations after extensive pruning"
                );
            }

            db.destroy().await.unwrap();
        });
    }
}<|MERGE_RESOLUTION|>--- conflicted
+++ resolved
@@ -229,18 +229,10 @@
 
             (op.0, op.1)
         };
-<<<<<<< HEAD
-        println!("section and offset of last valid log operation {section} {offset}");
-
-        // Next, replay any log operations that are missing from the other structures, keeping track
-        // of the very last operation in the log and its size.
-        let op = {
-=======
 
         // Next, replay any log operations that are missing from the other
         // structures, returning the operation at the log's tip.
         let last_log_op = {
->>>>>>> b79f6a2d
             let stream = log.replay(section, offset, REPLAY_BUFFER_SIZE).await?;
             pin_mut!(stream);
             let op = stream.next().await;
