--- conflicted
+++ resolved
@@ -227,21 +227,14 @@
                 .await?;
         }
 
-<<<<<<< HEAD
         let oldest_retained_loc = read_oldest_retained_loc(&metadata);
-=======
-        let oldest_retained_loc = log.oldest_retained_pos().await?.unwrap_or(0);
->>>>>>> aba1a891
         let any = Any {
             mmr,
             log,
             snapshot,
             inactivity_floor_loc,
             oldest_retained_loc,
-<<<<<<< HEAD
             metadata,
-=======
->>>>>>> aba1a891
             uncommitted_ops: 0,
             hasher: Standard::<H>::new(),
         };
@@ -1238,13 +1231,10 @@
             assert_eq!(db.root(&mut hasher).await.unwrap(), committed_root);
             assert_eq!(db.op_count(), committed_op_count);
             let recovered_pruning_loc = db.any.oldest_retained_loc().unwrap();
-<<<<<<< HEAD
-=======
             println!(
                 "recovered_pruning_loc: {} <= {}",
                 recovered_pruning_loc, committed_pruning_loc
             );
->>>>>>> aba1a891
             assert!(recovered_pruning_loc <= committed_pruning_loc);
             assert!(recovered_pruning_loc <= db.any.inactivity_floor_loc());
 
