--- conflicted
+++ resolved
@@ -162,17 +162,7 @@
 
         // Ensure consistency between the bitmap and the db.
         let mut grafter = Grafting::new(&mut hasher, Self::grafting_height());
-<<<<<<< HEAD
-        if bitmap_pruned_pos < mmr_pruned_pos {
-            // The bitmap should never be behind the mmr more than one chunk's worth of bits, since
-            // the mmr is always pruned after it.
-            let chunk_bits = MerkleizedBitmap::<H, N>::CHUNK_SIZE_BITS;
-            assert!(
-                mmr_pruned_leaves <= chunk_bits || pruned_bits >= mmr_pruned_leaves - chunk_bits
-            );
-=======
         if status.bit_count() < inactivity_floor_loc {
->>>>>>> dc1ead84
             // Prepend the missing (inactive) bits needed to align the bitmap, which can only be
             // pruned to a chunk boundary.
             while status.bit_count() < inactivity_floor_loc {
