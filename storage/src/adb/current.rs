--- conflicted
+++ resolved
@@ -375,20 +375,15 @@
         // The digest contains all information from the base mmr, and all information from the peak
         // tree except for the partial chunk, if any.  If we are at a chunk boundary, then this is
         // all the information we need.
-<<<<<<< HEAD
 
         // Handle empty bitmap
         if self.status.is_empty() {
             return Ok(mmr_root);
         }
 
-        let last_chunk = self.status.last_chunk();
-        if last_chunk.1 == MerkleizedBitMap::<H, N>::CHUNK_SIZE_BITS {
+        let (last_chunk, next_bit) = self.status.last_chunk();
+        if next_bit == MerkleizedBitMap::<H, N>::CHUNK_SIZE_BITS {
             // Last chunk is complete, no partial chunk to add
-=======
-        let (last_chunk, next_bit) = self.status.last_chunk();
-        if next_bit == 0 {
->>>>>>> cdd3ded9
             return Ok(mmr_root);
         }
 
@@ -459,14 +454,9 @@
             chunks.push(chunk);
         }
 
-<<<<<<< HEAD
-        let last_chunk = self.status.last_chunk();
-        if last_chunk.1 == MerkleizedBitMap::<H, N>::CHUNK_SIZE_BITS {
+        let (last_chunk, next_bit) = self.status.last_chunk();
+        if next_bit == MerkleizedBitMap::<H, N>::CHUNK_SIZE_BITS {
             // Last chunk is complete, no partial chunk to add
-=======
-        let (last_chunk, next_bit) = self.status.last_chunk();
-        if next_bit == 0 {
->>>>>>> cdd3ded9
             return Ok((proof, ops, chunks));
         }
 
@@ -567,16 +557,10 @@
         let mut proof = verification::range_proof(&grafted_mmr, loc..loc + 1).await?;
         let chunk = *self.status.get_chunk(*loc);
 
-<<<<<<< HEAD
-        let last_chunk = self.status.last_chunk();
-        if last_chunk.1 != MerkleizedBitMap::<H, N>::CHUNK_SIZE_BITS {
+        let (last_chunk, next_bit) = self.status.last_chunk();
+        if next_bit != MerkleizedBitMap::<H, N>::CHUNK_SIZE_BITS {
             // Last chunk is incomplete, so we need to add the digest of the last chunk to the proof.
-            hasher.update(last_chunk.0);
-=======
-        let (last_chunk, next_bit) = self.status.last_chunk();
-        if next_bit != 0 {
             hasher.update(last_chunk);
->>>>>>> cdd3ded9
             proof.digests.push(hasher.finalize());
         }
 
@@ -697,15 +681,9 @@
         let mut proof = verification::range_proof(&grafted_mmr, loc..loc + 1).await?;
         let chunk = *self.status.get_chunk(*loc);
 
-<<<<<<< HEAD
-        let last_chunk = self.status.last_chunk();
-        if last_chunk.1 != MerkleizedBitMap::<H, N>::CHUNK_SIZE_BITS {
-            hasher.update(last_chunk.0);
-=======
         let (last_chunk, next_bit) = self.status.last_chunk();
-        if next_bit != 0 {
+        if next_bit != MerkleizedBitMap::<H, N>::CHUNK_SIZE_BITS {
             hasher.update(last_chunk);
->>>>>>> cdd3ded9
             proof.digests.push(hasher.finalize());
         }
 
