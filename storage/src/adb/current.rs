--- conflicted
+++ resolved
@@ -433,20 +433,10 @@
     /// required to verify the proof.
     ///
     /// # Errors
-<<<<<<< HEAD
     ///
     /// Returns [crate::mmr::Error::LocationOverflow] if `start_loc` > [crate::mmr::MAX_LOCATION].
     /// Returns [crate::mmr::Error::RangeOutOfBounds] if `start_loc` >= number of leaves in the MMR.
     /// Returns [Error::UncommittedOperations] if there are uncommitted operations.
-=======
-    ///
-    /// Returns [crate::mmr::Error::LocationOverflow] if `start_loc` > [crate::mmr::MAX_LOCATION].
-    /// Returns [crate::mmr::Error::RangeOutOfBounds] if `start_loc` >= number of leaves in the MMR.
-    ///
-    /// # Panics
-    ///
-    /// Panics if there are uncommitted operations.
->>>>>>> a68f75ec
     pub async fn range_proof(
         &self,
         hasher: &mut H,
