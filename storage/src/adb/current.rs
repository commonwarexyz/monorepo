--- conflicted
+++ resolved
@@ -418,13 +418,8 @@
         let mmr = &self.any.mmr;
         let leaves = mmr.leaves();
         assert!(start_loc < leaves, "start_loc is invalid");
-<<<<<<< HEAD
-        let max_loc = start_loc.checked_add(max_ops.get()).unwrap();
+        let max_loc = start_loc.saturating_add(max_ops.get());
         let end_loc = core::cmp::min(max_loc, leaves);
-=======
-        let max_loc = start_loc.saturating_add(max_ops.get());
-        let end_loc = core::cmp::min(max_loc, Location::new(leaves));
->>>>>>> c1d2509d
 
         // Generate the proof from the grafted MMR.
         let height = Self::grafting_height();
