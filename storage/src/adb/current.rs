--- conflicted
+++ resolved
@@ -11,16 +11,11 @@
     },
     index::Index,
     mmr::{
-<<<<<<< HEAD
         bitmap::MerkleizedBitMap,
-        hasher::{Grafting, GraftingVerifier, Hasher, Standard},
-=======
-        bitmap::Bitmap,
         grafting::{
             Hasher as GraftingHasher, Storage as GraftingStorage, Verifier as GraftingVerifier,
         },
         hasher::Hasher,
->>>>>>> 27ddd9e5
         iterator::{leaf_num_to_pos, leaf_pos_to_num},
         verification, Proof, StandardHasher as Standard,
     },
@@ -168,13 +163,8 @@
             Any::<_, _, _, _, T>::init_mmr_and_log(context.clone(), cfg, &mut hasher).await?;
 
         // Ensure consistency between the bitmap and the db.
-<<<<<<< HEAD
-        let mut grafter = Grafting::new(&mut hasher, Self::grafting_height());
+        let mut grafter = GraftingHasher::new(&mut hasher, Self::grafting_height());
         if (status.len() as u64) < inactivity_floor_loc {
-=======
-        let mut grafter = GraftingHasher::new(&mut hasher, Self::grafting_height());
-        if status.bit_count() < inactivity_floor_loc {
->>>>>>> 27ddd9e5
             // Prepend the missing (inactive) bits needed to align the bitmap, which can only be
             // pruned to a chunk boundary.
             while (status.len() as u64) < inactivity_floor_loc {
@@ -565,13 +555,8 @@
         let height = Self::grafting_height();
         let grafted_mmr = GraftingStorage::<'_, H, _, _>::new(&self.status, &self.any.mmr, height);
 
-<<<<<<< HEAD
-        let mut proof = Proof::<H::Digest>::range_proof(&grafted_mmr, pos, pos).await?;
+        let mut proof = verification::range_proof(&grafted_mmr, pos, pos).await?;
         let chunk = *self.status.get_chunk(loc as usize);
-=======
-        let mut proof = verification::range_proof(&grafted_mmr, pos, pos).await?;
-        let chunk = *self.status.get_chunk(loc);
->>>>>>> 27ddd9e5
 
         let last_chunk = self.status.last_chunk();
         if last_chunk.1 != 0 {
@@ -692,13 +677,8 @@
         let height = Self::grafting_height();
         let grafted_mmr = GraftingStorage::<'_, H, _, _>::new(&self.status, &self.any.mmr, height);
 
-<<<<<<< HEAD
-        let mut proof = Proof::<H::Digest>::range_proof(&grafted_mmr, pos, pos).await?;
+        let mut proof = verification::range_proof(&grafted_mmr, pos, pos).await?;
         let chunk = *self.status.get_chunk(loc as usize);
-=======
-        let mut proof = verification::range_proof(&grafted_mmr, pos, pos).await?;
-        let chunk = *self.status.get_chunk(loc);
->>>>>>> 27ddd9e5
 
         let last_chunk = self.status.last_chunk();
         if last_chunk.1 != 0 {
