//! An _ordered_ variant of a [crate::adb::current] authenticated database that maintains the
//! lexicographic-next active key of each active key, allowing for exclusion proofs.

use crate::{
    adb::{
        any::ordered::fixed::Any,
        current::{merkleize_grafted_bitmap, verify_key_value_proof, verify_range_proof, Config},
        operation::{fixed::ordered::Operation, Committable as _, KeyData, Keyed as _},
        store::LogStore,
        Error,
    },
    mmr::{
        grafting::Storage as GraftingStorage,
        mem::{Clean, Mmr as MemMmr, State},
        verification, Location, Position, Proof, StandardHasher,
    },
    translator::Translator,
    AuthenticatedBitMap as BitMap,
};
use commonware_codec::{CodecFixed, FixedSize};
use commonware_cryptography::{DigestOf, Hasher};
use commonware_runtime::{Clock, Metrics, Storage as RStorage};
use commonware_utils::Array;
use core::ops::Range;
use std::num::NonZeroU64;

/// A key-value ADB based on an MMR over its log of operations, supporting key exclusion proofs and
/// authentication of whether a currently has a specific value.
///
/// Note: The generic parameter N is not really generic, and must be manually set to double the size
/// of the hash digest being produced by the hasher. A compile-time assertion is used to prevent any
/// other setting.
pub struct Current<
    E: RStorage + Clock + Metrics,
    K: Array,
    V: CodecFixed<Cfg = ()>,
    H: Hasher,
    T: Translator,
    const N: usize,
    S: State<DigestOf<H>> = Clean<DigestOf<H>>,
> {
    /// An [Any] authenticated database that provides the ability to prove whether a key ever had a
    /// specific value.
    any: Any<E, K, V, H, T, S>,

    /// The bitmap over the activity status of each operation. Supports augmenting [Any] proofs in
    /// order to further prove whether a key _currently_ has a specific value.
    status: BitMap<H::Digest, N>,

    context: E,

    bitmap_metadata_partition: String,
}

/// The information required to verify a key value proof from a Current adb.
#[derive(Clone, Eq, PartialEq, Debug)]
pub struct KeyValueProofInfo<K: Array, V: CodecFixed<Cfg = ()>, const N: usize> {
    /// The key whose value is being proven.
    pub key: K,

    /// The value of the key.
    pub value: V,

    /// The location of the operation that assigned this value to the key.
    pub loc: Location,

    /// The next active key in the key space.
    pub next_key: K,

    /// The status bitmap chunk that contains the bit corresponding the operation's location.
    pub chunk: [u8; N],
}

// The information required to verify an exclusion proof.
#[derive(Clone, Eq, PartialEq, Debug)]
pub enum ExclusionProofInfo<K: Array, V: CodecFixed<Cfg = ()>, const N: usize> {
    /// For the KeyValue variant, we're proving that a span over the keyspace exists in the
    /// database, allowing one to prove any key falling within that span (but not at the beginning)
    /// is excluded.
    KeyValue(KeyValueProofInfo<K, V, N>),

    /// For the Commit variant, we're proving that there exists a Commit operation in the database
    /// that establishes an inactivity floor equal to its own location. This implies there are no
    /// active keys, and therefore any key can be proven excluded against it. The wrapped values
    /// consist of the location of the commit operation and its digest.
    Commit((Location, Option<V>, [u8; N])),

    /// The DbEmpty variant is similar to Commit, only specifically for the case where the DB is
    /// completely empty (having no operations at all against which to prove).
    DbEmpty,
}

impl<
        E: RStorage + Clock + Metrics,
        K: Array,
        V: CodecFixed<Cfg = ()>,
        H: Hasher,
        T: Translator,
        const N: usize,
    > Current<E, K, V, H, T, N>
{
    /// Initializes a [Current] authenticated database from the given `config`. Leverages parallel
    /// Merkleization to initialize the bitmap MMR if a thread pool is provided.
    pub async fn init(context: E, config: Config<T>) -> Result<Self, Error> {
        // TODO: Re-evaluate assertion placement after `generic_const_exprs` is stable.
        const {
            // A compile-time assertion that the chunk size is some multiple of digest size. A multiple of 1 is optimal
            // with respect to proof size, but a higher multiple allows for a smaller (RAM resident) merkle tree over
            // the structure.
            assert!(
                N.is_multiple_of(H::Digest::SIZE),
                "chunk size must be some multiple of the digest size",
            );
            // A compile-time assertion that chunk size is a power of 2, which is necessary to allow the status bitmap
            // tree to be aligned with the underlying operations MMR.
            assert!(N.is_power_of_two(), "chunk size must be a power of 2");
        }

        let thread_pool = config.thread_pool.clone();
        let bitmap_metadata_partition = config.bitmap_metadata_partition.clone();

        let mut hasher = StandardHasher::<H>::new();
        let mut status = BitMap::restore_pruned(
            context.with_label("bitmap"),
            &bitmap_metadata_partition,
            thread_pool,
            &mut hasher,
        )
        .await?;

        // Initialize the anydb with a callback that initializes the status bitmap.
        let last_known_inactivity_floor = Location::new_unchecked(status.len());
        let any = Any::init_with_callback(
            context.with_label("any"),
            config.to_any_config(),
            Some(last_known_inactivity_floor),
            |append: bool, loc: Option<Location>| {
                status.push(append);
                if let Some(loc) = loc {
                    status.set_bit(*loc, false);
                }
            },
        )
        .await?;

        let height = Self::grafting_height();
        merkleize_grafted_bitmap(&mut hasher, &mut status, &any.log.mmr, height).await?;

        Ok(Self {
            any,
            status,
            context,
            bitmap_metadata_partition,
        })
    }

    /// Whether the db currently has no active keys.
    pub const fn is_empty(&self) -> bool {
        self.any.is_empty()
    }

    /// Get the level of the base MMR into which we are grafting.
    ///
    /// This value is log2 of the chunk size in bits. Since we assume the chunk size is a power of
    /// 2, we compute this from trailing_zeros.
    const fn grafting_height() -> u32 {
        BitMap::<H::Digest, N>::CHUNK_SIZE_BITS.trailing_zeros()
    }

    /// Commit pending operations to the adb::any, ensuring their durability upon return from this
    /// function.
    async fn commit_ops(&mut self, metadata: Option<V>) -> Result<(), Error> {
        // Inactivate the current commit operation.
        if let Some(last_commit_loc) = self.any.last_commit {
            self.status.set_bit(*last_commit_loc, false);
        }

        // Raise the inactivity floor by taking `self.steps` steps, plus 1 to account for the
        // previous commit becoming inactive.
        let inactivity_floor_loc = self.any.raise_floor_with_bitmap(&mut self.status).await?;

        // Append the commit operation with the new floor and tag it as active in the bitmap.
        self.status.push(true);
        let commit_op = Operation::CommitFloor(metadata, inactivity_floor_loc);

        self.any.apply_commit_op(commit_op).await
    }

    /// Return the root of the db.
    ///
    /// # Errors
    ///
    /// Returns [Error::UncommittedOperations] if there are uncommitted operations.
    pub async fn root(&self, hasher: &mut StandardHasher<H>) -> Result<H::Digest, Error> {
        super::root(
            hasher,
            Self::grafting_height(),
            &self.status,
            &self.any.log.mmr,
        )
        .await
    }

    /// Returns a proof that the specified range of operations are part of the database, along with
    /// the operations from the range. A truncated range (from hitting the max) can be detected by
    /// looking at the length of the returned operations vector. Also returns the bitmap chunks
    /// required to verify the proof.
    ///
    /// # Errors
    ///
    /// Returns [crate::mmr::Error::LocationOverflow] if `start_loc` > [crate::mmr::MAX_LOCATION].
    /// Returns [crate::mmr::Error::RangeOutOfBounds] if `start_loc` >= number of leaves in the MMR.
    /// Returns [Error::UncommittedOperations] if there are uncommitted operations.
    pub async fn range_proof(
        &self,
        hasher: &mut H,
        start_loc: Location,
        max_ops: NonZeroU64,
    ) -> Result<(Proof<H::Digest>, Vec<Operation<K, V>>, Vec<[u8; N]>), Error> {
        super::range_proof(
            hasher,
            &self.status,
            Self::grafting_height(),
            &self.any.log.mmr,
            &self.any.log,
            start_loc,
            max_ops,
        )
        .await
    }

    /// Return true if the given sequence of `ops` were applied starting at location `start_loc` in
    /// the log with the provided root.
    pub fn verify_range_proof(
        hasher: &mut StandardHasher<H>,
        proof: &Proof<H::Digest>,
        start_loc: Location,
        ops: &[Operation<K, V>],
        chunks: &[[u8; N]],
        root: &H::Digest,
    ) -> bool {
        verify_range_proof(
            hasher,
            Self::grafting_height(),
            proof,
            start_loc,
            ops,
            chunks,
            root,
        )
    }

    /// Generate and return a proof of the current value of `key`, along with the other
    /// [KeyValueProofInfo] required to verify the proof. Returns KeyNotFound error if the key is
    /// not currently assigned any value.
    ///
    /// # Errors
    ///
    /// Returns [Error::UncommittedOperations] if there are uncommitted operations.
    /// Returns [Error::KeyNotFound] if the key is not currently assigned any value.
    pub async fn key_value_proof(
        &self,
        hasher: &mut H,
        key: K,
    ) -> Result<(Proof<H::Digest>, KeyValueProofInfo<K, V, N>), Error> {
        if self.status.is_dirty() {
            return Err(Error::UncommittedOperations);
        }
        let op_loc = self.any.get_key_op_loc(&key).await?;
        let Some((op, loc)) = op_loc else {
            return Err(Error::KeyNotFound);
        };
        let height = Self::grafting_height();
        let grafted_mmr =
            GraftingStorage::<'_, H, _, _>::new(&self.status, &self.any.log.mmr, height);

        // loc is valid so it won't overflow from + 1
        let mut proof = verification::range_proof(&grafted_mmr, loc..loc + 1).await?;
        let chunk = *self.status.get_chunk_containing(*loc);

        let (last_chunk, next_bit) = self.status.last_chunk();
        if next_bit != BitMap::<H::Digest, N>::CHUNK_SIZE_BITS {
            // Last chunk is incomplete, so we need to add the digest of the last chunk to the proof.
            hasher.update(last_chunk);
            proof.digests.push(hasher.finalize());
        }

        let (value, next_key) = match op {
            Operation::Update(key_data) => (key_data.value, key_data.next_key),
            _ => unreachable!("update operation expected"),
        };

        Ok((
            proof,
            KeyValueProofInfo {
                key,
                value,
                next_key,
                loc,
                chunk,
            },
        ))
    }

    /// Generate and return a proof that the specified `key` does not exist in the db, along with
    /// the other [KeyValueProofInfo] required to verify the proof.
    ///
    /// # Errors
    ///
    /// Returns [Error::KeyExists] if the key exists in the db.
    /// Returns [Error::UncommittedOperations] if there are uncommitted operations.
    pub async fn exclusion_proof(
        &self,
        hasher: &mut H,
        key: &K,
    ) -> Result<(Proof<H::Digest>, ExclusionProofInfo<K, V, N>), Error> {
        if self.status.is_dirty() {
            return Err(Error::UncommittedOperations);
        }
        if self.op_count() == 0 {
            return Ok((Proof::default(), ExclusionProofInfo::DbEmpty));
        }
        let height = Self::grafting_height();
        let grafted_mmr =
            GraftingStorage::<'_, H, _, _>::new(&self.status, &self.any.log.mmr, height);
        let (last_chunk, next_bit) = self.status.last_chunk();

        let span = self.any.get_span(key).await?;
        let (loc, proof_info) = match span {
            Some((loc, key_data)) => {
                if key_data.key == *key {
                    // Cannot prove exclusion of a key that exists in the db.
                    return Err(Error::KeyExists);
                }
                let chunk = *self.status.get_chunk_containing(*loc);
                (
                    loc,
                    ExclusionProofInfo::KeyValue(KeyValueProofInfo {
                        key: key_data.key,
                        value: key_data.value,
                        next_key: key_data.next_key,
                        loc,
                        chunk,
                    }),
                )
            }
            None => {
                let loc = self
                    .op_count()
                    .checked_sub(1)
                    .expect("db shouldn't be empty");
                let op = self.any.log.read(loc).await?;
                assert!(op.is_commit());
                let chunk = *self.status.get_chunk_containing(*loc);
                (
                    loc,
                    ExclusionProofInfo::Commit((loc, op.into_value(), chunk)),
                )
            }
        };

        let mut proof = verification::range_proof(&grafted_mmr, loc..loc + 1).await?;

        if next_bit != BitMap::<H::Digest, N>::CHUNK_SIZE_BITS {
            // Last chunk is incomplete, so we need to add the digest of the last chunk to the proof.
            hasher.update(last_chunk);
            proof.digests.push(hasher.finalize());
        }

        Ok((proof, proof_info))
    }

    /// Return true if the proof authenticates that `key` currently has value `value` in the db with
    /// the provided `root`.
    pub fn verify_key_value_proof(
        hasher: &mut H,
        proof: &Proof<H::Digest>,
        info: KeyValueProofInfo<K, V, N>,
        root: &H::Digest,
    ) -> bool {
        let element = Operation::Update(KeyData {
            key: info.key,
            value: info.value,
            next_key: info.next_key,
        });

        verify_key_value_proof(
            hasher,
            Self::grafting_height(),
            proof,
            info.loc,
            &info.chunk,
            root,
            element,
        )
    }

    /// Get the operation that currently defines the span whose range contains `key`, or None if the
    /// DB is empty.
    pub async fn get_span(&self, key: &K) -> Result<Option<(Location, KeyData<K, V>)>, Error> {
        self.any.get_span(key).await
    }

    /// Return true if the proof authenticates that `key` does _not_ exist in the db with the
    /// provided `root`.
    pub fn verify_exclusion_proof(
        hasher: &mut H,
        proof: &Proof<H::Digest>,
        key: &K,
        info: ExclusionProofInfo<K, V, N>,
        root: &H::Digest,
    ) -> bool {
        let (loc, chunk, element) = match info {
            ExclusionProofInfo::KeyValue(info) => {
                if info.key == *key {
                    // The provided `key` is in the DB if it matches the start of the span.
                    return false;
                }
                if !Any::<E, K, V, H, T>::span_contains(&info.key, &info.next_key, key) {
                    return false;
                }

                let element = Operation::Update(KeyData {
                    key: info.key,
                    value: info.value,
                    next_key: info.next_key,
                });

                (info.loc, info.chunk, element)
            }
            ExclusionProofInfo::Commit((loc, metadata, chunk)) => {
                // Handle the case where the proof shows the db is empty, hence any key is proven
                // excluded.
                let op = Operation::<K, V>::CommitFloor(metadata, loc);
                (loc, chunk, op)
            }
            ExclusionProofInfo::DbEmpty => {
                // Handle the case where the proof shows the db has 0 operations, hence any key is
                // proven excluded.
                let empty_root = MemMmr::empty_mmr_root(hasher);
                return proof.size == Position::new(0) && *root == empty_root;
            }
        };

        super::verify_key_value_proof(
            hasher,
            Self::grafting_height(),
            proof,
            loc,
            &chunk,
            root,
            element,
        )
    }

    /// Close the db. Operations that have not been committed will be lost.
    pub async fn close(self) -> Result<(), Error> {
        self.any.close().await
    }

    /// Destroy the db, removing all data from disk.
    pub async fn destroy(self) -> Result<(), Error> {
        // Clean up bitmap metadata partition.
        BitMap::<H::Digest, N>::destroy(self.context, &self.bitmap_metadata_partition).await?;

        // Clean up Any components (MMR and log).
        self.any.destroy().await
    }

    #[cfg(test)]
    /// Generate an inclusion proof for any operation regardless of its activity state.
    async fn operation_inclusion_proof(
        &self,
        hasher: &mut H,
        loc: Location,
    ) -> Result<(Proof<H::Digest>, Operation<K, V>, Location, [u8; N]), Error> {
        let op = self.any.log.read(loc).await?;

        let height = Self::grafting_height();
        let grafted_mmr =
            GraftingStorage::<'_, H, _, _>::new(&self.status, &self.any.log.mmr, height);

        let mut proof = verification::range_proof(&grafted_mmr, loc..loc + 1).await?;
        let chunk = *self.status.get_chunk_containing(*loc);

        let (last_chunk, next_bit) = self.status.last_chunk();
        if next_bit != BitMap::<H::Digest, N>::CHUNK_SIZE_BITS {
            // Last chunk is incomplete, so we need to add the digest of the last chunk to the proof.
            hasher.update(last_chunk);
            proof.digests.push(hasher.finalize());
        }

        Ok((proof, op, loc, chunk))
    }

    #[cfg(test)]
    /// Simulate a crash that prevents any data from being written to disk, which involves simply
    /// consuming the db before it can be cleanly closed.
    fn simulate_commit_failure_before_any_writes(self) {
        // Don't successfully complete any of the commit operations.
    }

    #[cfg(test)]
    /// Simulate a crash that happens during commit and prevents the any db from being pruned of
    /// inactive operations, and bitmap state from being written/pruned.
    async fn simulate_commit_failure_after_any_db_commit(mut self) -> Result<(), Error> {
        // Only successfully complete operation (1) of the commit process.
        self.commit_ops(None).await
    }

    /// The number of operations that have been applied to this db, including those that have been
    /// pruned and those that are not yet committed.
    pub fn op_count(&self) -> Location {
        self.any.op_count()
    }

    /// Return the inactivity floor location. This is the location before which all operations are
    /// known to be inactive. Operations before this point can be safely pruned.
    pub const fn inactivity_floor_loc(&self) -> Location {
        self.any.inactivity_floor_loc()
    }

    /// Get the value of `key` in the db, or None if it has no value.
    pub async fn get(&self, key: &K) -> Result<Option<V>, Error> {
        self.any.get(key).await
    }

    /// Get the metadata associated with the last commit, or None if no commit has been made.
    pub async fn get_metadata(&self) -> Result<Option<V>, Error> {
        self.any.get_metadata().await
    }

    /// Updates `key` to have value `value`. The operation is reflected in the snapshot, but will be
    /// subject to rollback until the next successful `commit`.
    pub async fn update(&mut self, key: K, value: V) -> Result<(), Error> {
        self.any
            .update_with_callback(key, value, |loc| {
                self.status.push(true);
                if let Some(loc) = loc {
                    self.status.set_bit(*loc, false);
                }
            })
            .await
    }

    /// Creates a new key-value pair in the db. The operation is reflected in the snapshot, but will
    /// be subject to rollback until the next successful `commit`. Returns true if the key was
    /// created, false if it already existed.
    pub async fn create(&mut self, key: K, value: V) -> Result<bool, Error> {
        self.any
            .create_with_callback(key, value, |loc| {
                self.status.push(true);
                if let Some(loc) = loc {
                    self.status.set_bit(*loc, false);
                }
            })
            .await
    }

    /// Delete `key` and its value from the db. Deleting a key that already has no value is a no-op.
    /// The operation is reflected in the snapshot, but will be subject to rollback until the next
    /// successful `commit`. Returns true if the key was deleted, false if it was already inactive.
    pub async fn delete(&mut self, key: K) -> Result<bool, Error> {
        let mut r = false;
        self.any
            .delete_with_callback(key, |append, loc| {
                if let Some(loc) = loc {
                    self.status.set_bit(*loc, false);
                }
                self.status.push(append);
                r = true;
            })
            .await?;

        Ok(r)
    }

    /// Commit any pending operations to the database, ensuring their durability upon return from
    /// this function. Also raises the inactivity floor according to the schedule. Returns the
    /// `(start_loc, end_loc]` location range of committed operations.
    pub async fn commit(&mut self, metadata: Option<V>) -> Result<Range<Location>, Error> {
        let start_loc = self
            .any
            .last_commit
            .map_or_else(|| Location::new_unchecked(0), |last_commit| last_commit + 1);

        self.commit_ops(metadata).await?; // recovery is ensured after this returns

        // Merkleize the new bitmap entries.
        let hasher = &mut self.any.log.hasher;
        let mmr = &self.any.log.mmr;
        merkleize_grafted_bitmap(hasher, &mut self.status, mmr, Self::grafting_height()).await?;

        // Prune bits that are no longer needed because they precede the inactivity floor.
        self.status.prune_to_bit(*self.any.inactivity_floor_loc())?;

        Ok(start_loc..self.op_count())
    }

    /// Sync all database state to disk.
    pub async fn sync(&mut self) -> Result<(), Error> {
        self.any.sync().await?;

        // Write the bitmap pruning boundary to disk so that next startup doesn't have to
        // re-Merkleize the inactive portion up to the inactivity floor.
        self.status
            .write_pruned(
                self.context.with_label("bitmap"),
                &self.bitmap_metadata_partition,
            )
            .await
            .map_err(Into::into)
    }

    /// Prune historical operations prior to `prune_loc`. This does not affect the db's root
    /// or current snapshot.
    pub async fn prune(&mut self, prune_loc: Location) -> Result<(), Error> {
        // Write the pruned portion of the bitmap to disk *first* to ensure recovery in case of
        // failure during pruning. If we don't do this, we may not be able to recover the bitmap
        // because it may require replaying of pruned operations.
        self.status
            .write_pruned(
                self.context.with_label("bitmap"),
                &self.bitmap_metadata_partition,
            )
            .await?;

        self.any.prune(prune_loc).await
    }
}

impl<
        E: RStorage + Clock + Metrics,
        K: Array,
        V: CodecFixed<Cfg = ()>,
        H: Hasher,
        T: Translator,
        const N: usize,
    > crate::store::StoreCommittable for Current<E, K, V, H, T, N>
{
    async fn commit(&mut self) -> Result<(), Error> {
        self.commit(None).await.map(|_| ())
    }
}

impl<
        E: RStorage + Clock + Metrics,
        K: Array,
        V: CodecFixed<Cfg = ()>,
        H: Hasher,
        T: Translator,
        const N: usize,
    > crate::store::StoreDestructible for Current<E, K, V, H, T, N>
{
    async fn destroy(self) -> Result<(), Error> {
        self.destroy().await
    }
}

impl<
        E: RStorage + Clock + Metrics,
        K: Array,
        V: CodecFixed<Cfg = ()>,
        H: Hasher,
        T: Translator,
        const N: usize,
    > crate::store::StorePrunable for Current<E, K, V, H, T, N>
{
    async fn prune(&mut self, prune_loc: Location) -> Result<(), Error> {
        self.prune(prune_loc).await
    }
}

impl<
        E: RStorage + Clock + Metrics,
        K: Array,
        V: CodecFixed<Cfg = ()>,
        H: Hasher,
        T: Translator,
        const N: usize,
    > LogStore for Current<E, K, V, H, T, N>
{
    type Value = V;

    fn op_count(&self) -> Location {
        self.op_count()
    }

    fn inactivity_floor_loc(&self) -> Location {
        self.inactivity_floor_loc()
    }

    async fn get_metadata(&self) -> Result<Option<V>, Error> {
        self.get_metadata().await
    }

    fn is_empty(&self) -> bool {
        self.is_empty()
    }
}

impl<
        E: RStorage + Clock + Metrics,
        K: Array,
        V: CodecFixed<Cfg = ()>,
        H: Hasher,
        T: Translator,
        const N: usize,
    > crate::store::Store for Current<E, K, V, H, T, N>
{
    type Key = K;
    type Value = V;
    type Error = Error;

    async fn get(&self, key: &Self::Key) -> Result<Option<Self::Value>, Self::Error> {
        self.get(key).await
    }
}

impl<
        E: RStorage + Clock + Metrics,
        K: Array,
        V: CodecFixed<Cfg = ()>,
        H: Hasher,
        T: Translator,
        const N: usize,
    > crate::store::StoreMut for Current<E, K, V, H, T, N>
{
<<<<<<< HEAD
    async fn set(&mut self, key: Self::Key, value: Self::Value) -> Result<(), Self::Error> {
        self.update(key, value).await
=======
    async fn update(&mut self, key: Self::Key, value: Self::Value) -> Result<(), Self::Error> {
        Db::update(self, key, value).await
>>>>>>> eeab1b3d
    }
}

impl<
        E: RStorage + Clock + Metrics,
        K: Array,
        V: CodecFixed<Cfg = ()>,
        H: Hasher,
        T: Translator,
        const N: usize,
    > crate::store::StoreDeletable for Current<E, K, V, H, T, N>
{
    async fn delete(&mut self, key: Self::Key) -> Result<bool, Self::Error> {
        self.delete(key).await
    }
}

#[cfg(test)]
pub mod test {
    use super::*;
    use crate::{
        adb::store::batch_tests,
        index::Unordered as _,
        mmr::{hasher::Hasher as _, mem::Mmr},
        translator::OneCap,
    };
    use commonware_cryptography::{sha256::Digest, Sha256};
    use commonware_macros::test_traced;
    use commonware_runtime::{buffer::PoolRef, deterministic, Runner as _};
    use commonware_utils::{NZUsize, NZU64};
    use rand::{rngs::StdRng, RngCore, SeedableRng};
    use std::collections::HashMap;
    use tracing::warn;

    const PAGE_SIZE: usize = 88;
    const PAGE_CACHE_SIZE: usize = 8;

    fn current_db_config(partition_prefix: &str) -> Config<OneCap> {
        Config {
            mmr_journal_partition: format!("{partition_prefix}_journal_partition"),
            mmr_metadata_partition: format!("{partition_prefix}_metadata_partition"),
            mmr_items_per_blob: NZU64!(11),
            mmr_write_buffer: NZUsize!(1024),
            log_journal_partition: format!("{partition_prefix}_partition_prefix"),
            log_items_per_blob: NZU64!(7),
            log_write_buffer: NZUsize!(1024),
            bitmap_metadata_partition: format!("{partition_prefix}_bitmap_metadata_partition"),
            translator: OneCap,
            thread_pool: None,
            buffer_pool: PoolRef::new(NZUsize!(PAGE_SIZE), NZUsize!(PAGE_CACHE_SIZE)),
        }
    }

    /// A type alias for the concrete [Current] type used in these unit tests.
    type CurrentTest = Current<deterministic::Context, Digest, Digest, Sha256, OneCap, 32>;

    /// Return an [Current] database initialized with a fixed config.
    async fn open_db(context: deterministic::Context, partition_prefix: &str) -> CurrentTest {
        CurrentTest::init(context, current_db_config(partition_prefix))
            .await
            .unwrap()
    }

    /// Build a small database, then close and reopen it and ensure state is preserved.
    #[test_traced("DEBUG")]
    pub fn test_current_db_build_small_close_reopen() {
        let executor = deterministic::Runner::default();
        executor.start(|context| async move {
            let mut hasher = StandardHasher::<Sha256>::new();
            let partition = "build_small";
            let mut db = open_db(context.clone(), partition).await;
            assert_eq!(db.op_count(), 0);
            assert_eq!(db.inactivity_floor_loc(), Location::new_unchecked(0));
            let root0 = db.root(&mut hasher).await.unwrap();
            db.close().await.unwrap();
            db = open_db(context.clone(), partition).await;
            assert_eq!(db.op_count(), 0);
            assert!(db.get_metadata().await.unwrap().is_none());
            assert_eq!(db.root(&mut hasher).await.unwrap(), root0);
            assert_eq!(root0, Mmr::empty_mmr_root(hasher.inner()));

            // Add one key.
            let k1 = Sha256::hash(&0u64.to_be_bytes());
            let v1 = Sha256::hash(&10u64.to_be_bytes());
            assert!(db.create(k1, v1).await.unwrap());
            assert_eq!(db.get(&k1).await.unwrap().unwrap(), v1);
            db.commit(None).await.unwrap();
            assert_eq!(db.op_count(), 3); // 1 update, 1 commit, 1 move.
            assert!(db.get_metadata().await.unwrap().is_none());
            let root1 = db.root(&mut hasher).await.unwrap();
            assert!(root1 != root0);
            db.close().await.unwrap();
            db = open_db(context.clone(), partition).await;
            assert_eq!(db.op_count(), 3);
            assert_eq!(db.root(&mut hasher).await.unwrap(), root1);

            // Create of same key should fail.
            assert!(!db.create(k1, v1).await.unwrap());

            // Delete that one key.
            assert!(db.delete(k1).await.unwrap());

            let metadata = Sha256::hash(&1u64.to_be_bytes());
            db.commit(Some(metadata)).await.unwrap();
            assert_eq!(db.op_count(), 5); // 1 update, 2 commits, 1 move, 1 delete.
            assert_eq!(db.get_metadata().await.unwrap().unwrap(), metadata);
            assert_eq!(db.inactivity_floor_loc(), Location::new_unchecked(4));
            let root2 = db.root(&mut hasher).await.unwrap();
            db.close().await.unwrap();
            db = open_db(context.clone(), partition).await;
            assert_eq!(db.op_count(), 5);
            assert_eq!(db.get_metadata().await.unwrap().unwrap(), metadata);
            assert_eq!(db.inactivity_floor_loc(), Location::new_unchecked(4));
            assert_eq!(db.root(&mut hasher).await.unwrap(), root2);

            // Repeated delete of same key should fail.
            assert!(!db.delete(k1).await.unwrap());

            // Confirm all activity bits except the last are false.
            for i in 0..*db.op_count() - 1 {
                assert!(!db.status.get_bit(i));
            }
            assert!(db.status.get_bit(*db.op_count() - 1));

            db.destroy().await.unwrap();
        });
    }

    #[test_traced("WARN")]
    fn test_current_db_build_big() {
        let executor = deterministic::Runner::default();
        // Build a db with 1000 keys, some of which we update and some of which we delete, and
        // confirm that the end state of the db matches that of an identically updated hashmap.
        const ELEMENTS: u64 = 1000;
        executor.start(|context| async move {
            let mut hasher = StandardHasher::<Sha256>::new();
            let mut db = open_db(context.clone(), "build_big").await;

            let mut map = HashMap::<Digest, Digest>::default();
            for i in 0u64..ELEMENTS {
                let k = Sha256::hash(&i.to_be_bytes());
                let v = Sha256::hash(&(i * 1000).to_be_bytes());
                db.update(k, v).await.unwrap();
                map.insert(k, v);
            }

            // Update every 3rd key
            for i in 0u64..ELEMENTS {
                if i % 3 != 0 {
                    continue;
                }
                let k = Sha256::hash(&i.to_be_bytes());
                let v = Sha256::hash(&((i + 1) * 10000).to_be_bytes());
                db.update(k, v).await.unwrap();
                map.insert(k, v);
            }

            // Delete every 7th key
            for i in 0u64..ELEMENTS {
                if i % 7 != 1 {
                    continue;
                }
                let k = Sha256::hash(&i.to_be_bytes());
                db.delete(k).await.unwrap();
                map.remove(&k);
            }

            assert_eq!(db.op_count(), 2619);
            assert_eq!(db.inactivity_floor_loc(), Location::new_unchecked(0));
            assert_eq!(db.op_count(), 2619);
            assert_eq!(db.any.snapshot.items(), 857);

            // Test that commit + sync w/ pruning will raise the activity floor.
            db.commit(None).await.unwrap();
            db.sync().await.unwrap();
            db.prune(db.inactivity_floor_loc()).await.unwrap();
            assert_eq!(db.op_count(), 4240);
            assert_eq!(db.inactivity_floor_loc(), Location::new_unchecked(3382));
            assert_eq!(db.any.snapshot.items(), 857);

            // Close & reopen the db, making sure the re-opened db has exactly the same state.
            let root = db.root(&mut hasher).await.unwrap();
            db.close().await.unwrap();
            let db = open_db(context.clone(), "build_big").await;
            assert_eq!(root, db.root(&mut hasher).await.unwrap());
            assert_eq!(db.op_count(), 4240);
            assert_eq!(db.inactivity_floor_loc(), Location::new_unchecked(3382));
            assert_eq!(db.any.snapshot.items(), 857);

            // Confirm the db's state matches that of the separate map we computed independently.
            for i in 0u64..1000 {
                let k = Sha256::hash(&i.to_be_bytes());
                if let Some(map_value) = map.get(&k) {
                    let Some(db_value) = db.get(&k).await.unwrap() else {
                        panic!("key not found in db: {k}");
                    };
                    assert_eq!(*map_value, db_value);
                } else {
                    assert!(db.get(&k).await.unwrap().is_none());
                }
            }
        });
    }

    /// Build a tiny database and make sure we can't convince the verifier that some old value of a
    /// key is active. We specifically test over the partial chunk case, since these bits are yet to
    /// be committed to the underlying MMR.
    #[test_traced("DEBUG")]
    pub fn test_current_db_verify_proof_over_bits_in_uncommitted_chunk() {
        let executor = deterministic::Runner::default();
        executor.start(|context| async move {
            let mut hasher = StandardHasher::<Sha256>::new();
            let partition = "build_small";
            let mut db = open_db(context.clone(), partition).await;

            // Add one key.
            let k = Sha256::fill(0x01);
            let v1 = Sha256::fill(0xA1);
            db.update(k, v1).await.unwrap();
            db.commit(None).await.unwrap();

            let op = db.any.get_key_op_loc(&k).await.unwrap().unwrap();
            let proof = db
                .operation_inclusion_proof(hasher.inner(), op.1)
                .await
                .unwrap();
            let info = KeyValueProofInfo {
                key: k,
                value: v1,
                next_key: k,
                loc: op.1,
                chunk: proof.3,
            };
            let root = db.root(&mut hasher).await.unwrap();
            // Proof should be verifiable against current root.
            assert!(CurrentTest::verify_key_value_proof(
                hasher.inner(),
                &proof.0,
                info.clone(),
                &root,
            ));

            let v2 = Sha256::fill(0xA2);
            // Proof should not verify against a different value.
            let mut bad_info = info.clone();
            bad_info.value = v2;
            assert!(!CurrentTest::verify_key_value_proof(
                hasher.inner(),
                &proof.0,
                bad_info,
                &root,
            ));

            // Proof should not be verifiable if we fail to give verification the correct next key.
            let mut bad_info = info.clone();
            bad_info.next_key = Sha256::fill(0x02);
            assert!(!CurrentTest::verify_key_value_proof(
                hasher.inner(),
                &proof.0,
                bad_info,
                &root,
            ));

            // update the key to invalidate its previous update
            db.update(k, v2).await.unwrap();
            db.commit(None).await.unwrap();

            // Proof should not be verifiable against the new root.
            let root = db.root(&mut hasher).await.unwrap();
            assert!(!CurrentTest::verify_key_value_proof(
                hasher.inner(),
                &proof.0,
                info.clone(),
                &root,
            ));

            // Create a proof of the now-inactive operation.
            let proof_inactive = db
                .operation_inclusion_proof(hasher.inner(), op.1)
                .await
                .unwrap();
            // This proof should not verify, but only because verification will see that the
            // corresponding bit in the chunk is false.
            let proof_inactive_info = KeyValueProofInfo {
                key: k,
                value: v1,
                next_key: k,
                loc: proof_inactive.2,
                chunk: proof_inactive.3,
            };
            assert!(!CurrentTest::verify_key_value_proof(
                hasher.inner(),
                &proof_inactive.0,
                proof_inactive_info,
                &root,
            ));

            // Attempt #1 to "fool" the verifier:  change the location to that of an active
            // operation. This should not fool the verifier if we're properly validating the
            // inclusion of the operation itself, and not just the chunk.
            let (_, active_loc) = db.any.get_key_op_loc(&info.key).await.unwrap().unwrap();
            // The new location should differ but still be in the same chunk.
            assert_ne!(active_loc, info.loc);
            assert_eq!(
                BitMap::<Digest, 32>::leaf_pos(*active_loc),
                BitMap::<Digest, 32>::leaf_pos(*info.loc)
            );
            let mut info_with_modified_loc = info.clone();
            info_with_modified_loc.loc = active_loc;
            assert!(!CurrentTest::verify_key_value_proof(
                hasher.inner(),
                &proof_inactive.0,
                info_with_modified_loc,
                &root,
            ));

            // Attempt #2 to "fool" the verifier: Modify the chunk in the proof info to make it look
            // like the operation is active by flipping its corresponding bit to 1. This should not
            // fool the verifier if we are correctly incorporating the partial chunk information
            // into the root computation.
            let mut modified_chunk = proof_inactive.3;
            let bit_pos = *proof_inactive.2;
            let byte_idx = bit_pos / 8;
            let bit_idx = bit_pos % 8;
            modified_chunk[byte_idx as usize] |= 1 << bit_idx;

            let mut info_with_modified_chunk = info.clone();
            info_with_modified_chunk.chunk = modified_chunk;
            assert!(!CurrentTest::verify_key_value_proof(
                hasher.inner(),
                &proof_inactive.0,
                info_with_modified_chunk,
                &root,
            ));

            db.destroy().await.unwrap();
        });
    }

    /// Apply random operations to the given db, committing them (randomly & at the end) only if
    /// `commit_changes` is true.
    async fn apply_random_ops(
        num_elements: u64,
        commit_changes: bool,
        rng_seed: u64,
        db: &mut CurrentTest,
    ) -> Result<(), Error> {
        // Log the seed with high visibility to make failures reproducible.
        warn!("rng_seed={}", rng_seed);
        let mut rng = StdRng::seed_from_u64(rng_seed);

        for i in 0u64..num_elements {
            let k = Sha256::hash(&i.to_be_bytes());
            let v = Sha256::hash(&rng.next_u32().to_be_bytes());
            db.update(k, v).await.unwrap();
        }

        // Randomly update / delete them. We use a delete frequency that is 1/7th of the update
        // frequency.
        for _ in 0u64..num_elements * 10 {
            let rand_key = Sha256::hash(&(rng.next_u64() % num_elements).to_be_bytes());
            if rng.next_u32() % 7 == 0 {
                db.delete(rand_key).await.unwrap();
                continue;
            }
            let v = Sha256::hash(&rng.next_u32().to_be_bytes());
            db.update(rand_key, v).await.unwrap();
            if commit_changes && rng.next_u32() % 20 == 0 {
                // Commit every ~20 updates.
                db.commit(None).await.unwrap();
            }
        }
        if commit_changes {
            db.commit(None).await.unwrap();
        }

        Ok(())
    }

    #[test_traced("DEBUG")]
    pub fn test_current_db_range_proofs() {
        let executor = deterministic::Runner::default();
        executor.start(|mut context| async move {
            let partition = "range_proofs";
            let mut hasher = StandardHasher::<Sha256>::new();
            let mut db = open_db(context.clone(), partition).await;
            apply_random_ops(200, true, context.next_u64(), &mut db)
                .await
                .unwrap();
            let root = db.root(&mut hasher).await.unwrap();

            // Make sure size-constrained batches of operations are provable from the oldest
            // retained op to tip.
            let max_ops = 4;
            let end_loc = db.op_count();
            let start_loc = db.any.inactivity_floor_loc();

            for loc in *start_loc..*end_loc {
                let loc = Location::new_unchecked(loc);
                let (proof, ops, chunks) = db
                    .range_proof(hasher.inner(), loc, NZU64!(max_ops))
                    .await
                    .unwrap();
                assert!(
                    CurrentTest::verify_range_proof(&mut hasher, &proof, loc, &ops, &chunks, &root),
                    "failed to verify range at start_loc {start_loc}",
                );
            }

            db.destroy().await.unwrap();
        });
    }

    #[test_traced("DEBUG")]
    pub fn test_current_db_key_value_proof() {
        let executor = deterministic::Runner::default();
        executor.start(|mut context| async move {
            let partition = "range_proofs";
            let mut hasher = StandardHasher::<Sha256>::new();
            let mut db = open_db(context.clone(), partition).await;
            apply_random_ops(500, true, context.next_u64(), &mut db)
                .await
                .unwrap();
            let root = db.root(&mut hasher).await.unwrap();

            // Confirm bad keys produce the expected error.
            let bad_key = Sha256::fill(0xAA);
            let res = db.key_value_proof(hasher.inner(), bad_key).await;
            assert!(matches!(res, Err(Error::KeyNotFound)));

            let start = *db.inactivity_floor_loc();
            for i in start..db.status.len() {
                if !db.status.get_bit(i) {
                    continue;
                }
                // Found an active operation! Create a proof for its active current key/value if
                // it's a key-updating operation.
                let op = db.any.log.read(Location::new_unchecked(i)).await.unwrap();
                let Some(key) = op.key() else {
                    // Must be the last commit operation which doesn't update a key.
                    continue;
                };
                let (proof, info) = db.key_value_proof(hasher.inner(), *key).await.unwrap();
                assert_eq!(info.value, *op.value().unwrap());
                // Proof should validate against the current value and correct root.
                assert!(CurrentTest::verify_key_value_proof(
                    hasher.inner(),
                    &proof,
                    info.clone(),
                    &root
                ));
                // Proof should fail against the wrong value.
                let wrong_val = Sha256::fill(0xFF);
                let mut bad_info = info.clone();
                bad_info.value = wrong_val;
                assert!(!CurrentTest::verify_key_value_proof(
                    hasher.inner(),
                    &proof,
                    bad_info.clone(),
                    &root
                ));
                // Proof should fail against the wrong key.
                let wrong_key = Sha256::fill(0xEE);
                let mut bad_info = info.clone();
                bad_info.key = wrong_key;
                assert!(!CurrentTest::verify_key_value_proof(
                    hasher.inner(),
                    &proof,
                    bad_info,
                    &root
                ));
                // Proof should fail against the wrong root.
                let wrong_root = Sha256::fill(0xDD);
                assert!(!CurrentTest::verify_key_value_proof(
                    hasher.inner(),
                    &proof,
                    info,
                    &wrong_root,
                ));
            }

            db.destroy().await.unwrap();
        });
    }

    /// This test builds a random database, and makes sure that its state is correctly restored
    /// after closing and re-opening.
    #[test_traced("WARN")]
    pub fn test_current_db_build_random_close_reopen() {
        // Number of elements to initially insert into the db.
        const ELEMENTS: u64 = 1000;

        let executor = deterministic::Runner::default();
        executor.start(|mut context| async move {
            let partition = "build_random";
            let rng_seed = context.next_u64();
            let mut hasher = StandardHasher::<Sha256>::new();
            let mut db = open_db(context.clone(), partition).await;
            apply_random_ops(ELEMENTS, true, rng_seed, &mut db)
                .await
                .unwrap();

            // Close the db, then replay its operations with a bitmap.
            let root = db.root(&mut hasher).await.unwrap();
            // Create a bitmap based on the current db's pruned/inactive state.
            db.close().await.unwrap();

            let db = open_db(context, partition).await;
            assert_eq!(db.root(&mut hasher).await.unwrap(), root);

            db.destroy().await.unwrap();
        });
    }

    /// Repeatedly update the same key to a new value and ensure we can prove its current value
    /// after each update.
    #[test_traced("WARN")]
    pub fn test_current_db_proving_repeated_updates() {
        let executor = deterministic::Runner::default();
        executor.start(|context| async move {
            let mut hasher = StandardHasher::<Sha256>::new();
            let partition = "build_small";
            let mut db = open_db(context.clone(), partition).await;

            // Add one key.
            let k = Sha256::fill(0x00);
            let mut old_info = KeyValueProofInfo {
                key: k,
                value: Sha256::fill(0x00),
                next_key: k,
                loc: Location::new_unchecked(0),
                chunk: [0; 32],
            };
            for i in 1u8..=255 {
                let v = Sha256::fill(i);
                db.update(k, v).await.unwrap();
                assert_eq!(db.get(&k).await.unwrap().unwrap(), v);
                db.commit(None).await.unwrap();
                let root = db.root(&mut hasher).await.unwrap();

                // Create a proof for the current value of k.
                let (proof, info) = db.key_value_proof(hasher.inner(), k).await.unwrap();
                assert_eq!(info.value, v);
                assert_eq!(info.next_key, k);
                assert!(
                    CurrentTest::verify_key_value_proof(
                        hasher.inner(),
                        &proof,
                        info.clone(),
                        &root
                    ),
                    "proof of update {i} failed to verify"
                );
                // Ensure the proof does NOT verify if we use the previous value.
                assert!(
                    !CurrentTest::verify_key_value_proof(hasher.inner(), &proof, old_info, &root),
                    "proof of update {i} failed to verify"
                );
                old_info = info.clone();
            }

            db.destroy().await.unwrap();
        });
    }

    /// This test builds a random database and simulates we can recover from different types of
    /// failure scenarios.
    #[test_traced("WARN")]
    pub fn test_current_db_simulate_write_failures() {
        // Number of elements to initially insert into the db.
        const ELEMENTS: u64 = 1000;

        let executor = deterministic::Runner::default();
        executor.start(|mut context| async move {
            let partition = "build_random_fail_commit";
            let rng_seed = context.next_u64();
            let mut hasher = StandardHasher::<Sha256>::new();
            let mut db = open_db(context.clone(), partition).await;
            apply_random_ops(ELEMENTS, true, rng_seed, &mut db)
                .await
                .unwrap();
            let committed_root = db.root(&mut hasher).await.unwrap();
            let committed_op_count = db.op_count();
            let committed_inactivity_floor = db.any.inactivity_floor_loc();
            db.prune(committed_inactivity_floor).await.unwrap();

            // Perform more random operations without committing any of them.
            apply_random_ops(ELEMENTS, false, rng_seed + 1, &mut db)
                .await
                .unwrap();

            // SCENARIO #1: Simulate a crash that happens before any writes. Upon reopening, the
            // state of the DB should be as of the last commit.
            db.simulate_commit_failure_before_any_writes();
            let mut db = open_db(context.clone(), partition).await;
            assert_eq!(db.root(&mut hasher).await.unwrap(), committed_root);
            assert_eq!(db.op_count(), committed_op_count);

            // Re-apply the exact same uncommitted operations.
            apply_random_ops(ELEMENTS, false, rng_seed + 1, &mut db)
                .await
                .unwrap();

            // SCENARIO #2: Simulate a crash that happens after the any db has been committed, but
            // before the state of the pruned bitmap can be written to disk.
            db.simulate_commit_failure_after_any_db_commit()
                .await
                .unwrap();

            // We should be able to recover, so the root should differ from the previous commit, and
            // the op count should be greater than before.
            let db = open_db(context.clone(), partition).await;
            let scenario_2_root = db.root(&mut hasher).await.unwrap();

            // To confirm the second committed hash is correct we'll re-build the DB in a new
            // partition, but without any failures. They should have the exact same state.
            let fresh_partition = "build_random_fail_commit_fresh";
            let mut db = open_db(context.clone(), fresh_partition).await;
            apply_random_ops(ELEMENTS, true, rng_seed, &mut db)
                .await
                .unwrap();
            apply_random_ops(ELEMENTS, false, rng_seed + 1, &mut db)
                .await
                .unwrap();
            db.commit(None).await.unwrap();
            db.prune(db.any.inactivity_floor_loc()).await.unwrap();
            // State from scenario #2 should match that of a successful commit.
            assert_eq!(db.root(&mut hasher).await.unwrap(), scenario_2_root);

            db.destroy().await.unwrap();
        });
    }

    #[test_traced("WARN")]
    pub fn test_current_db_different_pruning_delays_same_root() {
        let executor = deterministic::Runner::default();
        executor.start(|context| async move {
            let mut hasher = StandardHasher::<Sha256>::new();

            // Create two databases that are identical other than how they are pruned.
            let db_config_no_pruning = current_db_config("no_pruning_test");

            let db_config_pruning = current_db_config("pruning_test");

            let mut db_no_pruning =
                CurrentTest::init(context.clone(), db_config_no_pruning.clone())
                    .await
                    .unwrap();
            let mut db_pruning = CurrentTest::init(context.clone(), db_config_pruning.clone())
                .await
                .unwrap();

            // Apply identical operations to both databases, but only prune one.
            const NUM_OPERATIONS: u64 = 1000;
            for i in 0..NUM_OPERATIONS {
                let key = Sha256::hash(&i.to_be_bytes());
                let value = Sha256::hash(&(i * 1000).to_be_bytes());

                db_no_pruning.update(key, value).await.unwrap();
                db_pruning.update(key, value).await.unwrap();

                // Commit periodically
                if i % 50 == 49 {
                    db_no_pruning.commit(None).await.unwrap();
                    db_pruning.commit(None).await.unwrap();
                    db_pruning
                        .prune(db_no_pruning.any.inactivity_floor_loc())
                        .await
                        .unwrap();
                }
            }

            // Final commit
            db_no_pruning.commit(None).await.unwrap();
            db_pruning.commit(None).await.unwrap();

            // Get roots from both databases
            let root_no_pruning = db_no_pruning.root(&mut hasher).await.unwrap();
            let root_pruning = db_pruning.root(&mut hasher).await.unwrap();

            // Verify they generate the same roots
            assert_eq!(root_no_pruning, root_pruning);

            // Close both databases
            db_no_pruning.close().await.unwrap();
            db_pruning.close().await.unwrap();

            // Restart both databases
            let db_no_pruning = CurrentTest::init(context.clone(), db_config_no_pruning)
                .await
                .unwrap();
            let db_pruning = CurrentTest::init(context.clone(), db_config_pruning)
                .await
                .unwrap();
            assert_eq!(
                db_no_pruning.inactivity_floor_loc(),
                db_pruning.inactivity_floor_loc()
            );

            // Get roots after restart
            let root_no_pruning_restart = db_no_pruning.root(&mut hasher).await.unwrap();
            let root_pruning_restart = db_pruning.root(&mut hasher).await.unwrap();

            // Ensure roots still match after restart
            assert_eq!(root_no_pruning, root_no_pruning_restart);
            assert_eq!(root_pruning, root_pruning_restart);

            db_no_pruning.destroy().await.unwrap();
            db_pruning.destroy().await.unwrap();
        });
    }

    /// Build a tiny database and confirm exclusion proofs work as expected.
    #[test_traced("DEBUG")]
    pub fn test_current_db_exclusion_proofs() {
        let executor = deterministic::Runner::default();
        executor.start(|context| async move {
            let mut hasher = StandardHasher::<Sha256>::new();
            let partition = "exclusion_proofs";
            let mut db = open_db(context.clone(), partition).await;

            let key_exists_1 = Sha256::fill(0x10);

            // We should be able to prove exclusion for any key against an empty db.
            let empty_root = db.root(&mut hasher).await.unwrap();
            let (empty_proof, empty_info) = db
                .exclusion_proof(hasher.inner(), &key_exists_1)
                .await
                .unwrap();
            assert!(CurrentTest::verify_exclusion_proof(
                hasher.inner(),
                &empty_proof,
                &key_exists_1,
                empty_info.clone(),
                &empty_root,
            ));

            // Add `key_exists_1` and test exclusion proving over the single-key database case.
            let v1 = Sha256::fill(0xA1);
            db.update(key_exists_1, v1).await.unwrap();
            db.commit(None).await.unwrap();
            let root = db.root(&mut hasher).await.unwrap();

            // We shouldn't be able to generate an exclusion proof for a key already in the db.
            let result = db.exclusion_proof(hasher.inner(), &key_exists_1).await;
            assert!(matches!(result, Err(Error::KeyExists)));

            // Generate some valid exclusion proofs for keys on either side.
            let greater_key = Sha256::fill(0xFF);
            let lesser_key = Sha256::fill(0x00);
            let (proof, info) = db
                .exclusion_proof(hasher.inner(), &greater_key)
                .await
                .unwrap();
            let (proof2, info2) = db
                .exclusion_proof(hasher.inner(), &lesser_key)
                .await
                .unwrap();

            // Since there's only one span in the DB, the two exclusion proofs should be identical,
            // and the proof should verify any key but the one that exists in the db.
            assert_eq!(proof, proof2);
            assert_eq!(info, info2);
            // Any key except the one that exists should verify against this proof.
            assert!(CurrentTest::verify_exclusion_proof(
                hasher.inner(),
                &proof,
                &greater_key,
                info.clone(),
                &root,
            ));
            assert!(CurrentTest::verify_exclusion_proof(
                hasher.inner(),
                &proof,
                &lesser_key,
                info.clone(),
                &root,
            ));
            // Exclusion should fail if we test it on a key that exists.
            assert!(!CurrentTest::verify_exclusion_proof(
                hasher.inner(),
                &proof,
                &key_exists_1,
                info.clone(),
                &root,
            ));
            // Exclusion proof should fail if we blow away the next_key setting in proof info.
            let mut corrupt_info = info.clone();
            if let ExclusionProofInfo::KeyValue(ref mut kv_info) = corrupt_info {
                kv_info.next_key = Sha256::fill(0x02);
            }
            assert!(!CurrentTest::verify_exclusion_proof(
                hasher.inner(),
                &proof,
                &key_exists_1,
                corrupt_info,
                &root,
            ));

            // Add a second key and test exclusion proving over the two-key database case.
            let key_exists_2 = Sha256::fill(0x30);
            let v2 = Sha256::fill(0xB2);

            db.update(key_exists_2, v2).await.unwrap();
            db.commit(None).await.unwrap();
            let root = db.root(&mut hasher).await.unwrap();

            // Use a lesser/greater key that has a translated-key conflict based
            // on our use of OneCap translator.
            let lesser_key = Sha256::fill(0x0F); // < k1=0x10
            let greater_key = Sha256::fill(0x31); // > k2=0x30
            let middle_key = Sha256::fill(0x20); // between k1=0x10 and k2=0x30
            let (proof, info) = db
                .exclusion_proof(hasher.inner(), &greater_key)
                .await
                .unwrap();
            // Test the "cycle around" span. This should prove exclusion of greater_key & lesser
            // key, but fail on middle_key.
            assert!(CurrentTest::verify_exclusion_proof(
                hasher.inner(),
                &proof,
                &greater_key,
                info.clone(),
                &root,
            ));
            assert!(CurrentTest::verify_exclusion_proof(
                hasher.inner(),
                &proof,
                &lesser_key,
                info.clone(),
                &root,
            ));
            assert!(!CurrentTest::verify_exclusion_proof(
                hasher.inner(),
                &proof,
                &middle_key,
                info.clone(),
                &root,
            ));

            // Due to the cycle, lesser & greater keys should produce the same proof.
            let (new_proof, new_info) = db
                .exclusion_proof(hasher.inner(), &lesser_key)
                .await
                .unwrap();
            assert_eq!(proof, new_proof);
            assert_eq!(info, new_info);

            // Test the inner span [k, k2).
            let (proof, info) = db
                .exclusion_proof(hasher.inner(), &middle_key)
                .await
                .unwrap();
            // `k` should fail since it's in the db.
            assert!(!CurrentTest::verify_exclusion_proof(
                hasher.inner(),
                &proof,
                &key_exists_1,
                info.clone(),
                &root,
            ));
            // `middle_key` should succeed since it's in range.
            assert!(CurrentTest::verify_exclusion_proof(
                hasher.inner(),
                &proof,
                &middle_key,
                info.clone(),
                &root,
            ));
            // `k2` should fail since it's in the db and outside its range.
            let ExclusionProofInfo::KeyValue(ref kv_info) = info else {
                panic!("expected KeyValue variant");
            };
            assert_eq!(kv_info.next_key, key_exists_2);
            assert!(!CurrentTest::verify_exclusion_proof(
                hasher.inner(),
                &proof,
                &key_exists_2,
                info.clone(),
                &root,
            ));

            let conflicting_middle_key = Sha256::fill(0x11); // between k1=0x10 and k2=0x30
            assert!(CurrentTest::verify_exclusion_proof(
                hasher.inner(),
                &proof,
                &conflicting_middle_key,
                info.clone(),
                &root,
            ));

            // Using lesser/greater keys for the middle-proof should fail.
            assert!(!CurrentTest::verify_exclusion_proof(
                hasher.inner(),
                &proof,
                &greater_key,
                info.clone(),
                &root,
            ));
            assert!(!CurrentTest::verify_exclusion_proof(
                hasher.inner(),
                &proof,
                &lesser_key,
                info,
                &root,
            ));

            // Make the DB empty again by deleting the keys and check the empty case
            // again.
            db.delete(key_exists_1).await.unwrap();
            db.delete(key_exists_2).await.unwrap();
            db.sync().await.unwrap();
            db.commit(None).await.unwrap();
            let root = db.root(&mut hasher).await.unwrap();
            // This root should be different than the empty root from earlier since the DB now has a
            // non-zero number of operations.
            assert!(db.is_empty());
            assert_ne!(db.op_count(), 0);
            assert_ne!(root, empty_root);

            let (proof, info) = db
                .exclusion_proof(hasher.inner(), &key_exists_1)
                .await
                .unwrap();
            assert!(CurrentTest::verify_exclusion_proof(
                hasher.inner(),
                &proof,
                &key_exists_1,
                info.clone(),
                &root,
            ));
            assert!(CurrentTest::verify_exclusion_proof(
                hasher.inner(),
                &proof,
                &key_exists_2,
                info.clone(),
                &root,
            ));

            // Try fooling the verifier with improper values.
            assert!(!CurrentTest::verify_exclusion_proof(
                hasher.inner(),
                &empty_proof, // wrong proof
                &key_exists_1,
                info.clone(),
                &root,
            ));
            assert!(!CurrentTest::verify_exclusion_proof(
                hasher.inner(),
                &proof,
                &key_exists_1,
                info,
                &empty_root, // wrong root
            ));
            assert!(!CurrentTest::verify_exclusion_proof(
                hasher.inner(),
                &proof,
                &key_exists_1,
                empty_info, // wrong info
                &root,
            ));
        });
    }

    #[test_traced("DEBUG")]
    fn test_batch() {
        let executor = deterministic::Runner::default();
        executor.start(|context| async move {
            batch_tests::run_batch_tests(|| {
                let mut ctx = context.clone();
                async move {
                    let seed = ctx.next_u64();
                    let partition = format!("current_ordered_batch_{seed}");
                    open_db(ctx, &partition).await
                }
            })
            .await
            .unwrap();
        });
    }
}<|MERGE_RESOLUTION|>--- conflicted
+++ resolved
@@ -636,22 +636,12 @@
         H: Hasher,
         T: Translator,
         const N: usize,
-    > crate::store::StoreCommittable for Current<E, K, V, H, T, N>
+    > crate::store::StorePersistable for Current<E, K, V, H, T, N>
 {
     async fn commit(&mut self) -> Result<(), Error> {
         self.commit(None).await.map(|_| ())
     }
-}
-
-impl<
-        E: RStorage + Clock + Metrics,
-        K: Array,
-        V: CodecFixed<Cfg = ()>,
-        H: Hasher,
-        T: Translator,
-        const N: usize,
-    > crate::store::StoreDestructible for Current<E, K, V, H, T, N>
-{
+
     async fn destroy(self) -> Result<(), Error> {
         self.destroy().await
     }
@@ -726,13 +716,8 @@
         const N: usize,
     > crate::store::StoreMut for Current<E, K, V, H, T, N>
 {
-<<<<<<< HEAD
-    async fn set(&mut self, key: Self::Key, value: Self::Value) -> Result<(), Self::Error> {
+    async fn update(&mut self, key: Self::Key, value: Self::Value) -> Result<(), Self::Error> {
         self.update(key, value).await
-=======
-    async fn update(&mut self, key: Self::Key, value: Self::Value) -> Result<(), Self::Error> {
-        Db::update(self, key, value).await
->>>>>>> eeab1b3d
     }
 }
 
