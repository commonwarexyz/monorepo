//! An _ordered_ variant of a [crate::adb::current] authenticated database that maintains the
//! lexicographic-next active key of each active key, allowing for exclusion proofs.

use crate::{
    adb::{
        any::{ordered::fixed::Any, CleanAny, DirtyAny},
        current::{merkleize_grafted_bitmap, verify_key_value_proof, verify_range_proof, Config},
        operation::{
            fixed::{ordered::Operation, Value},
            Committable as _, KeyData, Keyed,
        },
<<<<<<< HEAD
        store::{CleanStore, DirtyStore, LogStore},
=======
        store::{Batchable, LogStore},
>>>>>>> 42322130
        Error,
    },
    bitmap::{CleanBitMap, DirtyBitMap},
    mmr::{
        grafting::Storage as GraftingStorage,
        mem::{Clean, Dirty, Mmr as MemMmr, State},
        verification, Location, Position, Proof, StandardHasher,
    },
    translator::Translator,
    AuthenticatedBitMap as BitMap,
};
use commonware_codec::FixedSize;
use commonware_cryptography::{DigestOf, Hasher};
use commonware_runtime::{Clock, Metrics, Storage as RStorage};
use commonware_utils::Array;
use core::ops::Range;
use std::num::NonZeroU64;

/// A key-value ADB based on an MMR over its log of operations, supporting key exclusion proofs and
/// authentication of whether a currently has a specific value.
///
/// Note: The generic parameter N is not really generic, and must be manually set to double the size
/// of the hash digest being produced by the hasher. A compile-time assertion is used to prevent any
/// other setting.
pub struct Current<
    E: RStorage + Clock + Metrics,
    K: Array,
    V: Value,
    H: Hasher,
    T: Translator,
    const N: usize,
    S: State<DigestOf<H>> = Clean<DigestOf<H>>,
> {
    /// An [Any] authenticated database that provides the ability to prove whether a key ever had a
    /// specific value.
    any: Any<E, K, V, H, T, S>,

    /// The bitmap over the activity status of each operation. Supports augmenting [Any] proofs in
    /// order to further prove whether a key _currently_ has a specific value.
    status: BitMap<H::Digest, N, S>,

    context: E,

    bitmap_metadata_partition: String,

    /// Cached root digest. Invariant: valid when in Clean state.
    cached_root: Option<H::Digest>,
}

/// The information required to verify a key value proof from a Current adb.
#[derive(Clone, Eq, PartialEq, Debug)]
pub struct KeyValueProofInfo<K: Array, V: Value, const N: usize> {
    /// The key whose value is being proven.
    pub key: K,

    /// The value of the key.
    pub value: V,

    /// The location of the operation that assigned this value to the key.
    pub loc: Location,

    /// The next active key in the key space.
    pub next_key: K,

    /// The status bitmap chunk that contains the bit corresponding the operation's location.
    pub chunk: [u8; N],
}

// The information required to verify an exclusion proof.
#[derive(Clone, Eq, PartialEq, Debug)]
pub enum ExclusionProofInfo<K: Array, V: Value, const N: usize> {
    /// For the KeyValue variant, we're proving that a span over the keyspace exists in the
    /// database, allowing one to prove any key falling within that span (but not at the beginning)
    /// is excluded.
    KeyValue(KeyValueProofInfo<K, V, N>),

    /// For the Commit variant, we're proving that there exists a Commit operation in the database
    /// that establishes an inactivity floor equal to its own location. This implies there are no
    /// active keys, and therefore any key can be proven excluded against it. The wrapped values
    /// consist of the location of the commit operation and its digest.
    Commit((Location, Option<V>, [u8; N])),

    /// The DbEmpty variant is similar to Commit, only specifically for the case where the DB is
    /// completely empty (having no operations at all against which to prove).
    DbEmpty,
}
impl<
        E: RStorage + Clock + Metrics,
        K: Array,
        V: Value,
        H: Hasher,
        T: Translator,
        const N: usize,
        S: State<DigestOf<H>>,
    > Current<E, K, V, H, T, N, S>
{
    /// The number of operations that have been applied to this db, including those that have been
    /// pruned and those that are not yet committed.
    pub fn op_count(&self) -> Location {
        self.any.op_count()
    }

    /// Return the inactivity floor location. This is the location before which all operations are
    /// known to be inactive. Operations before this point can be safely pruned.
    pub const fn inactivity_floor_loc(&self) -> Location {
        self.any.inactivity_floor_loc()
    }

    /// Get the value of `key` in the db, or None if it has no value.
    pub async fn get(&self, key: &K) -> Result<Option<V>, Error> {
        self.any.get(key).await
    }

    /// Get the metadata associated with the last commit, or None if no commit has been made.
    pub async fn get_metadata(&self) -> Result<Option<V>, Error> {
        self.any.get_metadata().await
    }

    /// Whether the db currently has no active keys.
    pub const fn is_empty(&self) -> bool {
        self.any.is_empty()
    }

    /// Get the level of the base MMR into which we are grafting.
    ///
    /// This value is log2 of the chunk size in bits. Since we assume the chunk size is a power of
    /// 2, we compute this from trailing_zeros.
    const fn grafting_height() -> u32 {
        CleanBitMap::<H::Digest, N>::CHUNK_SIZE_BITS.trailing_zeros()
    }

    /// Return true if the proof authenticates that `key` currently has value `value` in the db with
    /// the provided `root`.
    pub fn verify_key_value_proof(
        hasher: &mut H,
        proof: &Proof<H::Digest>,
        info: KeyValueProofInfo<K, V, N>,
        root: &H::Digest,
    ) -> bool {
        let element = Operation::Update(KeyData {
            key: info.key,
            value: info.value,
            next_key: info.next_key,
        });

        verify_key_value_proof(
            hasher,
            Self::grafting_height(),
            proof,
            info.loc,
            &info.chunk,
            root,
            element,
        )
    }

    /// Get the operation that currently defines the span whose range contains `key`, or None if the
    /// DB is empty.
    pub async fn get_span(&self, key: &K) -> Result<Option<(Location, KeyData<K, V>)>, Error> {
        self.any.get_span(key).await
    }

    /// Return true if the proof authenticates that `key` does _not_ exist in the db with the
    /// provided `root`.
    pub fn verify_exclusion_proof(
        hasher: &mut H,
        proof: &Proof<H::Digest>,
        key: &K,
        info: ExclusionProofInfo<K, V, N>,
        root: &H::Digest,
    ) -> bool {
        let (loc, chunk, element) = match info {
            ExclusionProofInfo::KeyValue(info) => {
                if info.key == *key {
                    // The provided `key` is in the DB if it matches the start of the span.
                    return false;
                }
                if !Any::<E, K, V, H, T>::span_contains(&info.key, &info.next_key, key) {
                    return false;
                }

                let element = Operation::Update(KeyData {
                    key: info.key,
                    value: info.value,
                    next_key: info.next_key,
                });

                (info.loc, info.chunk, element)
            }
            ExclusionProofInfo::Commit((loc, metadata, chunk)) => {
                // Handle the case where the proof shows the db is empty, hence any key is proven
                // excluded.
                let op = Operation::<K, V>::CommitFloor(metadata, loc);
                (loc, chunk, op)
            }
            ExclusionProofInfo::DbEmpty => {
                // Handle the case where the proof shows the db has 0 operations, hence any key is
                // proven excluded.
                let empty_root = MemMmr::empty_mmr_root(hasher);
                return proof.size == Position::new(0) && *root == empty_root;
            }
        };

        super::verify_key_value_proof(
            hasher,
            Self::grafting_height(),
            proof,
            loc,
            &chunk,
            root,
            element,
        )
    }
}

impl<
        E: RStorage + Clock + Metrics,
        K: Array,
        V: Value,
        H: Hasher,
        T: Translator,
        const N: usize,
    > Current<E, K, V, H, T, N>
{
    /// Initializes a [Current] authenticated database from the given `config`. Leverages parallel
    /// Merkleization to initialize the bitmap MMR if a thread pool is provided.
    pub async fn init(context: E, config: Config<T>) -> Result<Self, Error> {
        // TODO: Re-evaluate assertion placement after `generic_const_exprs` is stable.
        const {
            // A compile-time assertion that the chunk size is some multiple of digest size. A multiple of 1 is optimal
            // with respect to proof size, but a higher multiple allows for a smaller (RAM resident) merkle tree over
            // the structure.
            assert!(
                N.is_multiple_of(H::Digest::SIZE),
                "chunk size must be some multiple of the digest size",
            );
            // A compile-time assertion that chunk size is a power of 2, which is necessary to allow the status bitmap
            // tree to be aligned with the underlying operations MMR.
            assert!(N.is_power_of_two(), "chunk size must be a power of 2");
        }

        let thread_pool = config.thread_pool.clone();
        let bitmap_metadata_partition = config.bitmap_metadata_partition.clone();

        let mut hasher = StandardHasher::<H>::new();
        let mut status = BitMap::restore_pruned(
            context.with_label("bitmap"),
            &bitmap_metadata_partition,
            thread_pool,
            &mut hasher,
        )
        .await?
        .into_dirty();

        // Initialize the anydb with a callback that initializes the status bitmap.
        let last_known_inactivity_floor = Location::new_unchecked(status.len());
        let any = Any::init_with_callback(
            context.with_label("any"),
            config.to_any_config(),
            Some(last_known_inactivity_floor),
            |append: bool, loc: Option<Location>| {
                status.push(append);
                if let Some(loc) = loc {
                    status.set_bit(*loc, false);
                }
            },
        )
        .await?;

        let height = Self::grafting_height();
        let status = merkleize_grafted_bitmap(&mut hasher, status, &any.log.mmr, height).await?;

        // Compute and cache the root
        let cached_root = Some(super::root(&mut hasher, height, &status, &any.log.mmr).await?);

        Ok(Self {
            any,
            status,
            context,
            bitmap_metadata_partition,
            cached_root,
        })
    }

    /// Return the cached root of the db.
    pub const fn root(&self) -> H::Digest {
        self.cached_root.expect("Clean state must have cached root")
    }

    /// Returns a proof that the specified range of operations are part of the database, along with
    /// the operations from the range. A truncated range (from hitting the max) can be detected by
    /// looking at the length of the returned operations vector. Also returns the bitmap chunks
    /// required to verify the proof.
    ///
    /// # Errors
    ///
    /// Returns [crate::mmr::Error::LocationOverflow] if `start_loc` > [crate::mmr::MAX_LOCATION].
    /// Returns [crate::mmr::Error::RangeOutOfBounds] if `start_loc` >= number of leaves in the MMR.
    pub async fn range_proof(
        &self,
        hasher: &mut H,
        start_loc: Location,
        max_ops: NonZeroU64,
    ) -> Result<(Proof<H::Digest>, Vec<Operation<K, V>>, Vec<[u8; N]>), Error> {
        super::range_proof(
            hasher,
            &self.status,
            Self::grafting_height(),
            &self.any.log.mmr,
            &self.any.log,
            start_loc,
            max_ops,
        )
        .await
    }

    /// Return true if the given sequence of `ops` were applied starting at location `start_loc` in
    /// the log with the provided root.
    pub fn verify_range_proof(
        hasher: &mut StandardHasher<H>,
        proof: &Proof<H::Digest>,
        start_loc: Location,
        ops: &[Operation<K, V>],
        chunks: &[[u8; N]],
        root: &H::Digest,
    ) -> bool {
        verify_range_proof(
            hasher,
            Self::grafting_height(),
            proof,
            start_loc,
            ops,
            chunks,
            root,
        )
    }

    /// Generate and return a proof of the current value of `key`, along with the other
    /// [KeyValueProofInfo] required to verify the proof. Returns KeyNotFound error if the key is
    /// not currently assigned any value.
    ///
    /// # Errors
    ///
    /// Returns [Error::KeyNotFound] if the key is not currently assigned any value.
    pub async fn key_value_proof(
        &self,
        hasher: &mut H,
        key: K,
    ) -> Result<(Proof<H::Digest>, KeyValueProofInfo<K, V, N>), Error> {
        let op_loc = self.any.get_key_op_loc(&key).await?;
        let Some((op, loc)) = op_loc else {
            return Err(Error::KeyNotFound);
        };
        let height = Self::grafting_height();
        let grafted_mmr =
            GraftingStorage::<'_, H, _, _>::new(&self.status, &self.any.log.mmr, height);

        // loc is valid so it won't overflow from + 1
        let mut proof = verification::range_proof(&grafted_mmr, loc..loc + 1).await?;
        let chunk = *self.status.get_chunk_containing(*loc);

        let (last_chunk, next_bit) = self.status.last_chunk();
        if next_bit != CleanBitMap::<H::Digest, N>::CHUNK_SIZE_BITS {
            // Last chunk is incomplete, so we need to add the digest of the last chunk to the proof.
            hasher.update(last_chunk);
            proof.digests.push(hasher.finalize());
        }

        let (value, next_key) = match op {
            Operation::Update(key_data) => (key_data.value, key_data.next_key),
            _ => unreachable!("update operation expected"),
        };

        Ok((
            proof,
            KeyValueProofInfo {
                key,
                value,
                next_key,
                loc,
                chunk,
            },
        ))
    }

    /// Generate and return a proof that the specified `key` does not exist in the db, along with
    /// the other [KeyValueProofInfo] required to verify the proof.
    ///
    /// # Errors
    ///
    /// Returns [Error::KeyExists] if the key exists in the db.
    pub async fn exclusion_proof(
        &self,
        hasher: &mut H,
        key: &K,
    ) -> Result<(Proof<H::Digest>, ExclusionProofInfo<K, V, N>), Error> {
        if self.op_count() == 0 {
            return Ok((Proof::default(), ExclusionProofInfo::DbEmpty));
        }
        let height = Self::grafting_height();
        let grafted_mmr =
            GraftingStorage::<'_, H, _, _>::new(&self.status, &self.any.log.mmr, height);
        let (last_chunk, next_bit) = self.status.last_chunk();

        let span = self.any.get_span(key).await?;
        let (loc, proof_info) = match span {
            Some((loc, key_data)) => {
                if key_data.key == *key {
                    // Cannot prove exclusion of a key that exists in the db.
                    return Err(Error::KeyExists);
                }
                let chunk = *self.status.get_chunk_containing(*loc);
                (
                    loc,
                    ExclusionProofInfo::KeyValue(KeyValueProofInfo {
                        key: key_data.key,
                        value: key_data.value,
                        next_key: key_data.next_key,
                        loc,
                        chunk,
                    }),
                )
            }
            None => {
                let loc = self
                    .op_count()
                    .checked_sub(1)
                    .expect("db shouldn't be empty");
                let op = self.any.log.read(loc).await?;
                assert!(op.is_commit());
                let chunk = *self.status.get_chunk_containing(*loc);
                (
                    loc,
                    ExclusionProofInfo::Commit((loc, op.into_value(), chunk)),
                )
            }
        };

        let mut proof = verification::range_proof(&grafted_mmr, loc..loc + 1).await?;

        if next_bit != CleanBitMap::<H::Digest, N>::CHUNK_SIZE_BITS {
            // Last chunk is incomplete, so we need to add the digest of the last chunk to the proof.
            hasher.update(last_chunk);
            proof.digests.push(hasher.finalize());
        }

        Ok((proof, proof_info))
    }

    /// Close the db. Operations that have not been committed will be lost.
    pub async fn close(self) -> Result<(), Error> {
        self.any.close().await
    }

    /// Destroy the db, removing all data from disk.
    pub async fn destroy(self) -> Result<(), Error> {
        // Clean up bitmap metadata partition.
        CleanBitMap::<H::Digest, N>::destroy(self.context, &self.bitmap_metadata_partition).await?;

        // Clean up Any components (MMR and log).
        self.any.destroy().await
    }

    #[cfg(test)]
    /// Generate an inclusion proof for any operation regardless of its activity state.
    async fn operation_inclusion_proof(
        &self,
        hasher: &mut H,
        loc: Location,
    ) -> Result<(Proof<H::Digest>, Operation<K, V>, Location, [u8; N]), Error> {
        let op = self.any.log.read(loc).await?;

        let height = Self::grafting_height();
        let grafted_mmr =
            GraftingStorage::<'_, H, _, _>::new(&self.status, &self.any.log.mmr, height);

        let mut proof = verification::range_proof(&grafted_mmr, loc..loc + 1).await?;
        let chunk = *self.status.get_chunk_containing(*loc);

        let (last_chunk, next_bit) = self.status.last_chunk();
        if next_bit != CleanBitMap::<H::Digest, N>::CHUNK_SIZE_BITS {
            // Last chunk is incomplete, so we need to add the digest of the last chunk to the proof.
            hasher.update(last_chunk);
            proof.digests.push(hasher.finalize());
        }

        Ok((proof, op, loc, chunk))
    }

    #[cfg(test)]
    /// Simulate a crash that prevents any data from being written to disk, which involves simply
    /// consuming the db before it can be cleanly closed.
    fn simulate_commit_failure_before_any_writes(self) {
        // Don't successfully complete any of the commit operations.
    }

    #[cfg(test)]
    /// Simulate a crash that happens during commit and prevents the any db from being pruned of
    /// inactive operations, and bitmap state from being written/pruned.
    async fn simulate_commit_failure_after_any_db_commit(mut self) -> Result<(), Error> {
        // Only successfully complete the log write part of the commit process.
        let _ = self.commit_to_log(None).await?;
        Ok(())
    }

    /// Helper that performs the commit operations up to and including writing to the log,
    /// but does not merkleize the bitmap or prune. Used for simulating partial commit failures
    /// in tests, and as the first phase of the full commit operation.
    ///
    /// Returns the dirty bitmap that needs to be merkleized and pruned.
    async fn commit_to_log(
        &mut self,
        metadata: Option<V>,
    ) -> Result<DirtyBitMap<H::Digest, N>, Error> {
        let empty_status = CleanBitMap::<H::Digest, N>::new(&mut self.any.log.hasher, None);
        let mut status = std::mem::replace(&mut self.status, empty_status).into_dirty();

        // Inactivate the current commit operation.
        if let Some(last_commit_loc) = self.any.last_commit {
            status.set_bit(*last_commit_loc, false);
        }

        // Raise the inactivity floor by taking `self.steps` steps, plus 1 to account for the
        // previous commit becoming inactive.
        let inactivity_floor_loc = self.any.raise_floor_with_bitmap(&mut status).await?;

        // Append the commit operation with the new floor and tag it as active in the bitmap.
        status.push(true);
        let commit_op = Operation::CommitFloor(metadata, inactivity_floor_loc);

        self.any.apply_commit_op(commit_op).await?;

        Ok(status)
    }

    /// Commit any pending operations to the database, ensuring their durability upon return from
    /// this function. Also raises the inactivity floor according to the schedule. Returns the
    /// `(start_loc, end_loc]` location range of committed operations.
    pub async fn commit(&mut self, metadata: Option<V>) -> Result<Range<Location>, Error> {
        let start_loc = self
            .any
            .last_commit
            .map_or_else(|| Location::new_unchecked(0), |last_commit| last_commit + 1);

        // Commit to log (recovery is ensured after this returns)
        let status = self.commit_to_log(metadata).await?;

        // Merkleize the new bitmap entries.
        let height = Self::grafting_height();
        self.status =
            merkleize_grafted_bitmap(&mut self.any.log.hasher, status, &self.any.log.mmr, height)
                .await?;

        // Prune bits that are no longer needed because they precede the inactivity floor.
        self.status.prune_to_bit(*self.any.inactivity_floor_loc())?;

        // Refresh cached root after commit
        self.cached_root = Some(
            super::root(
                &mut self.any.log.hasher,
                height,
                &self.status,
                &self.any.log.mmr,
            )
            .await?,
        );

        Ok(start_loc..self.op_count())
    }

    /// Sync all database state to disk.
    pub async fn sync(&mut self) -> Result<(), Error> {
        self.any.sync().await?;

        // Write the bitmap pruning boundary to disk so that next startup doesn't have to
        // re-Merkleize the inactive portion up to the inactivity floor.
        self.status
            .write_pruned(
                self.context.with_label("bitmap"),
                &self.bitmap_metadata_partition,
            )
            .await
            .map_err(Into::into)
    }

    /// Prune historical operations prior to `prune_loc`. This does not affect the db's root
    /// or current snapshot.
    pub async fn prune(&mut self, prune_loc: Location) -> Result<(), Error> {
        // Write the pruned portion of the bitmap to disk *first* to ensure recovery in case of
        // failure during pruning. If we don't do this, we may not be able to recover the bitmap
        // because it may require replaying of pruned operations.
        self.status
            .write_pruned(
                self.context.with_label("bitmap"),
                &self.bitmap_metadata_partition,
            )
            .await?;

        self.any.prune(prune_loc).await
    }

    /// Convert this clean database into its dirty counterpart for performing mutations.
    pub fn into_dirty(self) -> Current<E, K, V, H, T, N, Dirty> {
        Current {
            any: self.any.into_dirty(),
            status: self.status.into_dirty(),
            context: self.context,
            bitmap_metadata_partition: self.bitmap_metadata_partition,
            cached_root: None,
        }
    }
}

impl<
        E: RStorage + Clock + Metrics,
        K: Array,
        V: Value,
        H: Hasher,
        T: Translator,
        const N: usize,
    > Current<E, K, V, H, T, N, Dirty>
{
    /// Updates `key` to have value `value`. The operation is reflected in the snapshot, but will be
    /// subject to rollback until the next successful `commit`.
    pub async fn update(&mut self, key: K, value: V) -> Result<(), Error> {
        self.any
            .update_with_callback(key, value, |loc| {
                self.status.push(true);
                if let Some(loc) = loc {
                    self.status.set_bit(*loc, false);
                }
            })
            .await
    }

    /// Creates a new key-value pair in the db. The operation is reflected in the snapshot, but will
    /// be subject to rollback until the next successful `commit`. Returns true if the key was
    /// created, false if it already existed.
    pub async fn create(&mut self, key: K, value: V) -> Result<bool, Error> {
        self.any
            .create_with_callback(key, value, |loc| {
                self.status.push(true);
                if let Some(loc) = loc {
                    self.status.set_bit(*loc, false);
                }
            })
            .await
    }

    /// Delete `key` and its value from the db. Deleting a key that already has no value is a no-op.
    /// The operation is reflected in the snapshot, but will be subject to rollback until the next
    /// successful `commit`. Returns true if the key was deleted, false if it was already inactive.
    pub async fn delete(&mut self, key: K) -> Result<bool, Error> {
        let mut r = false;
        self.any
            .delete_with_callback(key, |append, loc| {
                if let Some(loc) = loc {
                    self.status.set_bit(*loc, false);
                }
                self.status.push(append);
                r = true;
            })
            .await?;

        Ok(r)
    }

    /// Merkleize the bitmap and convert this dirty database into its clean counterpart.
    /// This computes the Merkle tree over any new bitmap entries but does NOT persist
    /// changes to storage. Use `commit()` for durable state transitions.
    pub async fn merkleize(self) -> Result<Current<E, K, V, H, T, N, Clean<DigestOf<H>>>, Error> {
        // First merkleize the any to get a Clean MMR
        let clean_any = self.any.merkleize();

        // Now use the clean MMR for bitmap merkleization
        let mut hasher = StandardHasher::<H>::new();
        let height = Self::grafting_height();
        let status =
            merkleize_grafted_bitmap(&mut hasher, self.status, &clean_any.log.mmr, height).await?;

        // Compute and cache the root
        let cached_root =
            Some(super::root(&mut hasher, height, &status, &clean_any.log.mmr).await?);

        Ok(Current {
            any: clean_any,
            status,
            context: self.context,
            bitmap_metadata_partition: self.bitmap_metadata_partition,
            cached_root,
        })
    }
}

impl<
        E: RStorage + Clock + Metrics,
        K: Array,
        V: Value,
        H: Hasher,
        T: Translator,
        const N: usize,
    > crate::adb::store::LogStorePrunable for Current<E, K, V, H, T, N>
{
    async fn prune(&mut self, prune_loc: Location) -> Result<(), Error> {
        self.prune(prune_loc).await
    }
}

impl<
        E: RStorage + Clock + Metrics,
        K: Array,
        V: Value,
        H: Hasher,
        T: Translator,
        const N: usize,
        S: State<DigestOf<H>>,
    > LogStore for Current<E, K, V, H, T, N, S>
{
    type Value = V;

    fn op_count(&self) -> Location {
        self.op_count()
    }

    fn inactivity_floor_loc(&self) -> Location {
        self.inactivity_floor_loc()
    }

    async fn get_metadata(&self) -> Result<Option<V>, Error> {
        self.get_metadata().await
    }

    fn is_empty(&self) -> bool {
        self.is_empty()
    }
}

impl<
        E: RStorage + Clock + Metrics,
        K: Array,
        V: Value,
        H: Hasher,
        T: Translator,
        const N: usize,
        S: State<DigestOf<H>>,
    > crate::store::Store for Current<E, K, V, H, T, N, S>
{
    type Key = K;
    type Value = V;
    type Error = Error;

    async fn get(&self, key: &Self::Key) -> Result<Option<Self::Value>, Self::Error> {
        self.get(key).await
    }
}

impl<
        E: RStorage + Clock + Metrics,
        K: Array,
        V: Value,
        H: Hasher,
        T: Translator,
        const N: usize,
    > crate::store::StoreMut for Current<E, K, V, H, T, N, Dirty>
{
    async fn update(&mut self, key: Self::Key, value: Self::Value) -> Result<(), Self::Error> {
        self.update(key, value).await
    }
}

impl<
        E: RStorage + Clock + Metrics,
        K: Array,
        V: Value,
        H: Hasher,
        T: Translator,
        const N: usize,
    > crate::store::StoreDeletable for Current<E, K, V, H, T, N, Dirty>
{
    async fn delete(&mut self, key: Self::Key) -> Result<bool, Self::Error> {
        self.delete(key).await
    }
}

<<<<<<< HEAD
impl<
        E: RStorage + Clock + Metrics,
        K: Array,
        V: Value,
        H: Hasher,
        T: Translator,
        const N: usize,
    > CleanStore for Current<E, K, V, H, T, N, Clean<DigestOf<H>>>
{
    type Digest = H::Digest;
    type Operation = Operation<K, V>;
    type Dirty = Current<E, K, V, H, T, N, Dirty>;

    fn root(&self) -> Self::Digest {
        self.root()
    }

    async fn proof(
        &self,
        start_loc: Location,
        max_ops: NonZeroU64,
    ) -> Result<(Proof<Self::Digest>, Vec<Self::Operation>), Error> {
        self.any.proof(start_loc, max_ops).await
    }

    async fn historical_proof(
        &self,
        historical_size: Location,
        start_loc: Location,
        max_ops: NonZeroU64,
    ) -> Result<(Proof<Self::Digest>, Vec<Self::Operation>), Error> {
        self.any
            .historical_proof(historical_size, start_loc, max_ops)
            .await
    }

    fn into_dirty(self) -> Self::Dirty {
        self.into_dirty()
    }
}

impl<
        E: RStorage + Clock + Metrics,
        K: Array,
        V: Value,
        H: Hasher,
        T: Translator,
        const N: usize,
    > DirtyStore for Current<E, K, V, H, T, N, Dirty>
{
    type Digest = H::Digest;
    type Operation = Operation<K, V>;
    type Clean = Current<E, K, V, H, T, N, Clean<DigestOf<H>>>;

    async fn merkleize(self) -> Self::Clean {
        self.merkleize().await.expect("merkleize should not fail")
    }
}

impl<
        E: RStorage + Clock + Metrics,
        K: Array,
        V: Value,
        H: Hasher,
        T: Translator,
        const N: usize,
    > CleanAny for Current<E, K, V, H, T, N, Clean<DigestOf<H>>>
{
    type Key = K;

    async fn get(&self, key: &Self::Key) -> Result<Option<Self::Value>, Error> {
        self.get(key).await
    }

    async fn commit(&mut self, metadata: Option<Self::Value>) -> Result<Range<Location>, Error> {
        self.commit(metadata).await
    }

    async fn sync(&mut self) -> Result<(), Error> {
        self.sync().await
    }

    async fn prune(&mut self, prune_loc: Location) -> Result<(), Error> {
        self.prune(prune_loc).await
    }

    async fn close(self) -> Result<(), Error> {
        self.close().await
    }

    async fn destroy(self) -> Result<(), Error> {
        self.destroy().await
    }
}

impl<
        E: RStorage + Clock + Metrics,
        K: Array,
        V: Value,
        H: Hasher,
        T: Translator,
        const N: usize,
    > DirtyAny for Current<E, K, V, H, T, N, Dirty>
{
    type Key = K;

    async fn get(&self, key: &Self::Key) -> Result<Option<Self::Value>, Error> {
        self.get(key).await
    }

    async fn update(&mut self, key: Self::Key, value: Self::Value) -> Result<(), Error> {
        self.update(key, value).await
    }

    async fn create(&mut self, key: Self::Key, value: Self::Value) -> Result<bool, Error> {
        self.create(key, value).await
    }

    async fn delete(&mut self, key: Self::Key) -> Result<bool, Error> {
        self.delete(key).await
    }
=======
impl<E, K, V, T, H, const N: usize> Batchable for Current<E, K, V, H, T, N>
where
    E: RStorage + Clock + Metrics,
    K: Array,
    V: Value,
    T: Translator,
    H: Hasher,
{
>>>>>>> 42322130
}

#[cfg(test)]
pub mod test {
    use super::*;
    use crate::{
        adb::{any::AnyExt, store::batch_tests},
        index::Unordered as _,
        mmr::{hasher::Hasher as _, mem::Mmr},
        translator::OneCap,
    };
    use commonware_cryptography::{sha256::Digest, Sha256};
    use commonware_macros::test_traced;
    use commonware_runtime::{buffer::PoolRef, deterministic, Runner as _};
    use commonware_utils::{NZUsize, NZU64};
    use rand::{rngs::StdRng, RngCore, SeedableRng};
    use std::collections::HashMap;
    use tracing::warn;

    const PAGE_SIZE: usize = 88;
    const PAGE_CACHE_SIZE: usize = 8;

    fn current_db_config(partition_prefix: &str) -> Config<OneCap> {
        Config {
            mmr_journal_partition: format!("{partition_prefix}_journal_partition"),
            mmr_metadata_partition: format!("{partition_prefix}_metadata_partition"),
            mmr_items_per_blob: NZU64!(11),
            mmr_write_buffer: NZUsize!(1024),
            log_journal_partition: format!("{partition_prefix}_partition_prefix"),
            log_items_per_blob: NZU64!(7),
            log_write_buffer: NZUsize!(1024),
            bitmap_metadata_partition: format!("{partition_prefix}_bitmap_metadata_partition"),
            translator: OneCap,
            thread_pool: None,
            buffer_pool: PoolRef::new(NZUsize!(PAGE_SIZE), NZUsize!(PAGE_CACHE_SIZE)),
        }
    }

    /// A type alias for the concrete [Current] type used in these unit tests.
    type CleanCurrentTest = Current<deterministic::Context, Digest, Digest, Sha256, OneCap, 32>;

    /// A type alias for the Dirty variant of CurrentTest.
    type DirtyCurrentTest =
        Current<deterministic::Context, Digest, Digest, Sha256, OneCap, 32, Dirty>;

    /// Return an [Current] database initialized with a fixed config.
    async fn open_db(context: deterministic::Context, partition_prefix: &str) -> CleanCurrentTest {
        CleanCurrentTest::init(context, current_db_config(partition_prefix))
            .await
            .unwrap()
    }

    /// Build a small database, then close and reopen it and ensure state is preserved.
    #[test_traced("DEBUG")]
    pub fn test_current_db_build_small_close_reopen() {
        let executor = deterministic::Runner::default();
        executor.start(|context| async move {
            let mut hasher = StandardHasher::<Sha256>::new();
            let partition = "build_small";
            let db = open_db(context.clone(), partition).await;
            assert_eq!(db.op_count(), 0);
            assert_eq!(db.inactivity_floor_loc(), Location::new_unchecked(0));
            let root0 = db.root();
            db.close().await.unwrap();
            let db = open_db(context.clone(), partition).await;
            assert_eq!(db.op_count(), 0);
            assert!(db.get_metadata().await.unwrap().is_none());
            assert_eq!(db.root(), root0);
            assert_eq!(root0, Mmr::empty_mmr_root(hasher.inner()));

            // Add one key.
            let k1 = Sha256::hash(&0u64.to_be_bytes());
            let v1 = Sha256::hash(&10u64.to_be_bytes());
            let mut db = db.into_dirty();
            assert!(db.create(k1, v1).await.unwrap());
            assert_eq!(db.get(&k1).await.unwrap().unwrap(), v1);
            let mut db = db.merkleize().await.unwrap();
            db.commit(None).await.unwrap();
            assert_eq!(db.op_count(), 3); // 1 update, 1 commit, 1 move.
            assert!(db.get_metadata().await.unwrap().is_none());
            let root1 = db.root();
            assert!(root1 != root0);
            db.close().await.unwrap();
            let db = open_db(context.clone(), partition).await;
            assert_eq!(db.op_count(), 3);
            assert_eq!(db.root(), root1);

            // Create of same key should fail.
            let mut db = db.into_dirty();
            assert!(!db.create(k1, v1).await.unwrap());

            // Delete that one key.
            assert!(db.delete(k1).await.unwrap());

            let metadata = Sha256::hash(&1u64.to_be_bytes());
            let mut db = db.merkleize().await.unwrap();
            db.commit(Some(metadata)).await.unwrap();
            assert_eq!(db.op_count(), 5); // 1 update, 2 commits, 1 move, 1 delete.
            assert_eq!(db.get_metadata().await.unwrap().unwrap(), metadata);
            assert_eq!(db.inactivity_floor_loc(), Location::new_unchecked(4));
            let root2 = db.root();
            db.close().await.unwrap();
            let db = open_db(context.clone(), partition).await;
            assert_eq!(db.op_count(), 5);
            assert_eq!(db.get_metadata().await.unwrap().unwrap(), metadata);
            assert_eq!(db.inactivity_floor_loc(), Location::new_unchecked(4));
            assert_eq!(db.root(), root2);

            // Repeated delete of same key should fail.
            let mut db = db.into_dirty();
            assert!(!db.delete(k1).await.unwrap());
            let db = db.merkleize().await.unwrap();

            // Confirm all activity bits except the last are false.
            for i in 0..*db.op_count() - 1 {
                assert!(!db.status.get_bit(i));
            }
            assert!(db.status.get_bit(*db.op_count() - 1));

            db.destroy().await.unwrap();
        });
    }

    #[test_traced("WARN")]
    fn test_current_db_build_big() {
        let executor = deterministic::Runner::default();
        // Build a db with 1000 keys, some of which we update and some of which we delete, and
        // confirm that the end state of the db matches that of an identically updated hashmap.
        const ELEMENTS: u64 = 1000;
        executor.start(|context| async move {
            let mut db = open_db(context.clone(), "build_big").await.into_dirty();

            let mut map = HashMap::<Digest, Digest>::default();
            for i in 0u64..ELEMENTS {
                let k = Sha256::hash(&i.to_be_bytes());
                let v = Sha256::hash(&(i * 1000).to_be_bytes());
                db.update(k, v).await.unwrap();
                map.insert(k, v);
            }

            // Update every 3rd key
            for i in 0u64..ELEMENTS {
                if i % 3 != 0 {
                    continue;
                }
                let k = Sha256::hash(&i.to_be_bytes());
                let v = Sha256::hash(&((i + 1) * 10000).to_be_bytes());
                db.update(k, v).await.unwrap();
                map.insert(k, v);
            }

            // Delete every 7th key
            for i in 0u64..ELEMENTS {
                if i % 7 != 1 {
                    continue;
                }
                let k = Sha256::hash(&i.to_be_bytes());
                db.delete(k).await.unwrap();
                map.remove(&k);
            }

            assert_eq!(db.op_count(), 2619);
            assert_eq!(db.inactivity_floor_loc(), Location::new_unchecked(0));
            assert_eq!(db.op_count(), 2619);
            assert_eq!(db.any.snapshot.items(), 857);

            // Test that commit + sync w/ pruning will raise the activity floor.
            let mut db = db.merkleize().await.unwrap();
            db.commit(None).await.unwrap();
            db.sync().await.unwrap();
            db.prune(db.inactivity_floor_loc()).await.unwrap();
            assert_eq!(db.op_count(), 4240);
            assert_eq!(db.inactivity_floor_loc(), Location::new_unchecked(3382));
            assert_eq!(db.any.snapshot.items(), 857);

            // Close & reopen the db, making sure the re-opened db has exactly the same state.
            let root = db.root();
            db.close().await.unwrap();
            let db = open_db(context.clone(), "build_big").await;
            assert_eq!(root, db.root());
            assert_eq!(db.op_count(), 4240);
            assert_eq!(db.inactivity_floor_loc(), Location::new_unchecked(3382));
            assert_eq!(db.any.snapshot.items(), 857);

            // Confirm the db's state matches that of the separate map we computed independently.
            for i in 0u64..1000 {
                let k = Sha256::hash(&i.to_be_bytes());
                if let Some(map_value) = map.get(&k) {
                    let Some(db_value) = db.get(&k).await.unwrap() else {
                        panic!("key not found in db: {k}");
                    };
                    assert_eq!(*map_value, db_value);
                } else {
                    assert!(db.get(&k).await.unwrap().is_none());
                }
            }
        });
    }

    /// Build a tiny database and make sure we can't convince the verifier that some old value of a
    /// key is active. We specifically test over the partial chunk case, since these bits are yet to
    /// be committed to the underlying MMR.
    #[test_traced("DEBUG")]
    pub fn test_current_db_verify_proof_over_bits_in_uncommitted_chunk() {
        let executor = deterministic::Runner::default();
        executor.start(|context| async move {
            let mut hasher = StandardHasher::<Sha256>::new();
            let partition = "build_small";
            let mut db = open_db(context.clone(), partition).await.into_dirty();

            // Add one key.
            let k = Sha256::fill(0x01);
            let v1 = Sha256::fill(0xA1);
            db.update(k, v1).await.unwrap();
            let mut db = db.merkleize().await.unwrap();
            db.commit(None).await.unwrap();

            let op = db.any.get_key_op_loc(&k).await.unwrap().unwrap();
            let proof = db
                .operation_inclusion_proof(hasher.inner(), op.1)
                .await
                .unwrap();
            let info = KeyValueProofInfo {
                key: k,
                value: v1,
                next_key: k,
                loc: op.1,
                chunk: proof.3,
            };
            let root = db.root();
            // Proof should be verifiable against current root.
            assert!(CleanCurrentTest::verify_key_value_proof(
                hasher.inner(),
                &proof.0,
                info.clone(),
                &root,
            ));

            let v2 = Sha256::fill(0xA2);
            // Proof should not verify against a different value.
            let mut bad_info = info.clone();
            bad_info.value = v2;
            assert!(!CleanCurrentTest::verify_key_value_proof(
                hasher.inner(),
                &proof.0,
                bad_info,
                &root,
            ));

            // Proof should not be verifiable if we fail to give verification the correct next key.
            let mut bad_info = info.clone();
            bad_info.next_key = Sha256::fill(0x02);
            assert!(!CleanCurrentTest::verify_key_value_proof(
                hasher.inner(),
                &proof.0,
                bad_info,
                &root,
            ));

            // update the key to invalidate its previous update
            let mut db = db.into_dirty();
            db.update(k, v2).await.unwrap();
            let mut db = db.merkleize().await.unwrap();
            db.commit(None).await.unwrap();

            // Proof should not be verifiable against the new root.
            let root = db.root();
            assert!(!CleanCurrentTest::verify_key_value_proof(
                hasher.inner(),
                &proof.0,
                info.clone(),
                &root,
            ));

            // Create a proof of the now-inactive operation.
            let proof_inactive = db
                .operation_inclusion_proof(hasher.inner(), op.1)
                .await
                .unwrap();
            // This proof should not verify, but only because verification will see that the
            // corresponding bit in the chunk is false.
            let proof_inactive_info = KeyValueProofInfo {
                key: k,
                value: v1,
                next_key: k,
                loc: proof_inactive.2,
                chunk: proof_inactive.3,
            };
            assert!(!CleanCurrentTest::verify_key_value_proof(
                hasher.inner(),
                &proof_inactive.0,
                proof_inactive_info,
                &root,
            ));

            // Attempt #1 to "fool" the verifier:  change the location to that of an active
            // operation. This should not fool the verifier if we're properly validating the
            // inclusion of the operation itself, and not just the chunk.
            let (_, active_loc) = db.any.get_key_op_loc(&info.key).await.unwrap().unwrap();
            // The new location should differ but still be in the same chunk.
            assert_ne!(active_loc, info.loc);
            assert_eq!(
                CleanBitMap::<Digest, 32>::leaf_pos(*active_loc),
                CleanBitMap::<Digest, 32>::leaf_pos(*info.loc)
            );
            let mut info_with_modified_loc = info.clone();
            info_with_modified_loc.loc = active_loc;
            assert!(!CleanCurrentTest::verify_key_value_proof(
                hasher.inner(),
                &proof_inactive.0,
                info_with_modified_loc,
                &root,
            ));

            // Attempt #2 to "fool" the verifier: Modify the chunk in the proof info to make it look
            // like the operation is active by flipping its corresponding bit to 1. This should not
            // fool the verifier if we are correctly incorporating the partial chunk information
            // into the root computation.
            let mut modified_chunk = proof_inactive.3;
            let bit_pos = *proof_inactive.2;
            let byte_idx = bit_pos / 8;
            let bit_idx = bit_pos % 8;
            modified_chunk[byte_idx as usize] |= 1 << bit_idx;

            let mut info_with_modified_chunk = info.clone();
            info_with_modified_chunk.chunk = modified_chunk;
            assert!(!CleanCurrentTest::verify_key_value_proof(
                hasher.inner(),
                &proof_inactive.0,
                info_with_modified_chunk,
                &root,
            ));

            db.destroy().await.unwrap();
        });
    }

    /// Apply random operations to the given db, committing them (randomly & at the end) only if
    /// `commit_changes` is true.
    async fn apply_random_ops(
        num_elements: u64,
        commit_changes: bool,
        rng_seed: u64,
        mut db: DirtyCurrentTest,
    ) -> Result<CleanCurrentTest, Error> {
        // Log the seed with high visibility to make failures reproducible.
        warn!("rng_seed={}", rng_seed);
        let mut rng = StdRng::seed_from_u64(rng_seed);

        for i in 0u64..num_elements {
            let k = Sha256::hash(&i.to_be_bytes());
            let v = Sha256::hash(&rng.next_u32().to_be_bytes());
            db.update(k, v).await.unwrap();
        }

        // Randomly update / delete them. We use a delete frequency that is 1/7th of the update
        // frequency.
        for _ in 0u64..num_elements * 10 {
            let rand_key = Sha256::hash(&(rng.next_u64() % num_elements).to_be_bytes());
            if rng.next_u32() % 7 == 0 {
                db.delete(rand_key).await.unwrap();
                continue;
            }
            let v = Sha256::hash(&rng.next_u32().to_be_bytes());
            db.update(rand_key, v).await.unwrap();
            if commit_changes && rng.next_u32() % 20 == 0 {
                // Commit every ~20 updates.
                let mut clean_db = db.merkleize().await?;
                clean_db.commit(None).await?;
                db = clean_db.into_dirty();
            }
        }
        if commit_changes {
            let mut clean_db = db.merkleize().await?;
            clean_db.commit(None).await?;
            Ok(clean_db)
        } else {
            db.merkleize().await
        }
    }

    #[test_traced("DEBUG")]
    pub fn test_current_db_range_proofs() {
        let executor = deterministic::Runner::default();
        executor.start(|mut context| async move {
            let partition = "range_proofs";
            let mut hasher = StandardHasher::<Sha256>::new();
            let db = open_db(context.clone(), partition).await.into_dirty();
            let db = apply_random_ops(200, true, context.next_u64(), db)
                .await
                .unwrap();
            let root = db.root();

            // Make sure size-constrained batches of operations are provable from the oldest
            // retained op to tip.
            let max_ops = 4;
            let end_loc = db.op_count();
            let start_loc = db.any.inactivity_floor_loc();

            for loc in *start_loc..*end_loc {
                let loc = Location::new_unchecked(loc);
                let (proof, ops, chunks) = db
                    .range_proof(hasher.inner(), loc, NZU64!(max_ops))
                    .await
                    .unwrap();
                assert!(
                    CleanCurrentTest::verify_range_proof(
                        &mut hasher,
                        &proof,
                        loc,
                        &ops,
                        &chunks,
                        &root
                    ),
                    "failed to verify range at start_loc {start_loc}",
                );
            }

            db.destroy().await.unwrap();
        });
    }

    #[test_traced("DEBUG")]
    pub fn test_current_db_key_value_proof() {
        let executor = deterministic::Runner::default();
        executor.start(|mut context| async move {
            let partition = "range_proofs";
            let mut hasher = StandardHasher::<Sha256>::new();
            let db = open_db(context.clone(), partition).await.into_dirty();
            let db = apply_random_ops(500, true, context.next_u64(), db)
                .await
                .unwrap();
            let root = db.root();

            // Confirm bad keys produce the expected error.
            let bad_key = Sha256::fill(0xAA);
            let res = db.key_value_proof(hasher.inner(), bad_key).await;
            assert!(matches!(res, Err(Error::KeyNotFound)));

            let start = *db.inactivity_floor_loc();
            for i in start..db.status.len() {
                if !db.status.get_bit(i) {
                    continue;
                }
                // Found an active operation! Create a proof for its active current key/value if
                // it's a key-updating operation.
                let op = db.any.log.read(Location::new_unchecked(i)).await.unwrap();
                let Some(key) = op.key() else {
                    // Must be the last commit operation which doesn't update a key.
                    continue;
                };
                let (proof, info) = db.key_value_proof(hasher.inner(), *key).await.unwrap();
                assert_eq!(info.value, *op.value().unwrap());
                // Proof should validate against the current value and correct root.
                assert!(CleanCurrentTest::verify_key_value_proof(
                    hasher.inner(),
                    &proof,
                    info.clone(),
                    &root
                ));
                // Proof should fail against the wrong value.
                let wrong_val = Sha256::fill(0xFF);
                let mut bad_info = info.clone();
                bad_info.value = wrong_val;
                assert!(!CleanCurrentTest::verify_key_value_proof(
                    hasher.inner(),
                    &proof,
                    bad_info.clone(),
                    &root
                ));
                // Proof should fail against the wrong key.
                let wrong_key = Sha256::fill(0xEE);
                let mut bad_info = info.clone();
                bad_info.key = wrong_key;
                assert!(!CleanCurrentTest::verify_key_value_proof(
                    hasher.inner(),
                    &proof,
                    bad_info,
                    &root
                ));
                // Proof should fail against the wrong root.
                let wrong_root = Sha256::fill(0xDD);
                assert!(!CleanCurrentTest::verify_key_value_proof(
                    hasher.inner(),
                    &proof,
                    info,
                    &wrong_root,
                ));
            }

            db.destroy().await.unwrap();
        });
    }

    /// This test builds a random database, and makes sure that its state is correctly restored
    /// after closing and re-opening.
    #[test_traced("WARN")]
    pub fn test_current_db_build_random_close_reopen() {
        // Number of elements to initially insert into the db.
        const ELEMENTS: u64 = 1000;

        let executor = deterministic::Runner::default();
        executor.start(|mut context| async move {
            let partition = "build_random";
            let rng_seed = context.next_u64();
            let db = open_db(context.clone(), partition).await.into_dirty();
            let db = apply_random_ops(ELEMENTS, true, rng_seed, db)
                .await
                .unwrap();

            // Close the db, then replay its operations with a bitmap.
            let root = db.root();
            // Create a bitmap based on the current db's pruned/inactive state.
            db.close().await.unwrap();

            let db = open_db(context, partition).await;
            assert_eq!(db.root(), root);

            db.destroy().await.unwrap();
        });
    }

    /// Repeatedly update the same key to a new value and ensure we can prove its current value
    /// after each update.
    #[test_traced("WARN")]
    pub fn test_current_db_proving_repeated_updates() {
        let executor = deterministic::Runner::default();
        executor.start(|context| async move {
            let mut hasher = StandardHasher::<Sha256>::new();
            let partition = "build_small";
            let mut db = open_db(context.clone(), partition).await;

            // Add one key.
            let k = Sha256::fill(0x00);
            let mut old_info = KeyValueProofInfo {
                key: k,
                value: Sha256::fill(0x00),
                next_key: k,
                loc: Location::new_unchecked(0),
                chunk: [0; 32],
            };
            for i in 1u8..=255 {
                let v = Sha256::fill(i);
                let mut dirty_db = db.into_dirty();
                dirty_db.update(k, v).await.unwrap();
                assert_eq!(dirty_db.get(&k).await.unwrap().unwrap(), v);
                db = dirty_db.merkleize().await.unwrap();
                db.commit(None).await.unwrap();
                let root = db.root();

                // Create a proof for the current value of k.
                let (proof, info) = db.key_value_proof(hasher.inner(), k).await.unwrap();
                assert_eq!(info.value, v);
                assert_eq!(info.next_key, k);
                assert!(
                    CleanCurrentTest::verify_key_value_proof(
                        hasher.inner(),
                        &proof,
                        info.clone(),
                        &root
                    ),
                    "proof of update {i} failed to verify"
                );
                // Ensure the proof does NOT verify if we use the previous value.
                assert!(
                    !CleanCurrentTest::verify_key_value_proof(
                        hasher.inner(),
                        &proof,
                        old_info,
                        &root
                    ),
                    "proof of update {i} failed to verify"
                );
                old_info = info.clone();
            }

            db.destroy().await.unwrap();
        });
    }

    /// This test builds a random database and simulates we can recover from different types of
    /// failure scenarios.
    #[test_traced("WARN")]
    pub fn test_current_db_simulate_write_failures() {
        // Number of elements to initially insert into the db.
        const ELEMENTS: u64 = 1000;

        let executor = deterministic::Runner::default();
        executor.start(|mut context| async move {
            let partition = "build_random_fail_commit";
            let rng_seed = context.next_u64();
            let db = open_db(context.clone(), partition).await.into_dirty();
            let mut db = apply_random_ops(ELEMENTS, true, rng_seed, db)
                .await
                .unwrap();
            let committed_root = db.root();
            let committed_op_count = db.op_count();
            let committed_inactivity_floor = db.any.inactivity_floor_loc();
            db.prune(committed_inactivity_floor).await.unwrap();

            // Perform more random operations without committing any of them.
            let db = apply_random_ops(ELEMENTS, false, rng_seed + 1, db.into_dirty())
                .await
                .unwrap();

            // SCENARIO #1: Simulate a crash that happens before any writes. Upon reopening, the
            // state of the DB should be as of the last commit.
            db.simulate_commit_failure_before_any_writes();
            let db = open_db(context.clone(), partition).await;
            assert_eq!(db.root(), committed_root);
            assert_eq!(db.op_count(), committed_op_count);

            // Re-apply the exact same uncommitted operations.
            let db = apply_random_ops(ELEMENTS, false, rng_seed + 1, db.into_dirty())
                .await
                .unwrap();

            // SCENARIO #2: Simulate a crash that happens after the any db has been committed, but
            // before the state of the pruned bitmap can be written to disk.
            db.simulate_commit_failure_after_any_db_commit()
                .await
                .unwrap();

            // We should be able to recover, so the root should differ from the previous commit, and
            // the op count should be greater than before.
            let db = open_db(context.clone(), partition).await;
            let scenario_2_root = db.root();

            // To confirm the second committed hash is correct we'll re-build the DB in a new
            // partition, but without any failures. They should have the exact same state.
            let fresh_partition = "build_random_fail_commit_fresh";
            let db = open_db(context.clone(), fresh_partition).await.into_dirty();
            let db = apply_random_ops(ELEMENTS, true, rng_seed, db)
                .await
                .unwrap();
            let db = apply_random_ops(ELEMENTS, false, rng_seed + 1, db.into_dirty())
                .await
                .unwrap();
            let mut db = db.into_dirty().merkleize().await.unwrap();
            db.commit(None).await.unwrap();
            db.prune(db.any.inactivity_floor_loc()).await.unwrap();
            // State from scenario #2 should match that of a successful commit.
            assert_eq!(db.root(), scenario_2_root);

            db.destroy().await.unwrap();
        });
    }

    #[test_traced("WARN")]
    pub fn test_current_db_different_pruning_delays_same_root() {
        let executor = deterministic::Runner::default();
        executor.start(|context| async move {
            // Create two databases that are identical other than how they are pruned.
            let db_config_no_pruning = current_db_config("no_pruning_test");

            let db_config_pruning = current_db_config("pruning_test");

            let mut db_no_pruning =
                CleanCurrentTest::init(context.clone(), db_config_no_pruning.clone())
                    .await
                    .unwrap()
                    .into_dirty();
            let mut db_pruning = CleanCurrentTest::init(context.clone(), db_config_pruning.clone())
                .await
                .unwrap()
                .into_dirty();

            // Apply identical operations to both databases, but only prune one.
            const NUM_OPERATIONS: u64 = 1000;
            for i in 0..NUM_OPERATIONS {
                let key = Sha256::hash(&i.to_be_bytes());
                let value = Sha256::hash(&(i * 1000).to_be_bytes());

                db_no_pruning.update(key, value).await.unwrap();
                db_pruning.update(key, value).await.unwrap();

                // Commit periodically
                if i % 50 == 49 {
                    let mut clean_no_pruning = db_no_pruning.merkleize().await.unwrap();
                    clean_no_pruning.commit(None).await.unwrap();
                    let mut clean_pruning = db_pruning.merkleize().await.unwrap();
                    clean_pruning.commit(None).await.unwrap();
                    clean_pruning
                        .prune(clean_no_pruning.any.inactivity_floor_loc())
                        .await
                        .unwrap();
                    db_no_pruning = clean_no_pruning.into_dirty();
                    db_pruning = clean_pruning.into_dirty();
                }
            }

            // Final commit
            let mut db_no_pruning = db_no_pruning.merkleize().await.unwrap();
            db_no_pruning.commit(None).await.unwrap();
            let mut db_pruning = db_pruning.merkleize().await.unwrap();
            db_pruning.commit(None).await.unwrap();

            // Get roots from both databases
            let root_no_pruning = db_no_pruning.root();
            let root_pruning = db_pruning.root();

            // Verify they generate the same roots
            assert_eq!(root_no_pruning, root_pruning);

            // Close both databases
            db_no_pruning.close().await.unwrap();
            db_pruning.close().await.unwrap();

            // Restart both databases
            let db_no_pruning = CleanCurrentTest::init(context.clone(), db_config_no_pruning)
                .await
                .unwrap();
            let db_pruning = CleanCurrentTest::init(context.clone(), db_config_pruning)
                .await
                .unwrap();
            assert_eq!(
                db_no_pruning.inactivity_floor_loc(),
                db_pruning.inactivity_floor_loc()
            );

            // Get roots after restart
            let root_no_pruning_restart = db_no_pruning.root();
            let root_pruning_restart = db_pruning.root();

            // Ensure roots still match after restart
            assert_eq!(root_no_pruning, root_no_pruning_restart);
            assert_eq!(root_pruning, root_pruning_restart);

            db_no_pruning.destroy().await.unwrap();
            db_pruning.destroy().await.unwrap();
        });
    }

    /// Build a tiny database and confirm exclusion proofs work as expected.
    #[test_traced("DEBUG")]
    pub fn test_current_db_exclusion_proofs() {
        let executor = deterministic::Runner::default();
        executor.start(|context| async move {
            let mut hasher = StandardHasher::<Sha256>::new();
            let partition = "exclusion_proofs";
            let db = open_db(context.clone(), partition).await;

            let key_exists_1 = Sha256::fill(0x10);

            // We should be able to prove exclusion for any key against an empty db.
            let empty_root = db.root();
            let (empty_proof, empty_info) = db
                .exclusion_proof(hasher.inner(), &key_exists_1)
                .await
                .unwrap();
            assert!(CleanCurrentTest::verify_exclusion_proof(
                hasher.inner(),
                &empty_proof,
                &key_exists_1,
                empty_info.clone(),
                &empty_root,
            ));

            // Add `key_exists_1` and test exclusion proving over the single-key database case.
            let v1 = Sha256::fill(0xA1);
            let mut db = db.into_dirty();
            db.update(key_exists_1, v1).await.unwrap();
            let mut db = db.merkleize().await.unwrap();
            db.commit(None).await.unwrap();
            let root = db.root();

            // We shouldn't be able to generate an exclusion proof for a key already in the db.
            let result = db.exclusion_proof(hasher.inner(), &key_exists_1).await;
            assert!(matches!(result, Err(Error::KeyExists)));

            // Generate some valid exclusion proofs for keys on either side.
            let greater_key = Sha256::fill(0xFF);
            let lesser_key = Sha256::fill(0x00);
            let (proof, info) = db
                .exclusion_proof(hasher.inner(), &greater_key)
                .await
                .unwrap();
            let (proof2, info2) = db
                .exclusion_proof(hasher.inner(), &lesser_key)
                .await
                .unwrap();

            // Since there's only one span in the DB, the two exclusion proofs should be identical,
            // and the proof should verify any key but the one that exists in the db.
            assert_eq!(proof, proof2);
            assert_eq!(info, info2);
            // Any key except the one that exists should verify against this proof.
            assert!(CleanCurrentTest::verify_exclusion_proof(
                hasher.inner(),
                &proof,
                &greater_key,
                info.clone(),
                &root,
            ));
            assert!(CleanCurrentTest::verify_exclusion_proof(
                hasher.inner(),
                &proof,
                &lesser_key,
                info.clone(),
                &root,
            ));
            // Exclusion should fail if we test it on a key that exists.
            assert!(!CleanCurrentTest::verify_exclusion_proof(
                hasher.inner(),
                &proof,
                &key_exists_1,
                info.clone(),
                &root,
            ));
            // Exclusion proof should fail if we blow away the next_key setting in proof info.
            let mut corrupt_info = info.clone();
            if let ExclusionProofInfo::KeyValue(ref mut kv_info) = corrupt_info {
                kv_info.next_key = Sha256::fill(0x02);
            }
            assert!(!CleanCurrentTest::verify_exclusion_proof(
                hasher.inner(),
                &proof,
                &key_exists_1,
                corrupt_info,
                &root,
            ));

            // Add a second key and test exclusion proving over the two-key database case.
            let key_exists_2 = Sha256::fill(0x30);
            let v2 = Sha256::fill(0xB2);

            let mut db = db.into_dirty();
            db.update(key_exists_2, v2).await.unwrap();
            let mut db = db.merkleize().await.unwrap();
            db.commit(None).await.unwrap();
            let root = db.root();

            // Use a lesser/greater key that has a translated-key conflict based
            // on our use of OneCap translator.
            let lesser_key = Sha256::fill(0x0F); // < k1=0x10
            let greater_key = Sha256::fill(0x31); // > k2=0x30
            let middle_key = Sha256::fill(0x20); // between k1=0x10 and k2=0x30
            let (proof, info) = db
                .exclusion_proof(hasher.inner(), &greater_key)
                .await
                .unwrap();
            // Test the "cycle around" span. This should prove exclusion of greater_key & lesser
            // key, but fail on middle_key.
            assert!(CleanCurrentTest::verify_exclusion_proof(
                hasher.inner(),
                &proof,
                &greater_key,
                info.clone(),
                &root,
            ));
            assert!(CleanCurrentTest::verify_exclusion_proof(
                hasher.inner(),
                &proof,
                &lesser_key,
                info.clone(),
                &root,
            ));
            assert!(!CleanCurrentTest::verify_exclusion_proof(
                hasher.inner(),
                &proof,
                &middle_key,
                info.clone(),
                &root,
            ));

            // Due to the cycle, lesser & greater keys should produce the same proof.
            let (new_proof, new_info) = db
                .exclusion_proof(hasher.inner(), &lesser_key)
                .await
                .unwrap();
            assert_eq!(proof, new_proof);
            assert_eq!(info, new_info);

            // Test the inner span [k, k2).
            let (proof, info) = db
                .exclusion_proof(hasher.inner(), &middle_key)
                .await
                .unwrap();
            // `k` should fail since it's in the db.
            assert!(!CleanCurrentTest::verify_exclusion_proof(
                hasher.inner(),
                &proof,
                &key_exists_1,
                info.clone(),
                &root,
            ));
            // `middle_key` should succeed since it's in range.
            assert!(CleanCurrentTest::verify_exclusion_proof(
                hasher.inner(),
                &proof,
                &middle_key,
                info.clone(),
                &root,
            ));
            // `k2` should fail since it's in the db and outside its range.
            let ExclusionProofInfo::KeyValue(ref kv_info) = info else {
                panic!("expected KeyValue variant");
            };
            assert_eq!(kv_info.next_key, key_exists_2);
            assert!(!CleanCurrentTest::verify_exclusion_proof(
                hasher.inner(),
                &proof,
                &key_exists_2,
                info.clone(),
                &root,
            ));

            let conflicting_middle_key = Sha256::fill(0x11); // between k1=0x10 and k2=0x30
            assert!(CleanCurrentTest::verify_exclusion_proof(
                hasher.inner(),
                &proof,
                &conflicting_middle_key,
                info.clone(),
                &root,
            ));

            // Using lesser/greater keys for the middle-proof should fail.
            assert!(!CleanCurrentTest::verify_exclusion_proof(
                hasher.inner(),
                &proof,
                &greater_key,
                info.clone(),
                &root,
            ));
            assert!(!CleanCurrentTest::verify_exclusion_proof(
                hasher.inner(),
                &proof,
                &lesser_key,
                info,
                &root,
            ));

            // Make the DB empty again by deleting the keys and check the empty case
            // again.
            let mut db = db.into_dirty();
            db.delete(key_exists_1).await.unwrap();
            db.delete(key_exists_2).await.unwrap();
            let mut db = db.merkleize().await.unwrap();
            db.sync().await.unwrap();
            db.commit(None).await.unwrap();
            let root = db.root();
            // This root should be different than the empty root from earlier since the DB now has a
            // non-zero number of operations.
            assert!(db.is_empty());
            assert_ne!(db.op_count(), 0);
            assert_ne!(root, empty_root);

            let (proof, info) = db
                .exclusion_proof(hasher.inner(), &key_exists_1)
                .await
                .unwrap();
            assert!(CleanCurrentTest::verify_exclusion_proof(
                hasher.inner(),
                &proof,
                &key_exists_1,
                info.clone(),
                &root,
            ));
            assert!(CleanCurrentTest::verify_exclusion_proof(
                hasher.inner(),
                &proof,
                &key_exists_2,
                info.clone(),
                &root,
            ));

            // Try fooling the verifier with improper values.
            assert!(!CleanCurrentTest::verify_exclusion_proof(
                hasher.inner(),
                &empty_proof, // wrong proof
                &key_exists_1,
                info.clone(),
                &root,
            ));
            assert!(!CleanCurrentTest::verify_exclusion_proof(
                hasher.inner(),
                &proof,
                &key_exists_1,
                info,
                &empty_root, // wrong root
            ));
            assert!(!CleanCurrentTest::verify_exclusion_proof(
                hasher.inner(),
                &proof,
                &key_exists_1,
                empty_info, // wrong info
                &root,
            ));
        });
    }

    #[test_traced("DEBUG")]
    fn test_batch() {
<<<<<<< HEAD
        let executor = deterministic::Runner::default();
        executor.start(|context| async move {
            batch_tests::run_batch_tests(|| {
                let mut ctx = context.clone();
                async move {
                    let seed = ctx.next_u64();
                    let partition = format!("current_ordered_batch_{seed}");
                    AnyExt::new(open_db(ctx, &partition).await)
                }
            })
            .await
            .unwrap();
=======
        batch_tests::test_batch(|mut ctx| async move {
            let seed = ctx.next_u64();
            let partition = format!("current_ordered_batch_{seed}");
            open_db(ctx, &partition).await
>>>>>>> 42322130
        });
    }
}<|MERGE_RESOLUTION|>--- conflicted
+++ resolved
@@ -9,11 +9,7 @@
             fixed::{ordered::Operation, Value},
             Committable as _, KeyData, Keyed,
         },
-<<<<<<< HEAD
-        store::{CleanStore, DirtyStore, LogStore},
-=======
-        store::{Batchable, LogStore},
->>>>>>> 42322130
+        store::{Batchable, CleanStore, DirtyStore, LogStore},
         Error,
     },
     bitmap::{CleanBitMap, DirtyBitMap},
@@ -798,7 +794,6 @@
     }
 }
 
-<<<<<<< HEAD
 impl<
         E: RStorage + Clock + Metrics,
         K: Array,
@@ -840,6 +835,16 @@
     }
 }
 
+impl<E, K, V, T, H, const N: usize> Batchable for Current<E, K, V, H, T, N, Dirty>
+where
+    E: RStorage + Clock + Metrics,
+    K: Array,
+    V: Value,
+    T: Translator,
+    H: Hasher,
+{
+}
+
 impl<
         E: RStorage + Clock + Metrics,
         K: Array,
@@ -920,16 +925,6 @@
     async fn delete(&mut self, key: Self::Key) -> Result<bool, Error> {
         self.delete(key).await
     }
-=======
-impl<E, K, V, T, H, const N: usize> Batchable for Current<E, K, V, H, T, N>
-where
-    E: RStorage + Clock + Metrics,
-    K: Array,
-    V: Value,
-    T: Translator,
-    H: Hasher,
-{
->>>>>>> 42322130
 }
 
 #[cfg(test)]
@@ -1923,25 +1918,10 @@
 
     #[test_traced("DEBUG")]
     fn test_batch() {
-<<<<<<< HEAD
-        let executor = deterministic::Runner::default();
-        executor.start(|context| async move {
-            batch_tests::run_batch_tests(|| {
-                let mut ctx = context.clone();
-                async move {
-                    let seed = ctx.next_u64();
-                    let partition = format!("current_ordered_batch_{seed}");
-                    AnyExt::new(open_db(ctx, &partition).await)
-                }
-            })
-            .await
-            .unwrap();
-=======
         batch_tests::test_batch(|mut ctx| async move {
             let seed = ctx.next_u64();
             let partition = format!("current_ordered_batch_{seed}");
-            open_db(ctx, &partition).await
->>>>>>> 42322130
+            AnyExt::new(open_db(ctx, &partition).await)
         });
     }
 }