--- conflicted
+++ resolved
@@ -5,16 +5,11 @@
     adb::{
         any::ordered::fixed::Any,
         current::{merkleize_grafted_bitmap, verify_key_value_proof, verify_range_proof, Config},
-<<<<<<< HEAD
-        operation::{fixed::ordered::Operation, Committable as _, KeyData, Keyed as _},
-        store::LogStore,
-=======
         operation::{
             fixed::{ordered::Operation, Value},
             Committable as _, KeyData, Keyed as _,
         },
-        store::Db,
->>>>>>> a9ac4663
+        store::LogStore,
         Error,
     },
     mmr::{
@@ -516,22 +511,9 @@
         self.commit_ops(None).await
     }
 
-<<<<<<< HEAD
     /// The number of operations that have been applied to this db, including those that have been
     /// pruned and those that are not yet committed.
     pub fn op_count(&self) -> Location {
-=======
-impl<
-        E: RStorage + Clock + Metrics,
-        K: Array,
-        V: Value,
-        H: Hasher,
-        T: Translator,
-        const N: usize,
-    > Db<K, V> for Current<E, K, V, H, T, N>
-{
-    fn op_count(&self) -> Location {
->>>>>>> a9ac4663
         self.any.op_count()
     }
 
@@ -653,7 +635,7 @@
 impl<
         E: RStorage + Clock + Metrics,
         K: Array,
-        V: CodecFixed<Cfg = ()>,
+        V: Value,
         H: Hasher,
         T: Translator,
         const N: usize,
@@ -671,7 +653,7 @@
 impl<
         E: RStorage + Clock + Metrics,
         K: Array,
-        V: CodecFixed<Cfg = ()>,
+        V: Value,
         H: Hasher,
         T: Translator,
         const N: usize,
@@ -685,7 +667,7 @@
 impl<
         E: RStorage + Clock + Metrics,
         K: Array,
-        V: CodecFixed<Cfg = ()>,
+        V: Value,
         H: Hasher,
         T: Translator,
         const N: usize,
@@ -713,7 +695,7 @@
 impl<
         E: RStorage + Clock + Metrics,
         K: Array,
-        V: CodecFixed<Cfg = ()>,
+        V: Value,
         H: Hasher,
         T: Translator,
         const N: usize,
@@ -731,7 +713,7 @@
 impl<
         E: RStorage + Clock + Metrics,
         K: Array,
-        V: CodecFixed<Cfg = ()>,
+        V: Value,
         H: Hasher,
         T: Translator,
         const N: usize,
@@ -745,7 +727,7 @@
 impl<
         E: RStorage + Clock + Metrics,
         K: Array,
-        V: CodecFixed<Cfg = ()>,
+        V: Value,
         H: Hasher,
         T: Translator,
         const N: usize,
