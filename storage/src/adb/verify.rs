--- conflicted
+++ resolved
@@ -623,23 +623,6 @@
             let mut hasher = test_hasher();
             let empty_mmr = Mmr::new();
             let empty_root = empty_mmr.root(&mut hasher);
-<<<<<<< HEAD
-            let empty_proof = verification::multi_proof(&empty_mmr, &[]).await.unwrap();
-            assert!(empty_proof.verify_multi_inclusion(
-                &mut hasher,
-                &[] as &[(&[u8], Location)],
-                &empty_root,
-            ));
-
-            // Also test that empty proof with non-empty MMR
-            let mut mmr = Mmr::new();
-            for i in 0..5 {
-                let data = vec![i];
-                mmr.add(&mut hasher, &data);
-            }
-            let multi_proof = verification::multi_proof(&mmr, &[]).await.unwrap();
-=======
->>>>>>> bba5f9d5
 
             // Empty proof should verify against an empty MMR/database.
             let empty_proof = Proof::default();
