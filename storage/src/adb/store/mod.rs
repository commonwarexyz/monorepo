//! A mutable key-value database that supports variable-sized values, but without authentication.
//!
//! # Terminology
//!
//! A _key_ in an unauthenticated database either has a _value_ or it doesn't. The _update_
//! operation gives a key a specific value whether it previously had no value or had a different
//! value.
//!
//! Keys with values are called _active_. An operation is called _active_ if (1) its key is active,
//! (2) it is an [Operation::Update] operation, and (3) it is the most recent operation for that
//! key.
//!
//! # Lifecycle
//!
//! 1. **Initialization**: Create with [Store::init] using a [Config]
//! 2. **Insertion**: Use [Store::update] to assign a value to a given key
//! 3. **Deletions**: Use [Store::delete] to remove a key's value
//! 4. **Persistence**: Call [Store::commit] to make changes durable
//! 5. **Queries**: Use [Store::get] to retrieve current values
//! 6. **Cleanup**: Call [Store::close] to shutdown gracefully or [Store::destroy] to remove all
//!    data
//!
//! # Pruning
//!
//! The database maintains a location before which all operations are inactive, called the
//! _inactivity floor_. These items can be cleaned from storage by calling [Store::prune].
//!
//! # Example
//!
//! ```rust
//! use commonware_storage::{
//!     adb::store::{Config, Store, Db as _},
//!     translator::TwoCap,
//! };
//! use commonware_utils::{NZUsize, NZU64};
//! use commonware_cryptography::{blake3::Digest, Digest as _};
//! use commonware_runtime::{buffer::PoolRef, deterministic::Runner, Metrics, Runner as _};
//!
//! const PAGE_SIZE: usize = 77;
//! const PAGE_CACHE_SIZE: usize = 9;
//!
//! let executor = Runner::default();
//! executor.start(|mut ctx| async move {
//!     let config = Config {
//!         log_partition: "test_partition".to_string(),
//!         log_write_buffer: NZUsize!(64 * 1024),
//!         log_compression: None,
//!         log_codec_config: (),
//!         log_items_per_section: NZU64!(4),
//!         translator: TwoCap,
//!         buffer_pool: PoolRef::new(NZUsize!(PAGE_SIZE), NZUsize!(PAGE_CACHE_SIZE)),
//!     };
//!     let mut store =
//!         Store::<_, Digest, Digest, TwoCap>::init(ctx.with_label("store"), config)
//!             .await
//!             .unwrap();
//!
//!     // Insert a key-value pair
//!     let k = Digest::random(&mut ctx);
//!     let v = Digest::random(&mut ctx);
//!     store.update(k, v).await.unwrap();
//!
//!     // Fetch the value
//!     let fetched_value = store.get(&k).await.unwrap();
//!     assert_eq!(fetched_value.unwrap(), v);
//!
//!     // Commit the operation to make it persistent
//!     let metadata = Some(Digest::random(&mut ctx));
//!     store.commit(metadata).await.unwrap();
//!
//!     // Delete the key's value
//!     store.delete(k).await.unwrap();
//!
//!     // Fetch the value
//!     let fetched_value = store.get(&k).await.unwrap();
//!     assert!(fetched_value.is_none());
//!
//!     // Commit the operation to make it persistent
//!     store.commit(None).await.unwrap();
//!
//!     // Destroy the store
//!     store.destroy().await.unwrap();
//! });
//! ```

use crate::{
    adb::{
        build_snapshot_from_log, create_key, delete_key,
        operation::{variable::unordered::Operation, Committable as _, Keyed as _},
        update_key, Error, FloorHelper,
    },
    index::{unordered::Index, Unordered as _},
    journal::contiguous::{
        variable::{Config as JournalConfig, Journal},
        MutableContiguous as _,
    },
    mmr::{Location, Proof},
    translator::Translator,
};
use commonware_codec::{Codec, Read};
use commonware_cryptography::Digest;
use commonware_runtime::{buffer::PoolRef, Clock, Metrics, Storage as RStorage};
use commonware_utils::Array;
use core::{future::Future, ops::Range};
use std::num::{NonZeroU64, NonZeroUsize};
use tracing::debug;

mod batch;
#[cfg(test)]
pub use batch::tests as batch_tests;
pub use batch::{Batch, Batchable, Getter};

/// Configuration for initializing a [Store] database.
#[derive(Clone)]
pub struct Config<T: Translator, C> {
    /// The name of the [`RStorage`] partition used to persist the log of operations.
    pub log_partition: String,

    /// The size of the write buffer to use for each blob in the [Journal].
    pub log_write_buffer: NonZeroUsize,

    /// Optional compression level (using `zstd`) to apply to log data before storing.
    pub log_compression: Option<u8>,

    /// The codec configuration to use for encoding and decoding log items.
    pub log_codec_config: C,

    /// The number of operations to store in each section of the [Journal].
    pub log_items_per_section: NonZeroU64,

    /// The [`Translator`] used by the compressed index.
    pub translator: T,

    /// The buffer pool to use for caching data.
    pub buffer_pool: PoolRef,
}

/// A trait for any key-value store based on an append-only log of operations.
pub trait LogStore {
    type Value: Codec;

    /// Returns true if there are no active keys in the database.
    fn is_empty(&self) -> bool;

    /// The number of operations that have been applied to this db, including those that have been
    /// pruned and those that are not yet committed.
    fn op_count(&self) -> Location;

    /// Return the inactivity floor location. This is the location before which all operations are
    /// known to be inactive. Operations before this point can be safely pruned.
    fn inactivity_floor_loc(&self) -> Location;

    /// Get the metadata associated with the last commit, or None if no commit has been made.
    fn get_metadata(&self) -> impl Future<Output = Result<Option<Self::Value>, Error>>;
}

/// A trait for authenticated stores in a "dirty" state with uncommitted operations.
///
/// Dirty stores have pending changes that have not yet been merkleized. Use `merkleize()`
/// to compute the root digest and transition to a `CleanStore`.
pub trait DirtyStore: Sized {
    /// The digest type used for authentication.
    type Digest: Digest;

    /// The operation type stored in the log.
    type Operation;

    /// The clean state type that this dirty store transitions to.
    type Clean: CleanStore<Digest = Self::Digest, Operation = Self::Operation, Dirty = Self>;

    /// Merkleize the store and compute the root digest.
    ///
    /// Consumes this dirty store and returns a clean store with the computed root.
    fn merkleize(self) -> Self::Clean;
}

/// A trait for authenticated stores in a "clean" state where the MMR root is computed.
///
/// Clean stores can generate proofs and access the root digest. Use `into_dirty()` to
/// transition to a `DirtyStore` for batched updates.
pub trait CleanStore: Sized {
    /// The digest type used for authentication.
    type Digest: Digest;

    /// The operation type stored in the log.
    type Operation;

    /// The dirty state type that this clean store transitions to.
    type Dirty: DirtyStore<Digest = Self::Digest, Operation = Self::Operation, Clean = Self>;

    /// Returns the root digest of the authenticated store.
    fn root(&self) -> Self::Digest;

    /// Generate a proof of all operations in the range starting at `start_loc`.
    ///
    /// Returns both the proof and the operations corresponding to the leaves in this range.
    #[allow(clippy::type_complexity)]
    fn proof(
        &self,
        start_loc: Location,
        max_ops: NonZeroU64,
    ) -> impl Future<Output = Result<(Proof<Self::Digest>, Vec<Self::Operation>), Error>>;

    /// Generate a historical proof with respect to when the database had `historical_size` operations.
    #[allow(clippy::type_complexity)]
    fn historical_proof(
        &self,
        historical_size: Location,
        start_loc: Location,
        max_ops: NonZeroU64,
    ) -> impl Future<Output = Result<(Proof<Self::Digest>, Vec<Self::Operation>), Error>>;

    /// Convert this clean store into its dirty counterpart for batched updates.
    fn into_dirty(self) -> Self::Dirty;
}

/// A trait for authenticated stores that can commit pending operations.
pub trait CommittableStore {
    /// The value type for metadata.
    type Value: Codec;

    /// Commit any pending operations to the database, ensuring their durability upon return.
    /// Returns the location range of committed operations.
    fn commit(
        &mut self,
        metadata: Option<Self::Value>,
    ) -> impl Future<Output = Result<Range<Location>, Error>>;
}

/// An unauthenticated key-value database based off of an append-only [Journal] of operations.
pub struct Store<E, K, V, T>
where
    E: RStorage + Clock + Metrics,
    K: Array,
    V: Codec,
    T: Translator,
{
    /// A log of all [Operation]s that have been applied to the store.
    log: Journal<E, Operation<K, V>>,

    /// A snapshot of all currently active operations in the form of a map from each key to the
    /// location containing its most recent update.
    ///
    /// # Invariant
    ///
    /// Only references operations of type [Operation::Update].
    snapshot: Index<T, Location>,

    /// The number of active keys in the store.
    active_keys: usize,

    /// A location before which all operations are "inactive" (that is, operations before this point
    /// are over keys that have been updated by some operation at or after this point).
    inactivity_floor_loc: Location,

    /// The number of _steps_ to raise the inactivity floor. Each step involves moving exactly one
    /// active operation to tip.
    steps: u64,

    /// The location of the last commit operation (if any exists).
    last_commit: Option<Location>,
}

/// Type alias for the shared state wrapper used by this Any database variant.
type FloorHelperState<'a, E, K, V, T> =
    FloorHelper<'a, Index<T, Location>, Journal<E, Operation<K, V>>>;

impl<E, K, V, T> Store<E, K, V, T>
where
    E: RStorage + Clock + Metrics,
    K: Array,
    V: Codec,
    T: Translator,
{
    /// Initializes a new [`Store`] database with the given configuration.
    ///
    /// ## Rollback
    ///
    /// Any uncommitted operations will be rolled back if the [Store] was previously closed without
    /// committing.
    pub async fn init(
        context: E,
        cfg: Config<T, <Operation<K, V> as Read>::Cfg>,
    ) -> Result<Self, Error> {
        let mut log = Journal::<E, Operation<K, V>>::init(
            context.with_label("log"),
            JournalConfig {
                partition: cfg.log_partition,
                items_per_section: cfg.log_items_per_section,
                compression: cfg.log_compression,
                codec_config: cfg.log_codec_config,
                buffer_pool: cfg.buffer_pool,
                write_buffer: cfg.log_write_buffer,
            },
        )
        .await?;

        // Rewind log to remove uncommitted operations.
        let log_size = log.rewind_to(|op| op.is_commit()).await?;
        let (last_commit, inactivity_floor_loc) = if log_size > 0 {
            let last_commit_loc = log_size - 1;
            let floor_loc = log
                .read(last_commit_loc)
                .await?
                .has_floor()
                .expect("last operation should be a commit floor");
            (Some(Location::new_unchecked(last_commit_loc)), floor_loc)
        } else {
            (None, Location::new_unchecked(0))
        };

        // Sync the log to avoid having to repeat any recovery that may have been performed on next
        // startup.
        log.sync().await?;

        // Build the snapshot.
        let mut snapshot = Index::new(context.with_label("snapshot"), cfg.translator);
        let active_keys =
            build_snapshot_from_log(inactivity_floor_loc, &log, &mut snapshot, |_, _| {}).await?;

        Ok(Self {
            log,
            snapshot,
            active_keys,
            inactivity_floor_loc,
            steps: 0,
            last_commit,
        })
    }

    /// Get the value of `key` in the db, or None if it has no value.
    pub async fn get(&self, key: &K) -> Result<Option<V>, Error> {
        for &loc in self.snapshot.get(key) {
            let Operation::Update(k, v) = self.get_op(loc).await? else {
                unreachable!("location ({loc}) does not reference update operation");
            };

            if &k == key {
                return Ok(Some(v));
            }
        }

        Ok(None)
    }

    const fn as_floor_helper(&mut self) -> FloorHelperState<'_, E, K, V, T> {
        FloorHelper {
            snapshot: &mut self.snapshot,
            log: &mut self.log,
        }
    }

    /// Whether the db currently has no active keys.
    pub const fn is_empty(&self) -> bool {
        self.active_keys == 0
    }

    /// Gets a [Operation] from the log at the given location. Returns [Error::OperationPruned]
    /// if the location precedes the oldest retained location. The location is otherwise assumed
    /// valid.
    async fn get_op(&self, loc: Location) -> Result<Operation<K, V>, Error> {
        assert!(loc < self.op_count());

        // Get the operation from the log at the specified position.
        // The journal will return ItemPruned if the location is pruned.
        self.log.read(*loc).await.map_err(|e| match e {
            crate::journal::Error::ItemPruned(_) => Error::OperationPruned(loc),
            e => Error::Journal(e),
        })
    }

    /// The number of operations that have been applied to this db, including those that have been
    /// pruned and those that are not yet committed.
    pub fn op_count(&self) -> Location {
        Location::new_unchecked(self.log.size())
    }

    /// Return the inactivity floor location. This is the location before which all operations are
    /// known to be inactive. Operations before this point can be safely pruned.
    pub fn inactivity_floor_loc(&self) -> Location {
        self.inactivity_floor_loc
    }

    /// Get the metadata associated with the last commit, or None if no commit has been made.
    pub async fn get_metadata(&self) -> Result<Option<V>, Error> {
        let Some(last_commit) = self.last_commit else {
            return Ok(None);
        };

        let Operation::CommitFloor(metadata, _) = self.log.read(*last_commit).await? else {
            unreachable!("last commit should be a commit floor operation");
        };

        Ok(metadata)
    }

    /// Updates `key` to have value `value`. The operation is reflected in the snapshot, but will be
    /// subject to rollback until the next successful `commit`.
    pub async fn update(&mut self, key: K, value: V) -> Result<(), Error> {
        let new_loc = self.op_count();
        if update_key(&mut self.snapshot, &self.log, &key, new_loc)
            .await?
            .is_some()
        {
            self.steps += 1;
        } else {
            self.active_keys += 1;
        }

        self.log.append(Operation::Update(key, value)).await?;

        Ok(())
    }

    /// Creates a new key-value pair in the db. The operation is reflected in the snapshot, but will
    /// be subject to rollback until the next successful `commit`. Returns true if the key was
    /// created, false if it already existed.
    pub async fn create(&mut self, key: K, value: V) -> Result<bool, Error> {
        let new_loc = self.op_count();
        if !create_key(&mut self.snapshot, &self.log, &key, new_loc).await? {
            return Ok(false);
        }

        self.active_keys += 1;
        self.log.append(Operation::Update(key, value)).await?;

        Ok(true)
    }

    /// Delete `key` and its value from the db. Deleting a key that already has no value is a no-op.
    /// The operation is reflected in the snapshot, but will be subject to rollback until the next
    /// successful `commit`. Returns true if the key was deleted, false if it was already inactive.
    pub async fn delete(&mut self, key: K) -> Result<bool, Error> {
        let r = delete_key(&mut self.snapshot, &self.log, &key).await?;
        if r.is_none() {
            return Ok(false);
        }

        self.log.append(Operation::Delete(key)).await?;
        self.steps += 1;
        self.active_keys -= 1;

        Ok(true)
    }

<<<<<<< HEAD
    /// Commit any pending operations to the database, ensuring their durability upon return from
    /// this function. Also raises the inactivity floor according to the schedule. Returns the
    /// `(start_loc, end_loc]` location range of committed operations. The end of the returned range
    /// includes the commit operation itself, and hence will always be equal to `op_count`.
    ///
    /// Failures after commit (but before `sync` or `close`) may still require reprocessing to
    /// recover the database on restart.
    pub async fn commit(&mut self, metadata: Option<V>) -> Result<Range<Location>, Error> {
        let start_loc = if let Some(last_commit) = self.last_commit {
            last_commit + 1
        } else {
            Location::new_unchecked(0)
        };
=======
    async fn commit(&mut self, metadata: Option<V>) -> Result<Range<Location>, Error> {
        let start_loc = self
            .last_commit
            .map_or_else(|| Location::new_unchecked(0), |last_commit| last_commit + 1);
>>>>>>> c7f47a2e

        // Raise the inactivity floor by taking `self.steps` steps, plus 1 to account for the
        // previous commit becoming inactive.
        if self.is_empty() {
            self.inactivity_floor_loc = self.op_count();
            debug!(tip = ?self.inactivity_floor_loc, "db is empty, raising floor to tip");
        } else {
            let steps_to_take = self.steps + 1;
            for _ in 0..steps_to_take {
                let loc = self.inactivity_floor_loc;
                self.inactivity_floor_loc = self.as_floor_helper().raise_floor(loc).await?;
            }
        }
        self.steps = 0;

        let op_count = self.op_count();
        self.last_commit = Some(op_count);

        // Apply the commit operation with the new inactivity floor.
        let loc = self.inactivity_floor_loc;
        self.log
            .append(Operation::CommitFloor(metadata, loc))
            .await?;

        // Commit the log to ensure this commit is durable.
        self.log.commit().await?;

        Ok(start_loc..self.op_count())
    }

    /// Sync all database state to disk. While this isn't necessary to ensure durability of
    /// committed operations, periodic invocation may reduce memory usage and the time required to
    /// recover the database on restart.
    pub async fn sync(&mut self) -> Result<(), Error> {
        self.log.sync().await.map_err(Into::into)
    }

    /// Prune historical operations prior to `prune_loc`. This does not affect the db's root
    /// or current snapshot.
    pub async fn prune(&mut self, prune_loc: Location) -> Result<(), Error> {
        if prune_loc > self.inactivity_floor_loc {
            return Err(Error::PruneBeyondMinRequired(
                prune_loc,
                self.inactivity_floor_loc,
            ));
        }

        // Prune the log. The log will prune at section boundaries, so the actual oldest retained
        // location may be less than requested.
        if !self.log.prune(*prune_loc).await? {
            return Ok(());
        }

        debug!(
            log_size = ?self.op_count(),
            oldest_retained_loc = ?self.log.oldest_retained_pos(),
            ?prune_loc,
            "pruned inactive ops"
        );

        Ok(())
    }

    /// Close the db. Operations that have not been committed will be lost or rolled back on
    /// restart.
    pub async fn close(self) -> Result<(), Error> {
        self.log.close().await.map_err(Into::into)
    }

    /// Destroy the db, removing all data from disk.
    pub async fn destroy(self) -> Result<(), Error> {
        self.log.destroy().await.map_err(Into::into)
    }
}

impl<E, K, V, T> crate::store::StorePrunable for Store<E, K, V, T>
where
    E: RStorage + Clock + Metrics,
    K: Array,
    V: Codec,
    T: Translator,
{
    async fn prune(&mut self, prune_loc: Location) -> Result<(), Error> {
        self.prune(prune_loc).await
    }
}

impl<E, K, V, T> crate::store::StoreDestructible for Store<E, K, V, T>
where
    E: RStorage + Clock + Metrics,
    K: Array,
    V: Codec,
    T: Translator,
{
    async fn destroy(self) -> Result<(), Error> {
        self.destroy().await
    }
}

impl<E, K, V, T> crate::store::StoreCommittable for Store<E, K, V, T>
where
    E: RStorage + Clock + Metrics,
    K: Array,
    V: Codec,
    T: Translator,
{
    async fn commit(&mut self) -> Result<(), Error> {
        self.commit(None).await.map(|_| ())
    }
}

impl<E, K, V, T> LogStore for Store<E, K, V, T>
where
    E: RStorage + Clock + Metrics,
    K: Array,
    V: Codec,
    T: Translator,
{
    type Value = V;

    fn op_count(&self) -> Location {
        self.op_count()
    }

    fn inactivity_floor_loc(&self) -> Location {
        self.inactivity_floor_loc()
    }

    async fn get_metadata(&self) -> Result<Option<V>, Error> {
        self.get_metadata().await
    }

    fn is_empty(&self) -> bool {
        self.is_empty()
    }
}

impl<E, K, V, T> crate::store::Store for Store<E, K, V, T>
where
    E: RStorage + Clock + Metrics,
    K: Array,
    V: Codec,
    T: Translator,
{
    type Key = K;
    type Value = V;
    type Error = Error;

    async fn get(&self, key: &Self::Key) -> Result<Option<Self::Value>, Self::Error> {
        self.get(key).await
    }
}

impl<E, K, V, T> crate::store::StoreMut for Store<E, K, V, T>
where
    E: RStorage + Clock + Metrics,
    K: Array,
    V: Codec,
    T: Translator,
{
    async fn set(&mut self, key: Self::Key, value: Self::Value) -> Result<(), Self::Error> {
        self.update(key, value).await
    }
}

impl<E, K, V, T> crate::store::StoreDeletable for Store<E, K, V, T>
where
    E: RStorage + Clock + Metrics,
    K: Array,
    V: Codec,
    T: Translator,
{
    async fn delete(&mut self, key: Self::Key) -> Result<bool, Self::Error> {
        self.delete(key).await
    }
}

#[cfg(test)]
mod test {
    use super::*;
    use crate::{adb::store::batch_tests, store::StoreMut as _, translator::TwoCap};
    use commonware_cryptography::{
        blake3::{Blake3, Digest},
        Digest as _, Hasher as _,
    };
    use commonware_macros::test_traced;
    use commonware_runtime::{deterministic, Runner};
    use commonware_utils::{NZUsize, NZU64};

    const PAGE_SIZE: usize = 77;
    const PAGE_CACHE_SIZE: usize = 9;

    /// The type of the store used in tests.
    type TestStore = Store<deterministic::Context, Digest, Vec<u8>, TwoCap>;

    async fn create_test_store(context: deterministic::Context) -> TestStore {
        let cfg = Config {
            log_partition: "journal".to_string(),
            log_write_buffer: NZUsize!(64 * 1024),
            log_compression: None,
            log_codec_config: ((0..=10000).into(), ()),
            log_items_per_section: NZU64!(7),
            translator: TwoCap,
            buffer_pool: PoolRef::new(NZUsize!(PAGE_SIZE), NZUsize!(PAGE_CACHE_SIZE)),
        };
        Store::init(context, cfg).await.unwrap()
    }

    #[test_traced("DEBUG")]
    pub fn test_store_construct_empty() {
        let executor = deterministic::Runner::default();
        executor.start(|mut context| async move {
            let mut db = create_test_store(context.clone()).await;
            assert_eq!(db.op_count(), 0);
            assert_eq!(db.log.oldest_retained_pos(), None);
            assert_eq!(db.inactivity_floor_loc(), 0);
            assert!(matches!(db.prune(db.inactivity_floor_loc()).await, Ok(())));
            assert!(matches!(
                db.prune(Location::new_unchecked(1)).await,
                Err(Error::PruneBeyondMinRequired(_, _))
            ));
            assert!(db.get_metadata().await.unwrap().is_none());

            // Make sure closing/reopening gets us back to the same state, even after adding an uncommitted op.
            let d1 = Digest::random(&mut context);
            let v1 = vec![1, 2, 3];
            db.update(d1, v1).await.unwrap();
            db.close().await.unwrap();
            let mut db = create_test_store(context.clone()).await;
            assert_eq!(db.op_count(), 0);

            // Test calling commit on an empty db which should make it (durably) non-empty.
            let metadata = vec![1, 2, 3];
            let range = db.commit(Some(metadata.clone())).await.unwrap();
            assert_eq!(range.start, 0);
            assert_eq!(range.end, 1);
            assert_eq!(db.op_count(), 1);
            assert!(matches!(db.prune(db.inactivity_floor_loc()).await, Ok(())));
            assert_eq!(db.get_metadata().await.unwrap(), Some(metadata.clone()));

            let mut db = create_test_store(context.clone()).await;
            assert_eq!(db.get_metadata().await.unwrap(), Some(metadata));

            // Confirm the inactivity floor doesn't fall endlessly behind with multiple commits on a
            // non-empty db.
            db.update(Digest::random(&mut context), vec![1, 2, 3])
                .await
                .unwrap();
            for _ in 1..100 {
                db.commit(None).await.unwrap();
                // Distance should equal 3 after the second commit, with inactivity_floor
                // referencing the previous commit operation.
                assert!(db.op_count() - db.inactivity_floor_loc <= 3);
                assert!(db.get_metadata().await.unwrap().is_none());
            }

            db.destroy().await.unwrap();
        });
    }

    #[test_traced("DEBUG")]
    fn test_store_construct_basic() {
        let executor = deterministic::Runner::default();

        executor.start(|mut ctx| async move {
            let mut store = create_test_store(ctx.with_label("store")).await;

            // Ensure the store is empty
            assert_eq!(store.op_count(), 0);
            assert_eq!(store.inactivity_floor_loc, 0);

            let key = Digest::random(&mut ctx);
            let value = vec![2, 3, 4, 5];

            // Attempt to get a key that does not exist
            let result = store.get(&key).await;
            assert!(result.unwrap().is_none());

            // Insert a key-value pair
            store.update(key, value.clone()).await.unwrap();

            assert_eq!(store.op_count(), 1);
            assert_eq!(store.inactivity_floor_loc, 0);

            // Fetch the value
            let fetched_value = store.get(&key).await.unwrap();
            assert_eq!(fetched_value.unwrap(), value);

            // Sync the store to persist the changes
            store.sync().await.unwrap();

            // Re-open the store
            let mut store = create_test_store(ctx.with_label("store")).await;

            // Ensure the re-opened store removed the uncommitted operations
            assert_eq!(store.op_count(), 0);
            assert_eq!(store.inactivity_floor_loc, 0);
            assert!(store.get_metadata().await.unwrap().is_none());

            // Insert a key-value pair
            store.update(key, value.clone()).await.unwrap();

            assert_eq!(store.op_count(), 1);
            assert_eq!(store.inactivity_floor_loc, 0);

            // Persist the changes
            let metadata = vec![99, 100];
            let range = store.commit(Some(metadata.clone())).await.unwrap();
            assert_eq!(range.start, 0);
            assert_eq!(range.end, 3);
            assert_eq!(store.get_metadata().await.unwrap(), Some(metadata.clone()));

            // Even though the store was pruned, the inactivity floor was raised by 2, and
            // the old operations remain in the same blob as an active operation, so they're
            // retained.
            assert_eq!(store.op_count(), 3);
            assert_eq!(store.inactivity_floor_loc, 1);

            // Re-open the store
            let mut store = create_test_store(ctx.with_label("store")).await;

            // Ensure the re-opened store retained the committed operations
            assert_eq!(store.op_count(), 3);
            assert_eq!(store.inactivity_floor_loc, 1);

            // Fetch the value, ensuring it is still present
            let fetched_value = store.get(&key).await.unwrap();
            assert_eq!(fetched_value.unwrap(), value);

            // Insert two new k/v pairs to force pruning of the first section.
            let (k1, v1) = (Digest::random(&mut ctx), vec![2, 3, 4, 5, 6]);
            let (k2, v2) = (Digest::random(&mut ctx), vec![6, 7, 8]);
            store.update(k1, v1.clone()).await.unwrap();
            store.update(k2, v2.clone()).await.unwrap();

            assert_eq!(store.op_count(), 5);
            assert_eq!(store.inactivity_floor_loc, 1);

            // Make sure we can still get metadata.
            assert_eq!(store.get_metadata().await.unwrap(), Some(metadata));

            let range = store.commit(None).await.unwrap();
            assert_eq!(range.start, 3);
            assert_eq!(range.end, store.op_count());
            assert_eq!(store.get_metadata().await.unwrap(), None);

            assert_eq!(store.op_count(), 7);
            assert_eq!(store.inactivity_floor_loc, 2);

            // Ensure all keys can be accessed, despite the first section being pruned.
            assert_eq!(store.get(&key).await.unwrap().unwrap(), value);
            assert_eq!(store.get(&k1).await.unwrap().unwrap(), v1);
            assert_eq!(store.get(&k2).await.unwrap().unwrap(), v2);

            // Ensure upsert works for existing key.
            store.upsert(k1, |v| v.push(7)).await.unwrap();
            assert_eq!(
                store.get(&k1).await.unwrap().unwrap(),
                vec![2, 3, 4, 5, 6, 7]
            );

            // Ensure upsert works for new key.
            let k3 = Digest::random(&mut ctx);
            store.upsert(k3, |v| v.push(8)).await.unwrap();
            assert_eq!(store.get(&k3).await.unwrap().unwrap(), vec![8]);

            // Destroy the store
            store.destroy().await.unwrap();
        });
    }

    #[test_traced("DEBUG")]
    fn test_store_log_replay() {
        let executor = deterministic::Runner::default();

        executor.start(|mut ctx| async move {
            let mut store = create_test_store(ctx.with_label("store")).await;

            // Update the same key many times.
            const UPDATES: u64 = 100;
            let k = Digest::random(&mut ctx);
            for _ in 0..UPDATES {
                let v = vec![1, 2, 3, 4, 5];
                store.update(k, v.clone()).await.unwrap();
            }

            let iter = store.snapshot.get(&k);
            assert_eq!(iter.count(), 1);

            store.commit(None).await.unwrap();
            store.close().await.unwrap();

            // Re-open the store, prune it, then ensure it replays the log correctly.
            let mut store = create_test_store(ctx.with_label("store")).await;
            store.prune(store.inactivity_floor_loc()).await.unwrap();

            let iter = store.snapshot.get(&k);
            assert_eq!(iter.count(), 1);

            // 100 operations were applied, each triggering one step, plus the commit op.
            assert_eq!(store.op_count(), UPDATES * 2 + 1);
            // Only the highest `Update` operation is active, plus the commit operation above it.
            let expected_floor = UPDATES * 2 - 1;
            assert_eq!(store.inactivity_floor_loc, expected_floor);

            // All blobs prior to the inactivity floor are pruned, so the oldest retained location
            // is the first in the last retained blob.
            assert_eq!(
                store.log.oldest_retained_pos(),
                Some(expected_floor - expected_floor % 7)
            );

            store.destroy().await.unwrap();
        });
    }

    #[test_traced("DEBUG")]
    fn test_store_build_snapshot_keys_with_shared_prefix() {
        let executor = deterministic::Runner::default();

        executor.start(|mut ctx| async move {
            let mut store = create_test_store(ctx.with_label("store")).await;

            let (k1, v1) = (Digest::random(&mut ctx), vec![1, 2, 3, 4, 5]);
            let (mut k2, v2) = (Digest::random(&mut ctx), vec![6, 7, 8, 9, 10]);

            // Ensure k2 shares 2 bytes with k1 (test DB uses `TwoCap` translator.)
            k2.0[0..2].copy_from_slice(&k1.0[0..2]);

            store.update(k1, v1.clone()).await.unwrap();
            store.update(k2, v2.clone()).await.unwrap();

            assert_eq!(store.get(&k1).await.unwrap().unwrap(), v1);
            assert_eq!(store.get(&k2).await.unwrap().unwrap(), v2);

            store.commit(None).await.unwrap();
            store.close().await.unwrap();

            // Re-open the store to ensure it builds the snapshot for the conflicting
            // keys correctly.
            let store = create_test_store(ctx.with_label("store")).await;

            assert_eq!(store.get(&k1).await.unwrap().unwrap(), v1);
            assert_eq!(store.get(&k2).await.unwrap().unwrap(), v2);

            store.destroy().await.unwrap();
        });
    }

    #[test_traced("DEBUG")]
    fn test_store_delete() {
        let executor = deterministic::Runner::default();

        executor.start(|mut ctx| async move {
            let mut store = create_test_store(ctx.with_label("store")).await;

            // Insert a key-value pair
            let k = Digest::random(&mut ctx);
            let v = vec![1, 2, 3, 4, 5];
            store.update(k, v.clone()).await.unwrap();

            // Fetch the value
            let fetched_value = store.get(&k).await.unwrap();
            assert_eq!(fetched_value.unwrap(), v);

            // Delete the key
            assert!(store.delete(k).await.unwrap());

            // Ensure the key is no longer present
            let fetched_value = store.get(&k).await.unwrap();
            assert!(fetched_value.is_none());
            assert!(!store.delete(k).await.unwrap());

            // Commit the changes
            store.commit(None).await.unwrap();

            // Re-open the store and ensure the key is still deleted
            let mut store = create_test_store(ctx.with_label("store")).await;
            let fetched_value = store.get(&k).await.unwrap();
            assert!(fetched_value.is_none());

            // Re-insert the key
            store.update(k, v.clone()).await.unwrap();
            let fetched_value = store.get(&k).await.unwrap();
            assert_eq!(fetched_value.unwrap(), v);

            // Commit the changes
            store.commit(None).await.unwrap();

            // Re-open the store and ensure the snapshot restores the key, after processing
            // the delete and the subsequent set.
            let mut store = create_test_store(ctx.with_label("store")).await;
            let fetched_value = store.get(&k).await.unwrap();
            assert_eq!(fetched_value.unwrap(), v);

            // Delete a non-existent key (no-op)
            let k_n = Digest::random(&mut ctx);
            store.delete(k_n).await.unwrap();

            let iter = store.snapshot.get(&k);
            assert_eq!(iter.count(), 1);

            let iter = store.snapshot.get(&k_n);
            assert_eq!(iter.count(), 0);

            store.destroy().await.unwrap();
        });
    }

    /// Tests the pruning example in the module documentation.
    #[test_traced("DEBUG")]
    fn test_store_pruning() {
        let executor = deterministic::Runner::default();

        executor.start(|mut ctx| async move {
            let mut store = create_test_store(ctx.with_label("store")).await;

            let k_a = Digest::random(&mut ctx);
            let k_b = Digest::random(&mut ctx);

            let v_a = vec![1];
            let v_b = vec![];
            let v_c = vec![4, 5, 6];

            store.update(k_a, v_a.clone()).await.unwrap();
            store.update(k_b, v_b.clone()).await.unwrap();

            store.commit(None).await.unwrap();
            assert_eq!(store.op_count(), 4);
            assert_eq!(store.inactivity_floor_loc, 1);
            assert_eq!(store.get(&k_a).await.unwrap().unwrap(), v_a);

            store.update(k_b, v_a.clone()).await.unwrap();
            store.update(k_a, v_c.clone()).await.unwrap();

            store.commit(None).await.unwrap();
            assert_eq!(store.op_count(), 10);
            assert_eq!(store.inactivity_floor_loc, 7);
            assert_eq!(store.get(&k_a).await.unwrap().unwrap(), v_c);
            assert_eq!(store.get(&k_b).await.unwrap().unwrap(), v_a);

            store.destroy().await.unwrap();
        });
    }

    #[test_traced("WARN")]
    pub fn test_store_db_recovery() {
        let executor = deterministic::Runner::default();
        // Build a db with 1000 keys, some of which we update and some of which we delete.
        const ELEMENTS: u64 = 1000;
        executor.start(|context| async move {
            let mut db = create_test_store(context.with_label("store")).await;

            for i in 0u64..ELEMENTS {
                let k = Blake3::hash(&i.to_be_bytes());
                let v = vec![(i % 255) as u8; ((i % 13) + 7) as usize];
                db.update(k, v.clone()).await.unwrap();
            }

            // Simulate a failed commit and test that we rollback to the previous root.
            drop(db);
            let mut db = create_test_store(context.with_label("store")).await;
            assert_eq!(db.op_count(), 0);

            // re-apply the updates and commit them this time.
            for i in 0u64..ELEMENTS {
                let k = Blake3::hash(&i.to_be_bytes());
                let v = vec![(i % 255) as u8; ((i % 13) + 7) as usize];
                db.update(k, v.clone()).await.unwrap();
            }
            db.commit(None).await.unwrap();
            let op_count = db.op_count();

            // Update every 3rd key
            for i in 0u64..ELEMENTS {
                if i % 3 != 0 {
                    continue;
                }
                let k = Blake3::hash(&i.to_be_bytes());
                let v = vec![((i + 1) % 255) as u8; ((i % 13) + 8) as usize];
                db.update(k, v.clone()).await.unwrap();
            }

            // Simulate a failed commit and test that we rollback to the previous root.
            drop(db);
            let mut db = create_test_store(context.with_label("store")).await;
            assert_eq!(db.op_count(), op_count);

            // Re-apply updates for every 3rd key and commit them this time.
            for i in 0u64..ELEMENTS {
                if i % 3 != 0 {
                    continue;
                }
                let k = Blake3::hash(&i.to_be_bytes());
                let v = vec![((i + 1) % 255) as u8; ((i % 13) + 8) as usize];
                db.update(k, v.clone()).await.unwrap();
            }
            db.commit(None).await.unwrap();
            let op_count = db.op_count();
            assert_eq!(op_count, 1672);
            assert_eq!(db.snapshot.items(), 1000);

            // Delete every 7th key
            for i in 0u64..ELEMENTS {
                if i % 7 != 1 {
                    continue;
                }
                let k = Blake3::hash(&i.to_be_bytes());
                db.delete(k).await.unwrap();
            }

            // Simulate a failed commit and test that we rollback to the previous root.
            drop(db);
            let db = create_test_store(context.with_label("store")).await;
            assert_eq!(db.op_count(), op_count);

            // Close and reopen the store to ensure the final commit is preserved.
            db.close().await.unwrap();
            let mut db = create_test_store(context.with_label("store")).await;
            assert_eq!(db.op_count(), op_count);

            // Re-delete every 7th key and commit this time.
            for i in 0u64..ELEMENTS {
                if i % 7 != 1 {
                    continue;
                }
                let k = Blake3::hash(&i.to_be_bytes());
                db.delete(k).await.unwrap();
            }
            db.commit(None).await.unwrap();

            assert_eq!(db.op_count(), 1960);
            assert_eq!(db.inactivity_floor_loc, 755);

            db.prune(db.inactivity_floor_loc()).await.unwrap();
            assert_eq!(db.log.oldest_retained_pos(), Some(755 - 755 % 7));
            assert_eq!(db.snapshot.items(), 857);

            db.destroy().await.unwrap();
        });
    }

    #[test_traced("DEBUG")]
    fn test_batch() {
        let executor = deterministic::Runner::default();
        executor.start(|context| async move {
            batch_tests::run_batch_tests(|| {
                let ctx = context.clone();
                async move { create_test_store(ctx.with_label("batch")).await }
            })
            .await
            .unwrap();
        });
    }
}<|MERGE_RESOLUTION|>--- conflicted
+++ resolved
@@ -371,13 +371,13 @@
 
     /// The number of operations that have been applied to this db, including those that have been
     /// pruned and those that are not yet committed.
-    pub fn op_count(&self) -> Location {
+    pub const fn op_count(&self) -> Location {
         Location::new_unchecked(self.log.size())
     }
 
     /// Return the inactivity floor location. This is the location before which all operations are
     /// known to be inactive. Operations before this point can be safely pruned.
-    pub fn inactivity_floor_loc(&self) -> Location {
+    pub const fn inactivity_floor_loc(&self) -> Location {
         self.inactivity_floor_loc
     }
 
@@ -443,7 +443,6 @@
         Ok(true)
     }
 
-<<<<<<< HEAD
     /// Commit any pending operations to the database, ensuring their durability upon return from
     /// this function. Also raises the inactivity floor according to the schedule. Returns the
     /// `(start_loc, end_loc]` location range of committed operations. The end of the returned range
@@ -452,17 +451,9 @@
     /// Failures after commit (but before `sync` or `close`) may still require reprocessing to
     /// recover the database on restart.
     pub async fn commit(&mut self, metadata: Option<V>) -> Result<Range<Location>, Error> {
-        let start_loc = if let Some(last_commit) = self.last_commit {
-            last_commit + 1
-        } else {
-            Location::new_unchecked(0)
-        };
-=======
-    async fn commit(&mut self, metadata: Option<V>) -> Result<Range<Location>, Error> {
         let start_loc = self
             .last_commit
             .map_or_else(|| Location::new_unchecked(0), |last_commit| last_commit + 1);
->>>>>>> c7f47a2e
 
         // Raise the inactivity floor by taking `self.steps` steps, plus 1 to account for the
         // previous commit becoming inactive.
