//! A mutable key-value database that supports variable-sized values, but without authentication.
//!
//! # Terminology
//!
//! A _key_ in an unauthenticated database either has a _value_ or it doesn't. The _update_
//! operation gives a key a specific value whether it previously had no value or had a different
//! value.
//!
//! Keys with values are called _active_. An operation is called _active_ if (1) its key is active,
//! (2) it is an [Operation::Update] operation, and (3) it is the most recent operation for that
//! key.
//!
//! # Lifecycle
//!
//! 1. **Initialization**: Create with [Store::init] using a [Config]
//! 2. **Insertion**: Use [Store::update] to assign a value to a given key
//! 3. **Deletions**: Use [Store::delete] to remove a key's value
//! 4. **Persistence**: Call [Store::commit] to make changes durable
//! 5. **Queries**: Use [Store::get] to retrieve current values
//! 6. **Cleanup**: Call [Store::close] to shutdown gracefully or [Store::destroy] to remove all
//!    data
//!
//! # Pruning
//!
//! The database maintains a location before which all operations are inactive, called the
//! _inactivity floor_. These items can be cleaned from storage by calling [Store::prune].
//!
//! # Example
//!
//! ```rust
//! use commonware_storage::{
//!     adb::store::{Config, Store, Db as _},
//!     translator::TwoCap,
//! };
//! use commonware_utils::{NZUsize, NZU64};
//! use commonware_cryptography::{blake3::Digest, Digest as _};
//! use commonware_runtime::{buffer::PoolRef, deterministic::Runner, Metrics, Runner as _};
//!
//! const PAGE_SIZE: usize = 77;
//! const PAGE_CACHE_SIZE: usize = 9;
//!
//! let executor = Runner::default();
//! executor.start(|mut ctx| async move {
//!     let config = Config {
//!         log_partition: "test_partition".to_string(),
//!         log_write_buffer: NZUsize!(64 * 1024),
//!         log_compression: None,
//!         log_codec_config: (),
//!         log_items_per_section: NZU64!(4),
//!         translator: TwoCap,
//!         buffer_pool: PoolRef::new(NZUsize!(PAGE_SIZE), NZUsize!(PAGE_CACHE_SIZE)),
//!     };
//!     let mut store =
//!         Store::<_, Digest, Digest, TwoCap>::init(ctx.with_label("store"), config)
//!             .await
//!             .unwrap();
//!
//!     // Insert a key-value pair
//!     let k = Digest::random(&mut ctx);
//!     let v = Digest::random(&mut ctx);
//!     store.update(k, v).await.unwrap();
//!
//!     // Fetch the value
//!     let fetched_value = store.get(&k).await.unwrap();
//!     assert_eq!(fetched_value.unwrap(), v);
//!
//!     // Commit the operation to make it persistent
//!     let metadata = Some(Digest::random(&mut ctx));
//!     store.commit(metadata).await.unwrap();
//!
//!     // Delete the key's value
//!     store.delete(k).await.unwrap();
//!
//!     // Fetch the value
//!     let fetched_value = store.get(&k).await.unwrap();
//!     assert!(fetched_value.is_none());
//!
//!     // Commit the operation to make it persistent
//!     store.commit(None).await.unwrap();
//!
//!     // Destroy the store
//!     store.destroy().await.unwrap();
//! });
//! ```

use crate::{
    adb::{
        build_snapshot_from_log, create_key, delete_key,
        operation::{
            variable::{unordered::Operation, Value},
            Committable as _, Keyed as _,
        },
        update_key, Error, FloorHelper,
    },
    index::{unordered::Index, Unordered as _},
    journal::contiguous::{
        variable::{Config as JournalConfig, Journal},
        MutableContiguous as _,
    },
    mmr::{Location, Proof},
    translator::Translator,
};
use commonware_codec::{Codec, Read};
use commonware_cryptography::Digest;
use commonware_runtime::{buffer::PoolRef, Clock, Metrics, Storage as RStorage};
use commonware_utils::Array;
use core::{future::Future, ops::Range};
use std::num::{NonZeroU64, NonZeroUsize};
use tracing::debug;

mod batch;
#[cfg(test)]
pub use batch::tests as batch_tests;
pub use batch::{Batch, Batchable, Getter};

/// Configuration for initializing a [Store] database.
#[derive(Clone)]
pub struct Config<T: Translator, C> {
    /// The name of the [`RStorage`] partition used to persist the log of operations.
    pub log_partition: String,

    /// The size of the write buffer to use for each blob in the [Journal].
    pub log_write_buffer: NonZeroUsize,

    /// Optional compression level (using `zstd`) to apply to log data before storing.
    pub log_compression: Option<u8>,

    /// The codec configuration to use for encoding and decoding log items.
    pub log_codec_config: C,

    /// The number of operations to store in each section of the [Journal].
    pub log_items_per_section: NonZeroU64,

    /// The [`Translator`] used by the compressed index.
    pub translator: T,

    /// The buffer pool to use for caching data.
    pub buffer_pool: PoolRef,
}

/// A trait for any key-value store based on an append-only log of operations.
pub trait LogStore {
    type Value: Codec;

    /// Returns true if there are no active keys in the database.
    fn is_empty(&self) -> bool;

    /// The number of operations that have been applied to this db, including those that have been
    /// pruned and those that are not yet committed.
    fn op_count(&self) -> Location;

    /// Return the inactivity floor location. This is the location before which all operations are
    /// known to be inactive. Operations before this point can be safely pruned.
    fn inactivity_floor_loc(&self) -> Location;

    /// Get the metadata associated with the last commit, or None if no commit has been made.
    fn get_metadata(&self) -> impl Future<Output = Result<Option<Self::Value>, Error>>;
}

/// A trait for authenticated stores in a "dirty" state with unmerkleized operations.
pub trait DirtyStore: LogStore {
    /// The digest type used for authentication.
    type Digest: Digest;

    /// The operation type stored in the log.
    type Operation;

    /// The clean state type that this dirty store transitions to.
    type Clean: CleanStore<
        Digest = Self::Digest,
        Operation = Self::Operation,
        Dirty = Self,
        Value = Self::Value,
    >;

    /// Merkleize the store and compute the root digest.
    ///
    /// Consumes this dirty store and returns a clean store with the computed root.
    fn merkleize(self) -> Self::Clean;
}

/// A trait for authenticated stores in a "clean" state where the MMR root is computed.
pub trait CleanStore: LogStore {
    /// The digest type used for authentication.
    type Digest: Digest;

    /// The operation type stored in the log.
    type Operation;

    /// The dirty state type that this clean store transitions to.
    type Dirty: DirtyStore<
        Digest = Self::Digest,
        Operation = Self::Operation,
        Clean = Self,
        Value = Self::Value,
    >;

    /// Returns the root digest of the authenticated store.
    fn root(&self) -> Self::Digest;

    /// Generate and return:
    ///  1. a proof of all operations applied to the store in the range starting at (and including)
    ///     location `start_loc`, and ending at the first of either:
    ///     - the last operation performed, or
    ///     - the operation `max_ops` from the start.
    ///  2. the operations corresponding to the leaves in this range.
    ///
    /// # Errors
    ///
    /// Returns [crate::mmr::Error::LocationOverflow] if `start_loc` > [crate::mmr::MAX_LOCATION].
    /// Returns [crate::mmr::Error::RangeOutOfBounds] if `start_loc` >= `op_count`.
    #[allow(clippy::type_complexity)]
    fn proof(
        &self,
        start_loc: Location,
        max_ops: NonZeroU64,
    ) -> impl Future<Output = Result<(Proof<Self::Digest>, Vec<Self::Operation>), Error>>;

    /// Generate and return:
    ///  1. a proof of all operations applied to the store in the range starting at (and including)
    ///     location `start_loc`, and ending at the first of either:
    ///     - the last operation performed, or
    ///     - the operation `max_ops` from the start.
    ///  2. the operations corresponding to the leaves in this range.
    ///
    /// for the store when it had `historical_size` operations.
    ///
    /// # Errors
    ///
    /// Returns [crate::mmr::Error::LocationOverflow] if `start_loc` > [crate::mmr::MAX_LOCATION].
    /// Returns [crate::mmr::Error::RangeOutOfBounds] if `start_loc` >= `op_count`.
    #[allow(clippy::type_complexity)]
    fn historical_proof(
        &self,
        historical_size: Location,
        start_loc: Location,
        max_ops: NonZeroU64,
    ) -> impl Future<Output = Result<(Proof<Self::Digest>, Vec<Self::Operation>), Error>>;

    /// Convert this clean store into its dirty counterpart for batched updates.
    fn into_dirty(self) -> Self::Dirty;
}

/// An unauthenticated key-value database based off of an append-only [Journal] of operations.
pub struct Store<E, K, V, T>
where
    E: RStorage + Clock + Metrics,
    K: Array,
    V: Value,
    T: Translator,
{
    /// A log of all [Operation]s that have been applied to the store.
    log: Journal<E, Operation<K, V>>,

    /// A snapshot of all currently active operations in the form of a map from each key to the
    /// location containing its most recent update.
    ///
    /// # Invariant
    ///
    /// Only references operations of type [Operation::Update].
    snapshot: Index<T, Location>,

    /// The number of active keys in the store.
    active_keys: usize,

    /// A location before which all operations are "inactive" (that is, operations before this point
    /// are over keys that have been updated by some operation at or after this point).
    inactivity_floor_loc: Location,

    /// The number of _steps_ to raise the inactivity floor. Each step involves moving exactly one
    /// active operation to tip.
    steps: u64,

    /// The location of the last commit operation (if any exists).
    last_commit: Option<Location>,
}

/// Type alias for the shared state wrapper used by this Any database variant.
type FloorHelperState<'a, E, K, V, T> =
    FloorHelper<'a, Index<T, Location>, Journal<E, Operation<K, V>>>;

impl<E, K, V, T> Store<E, K, V, T>
where
    E: RStorage + Clock + Metrics,
    K: Array,
    V: Value,
    T: Translator,
{
    /// Initializes a new [`Store`] database with the given configuration.
    ///
    /// ## Rollback
    ///
    /// Any uncommitted operations will be rolled back if the [Store] was previously closed without
    /// committing.
    pub async fn init(
        context: E,
        cfg: Config<T, <Operation<K, V> as Read>::Cfg>,
    ) -> Result<Self, Error> {
        let mut log = Journal::<E, Operation<K, V>>::init(
            context.with_label("log"),
            JournalConfig {
                partition: cfg.log_partition,
                items_per_section: cfg.log_items_per_section,
                compression: cfg.log_compression,
                codec_config: cfg.log_codec_config,
                buffer_pool: cfg.buffer_pool,
                write_buffer: cfg.log_write_buffer,
            },
        )
        .await?;

        // Rewind log to remove uncommitted operations.
        let log_size = log.rewind_to(|op| op.is_commit()).await?;
        let (last_commit, inactivity_floor_loc) = if log_size > 0 {
            let last_commit_loc = log_size - 1;
            let floor_loc = log
                .read(last_commit_loc)
                .await?
                .has_floor()
                .expect("last operation should be a commit floor");
            (Some(Location::new_unchecked(last_commit_loc)), floor_loc)
        } else {
            (None, Location::new_unchecked(0))
        };

        // Sync the log to avoid having to repeat any recovery that may have been performed on next
        // startup.
        log.sync().await?;

        // Build the snapshot.
        let mut snapshot = Index::new(context.with_label("snapshot"), cfg.translator);
        let active_keys =
            build_snapshot_from_log(inactivity_floor_loc, &log, &mut snapshot, |_, _| {}).await?;

        Ok(Self {
            log,
            snapshot,
            active_keys,
            inactivity_floor_loc,
            steps: 0,
            last_commit,
        })
    }

    /// Get the value of `key` in the db, or None if it has no value.
    pub async fn get(&self, key: &K) -> Result<Option<V>, Error> {
        for &loc in self.snapshot.get(key) {
            let Operation::Update(k, v) = self.get_op(loc).await? else {
                unreachable!("location ({loc}) does not reference update operation");
            };

            if &k == key {
                return Ok(Some(v));
            }
        }

        Ok(None)
    }

    const fn as_floor_helper(&mut self) -> FloorHelperState<'_, E, K, V, T> {
        FloorHelper {
            snapshot: &mut self.snapshot,
            log: &mut self.log,
        }
    }

    /// Whether the db currently has no active keys.
    pub const fn is_empty(&self) -> bool {
        self.active_keys == 0
    }

    /// Gets a [Operation] from the log at the given location. Returns [Error::OperationPruned]
    /// if the location precedes the oldest retained location. The location is otherwise assumed
    /// valid.
    async fn get_op(&self, loc: Location) -> Result<Operation<K, V>, Error> {
        assert!(loc < self.op_count());

        // Get the operation from the log at the specified position.
        // The journal will return ItemPruned if the location is pruned.
        self.log.read(*loc).await.map_err(|e| match e {
            crate::journal::Error::ItemPruned(_) => Error::OperationPruned(loc),
            e => Error::Journal(e),
        })
    }

<<<<<<< HEAD
    /// The number of operations that have been applied to this db, including those that have been
    /// pruned and those that are not yet committed.
    pub const fn op_count(&self) -> Location {
=======
impl<E, K, V, T> Db<K, V> for Store<E, K, V, T>
where
    E: RStorage + Clock + Metrics,
    K: Array,
    V: Value,
    T: Translator,
{
    fn op_count(&self) -> Location {
>>>>>>> a9ac4663
        Location::new_unchecked(self.log.size())
    }

    /// Return the inactivity floor location. This is the location before which all operations are
    /// known to be inactive. Operations before this point can be safely pruned.
    pub const fn inactivity_floor_loc(&self) -> Location {
        self.inactivity_floor_loc
    }

    /// Get the metadata associated with the last commit, or None if no commit has been made.
    pub async fn get_metadata(&self) -> Result<Option<V>, Error> {
        let Some(last_commit) = self.last_commit else {
            return Ok(None);
        };

        let Operation::CommitFloor(metadata, _) = self.log.read(*last_commit).await? else {
            unreachable!("last commit should be a commit floor operation");
        };

        Ok(metadata)
    }

    /// Updates `key` to have value `value`. The operation is reflected in the snapshot, but will be
    /// subject to rollback until the next successful `commit`.
    pub async fn update(&mut self, key: K, value: V) -> Result<(), Error> {
        let new_loc = self.op_count();
        if update_key(&mut self.snapshot, &self.log, &key, new_loc)
            .await?
            .is_some()
        {
            self.steps += 1;
        } else {
            self.active_keys += 1;
        }

        self.log.append(Operation::Update(key, value)).await?;

        Ok(())
    }

    /// Creates a new key-value pair in the db. The operation is reflected in the snapshot, but will
    /// be subject to rollback until the next successful `commit`. Returns true if the key was
    /// created, false if it already existed.
    pub async fn create(&mut self, key: K, value: V) -> Result<bool, Error> {
        let new_loc = self.op_count();
        if !create_key(&mut self.snapshot, &self.log, &key, new_loc).await? {
            return Ok(false);
        }

        self.active_keys += 1;
        self.log.append(Operation::Update(key, value)).await?;

        Ok(true)
    }

    /// Delete `key` and its value from the db. Deleting a key that already has no value is a no-op.
    /// The operation is reflected in the snapshot, but will be subject to rollback until the next
    /// successful `commit`. Returns true if the key was deleted, false if it was already inactive.
    pub async fn delete(&mut self, key: K) -> Result<bool, Error> {
        let r = delete_key(&mut self.snapshot, &self.log, &key).await?;
        if r.is_none() {
            return Ok(false);
        }

        self.log.append(Operation::Delete(key)).await?;
        self.steps += 1;
        self.active_keys -= 1;

        Ok(true)
    }

    /// Commit any pending operations to the database, ensuring their durability upon return from
    /// this function. Also raises the inactivity floor according to the schedule. Returns the
    /// `(start_loc, end_loc]` location range of committed operations. The end of the returned range
    /// includes the commit operation itself, and hence will always be equal to `op_count`.
    ///
    /// Failures after commit (but before `sync` or `close`) may still require reprocessing to
    /// recover the database on restart.
    pub async fn commit(&mut self, metadata: Option<V>) -> Result<Range<Location>, Error> {
        let start_loc = self
            .last_commit
            .map_or_else(|| Location::new_unchecked(0), |last_commit| last_commit + 1);

        // Raise the inactivity floor by taking `self.steps` steps, plus 1 to account for the
        // previous commit becoming inactive.
        if self.is_empty() {
            self.inactivity_floor_loc = self.op_count();
            debug!(tip = ?self.inactivity_floor_loc, "db is empty, raising floor to tip");
        } else {
            let steps_to_take = self.steps + 1;
            for _ in 0..steps_to_take {
                let loc = self.inactivity_floor_loc;
                self.inactivity_floor_loc = self.as_floor_helper().raise_floor(loc).await?;
            }
        }
        self.steps = 0;

        let op_count = self.op_count();
        self.last_commit = Some(op_count);

        // Apply the commit operation with the new inactivity floor.
        let loc = self.inactivity_floor_loc;
        self.log
            .append(Operation::CommitFloor(metadata, loc))
            .await?;

        // Commit the log to ensure this commit is durable.
        self.log.commit().await?;

        Ok(start_loc..self.op_count())
    }

    /// Sync all database state to disk. While this isn't necessary to ensure durability of
    /// committed operations, periodic invocation may reduce memory usage and the time required to
    /// recover the database on restart.
    pub async fn sync(&mut self) -> Result<(), Error> {
        self.log.sync().await.map_err(Into::into)
    }

    /// Prune historical operations prior to `prune_loc`. This does not affect the db's root
    /// or current snapshot.
    pub async fn prune(&mut self, prune_loc: Location) -> Result<(), Error> {
        if prune_loc > self.inactivity_floor_loc {
            return Err(Error::PruneBeyondMinRequired(
                prune_loc,
                self.inactivity_floor_loc,
            ));
        }

        // Prune the log. The log will prune at section boundaries, so the actual oldest retained
        // location may be less than requested.
        if !self.log.prune(*prune_loc).await? {
            return Ok(());
        }

        debug!(
            log_size = ?self.op_count(),
            oldest_retained_loc = ?self.log.oldest_retained_pos(),
            ?prune_loc,
            "pruned inactive ops"
        );

        Ok(())
    }

    /// Close the db. Operations that have not been committed will be lost or rolled back on
    /// restart.
    pub async fn close(self) -> Result<(), Error> {
        self.log.close().await.map_err(Into::into)
    }

    /// Destroy the db, removing all data from disk.
    pub async fn destroy(self) -> Result<(), Error> {
        self.log.destroy().await.map_err(Into::into)
    }
}

impl<E, K, V, T> crate::store::StorePrunable for Store<E, K, V, T>
where
    E: RStorage + Clock + Metrics,
    K: Array,
    V: Codec,
    T: Translator,
{
    async fn prune(&mut self, prune_loc: Location) -> Result<(), Error> {
        self.prune(prune_loc).await
    }
}

impl<E, K, V, T> crate::store::StorePersistable for Store<E, K, V, T>
where
    E: RStorage + Clock + Metrics,
    K: Array,
    V: Codec,
    T: Translator,
{
    async fn commit(&mut self) -> Result<(), Error> {
        self.commit(None).await.map(|_| ())
    }

    async fn destroy(self) -> Result<(), Error> {
        self.destroy().await
    }
}

impl<E, K, V, T> LogStore for Store<E, K, V, T>
where
    E: RStorage + Clock + Metrics,
    K: Array,
    V: Codec,
    T: Translator,
{
    type Value = V;

    fn op_count(&self) -> Location {
        self.op_count()
    }

    fn inactivity_floor_loc(&self) -> Location {
        self.inactivity_floor_loc()
    }

    async fn get_metadata(&self) -> Result<Option<V>, Error> {
        self.get_metadata().await
    }

    fn is_empty(&self) -> bool {
        self.is_empty()
    }
}

impl<E, K, V, T> crate::store::Store for Store<E, K, V, T>
where
    E: RStorage + Clock + Metrics,
    K: Array,
    V: Codec,
    T: Translator,
{
    type Key = K;
    type Value = V;
    type Error = Error;

    async fn get(&self, key: &Self::Key) -> Result<Option<Self::Value>, Self::Error> {
        self.get(key).await
    }
}

impl<E, K, V, T> crate::store::StoreMut for Store<E, K, V, T>
where
    E: RStorage + Clock + Metrics,
    K: Array,
    V: Codec,
    T: Translator,
{
    async fn update(&mut self, key: Self::Key, value: Self::Value) -> Result<(), Self::Error> {
        self.update(key, value).await
    }
}

impl<E, K, V, T> crate::store::StoreDeletable for Store<E, K, V, T>
where
    E: RStorage + Clock + Metrics,
    K: Array,
    V: Codec,
    T: Translator,
{
    async fn delete(&mut self, key: Self::Key) -> Result<bool, Self::Error> {
        self.delete(key).await
    }
}

#[cfg(test)]
mod test {
    use super::*;
    use crate::{adb::store::batch_tests, store::StoreMut as _, translator::TwoCap};
    use commonware_cryptography::{
        blake3::{Blake3, Digest},
        Digest as _, Hasher as _,
    };
    use commonware_macros::test_traced;
    use commonware_runtime::{deterministic, Runner};
    use commonware_utils::{NZUsize, NZU64};

    const PAGE_SIZE: usize = 77;
    const PAGE_CACHE_SIZE: usize = 9;

    /// The type of the store used in tests.
    type TestStore = Store<deterministic::Context, Digest, Vec<u8>, TwoCap>;

    async fn create_test_store(context: deterministic::Context) -> TestStore {
        let cfg = Config {
            log_partition: "journal".to_string(),
            log_write_buffer: NZUsize!(64 * 1024),
            log_compression: None,
            log_codec_config: ((0..=10000).into(), ()),
            log_items_per_section: NZU64!(7),
            translator: TwoCap,
            buffer_pool: PoolRef::new(NZUsize!(PAGE_SIZE), NZUsize!(PAGE_CACHE_SIZE)),
        };
        Store::init(context, cfg).await.unwrap()
    }

    #[test_traced("DEBUG")]
    pub fn test_store_construct_empty() {
        let executor = deterministic::Runner::default();
        executor.start(|mut context| async move {
            let mut db = create_test_store(context.clone()).await;
            assert_eq!(db.op_count(), 0);
            assert_eq!(db.log.oldest_retained_pos(), None);
            assert_eq!(db.inactivity_floor_loc(), 0);
            assert!(matches!(db.prune(db.inactivity_floor_loc()).await, Ok(())));
            assert!(matches!(
                db.prune(Location::new_unchecked(1)).await,
                Err(Error::PruneBeyondMinRequired(_, _))
            ));
            assert!(db.get_metadata().await.unwrap().is_none());

            // Make sure closing/reopening gets us back to the same state, even after adding an uncommitted op.
            let d1 = Digest::random(&mut context);
            let v1 = vec![1, 2, 3];
            db.update(d1, v1).await.unwrap();
            db.close().await.unwrap();
            let mut db = create_test_store(context.clone()).await;
            assert_eq!(db.op_count(), 0);

            // Test calling commit on an empty db which should make it (durably) non-empty.
            let metadata = vec![1, 2, 3];
            let range = db.commit(Some(metadata.clone())).await.unwrap();
            assert_eq!(range.start, 0);
            assert_eq!(range.end, 1);
            assert_eq!(db.op_count(), 1);
            assert!(matches!(db.prune(db.inactivity_floor_loc()).await, Ok(())));
            assert_eq!(db.get_metadata().await.unwrap(), Some(metadata.clone()));

            let mut db = create_test_store(context.clone()).await;
            assert_eq!(db.get_metadata().await.unwrap(), Some(metadata));

            // Confirm the inactivity floor doesn't fall endlessly behind with multiple commits on a
            // non-empty db.
            db.update(Digest::random(&mut context), vec![1, 2, 3])
                .await
                .unwrap();
            for _ in 1..100 {
                db.commit(None).await.unwrap();
                // Distance should equal 3 after the second commit, with inactivity_floor
                // referencing the previous commit operation.
                assert!(db.op_count() - db.inactivity_floor_loc <= 3);
                assert!(db.get_metadata().await.unwrap().is_none());
            }

            db.destroy().await.unwrap();
        });
    }

    #[test_traced("DEBUG")]
    fn test_store_construct_basic() {
        let executor = deterministic::Runner::default();

        executor.start(|mut ctx| async move {
            let mut store = create_test_store(ctx.with_label("store")).await;

            // Ensure the store is empty
            assert_eq!(store.op_count(), 0);
            assert_eq!(store.inactivity_floor_loc, 0);

            let key = Digest::random(&mut ctx);
            let value = vec![2, 3, 4, 5];

            // Attempt to get a key that does not exist
            let result = store.get(&key).await;
            assert!(result.unwrap().is_none());

            // Insert a key-value pair
            store.update(key, value.clone()).await.unwrap();

            assert_eq!(store.op_count(), 1);
            assert_eq!(store.inactivity_floor_loc, 0);

            // Fetch the value
            let fetched_value = store.get(&key).await.unwrap();
            assert_eq!(fetched_value.unwrap(), value);

            // Sync the store to persist the changes
            store.sync().await.unwrap();

            // Re-open the store
            let mut store = create_test_store(ctx.with_label("store")).await;

            // Ensure the re-opened store removed the uncommitted operations
            assert_eq!(store.op_count(), 0);
            assert_eq!(store.inactivity_floor_loc, 0);
            assert!(store.get_metadata().await.unwrap().is_none());

            // Insert a key-value pair
            store.update(key, value.clone()).await.unwrap();

            assert_eq!(store.op_count(), 1);
            assert_eq!(store.inactivity_floor_loc, 0);

            // Persist the changes
            let metadata = vec![99, 100];
            let range = store.commit(Some(metadata.clone())).await.unwrap();
            assert_eq!(range.start, 0);
            assert_eq!(range.end, 3);
            assert_eq!(store.get_metadata().await.unwrap(), Some(metadata.clone()));

            // Even though the store was pruned, the inactivity floor was raised by 2, and
            // the old operations remain in the same blob as an active operation, so they're
            // retained.
            assert_eq!(store.op_count(), 3);
            assert_eq!(store.inactivity_floor_loc, 1);

            // Re-open the store
            let mut store = create_test_store(ctx.with_label("store")).await;

            // Ensure the re-opened store retained the committed operations
            assert_eq!(store.op_count(), 3);
            assert_eq!(store.inactivity_floor_loc, 1);

            // Fetch the value, ensuring it is still present
            let fetched_value = store.get(&key).await.unwrap();
            assert_eq!(fetched_value.unwrap(), value);

            // Insert two new k/v pairs to force pruning of the first section.
            let (k1, v1) = (Digest::random(&mut ctx), vec![2, 3, 4, 5, 6]);
            let (k2, v2) = (Digest::random(&mut ctx), vec![6, 7, 8]);
            store.update(k1, v1.clone()).await.unwrap();
            store.update(k2, v2.clone()).await.unwrap();

            assert_eq!(store.op_count(), 5);
            assert_eq!(store.inactivity_floor_loc, 1);

            // Make sure we can still get metadata.
            assert_eq!(store.get_metadata().await.unwrap(), Some(metadata));

            let range = store.commit(None).await.unwrap();
            assert_eq!(range.start, 3);
            assert_eq!(range.end, store.op_count());
            assert_eq!(store.get_metadata().await.unwrap(), None);

            assert_eq!(store.op_count(), 7);
            assert_eq!(store.inactivity_floor_loc, 2);

            // Ensure all keys can be accessed, despite the first section being pruned.
            assert_eq!(store.get(&key).await.unwrap().unwrap(), value);
            assert_eq!(store.get(&k1).await.unwrap().unwrap(), v1);
            assert_eq!(store.get(&k2).await.unwrap().unwrap(), v2);

            // Ensure upsert works for existing key.
            store.upsert(k1, |v| v.push(7)).await.unwrap();
            assert_eq!(
                store.get(&k1).await.unwrap().unwrap(),
                vec![2, 3, 4, 5, 6, 7]
            );

            // Ensure upsert works for new key.
            let k3 = Digest::random(&mut ctx);
            store.upsert(k3, |v| v.push(8)).await.unwrap();
            assert_eq!(store.get(&k3).await.unwrap().unwrap(), vec![8]);

            // Destroy the store
            store.destroy().await.unwrap();
        });
    }

    #[test_traced("DEBUG")]
    fn test_store_log_replay() {
        let executor = deterministic::Runner::default();

        executor.start(|mut ctx| async move {
            let mut store = create_test_store(ctx.with_label("store")).await;

            // Update the same key many times.
            const UPDATES: u64 = 100;
            let k = Digest::random(&mut ctx);
            for _ in 0..UPDATES {
                let v = vec![1, 2, 3, 4, 5];
                store.update(k, v.clone()).await.unwrap();
            }

            let iter = store.snapshot.get(&k);
            assert_eq!(iter.count(), 1);

            store.commit(None).await.unwrap();
            store.close().await.unwrap();

            // Re-open the store, prune it, then ensure it replays the log correctly.
            let mut store = create_test_store(ctx.with_label("store")).await;
            store.prune(store.inactivity_floor_loc()).await.unwrap();

            let iter = store.snapshot.get(&k);
            assert_eq!(iter.count(), 1);

            // 100 operations were applied, each triggering one step, plus the commit op.
            assert_eq!(store.op_count(), UPDATES * 2 + 1);
            // Only the highest `Update` operation is active, plus the commit operation above it.
            let expected_floor = UPDATES * 2 - 1;
            assert_eq!(store.inactivity_floor_loc, expected_floor);

            // All blobs prior to the inactivity floor are pruned, so the oldest retained location
            // is the first in the last retained blob.
            assert_eq!(
                store.log.oldest_retained_pos(),
                Some(expected_floor - expected_floor % 7)
            );

            store.destroy().await.unwrap();
        });
    }

    #[test_traced("DEBUG")]
    fn test_store_build_snapshot_keys_with_shared_prefix() {
        let executor = deterministic::Runner::default();

        executor.start(|mut ctx| async move {
            let mut store = create_test_store(ctx.with_label("store")).await;

            let (k1, v1) = (Digest::random(&mut ctx), vec![1, 2, 3, 4, 5]);
            let (mut k2, v2) = (Digest::random(&mut ctx), vec![6, 7, 8, 9, 10]);

            // Ensure k2 shares 2 bytes with k1 (test DB uses `TwoCap` translator.)
            k2.0[0..2].copy_from_slice(&k1.0[0..2]);

            store.update(k1, v1.clone()).await.unwrap();
            store.update(k2, v2.clone()).await.unwrap();

            assert_eq!(store.get(&k1).await.unwrap().unwrap(), v1);
            assert_eq!(store.get(&k2).await.unwrap().unwrap(), v2);

            store.commit(None).await.unwrap();
            store.close().await.unwrap();

            // Re-open the store to ensure it builds the snapshot for the conflicting
            // keys correctly.
            let store = create_test_store(ctx.with_label("store")).await;

            assert_eq!(store.get(&k1).await.unwrap().unwrap(), v1);
            assert_eq!(store.get(&k2).await.unwrap().unwrap(), v2);

            store.destroy().await.unwrap();
        });
    }

    #[test_traced("DEBUG")]
    fn test_store_delete() {
        let executor = deterministic::Runner::default();

        executor.start(|mut ctx| async move {
            let mut store = create_test_store(ctx.with_label("store")).await;

            // Insert a key-value pair
            let k = Digest::random(&mut ctx);
            let v = vec![1, 2, 3, 4, 5];
            store.update(k, v.clone()).await.unwrap();

            // Fetch the value
            let fetched_value = store.get(&k).await.unwrap();
            assert_eq!(fetched_value.unwrap(), v);

            // Delete the key
            assert!(store.delete(k).await.unwrap());

            // Ensure the key is no longer present
            let fetched_value = store.get(&k).await.unwrap();
            assert!(fetched_value.is_none());
            assert!(!store.delete(k).await.unwrap());

            // Commit the changes
            store.commit(None).await.unwrap();

            // Re-open the store and ensure the key is still deleted
            let mut store = create_test_store(ctx.with_label("store")).await;
            let fetched_value = store.get(&k).await.unwrap();
            assert!(fetched_value.is_none());

            // Re-insert the key
            store.update(k, v.clone()).await.unwrap();
            let fetched_value = store.get(&k).await.unwrap();
            assert_eq!(fetched_value.unwrap(), v);

            // Commit the changes
            store.commit(None).await.unwrap();

            // Re-open the store and ensure the snapshot restores the key, after processing
            // the delete and the subsequent set.
            let mut store = create_test_store(ctx.with_label("store")).await;
            let fetched_value = store.get(&k).await.unwrap();
            assert_eq!(fetched_value.unwrap(), v);

            // Delete a non-existent key (no-op)
            let k_n = Digest::random(&mut ctx);
            store.delete(k_n).await.unwrap();

            let iter = store.snapshot.get(&k);
            assert_eq!(iter.count(), 1);

            let iter = store.snapshot.get(&k_n);
            assert_eq!(iter.count(), 0);

            store.destroy().await.unwrap();
        });
    }

    /// Tests the pruning example in the module documentation.
    #[test_traced("DEBUG")]
    fn test_store_pruning() {
        let executor = deterministic::Runner::default();

        executor.start(|mut ctx| async move {
            let mut store = create_test_store(ctx.with_label("store")).await;

            let k_a = Digest::random(&mut ctx);
            let k_b = Digest::random(&mut ctx);

            let v_a = vec![1];
            let v_b = vec![];
            let v_c = vec![4, 5, 6];

            store.update(k_a, v_a.clone()).await.unwrap();
            store.update(k_b, v_b.clone()).await.unwrap();

            store.commit(None).await.unwrap();
            assert_eq!(store.op_count(), 4);
            assert_eq!(store.inactivity_floor_loc, 1);
            assert_eq!(store.get(&k_a).await.unwrap().unwrap(), v_a);

            store.update(k_b, v_a.clone()).await.unwrap();
            store.update(k_a, v_c.clone()).await.unwrap();

            store.commit(None).await.unwrap();
            assert_eq!(store.op_count(), 10);
            assert_eq!(store.inactivity_floor_loc, 7);
            assert_eq!(store.get(&k_a).await.unwrap().unwrap(), v_c);
            assert_eq!(store.get(&k_b).await.unwrap().unwrap(), v_a);

            store.destroy().await.unwrap();
        });
    }

    #[test_traced("WARN")]
    pub fn test_store_db_recovery() {
        let executor = deterministic::Runner::default();
        // Build a db with 1000 keys, some of which we update and some of which we delete.
        const ELEMENTS: u64 = 1000;
        executor.start(|context| async move {
            let mut db = create_test_store(context.with_label("store")).await;

            for i in 0u64..ELEMENTS {
                let k = Blake3::hash(&i.to_be_bytes());
                let v = vec![(i % 255) as u8; ((i % 13) + 7) as usize];
                db.update(k, v.clone()).await.unwrap();
            }

            // Simulate a failed commit and test that we rollback to the previous root.
            drop(db);
            let mut db = create_test_store(context.with_label("store")).await;
            assert_eq!(db.op_count(), 0);

            // re-apply the updates and commit them this time.
            for i in 0u64..ELEMENTS {
                let k = Blake3::hash(&i.to_be_bytes());
                let v = vec![(i % 255) as u8; ((i % 13) + 7) as usize];
                db.update(k, v.clone()).await.unwrap();
            }
            db.commit(None).await.unwrap();
            let op_count = db.op_count();

            // Update every 3rd key
            for i in 0u64..ELEMENTS {
                if i % 3 != 0 {
                    continue;
                }
                let k = Blake3::hash(&i.to_be_bytes());
                let v = vec![((i + 1) % 255) as u8; ((i % 13) + 8) as usize];
                db.update(k, v.clone()).await.unwrap();
            }

            // Simulate a failed commit and test that we rollback to the previous root.
            drop(db);
            let mut db = create_test_store(context.with_label("store")).await;
            assert_eq!(db.op_count(), op_count);

            // Re-apply updates for every 3rd key and commit them this time.
            for i in 0u64..ELEMENTS {
                if i % 3 != 0 {
                    continue;
                }
                let k = Blake3::hash(&i.to_be_bytes());
                let v = vec![((i + 1) % 255) as u8; ((i % 13) + 8) as usize];
                db.update(k, v.clone()).await.unwrap();
            }
            db.commit(None).await.unwrap();
            let op_count = db.op_count();
            assert_eq!(op_count, 1672);
            assert_eq!(db.snapshot.items(), 1000);

            // Delete every 7th key
            for i in 0u64..ELEMENTS {
                if i % 7 != 1 {
                    continue;
                }
                let k = Blake3::hash(&i.to_be_bytes());
                db.delete(k).await.unwrap();
            }

            // Simulate a failed commit and test that we rollback to the previous root.
            drop(db);
            let db = create_test_store(context.with_label("store")).await;
            assert_eq!(db.op_count(), op_count);

            // Close and reopen the store to ensure the final commit is preserved.
            db.close().await.unwrap();
            let mut db = create_test_store(context.with_label("store")).await;
            assert_eq!(db.op_count(), op_count);

            // Re-delete every 7th key and commit this time.
            for i in 0u64..ELEMENTS {
                if i % 7 != 1 {
                    continue;
                }
                let k = Blake3::hash(&i.to_be_bytes());
                db.delete(k).await.unwrap();
            }
            db.commit(None).await.unwrap();

            assert_eq!(db.op_count(), 1960);
            assert_eq!(db.inactivity_floor_loc, 755);

            db.prune(db.inactivity_floor_loc()).await.unwrap();
            assert_eq!(db.log.oldest_retained_pos(), Some(755 - 755 % 7));
            assert_eq!(db.snapshot.items(), 857);

            db.destroy().await.unwrap();
        });
    }

    #[test_traced("DEBUG")]
    fn test_batch() {
        let executor = deterministic::Runner::default();
        executor.start(|context| async move {
            batch_tests::run_batch_tests(|| {
                let ctx = context.clone();
                async move { create_test_store(ctx.with_label("batch")).await }
            })
            .await
            .unwrap();
        });
    }
}<|MERGE_RESOLUTION|>--- conflicted
+++ resolved
@@ -383,20 +383,9 @@
         })
     }
 
-<<<<<<< HEAD
     /// The number of operations that have been applied to this db, including those that have been
     /// pruned and those that are not yet committed.
     pub const fn op_count(&self) -> Location {
-=======
-impl<E, K, V, T> Db<K, V> for Store<E, K, V, T>
-where
-    E: RStorage + Clock + Metrics,
-    K: Array,
-    V: Value,
-    T: Translator,
-{
-    fn op_count(&self) -> Location {
->>>>>>> a9ac4663
         Location::new_unchecked(self.log.size())
     }
 
@@ -558,7 +547,7 @@
 where
     E: RStorage + Clock + Metrics,
     K: Array,
-    V: Codec,
+    V: Value,
     T: Translator,
 {
     async fn prune(&mut self, prune_loc: Location) -> Result<(), Error> {
@@ -570,7 +559,7 @@
 where
     E: RStorage + Clock + Metrics,
     K: Array,
-    V: Codec,
+    V: Value,
     T: Translator,
 {
     async fn commit(&mut self) -> Result<(), Error> {
@@ -586,7 +575,7 @@
 where
     E: RStorage + Clock + Metrics,
     K: Array,
-    V: Codec,
+    V: Value,
     T: Translator,
 {
     type Value = V;
@@ -612,7 +601,7 @@
 where
     E: RStorage + Clock + Metrics,
     K: Array,
-    V: Codec,
+    V: Value,
     T: Translator,
 {
     type Key = K;
@@ -628,7 +617,7 @@
 where
     E: RStorage + Clock + Metrics,
     K: Array,
-    V: Codec,
+    V: Value,
     T: Translator,
 {
     async fn update(&mut self, key: Self::Key, value: Self::Value) -> Result<(), Self::Error> {
@@ -640,7 +629,7 @@
 where
     E: RStorage + Clock + Metrics,
     K: Array,
-    V: Codec,
+    V: Value,
     T: Translator,
 {
     async fn delete(&mut self, key: Self::Key) -> Result<bool, Self::Error> {
