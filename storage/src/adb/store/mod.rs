--- conflicted
+++ resolved
@@ -538,19 +538,7 @@
     }
 }
 
-impl<E, K, V, T> crate::store::StoreDestructible for Store<E, K, V, T>
-where
-    E: RStorage + Clock + Metrics,
-    K: Array,
-    V: Codec,
-    T: Translator,
-{
-    async fn destroy(self) -> Result<(), Error> {
-        self.destroy().await
-    }
-}
-
-impl<E, K, V, T> crate::store::StoreCommittable for Store<E, K, V, T>
+impl<E, K, V, T> crate::store::StorePersistable for Store<E, K, V, T>
 where
     E: RStorage + Clock + Metrics,
     K: Array,
@@ -559,6 +547,10 @@
 {
     async fn commit(&mut self) -> Result<(), Error> {
         self.commit(None).await.map(|_| ())
+    }
+
+    async fn destroy(self) -> Result<(), Error> {
+        self.destroy().await
     }
 }
 
@@ -611,13 +603,8 @@
     V: Codec,
     T: Translator,
 {
-<<<<<<< HEAD
-    async fn set(&mut self, key: Self::Key, value: Self::Value) -> Result<(), Self::Error> {
+    async fn update(&mut self, key: Self::Key, value: Self::Value) -> Result<(), Self::Error> {
         self.update(key, value).await
-=======
-    async fn update(&mut self, key: Self::Key, value: Self::Value) -> Result<(), Self::Error> {
-        Db::update(self, key, value).await
->>>>>>> eeab1b3d
     }
 }
 
@@ -630,23 +617,6 @@
 {
     async fn delete(&mut self, key: Self::Key) -> Result<bool, Self::Error> {
         self.delete(key).await
-    }
-}
-
-impl<E, K, V, T> crate::store::StorePersistable for Store<E, K, V, T>
-where
-    E: RStorage + Clock + Metrics,
-    K: Array,
-    V: Codec,
-    T: Translator,
-{
-    async fn commit(&mut self) -> Result<(), Self::Error> {
-        Db::commit(self, None).await?;
-        Ok(())
-    }
-
-    async fn destroy(self) -> Result<(), Self::Error> {
-        Db::destroy(self).await
     }
 }
 
