//! Support for batching changes to an underlying database.

use crate::{
    adb::Error,
    store::{Store, StoreDeletable},
};
use commonware_codec::Codec;
use commonware_utils::Array;
use core::future::Future;
use std::collections::BTreeMap;

/// A trait for getting values from a keyed database.
pub trait Getter<K, V> {
    /// Get the value of `key` from the database.
    fn get(&self, key: &K) -> impl Future<Output = Result<Option<V>, Error>>;
}

/// All databases implement the [Getter] trait.
impl<D> Getter<D::Key, D::Value> for D
where
    D: Store<Error = Error>,
    D::Key: Array,
    D::Value: Codec + Clone,
{
    async fn get(&self, key: &D::Key) -> Result<Option<D::Value>, Error> {
        Store::get(self, key).await
    }
}

/// A batch of changes which may be written to an underlying database with [Batchable::write_batch].
/// Writes and deletes to a batch are not applied to the database until the batch is written but
/// will be reflected in reads from the batch.
pub struct Batch<'a, K, V, D>
where
    K: Array,
    V: Codec + Clone,
    D: Getter<K, V>,
{
    /// The underlying database.
    db: &'a D,
    /// The diff of changes to the database.
    ///
    /// If the value is Some, the key is being created or updated.
    /// If the value is None, the key is being deleted.
    ///
    /// We use a BTreeMap instead of HashMap to allow for a deterministic iteration order.
    diff: BTreeMap<K, Option<V>>,
}

impl<'a, K, V, D> Batch<'a, K, V, D>
where
    K: Array,
    V: Codec + Clone,
    D: Getter<K, V>,
{
    /// Returns a new batch of changes that may be written to the database.
    pub const fn new(db: &'a D) -> Self {
        Self {
            db,
            diff: BTreeMap::new(),
        }
    }

    /// Returns the value of `key` in the batch, or the value in the database if it is not present
    /// in the batch.
    pub async fn get(&self, key: &K) -> Result<Option<V>, Error> {
        if let Some(value) = self.diff.get(key) {
            return Ok(value.clone());
        }

        self.db.get(key).await
    }

    /// Creates a new key-value pair in the batch if it isn't present in the batch or database.
    /// Returns true if the key was created, false if it already existed.
    pub async fn create(&mut self, key: K, value: V) -> Result<bool, Error> {
        if let Some(value_opt) = self.diff.get_mut(&key) {
            match value_opt {
                Some(_) => return Ok(false),
                None => {
                    *value_opt = Some(value);
                    return Ok(true);
                }
            }
        }

        if self.db.get(&key).await?.is_some() {
            return Ok(false);
        }

        self.diff.insert(key, Some(value));
        Ok(true)
    }

    /// Updates the value of `key` to `value` in the batch.
    pub async fn update(&mut self, key: K, value: V) -> Result<(), Error> {
        self.diff.insert(key, Some(value));

        Ok(())
    }

    /// Deletes `key` from the batch.
    /// Returns true if the key was in the batch or database, false otherwise.
    pub async fn delete(&mut self, key: K) -> Result<bool, Error> {
        if let Some(entry) = self.diff.get_mut(&key) {
            match entry {
                Some(_) => {
                    *entry = None;
                    return Ok(true);
                }
                None => return Ok(false),
            }
        }

        if self.db.get(&key).await?.is_some() {
            self.diff.insert(key, None);
            return Ok(true);
        }

        Ok(false)
    }

    /// Deletes `key` from the batch without checking if it is present in the batch or database.
    pub async fn delete_unchecked(&mut self, key: K) -> Result<(), Error> {
        self.diff.insert(key, None);

        Ok(())
    }
}

impl<'a, K, V, D> IntoIterator for Batch<'a, K, V, D>
where
    K: Array,
    V: Codec + Clone,
    D: Getter<K, V>,
{
    type Item = (K, Option<V>);
    type IntoIter = std::collections::btree_map::IntoIter<K, Option<V>>;

    fn into_iter(self) -> Self::IntoIter {
        self.diff.into_iter()
    }
}

/// A database that supports making batched changes.
pub trait Batchable: StoreDeletable<Key: Array, Value: Codec + Clone, Error = Error> {
    /// Returns a new empty batch of changes.
    fn start_batch(&self) -> Batch<'_, Self::Key, Self::Value, Self>
    where
        Self: Sized,
    {
        Batch {
            db: self,
            diff: BTreeMap::new(),
        }
    }

    /// Writes a batch of changes to the database.
    fn write_batch(
        &mut self,
        iter: impl Iterator<Item = (Self::Key, Option<Self::Value>)>,
    ) -> impl Future<Output = Result<(), Error>> {
        async {
            for (key, value) in iter {
                if let Some(value) = value {
                    self.update(key, value).await?;
                } else {
                    self.delete(key).await?;
                }
            }
            Ok(())
        }
    }
}

#[cfg(test)]
pub mod tests {
    use super::*;
    use crate::store::StorePersistable;
    use commonware_cryptography::{blake3, sha256};
    use commonware_runtime::{
        deterministic::{self, Context},
        Runner as _,
    };
    use core::{fmt::Debug, future::Future};

    pub trait TestKey: Array {
        fn from_seed(seed: u8) -> Self;
    }

    pub trait TestValue: Codec + Clone + PartialEq + Debug {
        fn from_seed(seed: u8) -> Self;
    }

    /// Run the batch test suite against a database factory within a deterministic executor twice,
    /// and test the auditor output for equality.
    pub fn test_batch<D, F, Fut>(mut new_db: F)
    where
        F: FnMut(Context) -> Fut + Clone,
        Fut: Future<Output = D>,
        D: Batchable + StorePersistable,
        D::Key: TestKey,
        D::Value: TestValue,
    {
        let executor = deterministic::Runner::default();
        let mut new_db_clone = new_db.clone();
        let state1 = executor.start(|context| async move {
            let ctx = context.clone();
            run_batch_tests::<D, _, Fut>(&mut || new_db_clone(ctx.clone()))
                .await
                .unwrap();
            ctx.auditor().state()
        });

        let executor = deterministic::Runner::default();
        let state2 = executor.start(|context| async move {
            let ctx = context.clone();
            run_batch_tests::<D, _, Fut>(&mut || new_db(ctx.clone()))
                .await
                .unwrap();
            ctx.auditor().state()
        });

        assert_eq!(state1, state2);
    }

    /// Run the shared batch test suite against a database factory.
    pub async fn run_batch_tests<D, F, Fut>(new_db: &mut F) -> Result<(), Error>
    where
        F: FnMut() -> Fut,
        Fut: Future<Output = D>,
<<<<<<< HEAD
        D: Batchable + crate::store::StorePersistable<Error = Error>,
=======
        D: Batchable + StorePersistable,
>>>>>>> 42322130
        D::Key: TestKey,
        D::Value: TestValue,
    {
        test_overlay_reads(new_db).await?;
        test_create(new_db).await?;
        test_delete(new_db).await?;
        test_delete_unchecked(new_db).await?;
        test_write_batch(new_db).await?;
        Ok(())
    }

    async fn test_overlay_reads<D, F, Fut>(new_db: &mut F) -> Result<(), Error>
    where
        F: FnMut() -> Fut,
        Fut: Future<Output = D>,
<<<<<<< HEAD
        D: Batchable + crate::store::StorePersistable<Error = Error>,
=======
        D: Batchable + StorePersistable,
>>>>>>> 42322130
        D::Key: TestKey,
        D::Value: TestValue,
    {
        let mut db = new_db().await;
        let key = D::Key::from_seed(1);
        db.update(key.clone(), D::Value::from_seed(1)).await?;

        let mut batch = db.start_batch();
        assert_eq!(batch.get(&key).await?, Some(D::Value::from_seed(1)));

        batch.update(key.clone(), D::Value::from_seed(9)).await?;
        assert_eq!(batch.get(&key).await?, Some(D::Value::from_seed(9)));

        db.destroy().await?;
        Ok(())
    }

    async fn test_create<D, F, Fut>(new_db: &mut F) -> Result<(), Error>
    where
        F: FnMut() -> Fut,
        Fut: Future<Output = D>,
<<<<<<< HEAD
        D: Batchable + crate::store::StorePersistable<Error = Error>,
=======
        D: Batchable + StorePersistable,
>>>>>>> 42322130
        D::Key: TestKey,
        D::Value: TestValue,
    {
        let mut db = new_db().await;
        let mut batch = db.start_batch();
        let key = D::Key::from_seed(2);
        assert!(batch.create(key.clone(), D::Value::from_seed(1)).await?);
        assert!(!batch.create(key.clone(), D::Value::from_seed(2)).await?);

        batch.delete_unchecked(key.clone()).await?;
        assert!(batch.create(key.clone(), D::Value::from_seed(3)).await?);
        assert_eq!(batch.get(&key).await?, Some(D::Value::from_seed(3)));

        let existing = D::Key::from_seed(3);
        db.update(existing.clone(), D::Value::from_seed(4)).await?;
        let mut batch = db.start_batch();
        assert!(
            !batch
                .create(existing.clone(), D::Value::from_seed(5))
                .await?
        );

        db.destroy().await?;
        Ok(())
    }

    async fn test_delete<D, F, Fut>(new_db: &mut F) -> Result<(), Error>
    where
        F: FnMut() -> Fut,
        Fut: Future<Output = D>,
<<<<<<< HEAD
        D: Batchable + crate::store::StorePersistable<Error = Error>,
=======
        D: Batchable + StorePersistable,
>>>>>>> 42322130
        D::Key: TestKey,
        D::Value: TestValue,
    {
        let mut db = new_db().await;
        let base_key = D::Key::from_seed(4);
        db.update(base_key.clone(), D::Value::from_seed(10)).await?;
        let mut batch = db.start_batch();
        assert!(batch.delete(base_key.clone()).await?);
        assert_eq!(batch.get(&base_key).await?, None);
        assert!(!batch.delete(base_key.clone()).await?);

        let mut batch = db.start_batch();
        let overlay_key = D::Key::from_seed(5);
        batch
            .update(overlay_key.clone(), D::Value::from_seed(11))
            .await?;
        assert!(batch.delete(overlay_key.clone()).await?);
        assert_eq!(batch.get(&overlay_key).await?, None);
        assert!(!batch.delete(overlay_key).await?);

        db.destroy().await?;
        Ok(())
    }

    async fn test_delete_unchecked<D, F, Fut>(new_db: &mut F) -> Result<(), Error>
    where
        F: FnMut() -> Fut,
        Fut: Future<Output = D>,
<<<<<<< HEAD
        D: Batchable + crate::store::StorePersistable<Error = Error>,
=======
        D: Batchable + StorePersistable,
>>>>>>> 42322130
        D::Key: TestKey,
        D::Value: TestValue,
    {
        let mut db = new_db().await;
        let key = D::Key::from_seed(6);

        let mut batch = db.start_batch();
        batch.update(key.clone(), D::Value::from_seed(12)).await?;
        batch.delete_unchecked(key.clone()).await?;
        assert_eq!(batch.get(&key).await?, None);

        db.update(key.clone(), D::Value::from_seed(13)).await?;
        let mut batch = db.start_batch();
        batch.delete_unchecked(key.clone()).await?;
        assert_eq!(batch.get(&key).await?, None);

        db.destroy().await?;
        Ok(())
    }

    async fn test_write_batch<D, F, Fut>(new_db: &mut F) -> Result<(), Error>
    where
        F: FnMut() -> Fut,
        Fut: Future<Output = D>,
<<<<<<< HEAD
        D: Batchable + crate::store::StorePersistable<Error = Error>,
=======
        D: Batchable + StorePersistable,
>>>>>>> 42322130
        D::Key: TestKey,
        D::Value: TestValue,
    {
        let mut db = new_db().await;
        let existing = D::Key::from_seed(7);
        db.update(existing.clone(), D::Value::from_seed(0)).await?;

        let created = D::Key::from_seed(8);
        let mut batch = db.start_batch();
        batch
            .update(existing.clone(), D::Value::from_seed(8))
            .await?;
        batch
            .create(created.clone(), D::Value::from_seed(9))
            .await?;
        db.write_batch(batch.into_iter()).await?;

        assert_eq!(
            Store::get(&db, &existing).await?,
            Some(D::Value::from_seed(8))
        );
        assert_eq!(
            Store::get(&db, &created).await?,
            Some(D::Value::from_seed(9))
        );

        let mut delete_batch = db.start_batch();
        delete_batch.delete(existing.clone()).await?;
        db.write_batch(delete_batch.into_iter()).await?;
        assert_eq!(Store::get(&db, &existing).await?, None);

        db.destroy().await?;
        Ok(())
    }

    fn seed_bytes(seed: u8) -> [u8; 32] {
        let mut bytes = [0u8; 32];
        bytes[0] = seed;
        bytes
    }

    impl TestKey for blake3::Digest {
        fn from_seed(seed: u8) -> Self {
            Self::from(seed_bytes(seed))
        }
    }

    impl TestKey for sha256::Digest {
        fn from_seed(seed: u8) -> Self {
            Self::from(seed_bytes(seed))
        }
    }

    impl TestValue for Vec<u8> {
        fn from_seed(seed: u8) -> Self {
            vec![seed]
        }
    }

    impl TestValue for blake3::Digest {
        fn from_seed(seed: u8) -> Self {
            Self::from(seed_bytes(seed))
        }
    }

    impl TestValue for sha256::Digest {
        fn from_seed(seed: u8) -> Self {
            Self::from(seed_bytes(seed))
        }
    }
}<|MERGE_RESOLUTION|>--- conflicted
+++ resolved
@@ -198,7 +198,7 @@
     where
         F: FnMut(Context) -> Fut + Clone,
         Fut: Future<Output = D>,
-        D: Batchable + StorePersistable,
+        D: Batchable + StorePersistable<Error = Error>,
         D::Key: TestKey,
         D::Value: TestValue,
     {
@@ -229,11 +229,7 @@
     where
         F: FnMut() -> Fut,
         Fut: Future<Output = D>,
-<<<<<<< HEAD
-        D: Batchable + crate::store::StorePersistable<Error = Error>,
-=======
         D: Batchable + StorePersistable,
->>>>>>> 42322130
         D::Key: TestKey,
         D::Value: TestValue,
     {
@@ -249,11 +245,7 @@
     where
         F: FnMut() -> Fut,
         Fut: Future<Output = D>,
-<<<<<<< HEAD
-        D: Batchable + crate::store::StorePersistable<Error = Error>,
-=======
-        D: Batchable + StorePersistable,
->>>>>>> 42322130
+        D: Batchable + StorePersistable<Error = Error>,
         D::Key: TestKey,
         D::Value: TestValue,
     {
@@ -275,11 +267,7 @@
     where
         F: FnMut() -> Fut,
         Fut: Future<Output = D>,
-<<<<<<< HEAD
-        D: Batchable + crate::store::StorePersistable<Error = Error>,
-=======
-        D: Batchable + StorePersistable,
->>>>>>> 42322130
+        D: Batchable + StorePersistable<Error = Error>,
         D::Key: TestKey,
         D::Value: TestValue,
     {
@@ -310,11 +298,7 @@
     where
         F: FnMut() -> Fut,
         Fut: Future<Output = D>,
-<<<<<<< HEAD
-        D: Batchable + crate::store::StorePersistable<Error = Error>,
-=======
-        D: Batchable + StorePersistable,
->>>>>>> 42322130
+        D: Batchable + StorePersistable<Error = Error>,
         D::Key: TestKey,
         D::Value: TestValue,
     {
@@ -343,11 +327,7 @@
     where
         F: FnMut() -> Fut,
         Fut: Future<Output = D>,
-<<<<<<< HEAD
-        D: Batchable + crate::store::StorePersistable<Error = Error>,
-=======
-        D: Batchable + StorePersistable,
->>>>>>> 42322130
+        D: Batchable + StorePersistable<Error = Error>,
         D::Key: TestKey,
         D::Value: TestValue,
     {
@@ -372,11 +352,7 @@
     where
         F: FnMut() -> Fut,
         Fut: Future<Output = D>,
-<<<<<<< HEAD
-        D: Batchable + crate::store::StorePersistable<Error = Error>,
-=======
-        D: Batchable + StorePersistable,
->>>>>>> 42322130
+        D: Batchable + StorePersistable<Error = Error>,
         D::Key: TestKey,
         D::Value: TestValue,
     {
