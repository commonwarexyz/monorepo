--- conflicted
+++ resolved
@@ -10,6 +10,7 @@
 use crate::{
     adb::{self, sync},
     journal::variable::{self, Config as VConfig, Journal as VJournal},
+    mmr::Location,
     store::operation::Variable,
 };
 use commonware_codec::Codec;
@@ -96,11 +97,6 @@
         }
         Ok(())
     }
-<<<<<<< HEAD
-
-    async fn close(self) -> Result<(), Self::Error> {
-        self.inner.close().await
-    }
 }
 
 /// Initialize a Variable journal for use in state sync.
@@ -195,13 +191,13 @@
 
     // Check if data exceeds the sync range
     if last_section > upper_section {
-        let loc = last_section * items_per_section;
+        let loc = Location::new(last_section * items_per_section);
         return Err(adb::Error::UnexpectedData(loc));
     }
 
     let size = get_size(&journal, items_per_section).await?;
     if size > upper_bound + 1 {
-        return Err(adb::Error::UnexpectedData(size));
+        return Err(adb::Error::UnexpectedData(size.into()));
     }
     Ok((journal, size))
 }
@@ -219,7 +215,7 @@
     items_per_section: u64,
 ) -> Result<u64, adb::Error> {
     let Some(last_section) = journal.blobs.last_key_value().map(|(&s, _)| s) else {
-        return Err(adb::Error::UnexpectedData(0));
+        return Err(adb::Error::UnexpectedData(Location::new(0)));
     };
     let last_section_start = last_section * items_per_section;
     let items_in_last_section = journal
@@ -735,6 +731,4 @@
             journal.destroy().await.unwrap();
         });
     }
-=======
->>>>>>> 82a2d8ea
 }