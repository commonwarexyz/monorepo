--- conflicted
+++ resolved
@@ -7,11 +7,7 @@
         Error,
     },
     mmr::{Location, StandardHasher as Standard},
-<<<<<<< HEAD
     multijournal,
-    store::operation::Variable,
-=======
->>>>>>> 92a4bf82
     translator::Translator,
 };
 use commonware_codec::Codec;
@@ -158,11 +154,7 @@
 
     /// The [immutable::Immutable]'s log of operations. It has elements within the range.
     /// Reports the range start as its pruning boundary (oldest retained operation index).
-<<<<<<< HEAD
-    pub log: multijournal::Journal<E, Variable<K, V>>,
-=======
-    pub log: variable::Journal<E, Operation<K, V>>,
->>>>>>> 92a4bf82
+    pub log: multijournal::Journal<E, Operation<K, V>>,
 
     /// Sync range - operations outside this range are pruned or not synced.
     pub range: Range<Location>,
