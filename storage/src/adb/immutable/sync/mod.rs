use crate::{
    adb::{
        immutable,
        sync::{self, Journal as _},
        Error,
    },
    journal::variable,
    mmr::StandardHasher as Standard,
    store::operation::Variable,
    translator::Translator,
};
use commonware_codec::Codec;
use commonware_cryptography::Hasher;
use commonware_runtime::{Clock, Metrics, Storage};
use commonware_utils::Array;

mod journal;

impl<E, K, V, H, T> sync::Database for immutable::Immutable<E, K, V, H, T>
where
    E: Storage + Clock + Metrics,
    K: Array,
    V: Codec,
    H: Hasher,
    T: Translator,
{
    type Op = Variable<K, V>;
    type Journal = journal::Journal<E, K, V>;
    type Hasher = H;
    type Config = immutable::Config<T, V::Cfg>;
    type Digest = H::Digest;
    type Context = E;

    async fn create_journal(
        context: Self::Context,
        config: &Self::Config,
        lower_bound_loc: u64,
        upper_bound_loc: u64,
    ) -> Result<Self::Journal, Error> {
        // Open the journal and discard operations outside the sync range.
        let (journal, size) = journal::init_journal(
            context.with_label("log"),
            variable::Config {
                partition: config.log_journal_partition.clone(),
                compression: config.log_compression,
                codec_config: config.log_codec_config.clone(),
                write_buffer: config.log_write_buffer,
                buffer_pool: config.buffer_pool.clone(),
            },
            lower_bound_loc,
            upper_bound_loc,
            config.log_items_per_section,
        )
        .await?;

        Ok(journal::Journal::new(
            journal,
            config.log_items_per_section,
            size,
        ))
    }

    /// Returns a [super::Immutable] initialized data collected in the sync process.
    ///
    /// # Behavior
    ///
    /// This method handles different initialization scenarios based on existing data:
    /// - If the MMR journal is empty or the last item is before `lower_bound`, it creates a
    ///   fresh MMR from the provided `pinned_nodes`
    /// - If the MMR journal has data but is incomplete (< `upper_bound`), missing operations
    ///   from the log are applied to bring it up to the target state
    /// - If the MMR journal has data beyond the `upper_bound`, it is rewound to match the sync target
    ///
    /// # Returns
    ///
    /// A [super::Immutable] db populated with the state from `lower_bound` to `upper_bound`, inclusive.
    /// The pruning boundary is set to `lower_bound`.
    async fn from_sync_result(
        context: Self::Context,
        db_config: Self::Config,
        journal: Self::Journal,
        pinned_nodes: Option<Vec<Self::Digest>>,
        lower_bound: u64,
        upper_bound: u64,
        apply_batch_size: usize,
    ) -> Result<Self, Error> {
        let journal = journal.into_inner();
        let sync_config = Config {
            db_config,
            log: journal,
            lower_bound,
            upper_bound,
            pinned_nodes,
            apply_batch_size,
        };
        Self::init_synced(context, sync_config).await
    }

    fn root(&self) -> Self::Digest {
        let mut hasher = Standard::<H>::new();
        self.root(&mut hasher)
    }

    async fn resize_journal(
        journal: Self::Journal,
        context: Self::Context,
        config: &Self::Config,
        lower_bound: u64,
        upper_bound: u64,
    ) -> Result<Self::Journal, Error> {
        let size = journal.size().await.map_err(crate::adb::Error::from)?;

        if size <= lower_bound {
            // Close existing journal and create new one
            journal.close().await.map_err(crate::adb::Error::from)?;
            Self::create_journal(context, config, lower_bound, upper_bound).await
        } else {
            // Extract the Variable journal to perform section-based pruning
            let mut variable_journal = journal.into_inner();

            // Use Variable journal's section-based pruning
            let items_per_section = config.log_items_per_section.get();
            let lower_section = lower_bound / items_per_section;
            variable_journal
                .prune(lower_section)
                .await
                .map_err(crate::adb::Error::from)?;

            // Get the size of the journal
<<<<<<< HEAD
            let size = journal::get_size(
                &variable_journal,
                config.log_items_per_section.get(),
                upper_bound,
            )
            .await
            .map_err(crate::adb::Error::from)?;
=======
            let size = get_size(&variable_journal, config.log_items_per_section.get()).await?;
            if size > upper_bound + 1 {
                return Err(crate::adb::Error::UnexpectedData(size));
            }
>>>>>>> 3a0271da

            Ok(journal::Journal::new(
                variable_journal,
                config.log_items_per_section,
                size,
            ))
        }
    }
}

/// Configuration for syncing an [immutable::Immutable] to a target state.
pub struct Config<E, K, V, T, D, C>
where
    E: Storage + Metrics,
    K: Array,
    V: Codec,
    T: Translator,
    D: commonware_cryptography::Digest,
{
    /// Database configuration.
    pub db_config: immutable::Config<T, C>,

    /// The [immutable::Immutable]'s log of operations. It has elements from `lower_bound` to
    /// `upper_bound`, inclusive. Reports `lower_bound` as its pruning boundary (oldest retained
    /// operation index).
    pub log: variable::Journal<E, Variable<K, V>>,

    /// Sync lower boundary (inclusive) - operations below this index are pruned.
    pub lower_bound: u64,

    /// Sync upper boundary (inclusive) - operations above this index are not synced.
    pub upper_bound: u64,

    /// The pinned nodes the MMR needs at the pruning boundary given by
    /// `lower_bound`, in the order specified by `Proof::nodes_to_pin`.
    /// If `None`, the pinned nodes will be computed from the MMR's journal and metadata,
    /// which are expected to have the necessary pinned nodes.
    pub pinned_nodes: Option<Vec<D>>,

    /// The maximum number of operations to keep in memory
    /// before committing the database while applying operations.
    /// Higher value will cause more memory usage during sync.
    pub apply_batch_size: usize,
}

#[cfg(test)]
mod tests {
    use crate::{
        adb::{
            immutable,
            sync::{
                self,
                engine::{Config, NextStep},
                Engine, Journal, Target,
            },
        },
        mmr::StandardHasher as Standard,
        store::operation::Variable,
        translator::TwoCap,
    };
    use commonware_cryptography::{sha256, Digest, Sha256};
    use commonware_macros::test_traced;
    use commonware_runtime::{buffer::PoolRef, deterministic, Runner as _, RwLock};
    use commonware_utils::{NZUsize, NZU64};
    use futures::{channel::mpsc, SinkExt as _};
    use rand::{rngs::StdRng, RngCore as _, SeedableRng as _};
    use std::{
        collections::HashMap,
        num::{NonZeroU64, NonZeroUsize},
        sync::Arc,
    };
    use test_case::test_case;

    /// Type alias for sync tests with simple codec config
    type ImmutableSyncTest = immutable::Immutable<
        deterministic::Context,
        sha256::Digest,
        sha256::Digest,
        Sha256,
        crate::translator::TwoCap,
    >;

    fn test_hasher() -> Standard<Sha256> {
        Standard::<Sha256>::new()
    }

    /// Create a simple config for sync tests
    fn create_sync_config(suffix: &str) -> immutable::Config<crate::translator::TwoCap, ()> {
        const PAGE_SIZE: NonZeroUsize = NZUsize!(77);
        const PAGE_CACHE_SIZE: NonZeroUsize = NZUsize!(9);
        const ITEMS_PER_SECTION: NonZeroU64 = NZU64!(5);

        immutable::Config {
            mmr_journal_partition: format!("journal_{suffix}"),
            mmr_metadata_partition: format!("metadata_{suffix}"),
            mmr_items_per_blob: NZU64!(11),
            mmr_write_buffer: NZUsize!(1024),
            log_journal_partition: format!("log_journal_{suffix}"),
            log_items_per_section: ITEMS_PER_SECTION,
            log_compression: None,
            log_codec_config: (),
            log_write_buffer: NZUsize!(1024),
            locations_journal_partition: format!("locations_journal_{suffix}"),
            locations_items_per_blob: NZU64!(7),
            translator: TwoCap,
            thread_pool: None,
            buffer_pool: PoolRef::new(PAGE_SIZE, PAGE_CACHE_SIZE),
        }
    }

    /// Create a test database with unique partition names
    async fn create_test_db(mut context: deterministic::Context) -> ImmutableSyncTest {
        let seed = context.next_u64();
        let config = create_sync_config(&format!("sync_test_{seed}"));
        ImmutableSyncTest::init(context, config).await.unwrap()
    }

    /// Create n random Set operations.
    /// create_test_ops(n') is a suffix of create_test_ops(n) for n' > n.
    fn create_test_ops(n: usize) -> Vec<Variable<sha256::Digest, sha256::Digest>> {
        let mut rng = StdRng::seed_from_u64(1337);
        let mut ops = Vec::new();
        for _i in 0..n {
            let key = sha256::Digest::random(&mut rng);
            let value = sha256::Digest::random(&mut rng);
            ops.push(Variable::Set(key, value));
        }
        ops
    }

    /// Applies the given operations to the database.
    async fn apply_ops(
        db: &mut ImmutableSyncTest,
        ops: Vec<Variable<sha256::Digest, sha256::Digest>>,
    ) {
        for op in ops {
            match op {
                Variable::Set(key, value) => {
                    db.set(key, value).await.unwrap();
                }
                Variable::Commit(metadata) => {
                    db.commit(metadata).await.unwrap();
                }
                _ => {}
            }
        }
    }

    #[test_case(1, NZU64!(1); "singleton db with batch size == 1")]
    #[test_case(1, NZU64!(2); "singleton db with batch size > db size")]
    #[test_case(100, NZU64!(1); "db with batch size 1")]
    #[test_case(100, NZU64!(3); "db size not evenly divided by batch size")]
    #[test_case(100, NZU64!(99); "db size not evenly divided by batch size; different batch size")]
    #[test_case(100, NZU64!(50); "db size divided by batch size")]
    #[test_case(100, NZU64!(100); "db size == batch size")]
    #[test_case(100, NZU64!(101); "batch size > db size")]
    fn test_sync(target_db_ops: usize, fetch_batch_size: NonZeroU64) {
        let executor = deterministic::Runner::default();
        executor.start(|mut context| async move {
            let mut target_db = create_test_db(context.clone()).await;
            let target_db_ops = create_test_ops(target_db_ops);
            apply_ops(&mut target_db, target_db_ops.clone()).await;
            let metadata = Some(Sha256::fill(1));
            target_db.commit(metadata).await.unwrap();
            let target_op_count = target_db.op_count();
            let target_oldest_retained_loc = target_db.oldest_retained_loc;
            let mut hasher = test_hasher();
            let target_root = target_db.root(&mut hasher);

            // Capture target database state before moving into config
            let mut expected_kvs: HashMap<sha256::Digest, sha256::Digest> = HashMap::new();
            for op in &target_db_ops {
                if let Variable::Set(key, value) = op {
                    expected_kvs.insert(*key, *value);
                }
            }

            let db_config = create_sync_config(&format!("sync_client_{}", context.next_u64()));

            let target_db = Arc::new(commonware_runtime::RwLock::new(target_db));
            let config = Config {
                db_config: db_config.clone(),
                fetch_batch_size,
                target: Target {
                    root: target_root,
                    lower_bound_ops: target_oldest_retained_loc,
                    upper_bound_ops: target_op_count - 1, // target_op_count is the count, operations are 0-indexed
                },
                context: context.clone(),
                resolver: target_db.clone(),
                apply_batch_size: 1024,
                max_outstanding_requests: 1,
                update_rx: None,
            };
            let mut got_db: ImmutableSyncTest = sync::sync(config).await.unwrap();

            // Verify database state
            let mut hasher = test_hasher();
            assert_eq!(got_db.op_count(), target_op_count);
            assert_eq!(got_db.oldest_retained_loc, target_oldest_retained_loc);

            // Verify the root digest matches the target
            assert_eq!(got_db.root(&mut hasher), target_root);

            // Verify that the synced database matches the target state
            for (key, expected_value) in &expected_kvs {
                let synced_value = got_db.get(key).await.unwrap();
                assert_eq!(synced_value, Some(*expected_value));
            }

            // Put more key-value pairs into both databases
            let mut new_ops = Vec::new();
            let mut rng = StdRng::seed_from_u64(42);
            let mut new_kvs: HashMap<sha256::Digest, sha256::Digest> = HashMap::new();
            for _i in 0..expected_kvs.len() {
                let key = sha256::Digest::random(&mut rng);
                let value = sha256::Digest::random(&mut rng);
                new_ops.push(Variable::Set(key, value));
                new_kvs.insert(key, value);
            }

            // Apply new operations to both databases
            apply_ops(&mut got_db, new_ops.clone()).await;
            {
                let mut target_db = target_db.write().await;
                apply_ops(&mut target_db, new_ops).await;
            }

            // Verify both databases have the same state after additional operations
            for (key, expected_value) in &new_kvs {
                let synced_value = got_db.get(key).await.unwrap();
                let target_value = {
                    let target_db = target_db.read().await;
                    target_db.get(key).await.unwrap()
                };
                assert_eq!(synced_value, Some(*expected_value));
                assert_eq!(target_value, Some(*expected_value));
            }

            got_db.destroy().await.unwrap();
            let target_db = match Arc::try_unwrap(target_db) {
                Ok(rw_lock) => rw_lock.into_inner(),
                Err(_) => panic!("Failed to unwrap Arc - still has references"),
            };
            target_db.destroy().await.unwrap();
        });
    }

    /// Test that sync works when the target database is initially empty
    #[test_traced("WARN")]
    fn test_sync_empty_to_nonempty() {
        let executor = deterministic::Runner::default();
        executor.start(|mut context| async move {
            // Create an empty target database
            let mut target_db = create_test_db(context.clone()).await;
            target_db.commit(Some(Sha256::fill(1))).await.unwrap(); // Commit to establish a valid root

            let target_op_count = target_db.op_count();
            let target_oldest_retained_loc = target_db.oldest_retained_loc;
            let mut hasher = test_hasher();
            let target_root = target_db.root(&mut hasher);

            let db_config = create_sync_config(&format!("empty_sync_{}", context.next_u64()));
            let target_db = Arc::new(RwLock::new(target_db));
            let config = Config {
                db_config,
                fetch_batch_size: NZU64!(10),
                target: Target {
                    root: target_root,
                    lower_bound_ops: target_oldest_retained_loc,
                    upper_bound_ops: target_op_count - 1,
                },
                context: context.clone(),
                resolver: target_db.clone(),
                apply_batch_size: 1024,
                max_outstanding_requests: 1,
                update_rx: None,
            };
            let got_db: ImmutableSyncTest = sync::sync(config).await.unwrap();

            // Verify database state
            let mut hasher = test_hasher();
            assert_eq!(got_db.op_count(), target_op_count);
            assert_eq!(got_db.oldest_retained_loc, target_oldest_retained_loc);
            assert_eq!(got_db.root(&mut hasher), target_root);
            assert_eq!(
                got_db.get_metadata().await.unwrap(),
                Some((0, Some(Sha256::fill(1))))
            );

            got_db.destroy().await.unwrap();
            let target_db = match Arc::try_unwrap(target_db) {
                Ok(rw_lock) => rw_lock.into_inner(),
                Err(_) => panic!("Failed to unwrap Arc - still has references"),
            };
            target_db.destroy().await.unwrap();
        });
    }

    /// Test demonstrating that a synced database can be reopened and retain its state.
    #[test_traced("WARN")]
    fn test_sync_database_persistence() {
        let executor = deterministic::Runner::default();
        executor.start(|context| async move {
            // Create and populate a simple target database
            let mut target_db = create_test_db(context.clone()).await;
            let target_ops = create_test_ops(10);
            apply_ops(&mut target_db, target_ops.clone()).await;
            target_db.commit(Some(Sha256::fill(0))).await.unwrap();

            // Capture target state
            let mut hasher = test_hasher();
            let target_root = target_db.root(&mut hasher);
            let lower_bound = target_db.oldest_retained_loc;
            let upper_bound = target_db.op_count() - 1;

            // Perform sync
            let db_config = create_sync_config("persistence_test");
            let context_clone = context.clone();
            let target_db = Arc::new(RwLock::new(target_db));
            let config = Config {
                db_config: db_config.clone(),
                fetch_batch_size: NZU64!(5),
                target: Target {
                    root: target_root,
                    lower_bound_ops: lower_bound,
                    upper_bound_ops: upper_bound,
                },
                context,
                resolver: target_db.clone(),
                apply_batch_size: 1024,
                max_outstanding_requests: 1,
                update_rx: None,
            };
            let synced_db: ImmutableSyncTest = sync::sync(config).await.unwrap();

            // Verify initial sync worked
            let mut hasher = test_hasher();
            assert_eq!(synced_db.root(&mut hasher), target_root);

            // Save state before closing
            let expected_root = synced_db.root(&mut hasher);
            let expected_op_count = synced_db.op_count();
            let expected_oldest_retained_loc = synced_db.oldest_retained_loc;

            // Close and reopen the database to test persistence
            synced_db.close().await.unwrap();
            let reopened_db = ImmutableSyncTest::init(context_clone, db_config)
                .await
                .unwrap();

            // Verify state is preserved
            let mut hasher = test_hasher();
            assert_eq!(reopened_db.root(&mut hasher), expected_root);
            assert_eq!(reopened_db.op_count(), expected_op_count);
            assert_eq!(
                reopened_db.oldest_retained_loc,
                expected_oldest_retained_loc
            );

            // Verify data integrity
            for op in &target_ops {
                if let Variable::Set(key, value) = op {
                    let stored_value = reopened_db.get(key).await.unwrap();
                    assert_eq!(stored_value, Some(*value));
                }
            }

            reopened_db.destroy().await.unwrap();
            let target_db = match Arc::try_unwrap(target_db) {
                Ok(rw_lock) => rw_lock.into_inner(),
                Err(_) => panic!("Failed to unwrap Arc - still has references"),
            };
            target_db.destroy().await.unwrap();
        });
    }

    /// Test that target updates work correctly during sync
    #[test_traced("WARN")]
    fn test_target_update_during_sync() {
        let executor = deterministic::Runner::default();
        executor.start(|mut context| async move {
            // Create and populate initial target database
            let mut target_db = create_test_db(context.clone()).await;
            let initial_ops = create_test_ops(50);
            apply_ops(&mut target_db, initial_ops.clone()).await;
            target_db.commit(None).await.unwrap();

            // Capture the state after first commit
            let mut hasher = test_hasher();
            let initial_lower_bound = target_db.oldest_retained_loc;
            let initial_upper_bound = target_db.op_count() - 1;
            let initial_root = target_db.root(&mut hasher);

            // Add more operations to create the extended target
            let additional_ops = create_test_ops(25);
            apply_ops(&mut target_db, additional_ops.clone()).await;
            target_db.commit(None).await.unwrap();
            let final_upper_bound = target_db.op_count() - 1;
            let final_root = target_db.root(&mut hasher);

            // Wrap target database for shared mutable access
            let target_db = Arc::new(commonware_runtime::RwLock::new(target_db));

            // Create client with initial smaller target and very small batch size
            let (mut update_sender, update_receiver) = mpsc::channel(1);
            let client = {
                let config = Config {
                    context: context.clone(),
                    db_config: create_sync_config(&format!("update_test_{}", context.next_u64())),
                    target: Target {
                        root: initial_root,
                        lower_bound_ops: initial_lower_bound,
                        upper_bound_ops: initial_upper_bound,
                    },
                    resolver: target_db.clone(),
                    fetch_batch_size: NZU64!(2), // Very small batch size to ensure multiple batches needed
                    max_outstanding_requests: 10,
                    apply_batch_size: 1024,
                    update_rx: Some(update_receiver),
                };
                let mut client: Engine<ImmutableSyncTest, _> = Engine::new(config).await.unwrap();
                loop {
                    // Step the client until we have processed a batch of operations
                    client = match client.step().await.unwrap() {
                        NextStep::Continue(new_client) => new_client,
                        NextStep::Complete(_) => panic!("client should not be complete"),
                    };
                    let log_size = client.journal().size().await.unwrap();
                    if log_size > initial_lower_bound {
                        break client;
                    }
                }
            };

            // Send target update with SAME lower bound but higher upper bound
            update_sender
                .send(Target {
                    root: final_root,
                    lower_bound_ops: initial_lower_bound,
                    upper_bound_ops: final_upper_bound,
                })
                .await
                .unwrap();

            // Complete the sync
            let synced_db = client.sync().await.unwrap();

            // Verify the synced database has the expected final state
            let mut hasher = test_hasher();
            assert_eq!(synced_db.root(&mut hasher), final_root);

            // Verify the target database matches the synced database
            let target_db = match Arc::try_unwrap(target_db) {
                Ok(rw_lock) => rw_lock.into_inner(),
                Err(_) => panic!("Failed to unwrap Arc - still has references"),
            };
            {
                assert_eq!(synced_db.op_count(), target_db.op_count());
                assert_eq!(synced_db.oldest_retained_loc, target_db.oldest_retained_loc);
                assert_eq!(synced_db.root(&mut hasher), target_db.root(&mut hasher));
            }

            // Verify all expected operations are present in the synced database
            let all_ops = [initial_ops, additional_ops].concat();
            for op in &all_ops {
                if let Variable::Set(key, value) = op {
                    let synced_value = synced_db.get(key).await.unwrap();
                    assert_eq!(synced_value, Some(*value));
                }
            }

            synced_db.destroy().await.unwrap();
            target_db.destroy().await.unwrap();
        });
    }

    /// Test that invalid bounds are rejected
    #[test]
    fn test_sync_invalid_bounds() {
        let executor = deterministic::Runner::default();
        executor.start(|mut context| async move {
            let target_db = create_test_db(context.clone()).await;
            let db_config = create_sync_config(&format!("invalid_bounds_{}", context.next_u64()));
            let config = Config {
                db_config,
                fetch_batch_size: NZU64!(10),
                target: Target {
                    root: sha256::Digest::from([1u8; 32]),
                    lower_bound_ops: 31,
                    upper_bound_ops: 30,
                },
                context,
                resolver: Arc::new(commonware_runtime::RwLock::new(target_db)),
                apply_batch_size: 1024,
                max_outstanding_requests: 1,
                update_rx: None,
            };
            let result: Result<ImmutableSyncTest, _> = sync::sync(config).await;
            assert!(matches!(
                result,
                Err(sync::Error::Engine(sync::EngineError::InvalidTarget {
                    lower_bound_pos: 31,
                    upper_bound_pos: 30,
                }))
            ));
        });
    }

    /// Test that sync works when target database has operations beyond the requested range
    /// of operations to sync.
    #[test]
    fn test_sync_subset_of_target_database() {
        let executor = deterministic::Runner::default();
        executor.start(|mut context| async move {
            let mut target_db = create_test_db(context.clone()).await;
            let target_ops = create_test_ops(30);
            // Apply all but the last operation
            apply_ops(&mut target_db, target_ops[..29].to_vec()).await;
            target_db.commit(None).await.unwrap();

            let mut hasher = test_hasher();
            let target_root = target_db.root(&mut hasher);
            let lower_bound_ops = target_db.oldest_retained_loc;
            let upper_bound_ops = target_db.op_count() - 1; // exclude final op

            // Add final op after capturing the range
            apply_ops(&mut target_db, target_ops[29..].to_vec()).await;
            target_db.commit(None).await.unwrap();

            let target_db = Arc::new(commonware_runtime::RwLock::new(target_db));
            let config = Config {
                db_config: create_sync_config(&format!("subset_{}", context.next_u64())),
                fetch_batch_size: NZU64!(10),
                target: Target {
                    root: target_root,
                    lower_bound_ops,
                    upper_bound_ops,
                },
                context,
                resolver: target_db.clone(),
                apply_batch_size: 1024,
                max_outstanding_requests: 1,
                update_rx: None,
            };
            let synced_db: ImmutableSyncTest = sync::sync(config).await.unwrap();

            // Verify state matches the specified range
            let mut hasher = test_hasher();
            assert_eq!(synced_db.root(&mut hasher), target_root);
            assert_eq!(synced_db.op_count(), upper_bound_ops + 1);

            synced_db.destroy().await.unwrap();
            let target_db =
                Arc::try_unwrap(target_db).unwrap_or_else(|_| panic!("failed to unwrap Arc"));
            let inner = target_db.into_inner();
            inner.destroy().await.unwrap();
        });
    }

    // Test syncing where the sync client has some but not all of the operations in the target
    // database.
    #[test]
    fn test_sync_use_existing_db_partial_match() {
        let executor = deterministic::Runner::default();
        executor.start(|mut context| async move {
            let original_ops = create_test_ops(50);

            // Create two databases
            let mut target_db = create_test_db(context.clone()).await;
            let sync_db_config = create_sync_config(&format!("partial_{}", context.next_u64()));
            let mut sync_db: ImmutableSyncTest =
                immutable::Immutable::init(context.clone(), sync_db_config.clone())
                    .await
                    .unwrap();

            // Apply the same operations to both databases
            apply_ops(&mut target_db, original_ops.clone()).await;
            apply_ops(&mut sync_db, original_ops.clone()).await;
            target_db.commit(None).await.unwrap();
            sync_db.commit(None).await.unwrap();

            // Close sync_db
            sync_db.close().await.unwrap();

            // Add one more operation and commit the target database
            let last_op = create_test_ops(1);
            apply_ops(&mut target_db, last_op.clone()).await;
            target_db.commit(None).await.unwrap();
            let mut hasher = test_hasher();
            let root = target_db.root(&mut hasher);
            let lower_bound_ops = target_db.oldest_retained_loc;
            let upper_bound_ops = target_db.op_count() - 1; // Up to the last operation

            // Reopen the sync database and sync it to the target database
            let target_db = Arc::new(commonware_runtime::RwLock::new(target_db));
            let config = Config {
                db_config: sync_db_config, // Use same config as before
                fetch_batch_size: NZU64!(10),
                target: Target {
                    root,
                    lower_bound_ops,
                    upper_bound_ops,
                },
                context: context.clone(),
                resolver: target_db.clone(),
                apply_batch_size: 1024,
                max_outstanding_requests: 1,
                update_rx: None,
            };
            let sync_db: ImmutableSyncTest = sync::sync(config).await.unwrap();

            // Verify database state
            let mut hasher = test_hasher();
            assert_eq!(sync_db.op_count(), upper_bound_ops + 1);
            assert_eq!(sync_db.root(&mut hasher), root);

            sync_db.destroy().await.unwrap();
            let target_db =
                Arc::try_unwrap(target_db).unwrap_or_else(|_| panic!("failed to unwrap Arc"));
            let inner = target_db.into_inner();
            inner.destroy().await.unwrap();
        });
    }

    /// Test case where existing database on disk exactly matches the sync target
    #[test]
    fn test_sync_use_existing_db_exact_match() {
        let executor = deterministic::Runner::default();
        executor.start(|mut context| async move {
            let target_ops = create_test_ops(40);

            // Create two databases
            let mut target_db = create_test_db(context.clone()).await;
            let sync_config = create_sync_config(&format!("exact_{}", context.next_u64()));
            let mut sync_db: ImmutableSyncTest =
                immutable::Immutable::init(context.clone(), sync_config.clone())
                    .await
                    .unwrap();

            // Apply the same operations to both databases
            apply_ops(&mut target_db, target_ops.clone()).await;
            apply_ops(&mut sync_db, target_ops.clone()).await;
            target_db.commit(None).await.unwrap();
            sync_db.commit(None).await.unwrap();

            // Close sync_db
            sync_db.close().await.unwrap();

            // Prepare target
            let mut hasher = test_hasher();
            let root = target_db.root(&mut hasher);
            let lower_bound_ops = target_db.oldest_retained_loc;
            let upper_bound_ops = target_db.op_count() - 1;

            // Sync should complete immediately without fetching
            let resolver = Arc::new(commonware_runtime::RwLock::new(target_db));
            let config = Config {
                db_config: sync_config,
                fetch_batch_size: NZU64!(10),
                target: Target {
                    root,
                    lower_bound_ops,
                    upper_bound_ops,
                },
                context,
                resolver: resolver.clone(),
                apply_batch_size: 1024,
                max_outstanding_requests: 1,
                update_rx: None,
            };
            let sync_db: ImmutableSyncTest = sync::sync(config).await.unwrap();

            assert_eq!(sync_db.op_count(), upper_bound_ops + 1);
            let mut hasher = test_hasher();
            assert_eq!(sync_db.root(&mut hasher), root);

            sync_db.destroy().await.unwrap();
            let target_db =
                Arc::try_unwrap(resolver).unwrap_or_else(|_| panic!("failed to unwrap Arc"));
            let inner = target_db.into_inner();
            inner.destroy().await.unwrap();
        });
    }

    /// Test that the client fails to sync if the lower bound is decreased
    #[test_traced("WARN")]
    fn test_target_update_lower_bound_decrease() {
        let executor = deterministic::Runner::default();
        executor.start(|mut context| async move {
            // Create and populate target database
            let mut target_db = create_test_db(context.clone()).await;
            let target_ops = create_test_ops(100);
            apply_ops(&mut target_db, target_ops).await;
            target_db.commit(None).await.unwrap();

            target_db.prune(10).await.unwrap();

            // Capture initial target state
            let mut hasher = test_hasher();
            let initial_lower_bound = target_db.oldest_retained_loc;
            let initial_upper_bound = target_db.op_count() - 1;
            let initial_root = target_db.root(&mut hasher);

            // Create client with initial target
            let (mut update_sender, update_receiver) = mpsc::channel(1);
            let target_db = Arc::new(commonware_runtime::RwLock::new(target_db));
            let config = Config {
                context: context.clone(),
                db_config: create_sync_config(&format!("lb_dec_{}", context.next_u64())),
                fetch_batch_size: NZU64!(5),
                target: Target {
                    root: initial_root,
                    lower_bound_ops: initial_lower_bound,
                    upper_bound_ops: initial_upper_bound,
                },
                resolver: target_db.clone(),
                apply_batch_size: 1024,
                max_outstanding_requests: 10,
                update_rx: Some(update_receiver),
            };
            let client: Engine<ImmutableSyncTest, _> = Engine::new(config).await.unwrap();

            // Send target update with decreased lower bound
            update_sender
                .send(Target {
                    root: initial_root,
                    lower_bound_ops: initial_lower_bound.saturating_sub(1),
                    upper_bound_ops: initial_upper_bound,
                })
                .await
                .unwrap();

            let result = client.step().await;
            assert!(matches!(
                result,
                Err(sync::Error::Engine(
                    sync::EngineError::SyncTargetMovedBackward { .. }
                ))
            ));

            let target_db =
                Arc::try_unwrap(target_db).unwrap_or_else(|_| panic!("failed to unwrap Arc"));
            let inner = target_db.into_inner();
            inner.destroy().await.unwrap();
        });
    }

    /// Test that the client fails to sync if the upper bound is decreased
    #[test_traced("WARN")]
    fn test_target_update_upper_bound_decrease() {
        let executor = deterministic::Runner::default();
        executor.start(|mut context| async move {
            // Create and populate target database
            let mut target_db = create_test_db(context.clone()).await;
            let target_ops = create_test_ops(50);
            apply_ops(&mut target_db, target_ops).await;
            target_db.commit(None).await.unwrap();

            // Capture initial target state
            let mut hasher = test_hasher();
            let initial_lower_bound = target_db.oldest_retained_loc;
            let initial_upper_bound = target_db.op_count() - 1;
            let initial_root = target_db.root(&mut hasher);

            // Create client with initial target
            let (mut update_sender, update_receiver) = mpsc::channel(1);
            let target_db = Arc::new(commonware_runtime::RwLock::new(target_db));
            let config = Config {
                context: context.clone(),
                db_config: create_sync_config(&format!("ub_dec_{}", context.next_u64())),
                fetch_batch_size: NZU64!(5),
                target: Target {
                    root: initial_root,
                    lower_bound_ops: initial_lower_bound,
                    upper_bound_ops: initial_upper_bound,
                },
                resolver: target_db.clone(),
                apply_batch_size: 1024,
                max_outstanding_requests: 10,
                update_rx: Some(update_receiver),
            };
            let client: Engine<ImmutableSyncTest, _> = Engine::new(config).await.unwrap();

            // Send target update with decreased upper bound
            update_sender
                .send(Target {
                    root: initial_root,
                    lower_bound_ops: initial_lower_bound,
                    upper_bound_ops: initial_upper_bound.saturating_sub(1),
                })
                .await
                .unwrap();

            let result = client.step().await;
            assert!(matches!(
                result,
                Err(sync::Error::Engine(
                    sync::EngineError::SyncTargetMovedBackward { .. }
                ))
            ));

            let target_db =
                Arc::try_unwrap(target_db).unwrap_or_else(|_| panic!("failed to unwrap Arc"));
            let inner = target_db.into_inner();
            inner.destroy().await.unwrap();
        });
    }

    /// Test that the client succeeds when bounds are updated
    #[test_traced("WARN")]
    fn test_target_update_bounds_increase() {
        let executor = deterministic::Runner::default();
        executor.start(|mut context| async move {
            // Create and populate target database
            let mut target_db = create_test_db(context.clone()).await;
            let target_ops = create_test_ops(100);
            apply_ops(&mut target_db, target_ops.clone()).await;
            target_db.commit(None).await.unwrap();

            // Capture initial target state
            let mut hasher = test_hasher();
            let initial_lower_bound = target_db.oldest_retained_loc;
            let initial_upper_bound = target_db.op_count() - 1;
            let initial_root = target_db.root(&mut hasher);

            // Apply more operations to the target database
            let more_ops = create_test_ops(5);
            apply_ops(&mut target_db, more_ops.clone()).await;
            target_db.commit(None).await.unwrap();

            target_db.prune(10).await.unwrap();
            target_db.commit(None).await.unwrap();

            // Capture final target state
            let mut hasher = test_hasher();
            let final_lower_bound = target_db.oldest_retained_loc;
            let final_upper_bound = target_db.op_count() - 1;
            let final_root = target_db.root(&mut hasher);

            // Assert we're actually updating the bounds
            assert_ne!(final_lower_bound, initial_lower_bound);
            assert_ne!(final_upper_bound, initial_upper_bound);

            // Create client with initial target
            let (mut update_sender, update_receiver) = mpsc::channel(1);
            let target_db = Arc::new(commonware_runtime::RwLock::new(target_db));
            let config = Config {
                context: context.clone(),
                db_config: create_sync_config(&format!("bounds_inc_{}", context.next_u64())),
                fetch_batch_size: NZU64!(1),
                target: Target {
                    root: initial_root,
                    lower_bound_ops: initial_lower_bound,
                    upper_bound_ops: initial_upper_bound,
                },
                resolver: target_db.clone(),
                apply_batch_size: 1024,
                max_outstanding_requests: 1,
                update_rx: Some(update_receiver),
            };

            // Send target update with increased bounds
            update_sender
                .send(Target {
                    root: final_root,
                    lower_bound_ops: final_lower_bound,
                    upper_bound_ops: final_upper_bound,
                })
                .await
                .unwrap();

            // Complete the sync
            let synced_db: ImmutableSyncTest = sync::sync(config).await.unwrap();

            // Verify the synced database has the expected state
            let mut hasher = test_hasher();
            assert_eq!(synced_db.root(&mut hasher), final_root);
            assert_eq!(synced_db.op_count(), final_upper_bound + 1);
            assert_eq!(synced_db.oldest_retained_loc, final_lower_bound);

            synced_db.destroy().await.unwrap();
            let target_db =
                Arc::try_unwrap(target_db).unwrap_or_else(|_| panic!("failed to unwrap Arc"));
            let inner = target_db.into_inner();
            inner.destroy().await.unwrap();
        });
    }

    /// Test that the client fails to sync with invalid bounds (lower > upper)
    #[test_traced("WARN")]
    fn test_target_update_invalid_bounds() {
        let executor = deterministic::Runner::default();
        executor.start(|mut context| async move {
            // Create and populate target database
            let mut target_db = create_test_db(context.clone()).await;
            let target_ops = create_test_ops(25);
            apply_ops(&mut target_db, target_ops).await;
            target_db.commit(None).await.unwrap();

            // Capture initial target state
            let mut hasher = test_hasher();
            let initial_lower_bound = target_db.oldest_retained_loc;
            let initial_upper_bound = target_db.op_count() - 1;
            let initial_root = target_db.root(&mut hasher);

            // Create client with initial target
            let (mut update_sender, update_receiver) = mpsc::channel(1);
            let target_db = Arc::new(commonware_runtime::RwLock::new(target_db));
            let config = Config {
                context: context.clone(),
                db_config: create_sync_config(&format!("invalid_update_{}", context.next_u64())),
                fetch_batch_size: NZU64!(5),
                target: Target {
                    root: initial_root,
                    lower_bound_ops: initial_lower_bound,
                    upper_bound_ops: initial_upper_bound,
                },
                resolver: target_db.clone(),
                apply_batch_size: 1024,
                max_outstanding_requests: 10,
                update_rx: Some(update_receiver),
            };
            let client: Engine<ImmutableSyncTest, _> = Engine::new(config).await.unwrap();

            // Send target update with invalid bounds (lower > upper)
            update_sender
                .send(Target {
                    root: initial_root,
                    lower_bound_ops: initial_upper_bound,
                    upper_bound_ops: initial_lower_bound,
                })
                .await
                .unwrap();

            let result = client.step().await;
            assert!(matches!(
                result,
                Err(sync::Error::Engine(sync::EngineError::InvalidTarget { .. }))
            ));

            let target_db =
                Arc::try_unwrap(target_db).unwrap_or_else(|_| panic!("failed to unwrap Arc"));
            let inner = target_db.into_inner();
            inner.destroy().await.unwrap();
        });
    }

    /// Test that target updates can be sent even after the client is done
    #[test_traced("WARN")]
    fn test_target_update_on_done_client() {
        let executor = deterministic::Runner::default();
        executor.start(|mut context| async move {
            // Create and populate target database
            let mut target_db = create_test_db(context.clone()).await;
            let target_ops = create_test_ops(10);
            apply_ops(&mut target_db, target_ops).await;
            target_db.commit(None).await.unwrap();

            // Capture target state
            let mut hasher = test_hasher();
            let lower_bound = target_db.oldest_retained_loc;
            let upper_bound = target_db.op_count() - 1;
            let root = target_db.root(&mut hasher);

            // Create client with target that will complete immediately
            let (mut update_sender, update_receiver) = mpsc::channel(1);
            let target_db = Arc::new(commonware_runtime::RwLock::new(target_db));
            let config = Config {
                context: context.clone(),
                db_config: create_sync_config(&format!("done_{}", context.next_u64())),
                fetch_batch_size: NZU64!(20),
                target: Target {
                    root,
                    lower_bound_ops: lower_bound,
                    upper_bound_ops: upper_bound,
                },
                resolver: target_db.clone(),
                apply_batch_size: 1024,
                max_outstanding_requests: 10,
                update_rx: Some(update_receiver),
            };

            // Complete the sync
            let synced_db: ImmutableSyncTest = sync::sync(config).await.unwrap();

            // Attempt to apply a target update after sync is complete to verify we don't panic
            let _ = update_sender
                .send(Target {
                    root: sha256::Digest::from([2u8; 32]),
                    lower_bound_ops: lower_bound + 1,
                    upper_bound_ops: upper_bound + 1,
                })
                .await;

            // Verify the synced database has the expected state
            let mut hasher = test_hasher();
            assert_eq!(synced_db.root(&mut hasher), root);
            assert_eq!(synced_db.op_count(), upper_bound + 1);
            assert_eq!(synced_db.oldest_retained_loc, lower_bound);

            synced_db.destroy().await.unwrap();
            Arc::try_unwrap(target_db)
                .unwrap_or_else(|_| panic!("failed to unwrap Arc"))
                .into_inner()
                .destroy()
                .await
                .unwrap();
        });
    }
}<|MERGE_RESOLUTION|>--- conflicted
+++ resolved
@@ -127,20 +127,11 @@
                 .map_err(crate::adb::Error::from)?;
 
             // Get the size of the journal
-<<<<<<< HEAD
-            let size = journal::get_size(
-                &variable_journal,
-                config.log_items_per_section.get(),
-                upper_bound,
-            )
-            .await
-            .map_err(crate::adb::Error::from)?;
-=======
-            let size = get_size(&variable_journal, config.log_items_per_section.get()).await?;
+            let size =
+                journal::get_size(&variable_journal, config.log_items_per_section.get()).await?;
             if size > upper_bound + 1 {
                 return Err(crate::adb::Error::UnexpectedData(size));
             }
->>>>>>> 3a0271da
 
             Ok(journal::Journal::new(
                 variable_journal,
