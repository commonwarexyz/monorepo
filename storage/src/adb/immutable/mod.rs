//! An authenticated database (ADB) that only supports adding new keyed values (no updates or
//! deletions), where values can have varying sizes.

use crate::{
    adb::{operation::variable::Operation, Error},
    index::{Index as _, Unordered as Index},
<<<<<<< HEAD
    journal::contiguous,
=======
    journal::fixed,
>>>>>>> 353aa07a
    mmr::{
        journaled::{Config as MmrConfig, Mmr},
        Location, Position, Proof, StandardHasher as Standard,
    },
    multijournal,
    translator::Translator,
};
use commonware_codec::{Codec, Encode as _, Read};
use commonware_cryptography::Hasher as CHasher;
use commonware_runtime::{buffer::PoolRef, Clock, Metrics, Storage as RStorage, ThreadPool};
use commonware_utils::{Array, NZUsize};
use futures::{future::TryFutureExt, pin_mut, try_join, StreamExt};
use std::num::{NonZeroU64, NonZeroUsize};
use tracing::{debug, warn};

pub mod sync;

/// The size of the read buffer to use for replaying the operations log when rebuilding the
/// snapshot. The exact value does not impact performance significantly as long as it is large
/// enough, so we don't make it configurable.
const SNAPSHOT_READ_BUFFER_SIZE: usize = 1 << 16;

/// Configuration for an [Immutable] authenticated db.
#[derive(Clone)]
pub struct Config<T: Translator, C> {
    /// The name of the [RStorage] partition used for the MMR's backing journal.
    pub mmr_journal_partition: String,

    /// The items per blob configuration value used by the MMR journal.
    pub mmr_items_per_blob: NonZeroU64,

    /// The size of the write buffer to use for each blob in the MMR journal.
    pub mmr_write_buffer: NonZeroUsize,

    /// The name of the [RStorage] partition used for the MMR's metadata.
    pub mmr_metadata_partition: String,

    /// The name of the [RStorage] partition used to persist the log of operations.
    pub log_partition: String,

    /// The size of the write buffer to use for each blob in the log journal.
    pub log_write_buffer: NonZeroUsize,

    /// Optional compression level (using `zstd`) to apply to log data before storing.
    pub log_compression: Option<u8>,

    /// The codec configuration to use for encoding and decoding log items.
    pub log_codec_config: C,

    /// The number of items to put in each section of the journal.
    pub log_items_per_section: NonZeroU64,

    /// The translator used by the compressed index.
    pub translator: T,

    /// An optional thread pool to use for parallelizing batch operations.
    pub thread_pool: Option<ThreadPool>,

    /// The buffer pool to use for caching data.
    pub buffer_pool: PoolRef,
}

/// An authenticatable key-value database based on an MMR that does not allow updates or deletions
/// of previously set keys.
pub struct Immutable<
    E: RStorage + Clock + Metrics,
    K: Array,
    V: Codec + Send,
    H: CHasher,
    T: Translator,
> {
    /// An MMR over digests of the operations applied to the db.
    ///
    /// # Invariant
    ///
    /// The number of leaves in this MMR always equals the number of operations in the unpruned
    /// `log`.
    mmr: Mmr<E, H>,

    /// A log of all operations applied to the db in order of occurrence. The _location_ of an
<<<<<<< HEAD
    /// operation is its position in this log, and corresponds to its leaf number in the MMR.
    log: contiguous::Variable<E, Operation<K, V>>,
=======
    /// operation is its order of occurrence with respect to this log, and corresponds to its leaf
    /// number in the MMR.
    log: multijournal::Journal<E, Operation<K, V>>,

    /// The number of operations that have been appended to the log (which must equal the number of
    /// leaves in the MMR).
    log_size: Location,

    /// The number of items to put in each section of the journal.
    log_items_per_section: u64,

    /// A fixed-length journal that maps an operation's location to its offset within its respective
    /// section of the log. (The section number is derived from location.)
    locations: fixed::Journal<E, u32>,

    /// The location of the oldest retained operation, or 0 if no operations have been added.
    oldest_retained_loc: Location,
>>>>>>> 353aa07a

    /// A map from each active key to the location of the operation that set its value.
    ///
    /// # Invariant
    ///
    /// Only references operations of type [Operation::Set].
    snapshot: Index<T, Location>,

    /// Cryptographic hasher to re-use within mutable operations requiring digest computation.
    hasher: Standard<H>,

    /// The location of the last commit operation, or None if no commit has been made.
    last_commit: Option<Location>,
}

impl<E: RStorage + Clock + Metrics, K: Array, V: Codec + Send, H: CHasher, T: Translator>
    Immutable<E, K, V, H, T>
{
    /// Returns an [Immutable] adb initialized from `cfg`. Any uncommitted log operations will be
    /// discarded and the state of the db will be as of the last committed operation.
    pub async fn init(
        context: E,
        cfg: Config<T, <Operation<K, V> as Read>::Cfg>,
    ) -> Result<Self, Error> {
        let mut hasher = Standard::<H>::new();

        let mut mmr = Mmr::init(
            context.with_label("mmr"),
            &mut hasher,
            MmrConfig {
                journal_partition: cfg.mmr_journal_partition,
                metadata_partition: cfg.mmr_metadata_partition,
                items_per_blob: cfg.mmr_items_per_blob,
                write_buffer: cfg.mmr_write_buffer,
                thread_pool: cfg.thread_pool,
                buffer_pool: cfg.buffer_pool.clone(),
            },
        )
        .await?;

<<<<<<< HEAD
        let mut log = contiguous::Variable::init(
            context.with_label("log"),
            contiguous::Config {
                partition: cfg.log_partition,
                items_per_section: cfg.log_items_per_section,
=======
        let mut log = multijournal::Journal::init(
            context.with_label("log"),
            multijournal::Config {
                partition: cfg.log_journal_partition,
>>>>>>> 353aa07a
                compression: cfg.log_compression,
                codec_config: cfg.log_codec_config,
                buffer_pool: cfg.buffer_pool,
                write_buffer: cfg.log_write_buffer,
            },
        )
        .await?;

        // Build snapshot from the log
        let mut snapshot = Index::init(context.with_label("snapshot"), cfg.translator.clone());
        let log_size =
            Self::build_snapshot_from_log(&mut hasher, &mut mmr, &mut log, &mut snapshot).await?;

        let last_commit = log_size.checked_sub(1);

        Ok(Immutable {
            mmr,
            log,
            snapshot,
            hasher,
            last_commit,
        })
    }

    /// Returns an [Immutable] built from the config and sync data in `cfg`.
    #[allow(clippy::type_complexity)]
    pub async fn init_synced(
        context: E,
        mut cfg: sync::Config<E, K, V, T, H::Digest, <Operation<K, V> as Read>::Cfg>,
    ) -> Result<Self, Error> {
        // Initialize MMR for sync
        let mut mmr = Mmr::init_sync(
            context.with_label("mmr"),
            crate::mmr::journaled::SyncConfig {
                config: MmrConfig {
                    journal_partition: cfg.db_config.mmr_journal_partition,
                    metadata_partition: cfg.db_config.mmr_metadata_partition,
                    items_per_blob: cfg.db_config.mmr_items_per_blob,
                    write_buffer: cfg.db_config.mmr_write_buffer,
                    thread_pool: cfg.db_config.thread_pool.clone(),
                    buffer_pool: cfg.db_config.buffer_pool.clone(),
                },
                range: Position::try_from(cfg.range.start)?
                    ..Position::try_from(cfg.range.end.saturating_add(1))?,
                pinned_nodes: cfg.pinned_nodes,
            },
        )
        .await?;

        // Build snapshot from the log
        let mut snapshot = Index::init(
            context.with_label("snapshot"),
            cfg.db_config.translator.clone(),
        );
        let log_size = Self::build_snapshot_from_log(
            &mut Standard::<H>::new(),
            &mut mmr,
            &mut cfg.log,
            &mut snapshot,
        )
        .await?;

        let last_commit = log_size.checked_sub(1);

        let mut db = Immutable {
            mmr,
            log: cfg.log,
            snapshot,
            hasher: Standard::<H>::new(),
            last_commit,
        };

        db.sync().await?;
        Ok(db)
    }

    /// Builds the database's snapshot by replaying the log from inception, while also:
    ///   - trimming any uncommitted operations from the log,
    ///   - adding log operations to the MMR if they are missing,
    ///   - removing any elements from the MMR that don't remain in the log after trimming.
    ///
    /// Returns the number of operations in the log.
    ///
    /// # Post-condition
    ///
    /// The number of operations in the log and the number of leaves in the MMR are equal.
    pub(super) async fn build_snapshot_from_log(
        hasher: &mut Standard<H>,
        mmr: &mut Mmr<E, H>,
<<<<<<< HEAD
        log: &mut contiguous::Variable<E, Operation<K, V>>,
=======
        log: &mut multijournal::Journal<E, Operation<K, V>>,
        locations: &mut fixed::Journal<E, u32>,
>>>>>>> 353aa07a
        snapshot: &mut Index<T, Location>,
    ) -> Result<Location, Error> {
        // Get current MMR size
        let mut mmr_leaves = mmr.leaves();

        // Get the start location from the log.
        let start_loc = match log.oldest_retained_pos().await? {
            Some(pos) => pos,
            None => log.size().await?,
        };

        // The number of operations in the log.
        let mut log_size = Location::new_unchecked(start_loc);
        // The location of the first operation to follow the last known commit point.
        let mut after_last_commit: Option<u64> = None;
        // A list of uncommitted operations that must be rolled back, in order of their locations.
        let mut uncommitted_ops = Vec::new();

        // Replay the log from the start to build the snapshot, keeping track of any uncommitted
        // operations that must be rolled back, and any log operations that need to be re-added to the MMR.
        {
            let stream = log
                .replay(start_loc, NZUsize!(SNAPSHOT_READ_BUFFER_SIZE))
                .await?;
            pin_mut!(stream);
            while let Some(result) = stream.next().await {
                let (pos, op) = result.map_err(Error::Journal)?;

                let loc = Location::new_unchecked(pos); // location of the current operation.
                if after_last_commit.is_none() {
                    after_last_commit = Some(pos);
                }

                log_size = loc + 1;

                if log_size > mmr_leaves {
                    debug!(pos, "operation was missing from MMR");
                    mmr.add(hasher, &op.encode()).await?;
                    mmr_leaves += 1;
                }
                match op {
                    Operation::Set(key, _) => {
                        uncommitted_ops.push((key, loc));
                    }
                    Operation::Commit(_) => {
                        for (key, loc) in uncommitted_ops.iter() {
                            snapshot.insert(key, *loc);
                        }
                        uncommitted_ops.clear();
                        after_last_commit = None;
                    }
                    _ => {
                        unreachable!("unsupported operation at position {pos}");
                    }
                }
            }
        }

        // Rewind the operations log if necessary.
        if let Some(end_loc) = after_last_commit {
            assert!(!uncommitted_ops.is_empty());
            warn!(
                op_count = uncommitted_ops.len(),
                log_size = end_loc,
                "rewinding over uncommitted operations at end of log"
            );
            log.rewind(end_loc).await.map_err(Error::Journal)?;
            log.sync().await.map_err(Error::Journal)?;
            log_size = Location::new_unchecked(end_loc);
        }

        // Pop any MMR elements that are ahead of the last log commit point.
        if mmr_leaves > log_size {
            let op_count = (*mmr_leaves - *log_size) as usize;
            warn!(op_count, "popping uncommitted MMR operations");
            mmr.pop(op_count).await?;
        }

        // Confirm post-conditions hold.
        assert_eq!(log_size, Location::try_from(mmr.size()).unwrap());
        assert_eq!(*log_size, log.size().await.map_err(Error::Journal)?);

        Ok(log_size)
    }

    /// Return the oldest location that remains retrievable.
    pub async fn oldest_retained_loc(&self) -> Result<Option<Location>, Error> {
        Ok(self
            .log
            .oldest_retained_pos()
            .await
            .map_err(Error::Journal)?
            .map(Location::new_unchecked))
    }

    /// Prunes the db of up to all operations that have location less than `loc`. The actual number
    /// pruned may be fewer than requested due to section boundaries.
    ///
    /// # Errors
    ///
    /// Returns [Error::PruneBeyondCommit] if `loc` is beyond the last commit point.
    pub async fn prune(&mut self, loc: Location) -> Result<(), Error> {
        let last_commit = self.last_commit.unwrap_or(Location::new_unchecked(0));
        if loc > last_commit {
            return Err(Error::PruneBeyondCommit(loc, last_commit));
        }

        // Prune the log up to the requested location. The log will prune at section boundaries,
        // so the actual oldest retained location may be less than requested. We always prune the
        // log first, and then prune the MMR based on the log's actual pruning boundary. This
        // procedure ensures all log operations always have corresponding MMR entries, even in the
        // event of failures, with no need for special recovery.
        self.log.prune(*loc).await?;

        // Get the oldest retained location based on what the log actually pruned.
        let oldest_retained_loc = match self.log.oldest_retained_pos().await? {
            Some(pos) => Location::new_unchecked(pos),
            None => {
                let size = self.log.size().await?;
                Location::new_unchecked(size)
            }
        };

        // Prune the MMR up to the oldest retained item in the log after pruning.
        self.mmr
            .prune_to_pos(&mut self.hasher, Position::try_from(oldest_retained_loc)?)
            .await?;
        Ok(())
    }

    /// Get the value of `key` in the db, or None if it has no value or its corresponding operation
    /// has been pruned.
    pub async fn get(&self, key: &K) -> Result<Option<V>, Error> {
        let oldest = self.oldest_retained_loc().await?;
        let iter = self.snapshot.get(key);
        for &loc in iter {
            if let Some(oldest_loc) = oldest {
                if loc < oldest_loc {
                    continue;
                }
            }
            if let Some(v) = self.get_from_loc(key, loc).await? {
                return Ok(Some(v));
            }
        }

        Ok(None)
    }

    /// Get the value of the operation with location `loc` in the db.
    ///
    /// # Errors
    ///
    /// Returns [Error::LocationOutOfBounds] if `loc >= op_count()`.
    /// Returns [Error::OperationPruned] if `loc` precedes the oldest retained location.
    pub async fn get_loc(&self, loc: Location) -> Result<Option<V>, Error> {
        let op_count = self.op_count().await?;
        if loc >= op_count {
            return Err(Error::LocationOutOfBounds(loc, op_count));
        }
        if let Some(oldest) = self.oldest_retained_loc().await? {
            if loc < oldest {
                return Err(Error::OperationPruned(loc));
            }
        }

        let op = self.log.read(*loc).await?;
        Ok(op.into_value())
    }

    /// Get the value of the operation with location `loc` in the db if it matches `key`. Returns
    /// [Error::OperationPruned] if loc precedes the oldest retained location. The location is
    /// otherwise assumed valid.
    pub async fn get_from_loc(&self, key: &K, loc: Location) -> Result<Option<V>, Error> {
        if let Some(oldest) = self.oldest_retained_loc().await? {
            if loc < oldest {
                return Err(Error::OperationPruned(loc));
            }
        }

        let Operation::Set(k, v) = self.log.read(*loc).await? else {
            return Err(Error::UnexpectedData(loc));
        };

        if k != *key {
            Ok(None)
        } else {
            Ok(Some(v))
        }
    }

    /// Get the number of operations that have been applied to this db, including those that are not
    /// yet committed.
    pub async fn op_count(&self) -> Result<Location, Error> {
        Ok(Location::new_unchecked(
            self.log.size().await.map_err(Error::Journal)?,
        ))
    }

    /// Sets `key` to have value `value`, assuming `key` hasn't already been assigned. The operation
    /// is reflected in the snapshot, but will be subject to rollback until the next successful
    /// `commit`. Attempting to set an already-set key results in undefined behavior.
    ///
    /// Any keys that have been pruned and map to the same translated key will be dropped
    /// during this call.
    pub async fn set(&mut self, key: K, value: V) -> Result<(), Error> {
        let op_count = self.op_count().await?;
        let oldest = self.oldest_retained_loc().await?;
        self.snapshot.insert_and_prune(&key, op_count, |v| {
            if let Some(oldest_loc) = oldest {
                *v < oldest_loc
            } else {
                false
            }
        });

        let op = Operation::Set(key, value);
        self.apply_op(op).await
    }

    /// Return the root of the db.
    ///
    /// # Warning
    ///
    /// Panics if there are uncommitted operations.
    pub fn root(&self, hasher: &mut Standard<H>) -> H::Digest {
        self.mmr.root(hasher)
    }

    /// Update the operations MMR with the given operation, and append the operation to the log. The
    /// `commit` method must be called to make any applied operation persistent & recoverable.
    pub(super) async fn apply_op(&mut self, op: Operation<K, V>) -> Result<(), Error> {
        let encoded_op = op.encode();

        // Create a future that updates the MMR.
        let mmr_fut = async {
            self.mmr.add_batched(&mut self.hasher, &encoded_op).await?;
            Ok::<(), Error>(())
        };

        // Create a future that appends the operation to the log.
        let log_fut = async {
            self.log.append(op).await?;
            Ok::<(), Error>(())
        };

        // Run the 2 futures in parallel.
        try_join!(mmr_fut, log_fut)?;

        Ok(())
    }

    /// Generate and return:
    ///  1. a proof of all operations applied to the db in the range starting at (and including)
    ///     location `start_loc`, and ending at the first of either:
    ///     - the last operation performed, or
    ///     - the operation `max_ops` from the start.
    ///  2. the operations corresponding to the leaves in this range.
    ///
    /// # Warning
    ///
    /// Panics if there are uncommitted operations.
    pub async fn proof(
        &self,
        start_index: Location,
        max_ops: NonZeroU64,
    ) -> Result<(Proof<H::Digest>, Vec<Operation<K, V>>), Error> {
        let op_count = self.op_count().await?;
        self.historical_proof(op_count, start_index, max_ops).await
    }

    /// Analogous to proof but with respect to the state of the database when it had `op_count`
    /// operations.
    ///
    /// # Errors
    ///
    /// Returns [crate::mmr::Error::LocationOverflow] if `op_count` or `start_loc` >
    /// [crate::mmr::MAX_LOCATION].
    /// Returns [crate::mmr::Error::RangeOutOfBounds] if `op_count` > number of operations, or
    /// if `start_loc` >= `op_count`.
    /// Returns [`Error::OperationPruned`] if `start_loc` has been pruned.
    pub async fn historical_proof(
        &self,
        op_count: Location,
        start_loc: Location,
        max_ops: NonZeroU64,
    ) -> Result<(Proof<H::Digest>, Vec<Operation<K, V>>), Error> {
        let current_op_count = self.op_count().await?;
        if op_count > current_op_count {
            return Err(crate::mmr::Error::RangeOutOfBounds(op_count).into());
        }
        if start_loc >= op_count {
            return Err(crate::mmr::Error::RangeOutOfBounds(start_loc).into());
        }
        if let Some(oldest) = self.oldest_retained_loc().await? {
            if start_loc < oldest {
                return Err(Error::OperationPruned(start_loc));
            }
        }
        let mmr_size = Position::try_from(op_count)?;
        let end_loc = std::cmp::min(op_count, start_loc.saturating_add(max_ops.get()));
        let proof = self
            .mmr
            .historical_range_proof(mmr_size, start_loc..end_loc)
            .await?;
        let mut ops = Vec::with_capacity((*end_loc - *start_loc) as usize);
        for loc in *start_loc..*end_loc {
            let op = self.log.read(loc).await?;
            ops.push(op);
        }

        Ok((proof, ops))
    }

    /// Commit any pending operations to the database, ensuring their durability upon return from
    /// this function. Caller can associate an arbitrary `metadata` value with the commit.
    ///
    /// Failures after commit (but before `sync` or `close`) may still require reprocessing to
    /// recover the database on restart.
    pub async fn commit(&mut self, metadata: Option<V>) -> Result<(), Error> {
        let log_size = self.op_count().await?;
        self.last_commit = Some(log_size);
        let op = Operation::<K, V>::Commit(metadata);
        let encoded_op = op.encode();

        // Create a future that updates the MMR.
        let mmr_fut = async {
            self.mmr.add_batched(&mut self.hasher, &encoded_op).await?;
            self.mmr.process_updates(&mut self.hasher);
            Ok::<(), Error>(())
        };

        // Create a future that appends the operation to the log and syncs it.
        let log_fut = async {
            self.log.append(op).await?;
            self.log.sync().await?;
            Ok::<(), Error>(())
        };

        // Run the 2 futures in parallel.
        try_join!(mmr_fut, log_fut)?;

        Ok(())
    }

    /// Get the location and metadata associated with the last commit, or None if no commit has been
    /// made.
    pub async fn get_metadata(&self) -> Result<Option<(Location, Option<V>)>, Error> {
        let Some(last_commit) = self.last_commit else {
            return Ok(None);
        };
        let Operation::Commit(metadata) = self.log.read(*last_commit).await? else {
            unreachable!("no commit operation at location of last commit {last_commit}");
        };

        Ok(Some((last_commit, metadata)))
    }

    /// Sync all database state to disk. While this isn't necessary to ensure durability of
    /// committed operations, periodic invocation may reduce memory usage and the time required to
    /// recover the database on restart.
    pub(super) async fn sync(&mut self) -> Result<(), Error> {
        try_join!(
            self.mmr.sync(&mut self.hasher).map_err(Error::Mmr),
            self.log.sync().map_err(Error::Journal),
        )?;

        Ok(())
    }

    /// Close the db. Operations that have not been committed will be lost.
    pub async fn close(mut self) -> Result<(), Error> {
        try_join!(
            self.log.close().map_err(Error::Journal),
            self.mmr.close(&mut self.hasher).map_err(Error::Mmr),
        )?;

        Ok(())
    }

    /// Destroy the db, removing all data from disk.
    pub async fn destroy(self) -> Result<(), Error> {
        try_join!(
            self.log.destroy().map_err(Error::Journal),
            self.mmr.destroy().map_err(Error::Mmr),
        )?;

        Ok(())
    }

    /// Simulate a failed commit that successfully writes the log to the commit point, but without
    /// fully committing the MMR's cached elements to trigger MMR node recovery on reopening.
    #[cfg(test)]
    pub async fn simulate_failed_commit_mmr(mut self, write_limit: usize) -> Result<(), Error>
    where
        V: Default,
    {
        self.apply_op(Operation::Commit(None)).await?;
        self.log.close().await?;
        self.mmr
            .simulate_partial_sync(&mut self.hasher, write_limit)
            .await?;

        Ok(())
    }

    /// Simulate a failed commit that successfully writes the MMR to the commit point, but without
    /// fully committing the log, requiring rollback of the MMR and log upon reopening.
    #[cfg(test)]
    pub async fn simulate_failed_commit_log(mut self) -> Result<(), Error>
    where
        V: Default,
    {
        self.apply_op(Operation::Commit(None)).await?;
        let log_size = self.log.size().await?;

        self.mmr.close(&mut self.hasher).await?;
        // Rewind the operation log over the commit op to force rollback to the previous commit.
        if log_size > 0 {
            self.log.rewind(log_size - 1).await?;
        }
        self.log.close().await?;

        Ok(())
    }
}

#[cfg(test)]
pub(super) mod test {
    use super::*;
    use crate::{adb::verify_proof, mmr::mem::Mmr as MemMmr, translator::TwoCap};
    use commonware_cryptography::{sha256::Digest, Sha256};
    use commonware_macros::test_traced;
    use commonware_runtime::{
        deterministic::{self},
        Runner as _,
    };
    use commonware_utils::{NZUsize, NZU64};

    const PAGE_SIZE: usize = 77;
    const PAGE_CACHE_SIZE: usize = 9;
    const ITEMS_PER_SECTION: u64 = 5;

    pub(crate) fn db_config(
        suffix: &str,
    ) -> Config<TwoCap, (commonware_codec::RangeCfg<usize>, ())> {
        Config {
            mmr_journal_partition: format!("journal_{suffix}"),
            mmr_metadata_partition: format!("metadata_{suffix}"),
            mmr_items_per_blob: NZU64!(11),
            mmr_write_buffer: NZUsize!(1024),
            log_partition: format!("log_{suffix}"),
            log_items_per_section: NZU64!(ITEMS_PER_SECTION),
            log_compression: None,
            log_codec_config: ((0..=10000).into(), ()),
            log_write_buffer: NZUsize!(1024),
            translator: TwoCap,
            thread_pool: None,
            buffer_pool: PoolRef::new(NZUsize!(PAGE_SIZE), NZUsize!(PAGE_CACHE_SIZE)),
        }
    }

    /// A type alias for the concrete [Immutable] type used in these unit tests.
    type ImmutableTest = Immutable<deterministic::Context, Digest, Vec<u8>, Sha256, TwoCap>;

    /// Return an [Immutable] database initialized with a fixed config.
    async fn open_db(context: deterministic::Context) -> ImmutableTest {
        ImmutableTest::init(context, db_config("partition"))
            .await
            .unwrap()
    }

    #[test_traced("WARN")]
    pub fn test_immutable_db_empty() {
        let executor = deterministic::Runner::default();
        executor.start(|context| async move {
            let mut db = open_db(context.clone()).await;
            let mut hasher = Standard::<Sha256>::new();
            assert_eq!(db.op_count().await.unwrap(), 0);
            assert_eq!(db.oldest_retained_loc().await.unwrap(), None);
            assert_eq!(db.root(&mut hasher), MemMmr::default().root(&mut hasher));
            assert!(db.get_metadata().await.unwrap().is_none());

            // Make sure closing/reopening gets us back to the same state, even after adding an uncommitted op.
            let k1 = Sha256::fill(1u8);
            let v1 = vec![4, 5, 6, 7];
            let root = db.root(&mut hasher);
            db.set(k1, v1).await.unwrap();
            db.close().await.unwrap();
            let mut db = open_db(context.clone()).await;
            assert_eq!(db.root(&mut hasher), root);
            assert_eq!(db.op_count().await.unwrap(), 0);

            // Test calling commit on an empty db which should make it (durably) non-empty.
            db.commit(None).await.unwrap();
            assert_eq!(db.op_count().await.unwrap(), 1); // commit op added
            let root = db.root(&mut hasher);
            db.close().await.unwrap();

            let db = open_db(context.clone()).await;
            assert_eq!(db.root(&mut hasher), root);

            db.destroy().await.unwrap();
        });
    }

    #[test_traced("DEBUG")]
    pub fn test_immutable_db_build_basic() {
        let executor = deterministic::Runner::default();
        executor.start(|context| async move {
            // Build a db with 2 keys.
            let mut hasher = Standard::<Sha256>::new();
            let mut db = open_db(context.clone()).await;

            let k1 = Sha256::fill(1u8);
            let k2 = Sha256::fill(2u8);
            let v1 = vec![1, 2, 3];
            let v2 = vec![4, 5, 6, 7, 8];

            assert!(db.get(&k1).await.unwrap().is_none());
            assert!(db.get(&k2).await.unwrap().is_none());

            // Set the first key.
            db.set(k1, v1.clone()).await.unwrap();
            assert_eq!(db.get(&k1).await.unwrap().unwrap(), v1);
            assert!(db.get(&k2).await.unwrap().is_none());
            assert_eq!(db.op_count().await.unwrap(), 1);
            // Commit the first key.
            let metadata = Some(vec![99, 100]);
            db.commit(metadata.clone()).await.unwrap();
            assert_eq!(db.get(&k1).await.unwrap().unwrap(), v1);
            assert!(db.get(&k2).await.unwrap().is_none());
            assert_eq!(db.op_count().await.unwrap(), 2);
            assert_eq!(
                db.get_metadata().await.unwrap(),
                Some((Location::new_unchecked(1), metadata.clone()))
            );
            // Set the second key.
            db.set(k2, v2.clone()).await.unwrap();
            assert_eq!(db.get(&k1).await.unwrap().unwrap(), v1);
            assert_eq!(db.get(&k2).await.unwrap().unwrap(), v2);
            assert_eq!(db.op_count().await.unwrap(), 3);

            // Make sure we can still get metadata.
            assert_eq!(
                db.get_metadata().await.unwrap(),
                Some((Location::new_unchecked(1), metadata))
            );

            // Commit the second key.
            db.commit(None).await.unwrap();
            assert_eq!(db.op_count().await.unwrap(), 4);
            assert_eq!(
                db.get_metadata().await.unwrap(),
                Some((Location::new_unchecked(3), None))
            );

            // Capture state.
            let root = db.root(&mut hasher);

            // Add an uncommitted op then close the db.
            let k3 = Sha256::fill(3u8);
            let v3 = vec![9, 10, 11];
            db.set(k3, v3).await.unwrap();
            assert_eq!(db.op_count().await.unwrap(), 5);
            assert_ne!(db.root(&mut hasher), root);

            // Close & reopen, make sure state is restored to last commit point.
            db.close().await.unwrap();
            let db = open_db(context.clone()).await;
            assert!(db.get(&k3).await.unwrap().is_none());
            assert_eq!(db.op_count().await.unwrap(), 4);
            assert_eq!(db.root(&mut hasher), root);
            assert_eq!(
                db.get_metadata().await.unwrap(),
                Some((Location::new_unchecked(3), None))
            );

            // Cleanup.
            db.destroy().await.unwrap();
        });
    }

    #[test_traced("WARN")]
    pub fn test_immutable_db_build_and_authenticate() {
        let executor = deterministic::Runner::default();
        // Build a db with `ELEMENTS` key/value pairs and prove ranges over them.
        const ELEMENTS: u64 = 2_000;
        executor.start(|context| async move {
            let mut hasher = Standard::<Sha256>::new();
            let mut db = open_db(context.clone()).await;

            for i in 0u64..ELEMENTS {
                let k = Sha256::hash(&i.to_be_bytes());
                let v = vec![i as u8; 100];
                db.set(k, v).await.unwrap();
            }

            assert_eq!(db.op_count().await.unwrap(), ELEMENTS);

            db.commit(None).await.unwrap();
            assert_eq!(db.op_count().await.unwrap(), ELEMENTS + 1);

            // Close & reopen the db, making sure the re-opened db has exactly the same state.
            let root = db.root(&mut hasher);
            db.close().await.unwrap();
            let db = open_db(context.clone()).await;
            assert_eq!(root, db.root(&mut hasher));
            assert_eq!(db.op_count().await.unwrap(), ELEMENTS + 1);
            for i in 0u64..ELEMENTS {
                let k = Sha256::hash(&i.to_be_bytes());
                let v = vec![i as u8; 100];
                assert_eq!(db.get(&k).await.unwrap().unwrap(), v);
            }

            // Make sure all ranges of 5 operations are provable, including truncated ranges at the
            // end.
            let max_ops = NZU64!(5);
            let op_count = db.op_count().await.unwrap();
            for i in 0..*op_count {
                let (proof, log) = db.proof(Location::new_unchecked(i), max_ops).await.unwrap();
                assert!(verify_proof(
                    &mut hasher,
                    &proof,
                    Location::new_unchecked(i),
                    &log,
                    &root
                ));
            }

            db.destroy().await.unwrap();
        });
    }

    #[test_traced("WARN")]
    pub fn test_immutable_db_recovery_from_failed_mmr_sync() {
        let executor = deterministic::Runner::default();
        executor.start(|context| async move {
            // Insert 1000 keys then sync.
            const ELEMENTS: u64 = 1000;
            let mut hasher = Standard::<Sha256>::new();
            let mut db = open_db(context.clone()).await;

            for i in 0u64..ELEMENTS {
                let k = Sha256::hash(&i.to_be_bytes());
                let v = vec![i as u8; 100];
                db.set(k, v).await.unwrap();
            }

            assert_eq!(db.op_count().await.unwrap(), ELEMENTS);
            db.sync().await.unwrap();
            let halfway_root = db.root(&mut hasher);

            // Insert another 1000 keys then simulate a failed close and test recovery.
            for i in 0u64..ELEMENTS {
                let k = Sha256::hash(&i.to_be_bytes());
                let v = vec![i as u8; 100];
                db.set(k, v).await.unwrap();
            }

            // We partially write only 101 of the cached MMR nodes to simulate a failure.
            db.simulate_failed_commit_mmr(101).await.unwrap();

            // Recovery should replay the log to regenerate the mmr.
            let db = open_db(context.clone()).await;
            assert_eq!(db.op_count().await.unwrap(), 2001);
            let root = db.root(&mut hasher);
            assert_ne!(root, halfway_root);

            // Close & reopen could preserve the final commit.
            db.close().await.unwrap();
            let db = open_db(context.clone()).await;
            assert_eq!(db.op_count().await.unwrap(), 2001);
            assert_eq!(db.root(&mut hasher), root);

            db.destroy().await.unwrap();
        });
    }

    #[test_traced("WARN")]
    pub fn test_immutable_db_recovery_from_failed_log_sync() {
        let executor = deterministic::Runner::default();
        executor.start(|context| async move {
            let mut hasher = Standard::<Sha256>::new();
            let mut db = open_db(context.clone()).await;

            // Insert a single key and then commit to create a first commit point.
            let k1 = Sha256::fill(1u8);
            let v1 = vec![1, 2, 3];
            db.set(k1, v1).await.unwrap();
            db.commit(None).await.unwrap();
            let first_commit_root = db.root(&mut hasher);

            // Insert 1000 keys then sync.
            const ELEMENTS: u64 = 1000;

            for i in 0u64..ELEMENTS {
                let k = Sha256::hash(&i.to_be_bytes());
                let v = vec![i as u8; 100];
                db.set(k, v).await.unwrap();
            }

            assert_eq!(db.op_count().await.unwrap(), ELEMENTS + 2);
            db.sync().await.unwrap();

            // Insert another 1000 keys then simulate a failed close and test recovery.
            for i in 0u64..ELEMENTS {
                let k = Sha256::hash(&i.to_be_bytes());
                let v = vec![i as u8; 100];
                db.set(k, v).await.unwrap();
            }

            // Simulate failure to write the full locations map.
            db.simulate_failed_commit_log().await.unwrap();

            // Recovery should back up to previous commit point.
            let db = open_db(context.clone()).await;
            assert_eq!(db.op_count().await.unwrap(), 2);
            let root = db.root(&mut hasher);
            assert_eq!(root, first_commit_root);

            db.destroy().await.unwrap();
        });
    }

    #[test_traced("WARN")]
    pub fn test_immutable_db_pruning() {
        let executor = deterministic::Runner::default();
        // Build a db with `ELEMENTS` key/value pairs and prove ranges over them.
        const ELEMENTS: u64 = 2_000;
        executor.start(|context| async move {
            let mut hasher = Standard::<Sha256>::new();
            let mut db = open_db(context.clone()).await;

            for i in 0u64..ELEMENTS {
                let k = Sha256::hash(&i.to_be_bytes());
                let v = vec![i as u8; 100];
                db.set(k, v).await.unwrap();
            }

            assert_eq!(db.op_count().await.unwrap(), ELEMENTS);

            db.commit(None).await.unwrap();
            assert_eq!(db.op_count().await.unwrap(), ELEMENTS + 1);

            // Prune the db to the first half of the operations.
            db.prune(Location::new_unchecked(ELEMENTS / 2))
                .await
                .unwrap();
            assert_eq!(db.op_count().await.unwrap(), ELEMENTS + 1);

            // items_per_section is 5, so half should be exactly at a blob boundary, in which case
            // the actual pruning location should match the requested.
            let oldest_retained_loc = db.oldest_retained_loc().await.unwrap().unwrap();
            assert_eq!(oldest_retained_loc, Location::new_unchecked(ELEMENTS / 2));

            // Try to fetch a pruned key.
            let pruned_loc = oldest_retained_loc - 1;
            let pruned_key = Sha256::hash(&pruned_loc.to_be_bytes());
            assert!(db.get(&pruned_key).await.unwrap().is_none());

            // Try to fetch unpruned key.
            let unpruned_key = Sha256::hash(&oldest_retained_loc.to_be_bytes());
            assert!(db.get(&unpruned_key).await.unwrap().is_some());

            // Close & reopen the db, making sure the re-opened db has exactly the same state.
            let root = db.root(&mut hasher);
            db.close().await.unwrap();
            let mut db = open_db(context.clone()).await;
            assert_eq!(root, db.root(&mut hasher));
            assert_eq!(db.op_count().await.unwrap(), ELEMENTS + 1);
            let oldest_retained_loc = db.oldest_retained_loc().await.unwrap().unwrap();
            assert_eq!(oldest_retained_loc, Location::new_unchecked(ELEMENTS / 2));

            // Prune to a non-blob boundary.
            let loc = Location::new_unchecked(ELEMENTS / 2 + (ITEMS_PER_SECTION * 2 - 1));
            db.prune(loc).await.unwrap();
            // Actual boundary should be a multiple of 5.
            let oldest_retained_loc = db.oldest_retained_loc().await.unwrap().unwrap();
            assert_eq!(
                oldest_retained_loc,
                Location::new_unchecked(ELEMENTS / 2 + ITEMS_PER_SECTION)
            );

            // Confirm boundary persists across restart.
            db.close().await.unwrap();
            let db = open_db(context.clone()).await;
            let oldest_retained_loc = db.oldest_retained_loc().await.unwrap().unwrap();
            assert_eq!(
                oldest_retained_loc,
                Location::new_unchecked(ELEMENTS / 2 + ITEMS_PER_SECTION)
            );

            // Try to fetch a pruned key.
            let pruned_loc = oldest_retained_loc - 3;
            let pruned_key = Sha256::hash(&pruned_loc.to_be_bytes());
            assert!(db.get(&pruned_key).await.unwrap().is_none());

            // Try to fetch unpruned key.
            let unpruned_key = Sha256::hash(&oldest_retained_loc.to_be_bytes());
            assert!(db.get(&unpruned_key).await.unwrap().is_some());

            // Confirm behavior of trying to create a proof of pruned items is as expected.
            let pruned_pos = ELEMENTS / 2;
            let proof_result = db
                .proof(
                    Location::new_unchecked(pruned_pos),
                    NZU64!(pruned_pos + 100),
                )
                .await;
            assert!(matches!(proof_result, Err(Error::OperationPruned(pos)) if pos == pruned_pos));

            db.destroy().await.unwrap();
        });
    }

    #[test_traced("INFO")]
    pub fn test_immutable_db_get_loc_out_of_bounds() {
        let executor = deterministic::Runner::default();
        executor.start(|context| async move {
            let mut db = open_db(context.clone()).await;

            // Test getting from empty database
            let result = db.get_loc(Location::new_unchecked(0)).await;
            assert!(matches!(result, Err(Error::LocationOutOfBounds(loc, size))
                    if loc == Location::new_unchecked(0) && size == Location::new_unchecked(0)));

            // Add some key-value pairs
            let k1 = Digest::from(*b"12345678901234567890123456789012");
            let k2 = Digest::from(*b"abcdefghijklmnopqrstuvwxyz123456");
            let v1 = vec![1u8; 16];
            let v2 = vec![2u8; 16];

            db.set(k1, v1.clone()).await.unwrap();
            db.set(k2, v2.clone()).await.unwrap();
            db.commit(None).await.unwrap();

            // Test getting valid locations - should succeed
            assert_eq!(
                db.get_loc(Location::new_unchecked(0))
                    .await
                    .unwrap()
                    .unwrap(),
                v1
            );
            assert_eq!(
                db.get_loc(Location::new_unchecked(1))
                    .await
                    .unwrap()
                    .unwrap(),
                v2
            );

            // Test getting out of bounds location (op_count is 3: k1, k2, commit)
            let result = db.get_loc(Location::new_unchecked(3)).await;
            assert!(matches!(result, Err(Error::LocationOutOfBounds(loc, size))
                    if loc == Location::new_unchecked(3) && size == Location::new_unchecked(3)));

            db.destroy().await.unwrap();
        });
    }

    #[test_traced("INFO")]
    pub fn test_immutable_db_prune_beyond_commit() {
        let executor = deterministic::Runner::default();
        executor.start(|context| async move {
            let mut db = open_db(context.clone()).await;

            // Test pruning empty database (no commits)
            let result = db.prune(Location::new_unchecked(1)).await;
            assert!(
                matches!(result, Err(Error::PruneBeyondCommit(prune_loc, commit_loc))
                    if prune_loc == Location::new_unchecked(1) && commit_loc == Location::new_unchecked(0))
            );

            // Add key-value pairs and commit
            let k1 = Digest::from(*b"12345678901234567890123456789012");
            let k2 = Digest::from(*b"abcdefghijklmnopqrstuvwxyz123456");
            let k3 = Digest::from(*b"99999999999999999999999999999999");
            let v1 = vec![1u8; 16];
            let v2 = vec![2u8; 16];
            let v3 = vec![3u8; 16];

            db.set(k1, v1.clone()).await.unwrap();
            db.set(k2, v2.clone()).await.unwrap();
            db.commit(None).await.unwrap();
            db.set(k3, v3.clone()).await.unwrap();

            // op_count is 4 (k1, k2, commit, k3), last_commit is at location 2
            let last_commit = db.last_commit.unwrap();
            assert_eq!(last_commit, Location::new_unchecked(2));

            // Test valid prune (at last commit)
            assert!(db.prune(last_commit).await.is_ok());

            // Add more and commit again
            db.commit(None).await.unwrap();
            let new_last_commit = db.last_commit.unwrap();

            // Test pruning beyond last commit
            let beyond = Location::new_unchecked(*new_last_commit + 1);
            let result = db.prune(beyond).await;
            assert!(
                matches!(result, Err(Error::PruneBeyondCommit(prune_loc, commit_loc))
                    if prune_loc == beyond && commit_loc == new_last_commit)
            );

            db.destroy().await.unwrap();
        });
    }
}<|MERGE_RESOLUTION|>--- conflicted
+++ resolved
@@ -4,16 +4,11 @@
 use crate::{
     adb::{operation::variable::Operation, Error},
     index::{Index as _, Unordered as Index},
-<<<<<<< HEAD
-    journal::contiguous,
-=======
-    journal::fixed,
->>>>>>> 353aa07a
+    journal,
     mmr::{
         journaled::{Config as MmrConfig, Mmr},
         Location, Position, Proof, StandardHasher as Standard,
     },
-    multijournal,
     translator::Translator,
 };
 use commonware_codec::{Codec, Encode as _, Read};
@@ -89,28 +84,8 @@
     mmr: Mmr<E, H>,
 
     /// A log of all operations applied to the db in order of occurrence. The _location_ of an
-<<<<<<< HEAD
     /// operation is its position in this log, and corresponds to its leaf number in the MMR.
-    log: contiguous::Variable<E, Operation<K, V>>,
-=======
-    /// operation is its order of occurrence with respect to this log, and corresponds to its leaf
-    /// number in the MMR.
-    log: multijournal::Journal<E, Operation<K, V>>,
-
-    /// The number of operations that have been appended to the log (which must equal the number of
-    /// leaves in the MMR).
-    log_size: Location,
-
-    /// The number of items to put in each section of the journal.
-    log_items_per_section: u64,
-
-    /// A fixed-length journal that maps an operation's location to its offset within its respective
-    /// section of the log. (The section number is derived from location.)
-    locations: fixed::Journal<E, u32>,
-
-    /// The location of the oldest retained operation, or 0 if no operations have been added.
-    oldest_retained_loc: Location,
->>>>>>> 353aa07a
+    log: journal::variable::Journal<E, Operation<K, V>>,
 
     /// A map from each active key to the location of the operation that set its value.
     ///
@@ -151,18 +126,11 @@
         )
         .await?;
 
-<<<<<<< HEAD
-        let mut log = contiguous::Variable::init(
+        let mut log = journal::variable::Journal::init(
             context.with_label("log"),
-            contiguous::Config {
+            journal::variable::Config {
                 partition: cfg.log_partition,
                 items_per_section: cfg.log_items_per_section,
-=======
-        let mut log = multijournal::Journal::init(
-            context.with_label("log"),
-            multijournal::Config {
-                partition: cfg.log_journal_partition,
->>>>>>> 353aa07a
                 compression: cfg.log_compression,
                 codec_config: cfg.log_codec_config,
                 buffer_pool: cfg.buffer_pool,
@@ -252,12 +220,7 @@
     pub(super) async fn build_snapshot_from_log(
         hasher: &mut Standard<H>,
         mmr: &mut Mmr<E, H>,
-<<<<<<< HEAD
-        log: &mut contiguous::Variable<E, Operation<K, V>>,
-=======
-        log: &mut multijournal::Journal<E, Operation<K, V>>,
-        locations: &mut fixed::Journal<E, u32>,
->>>>>>> 353aa07a
+        log: &mut journal::variable::Journal<E, Operation<K, V>>,
         snapshot: &mut Index<T, Location>,
     ) -> Result<Location, Error> {
         // Get current MMR size
