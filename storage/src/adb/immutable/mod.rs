//! An authenticated database (ADB) that only supports adding new keyed values (no updates or
//! deletions), where values can have varying sizes.

use crate::{
    adb::{
        align_mmr_and_log, build_snapshot_from_log,
        operation::{variable::Operation, Committable},
        Error,
    },
    index::{Index as _, Unordered as Index},
    journal::{
        authenticated,
        contiguous::variable::{self, Config as JournalConfig},
    },
    mmr::{
        journaled::{Config as MmrConfig, Mmr},
        Location, Position, Proof, StandardHasher as Standard,
    },
    translator::Translator,
};
use commonware_codec::{Codec, Read};
use commonware_cryptography::Hasher as CHasher;
use commonware_runtime::{buffer::PoolRef, Clock, Metrics, Storage as RStorage, ThreadPool};
use commonware_utils::Array;
use std::num::{NonZeroU64, NonZeroUsize};

pub mod sync;

/// Configuration for an [Immutable] authenticated db.
#[derive(Clone)]
pub struct Config<T: Translator, C> {
    /// The name of the [RStorage] partition used for the MMR's backing journal.
    pub mmr_journal_partition: String,

    /// The items per blob configuration value used by the MMR journal.
    pub mmr_items_per_blob: NonZeroU64,

    /// The size of the write buffer to use for each blob in the MMR journal.
    pub mmr_write_buffer: NonZeroUsize,

    /// The name of the [RStorage] partition used for the MMR's metadata.
    pub mmr_metadata_partition: String,

    /// The name of the [RStorage] partition used to persist the log of operations.
    pub log_partition: String,

    /// The size of the write buffer to use for each blob in the log journal.
    pub log_write_buffer: NonZeroUsize,

    /// Optional compression level (using `zstd`) to apply to log data before storing.
    pub log_compression: Option<u8>,

    /// The codec configuration to use for encoding and decoding log items.
    pub log_codec_config: C,

    /// The number of items to put in each section of the journal.
    pub log_items_per_section: NonZeroU64,

    /// The translator used by the compressed index.
    pub translator: T,

    /// An optional thread pool to use for parallelizing batch operations.
    pub thread_pool: Option<ThreadPool>,

    /// The buffer pool to use for caching data.
    pub buffer_pool: PoolRef,
}

/// An authenticated database (ADB) that only supports adding new keyed values (no updates or
/// deletions), where values can have varying sizes.
pub struct Immutable<E: RStorage + Clock + Metrics, K: Array, V: Codec, H: CHasher, T: Translator> {
    /// Authenticated journal of operations.
    #[allow(clippy::type_complexity)]
    journal: authenticated::Journal<E, variable::Journal<E, Operation<K, V>>, Operation<K, V>, H>,

    /// A map from each active key to the location of the operation that set its value.
    ///
    /// # Invariant
    ///
    /// Only references operations of type [Operation::Set].
    snapshot: Index<T, Location>,

    /// The location of the last commit operation, or None if no commit has been made.
    last_commit: Option<Location>,
}

impl<E: RStorage + Clock + Metrics, K: Array, V: Codec, H: CHasher, T: Translator>
    Immutable<E, K, V, H, T>
{
    /// Returns an [Immutable] adb initialized from `cfg`. Any uncommitted log operations will be
    /// discarded and the state of the db will be as of the last committed operation.
    pub async fn init(
        context: E,
        cfg: Config<T, <Operation<K, V> as Read>::Cfg>,
    ) -> Result<Self, Error> {
        let mmr_cfg = MmrConfig {
            journal_partition: cfg.mmr_journal_partition,
            metadata_partition: cfg.mmr_metadata_partition,
            items_per_blob: cfg.mmr_items_per_blob,
            write_buffer: cfg.mmr_write_buffer,
            thread_pool: cfg.thread_pool,
            buffer_pool: cfg.buffer_pool.clone(),
        };

<<<<<<< HEAD
        let journal_cfg = JournalConfig {
            partition: cfg.log_partition,
            items_per_section: cfg.log_items_per_section,
            compression: cfg.log_compression,
            codec_config: cfg.log_codec_config,
            buffer_pool: cfg.buffer_pool.clone(),
            write_buffer: cfg.log_write_buffer,
        };
=======
        let mmr = Mmr::init(
            context.with_label("mmr"),
            &mut hasher,
            MmrConfig {
                journal_partition: cfg.mmr_journal_partition,
                metadata_partition: cfg.mmr_metadata_partition,
                items_per_blob: cfg.mmr_items_per_blob,
                write_buffer: cfg.mmr_write_buffer,
                thread_pool: cfg.thread_pool,
                buffer_pool: cfg.buffer_pool.clone(),
            },
        )
        .await?;
>>>>>>> 276a263b

        let journal = authenticated::Journal::<
            E,
            variable::Journal<E, Operation<K, V>>,
            Operation<K, V>,
            H,
        >::new(
            context.clone(),
            mmr_cfg,
            journal_cfg,
            Operation::<K, V>::is_commit,
        )
        .await?;

<<<<<<< HEAD
=======
        let (mmr, log_size) = align_mmr_and_log(mmr, &mut log, &mut hasher).await?;

>>>>>>> 276a263b
        let mut snapshot: Index<T, Location> =
            Index::init(context.with_label("snapshot"), cfg.translator.clone());

        // Get the start of the log.
        let start_loc = journal.pruning_boundary();

        // Build snapshot from the log.
        build_snapshot_from_log(start_loc, &journal.journal, &mut snapshot, |_, _| {}).await?;

        let last_commit = journal.op_count().checked_sub(1);

        Ok(Immutable {
            journal,
            snapshot,
            last_commit,
        })
    }

    /// Returns an [Immutable] built from the config and sync data in `cfg`.
    #[allow(clippy::type_complexity)]
    pub async fn init_synced(
        context: E,
        mut cfg: sync::Config<E, K, V, T, H::Digest, <Operation<K, V> as Read>::Cfg>,
    ) -> Result<Self, Error> {
        // Initialize MMR for sync
        let mmr = Mmr::init_sync(
            context.with_label("mmr"),
            crate::mmr::journaled::SyncConfig {
                config: MmrConfig {
                    journal_partition: cfg.db_config.mmr_journal_partition,
                    metadata_partition: cfg.db_config.mmr_metadata_partition,
                    items_per_blob: cfg.db_config.mmr_items_per_blob,
                    write_buffer: cfg.db_config.mmr_write_buffer,
                    thread_pool: cfg.db_config.thread_pool.clone(),
                    buffer_pool: cfg.db_config.buffer_pool.clone(),
                },
                range: Position::try_from(cfg.range.start)?
                    ..Position::try_from(cfg.range.end.saturating_add(1))?,
                pinned_nodes: cfg.pinned_nodes,
            },
        )
        .await?;

        let mut hasher = Standard::new();
<<<<<<< HEAD

        align_mmr_and_log(&mut mmr, &mut cfg.log, &mut hasher).await?;

        // Construct authenticated journal manually
        let journal = authenticated::Journal {
            mmr,
            journal: cfg.log,
            hasher,
        };
=======
        let (mmr, log_size) = align_mmr_and_log(mmr, &mut cfg.log, &mut hasher).await?;
>>>>>>> 276a263b

        let mut snapshot: Index<T, Location> = Index::init(
            context.with_label("snapshot"),
            cfg.db_config.translator.clone(),
        );

        // Get the start of the log.
        let start_loc = journal.pruning_boundary();

        // Build snapshot from the log
        build_snapshot_from_log(start_loc, &journal.journal, &mut snapshot, |_, _| {}).await?;

        let last_commit = journal.op_count().checked_sub(1);

        let mut db = Immutable {
            journal,
            snapshot,
            last_commit,
        };

        db.sync().await?;
        Ok(db)
    }

    /// Return the oldest location that remains retrievable.
    pub fn oldest_retained_loc(&self) -> Option<Location> {
        self.journal.oldest_retained_loc()
    }

    /// Return the location before which all operations have been pruned.
    pub fn pruning_boundary(&self) -> Location {
        self.journal.pruning_boundary()
    }

    /// Prune historical operations prior to `prune_loc`. This does not affect the db's root or
    /// current snapshot.
    ///
    /// # Errors
    ///
    /// - Returns [Error::PruneBeyondMinRequired] if `prune_loc` > inactivity floor.
    /// - Returns [crate::mmr::Error::LocationOverflow] if `prune_loc` > [crate::mmr::MAX_LOCATION].
    pub async fn prune(&mut self, loc: Location) -> Result<(), Error> {
<<<<<<< HEAD
        let last_commit = self.last_commit.unwrap_or(Location::new_unchecked(0));
        if loc > last_commit {
            return Err(Error::PruneBeyondMinRequired(loc, last_commit));
        }
        self.journal.prune(loc).await?;
=======
        let last_commit_loc = self.last_commit.unwrap_or(Location::new_unchecked(0));
        let op_count = self.op_count();
        prune_db(&mut self.mmr, &mut self.log, loc, last_commit_loc, op_count).await?;

>>>>>>> 276a263b
        Ok(())
    }

    /// Get the value of `key` in the db, or None if it has no value or its corresponding operation
    /// has been pruned.
    pub async fn get(&self, key: &K) -> Result<Option<V>, Error> {
        let oldest = self
            .oldest_retained_loc()
            .unwrap_or(Location::new_unchecked(0));
        let iter = self.snapshot.get(key);
        for &loc in iter {
            if loc < oldest {
                continue;
            }
            if let Some(v) = self.get_from_loc(key, loc).await? {
                return Ok(Some(v));
            }
        }

        Ok(None)
    }

    /// Get the value of the operation with location `loc` in the db if it matches `key`. Returns
    /// [Error::OperationPruned] if loc precedes the oldest retained location. The location is
    /// otherwise assumed valid.
    async fn get_from_loc(&self, key: &K, loc: Location) -> Result<Option<V>, Error> {
        if loc < self.pruning_boundary() {
            return Err(Error::OperationPruned(loc));
        }

        let Operation::Set(k, v) = self.journal.read(loc).await? else {
            return Err(Error::UnexpectedData(loc));
        };

        if k != *key {
            Ok(None)
        } else {
            Ok(Some(v))
        }
    }

    /// Get the number of operations that have been applied to this db, including those that are not
    /// yet committed.
    pub fn op_count(&self) -> Location {
        self.journal.op_count()
    }

    /// Sets `key` to have value `value`, assuming `key` hasn't already been assigned. The operation
    /// is reflected in the snapshot, but will be subject to rollback until the next successful
    /// `commit`. Attempting to set an already-set key results in undefined behavior.
    ///
    /// Any keys that have been pruned and map to the same translated key will be dropped
    /// during this call.
    pub async fn set(&mut self, key: K, value: V) -> Result<(), Error> {
        let op_count = self.op_count();
        let oldest = self
            .oldest_retained_loc()
            .unwrap_or(Location::new_unchecked(0));
        self.snapshot
            .insert_and_prune(&key, op_count, |v| *v < oldest);

        let op = Operation::Set(key, value);
        self.apply_op(op).await
    }

    /// Return the root of the db.
    ///
    /// # Warning
    ///
    /// Panics if there are uncommitted operations.
    pub fn root(&self, hasher: &mut Standard<H>) -> H::Digest {
        self.journal.root(hasher)
    }

    /// Update the operations MMR with the given operation, and append the operation to the log. The
    /// `commit` method must be called to make any applied operation persistent & recoverable.
    pub(super) async fn apply_op(&mut self, op: Operation<K, V>) -> Result<(), Error> {
<<<<<<< HEAD
        self.journal.append(op).await?;
=======
        let encoded_op = op.encode();

        // Create a future that updates the MMR.
        let mmr_fut = async {
            self.mmr.add(&mut self.hasher, &encoded_op).await?;
            Ok::<(), Error>(())
        };

        // Create a future that appends the operation to the log.
        let log_fut = async {
            self.log.append(op).await?;
            Ok::<(), Error>(())
        };

        // Run the 2 futures in parallel.
        try_join!(mmr_fut, log_fut)?;

>>>>>>> 276a263b
        Ok(())
    }

    /// Generate and return:
    ///  1. a proof of all operations applied to the db in the range starting at (and including)
    ///     location `start_loc`, and ending at the first of either:
    ///     - the last operation performed, or
    ///     - the operation `max_ops` from the start.
    ///  2. the operations corresponding to the leaves in this range.
    ///
    /// # Warning
    ///
    /// Panics if there are uncommitted operations.
    pub async fn proof(
        &self,
        start_index: Location,
        max_ops: NonZeroU64,
    ) -> Result<(Proof<H::Digest>, Vec<Operation<K, V>>), Error> {
        let op_count = self.op_count();
        self.historical_proof(op_count, start_index, max_ops).await
    }

    /// Analogous to proof but with respect to the state of the database when it had `op_count`
    /// operations.
    ///
    /// # Errors
    ///
    /// Returns [crate::mmr::Error::LocationOverflow] if `op_count` or `start_loc` >
    /// [crate::mmr::MAX_LOCATION].
    /// Returns [crate::mmr::Error::RangeOutOfBounds] if `op_count` > number of operations, or
    /// if `start_loc` >= `op_count`.
    /// Returns [`Error::OperationPruned`] if `start_loc` has been pruned.
    pub async fn historical_proof(
        &self,
        op_count: Location,
        start_loc: Location,
        max_ops: NonZeroU64,
    ) -> Result<(Proof<H::Digest>, Vec<Operation<K, V>>), Error> {
        Ok(self
            .journal
            .historical_proof(op_count, start_loc, max_ops)
            .await?)
    }

    /// Commit any pending operations to the database, ensuring their durability upon return from
    /// this function. Caller can associate an arbitrary `metadata` value with the commit.
    ///
    /// Failures after commit (but before `sync` or `close`) may still require reprocessing to
    /// recover the database on restart.
    pub async fn commit(&mut self, metadata: Option<V>) -> Result<(), Error> {
<<<<<<< HEAD
        let loc = self.journal.append(Operation::Commit(metadata)).await?;
        self.journal.mmr.merkleize(&mut self.journal.hasher);
        self.journal.commit().await?;
        self.last_commit = Some(loc);
=======
        self.last_commit = Some(self.op_count());
        let op = Operation::<K, V>::Commit(metadata);
        let encoded_op = op.encode();

        // Create a future that updates the MMR.
        let mmr_fut = async {
            self.mmr.add(&mut self.hasher, &encoded_op).await?;
            Ok::<(), Error>(())
        };

        // Create a future that appends the operation to the log and syncs it.
        let log_fut = async {
            self.log.append(op).await?;
            self.log.sync_data().await?;
            Ok::<(), Error>(())
        };

        // Run the 2 futures in parallel.
        try_join!(mmr_fut, log_fut)?;

>>>>>>> 276a263b
        Ok(())
    }

    /// Get the location and metadata associated with the last commit, or None if no commit has been
    /// made.
    pub async fn get_metadata(&self) -> Result<Option<(Location, Option<V>)>, Error> {
        let Some(last_commit) = self.last_commit else {
            return Ok(None);
        };
        let Operation::Commit(metadata) = self.journal.read(last_commit).await? else {
            unreachable!("no commit operation at location of last commit {last_commit}");
        };

        Ok(Some((last_commit, metadata)))
    }

    /// Sync all database state to disk. While this isn't necessary to ensure durability of
    /// committed operations, periodic invocation may reduce memory usage and the time required to
    /// recover the database on restart.
    pub(super) async fn sync(&mut self) -> Result<(), Error> {
<<<<<<< HEAD
        Ok(self.journal.sync().await?)
=======
        try_join!(
            self.mmr.sync().map_err(Error::Mmr),
            self.log.sync().map_err(Error::Journal),
        )?;

        Ok(())
>>>>>>> 276a263b
    }

    /// Close the db. Operations that have not been committed will be lost.
    pub async fn close(self) -> Result<(), Error> {
<<<<<<< HEAD
        Ok(self.journal.close().await?)
=======
        try_join!(
            self.log.close().map_err(Error::Journal),
            self.mmr.close().map_err(Error::Mmr),
        )?;

        Ok(())
>>>>>>> 276a263b
    }

    /// Destroy the db, removing all data from disk.
    pub async fn destroy(self) -> Result<(), Error> {
        Ok(self.journal.destroy().await?)
    }

    /// Simulate a failed commit that successfully writes the log to the commit point, but without
    /// fully committing the MMR's cached elements to trigger MMR node recovery on reopening.
    #[cfg(test)]
    pub async fn simulate_failed_commit_mmr(mut self, write_limit: usize) -> Result<(), Error>
    where
        V: Default,
    {
        self.apply_op(Operation::Commit(None)).await?;
<<<<<<< HEAD
        self.journal.journal.close().await?;
        self.journal
            .mmr
            .simulate_partial_sync(&mut self.journal.hasher, write_limit)
            .await?;
=======
        self.log.close().await?;
        self.mmr.simulate_partial_sync(write_limit).await?;
>>>>>>> 276a263b

        Ok(())
    }

    /// Simulate a failed commit that successfully writes the MMR to the commit point, but without
    /// fully committing the log, requiring rollback of the MMR and log upon reopening.
    #[cfg(test)]
    pub async fn simulate_failed_commit_log(mut self) -> Result<(), Error>
    where
        V: Default,
    {
        self.apply_op(Operation::Commit(None)).await?;
        let log_size = self.journal.journal.size();

<<<<<<< HEAD
        self.journal.mmr.close(&mut self.journal.hasher).await?;
=======
        self.mmr.close().await?;
>>>>>>> 276a263b
        // Rewind the operation log over the commit op to force rollback to the previous commit.
        if log_size > 0 {
            self.journal.journal.rewind(log_size - 1).await?;
        }
        self.journal.journal.close().await?;

        Ok(())
    }
}

#[cfg(test)]
pub(super) mod test {
    use super::*;
    use crate::{
        adb::verify_proof,
        mmr::{mem::Mmr as MemMmr, StandardHasher},
        translator::TwoCap,
    };
    use commonware_cryptography::{sha256::Digest, Sha256};
    use commonware_macros::test_traced;
    use commonware_runtime::{
        deterministic::{self},
        Runner as _,
    };
    use commonware_utils::{NZUsize, NZU64};

    const PAGE_SIZE: usize = 77;
    const PAGE_CACHE_SIZE: usize = 9;
    const ITEMS_PER_SECTION: u64 = 5;

    pub(crate) fn db_config(
        suffix: &str,
    ) -> Config<TwoCap, (commonware_codec::RangeCfg<usize>, ())> {
        Config {
            mmr_journal_partition: format!("journal_{suffix}"),
            mmr_metadata_partition: format!("metadata_{suffix}"),
            mmr_items_per_blob: NZU64!(11),
            mmr_write_buffer: NZUsize!(1024),
            log_partition: format!("log_{suffix}"),
            log_items_per_section: NZU64!(ITEMS_PER_SECTION),
            log_compression: None,
            log_codec_config: ((0..=10000).into(), ()),
            log_write_buffer: NZUsize!(1024),
            translator: TwoCap,
            thread_pool: None,
            buffer_pool: PoolRef::new(NZUsize!(PAGE_SIZE), NZUsize!(PAGE_CACHE_SIZE)),
        }
    }

    /// A type alias for the concrete [Immutable] type used in these unit tests.
    type ImmutableTest = Immutable<deterministic::Context, Digest, Vec<u8>, Sha256, TwoCap>;

    /// Return an [Immutable] database initialized with a fixed config.
    async fn open_db(context: deterministic::Context) -> ImmutableTest {
        ImmutableTest::init(context, db_config("partition"))
            .await
            .unwrap()
    }

    #[test_traced("WARN")]
    pub fn test_immutable_db_empty() {
        let executor = deterministic::Runner::default();
        executor.start(|context| async move {
            let mut db = open_db(context.clone()).await;
            let mut hasher = StandardHasher::<Sha256>::new();
            assert_eq!(db.op_count(), 0);
            assert_eq!(db.oldest_retained_loc(), None);
            assert_eq!(db.root(&mut hasher), MemMmr::default().root(&mut hasher));
            assert!(db.get_metadata().await.unwrap().is_none());

            // Make sure closing/reopening gets us back to the same state, even after adding an uncommitted op.
            let k1 = Sha256::fill(1u8);
            let v1 = vec![4, 5, 6, 7];
            let root = db.root(&mut hasher);
            db.set(k1, v1).await.unwrap();
            db.close().await.unwrap();
            let mut db = open_db(context.clone()).await;
            assert_eq!(db.root(&mut hasher), root);
            assert_eq!(db.op_count(), 0);

            // Test calling commit on an empty db which should make it (durably) non-empty.
            db.commit(None).await.unwrap();
            assert_eq!(db.op_count(), 1); // commit op added
            let root = db.root(&mut hasher);
            db.close().await.unwrap();

            let db = open_db(context.clone()).await;
            assert_eq!(db.root(&mut hasher), root);

            db.destroy().await.unwrap();
        });
    }

    #[test_traced("DEBUG")]
    pub fn test_immutable_db_build_basic() {
        let executor = deterministic::Runner::default();
        executor.start(|context| async move {
            // Build a db with 2 keys.
            let mut db = open_db(context.clone()).await;
            let mut hasher = StandardHasher::<Sha256>::new();

            let k1 = Sha256::fill(1u8);
            let k2 = Sha256::fill(2u8);
            let v1 = vec![1, 2, 3];
            let v2 = vec![4, 5, 6, 7, 8];

            assert!(db.get(&k1).await.unwrap().is_none());
            assert!(db.get(&k2).await.unwrap().is_none());

            // Set the first key.
            db.set(k1, v1.clone()).await.unwrap();
            assert_eq!(db.get(&k1).await.unwrap().unwrap(), v1);
            assert!(db.get(&k2).await.unwrap().is_none());
            assert_eq!(db.op_count(), 1);
            // Commit the first key.
            let metadata = Some(vec![99, 100]);
            db.commit(metadata.clone()).await.unwrap();
            assert_eq!(db.get(&k1).await.unwrap().unwrap(), v1);
            assert!(db.get(&k2).await.unwrap().is_none());
            assert_eq!(db.op_count(), 2);
            assert_eq!(
                db.get_metadata().await.unwrap(),
                Some((Location::new_unchecked(1), metadata.clone()))
            );
            // Set the second key.
            db.set(k2, v2.clone()).await.unwrap();
            assert_eq!(db.get(&k1).await.unwrap().unwrap(), v1);
            assert_eq!(db.get(&k2).await.unwrap().unwrap(), v2);
            assert_eq!(db.op_count(), 3);

            // Make sure we can still get metadata.
            assert_eq!(
                db.get_metadata().await.unwrap(),
                Some((Location::new_unchecked(1), metadata))
            );

            // Commit the second key.
            db.commit(None).await.unwrap();
            assert_eq!(db.op_count(), 4);
            assert_eq!(
                db.get_metadata().await.unwrap(),
                Some((Location::new_unchecked(3), None))
            );

            // Capture state.
            let root = db.root(&mut hasher);

            // Add an uncommitted op then close the db.
            let k3 = Sha256::fill(3u8);
            let v3 = vec![9, 10, 11];
            db.set(k3, v3).await.unwrap();
            assert_eq!(db.op_count(), 5);
            assert_ne!(db.root(&mut hasher), root);

            // Close & reopen, make sure state is restored to last commit point.
            db.close().await.unwrap();
            let db = open_db(context.clone()).await;
            assert!(db.get(&k3).await.unwrap().is_none());
            assert_eq!(db.op_count(), 4);
            assert_eq!(db.root(&mut hasher), root);
            assert_eq!(
                db.get_metadata().await.unwrap(),
                Some((Location::new_unchecked(3), None))
            );

            // Cleanup.
            db.destroy().await.unwrap();
        });
    }

    #[test_traced("WARN")]
    pub fn test_immutable_db_build_and_authenticate() {
        let executor = deterministic::Runner::default();
        // Build a db with `ELEMENTS` key/value pairs and prove ranges over them.
        const ELEMENTS: u64 = 2_000;
        executor.start(|context| async move {
            let mut hasher = StandardHasher::<Sha256>::new();
            let mut db = open_db(context.clone()).await;

            for i in 0u64..ELEMENTS {
                let k = Sha256::hash(&i.to_be_bytes());
                let v = vec![i as u8; 100];
                db.set(k, v).await.unwrap();
            }

            assert_eq!(db.op_count(), ELEMENTS);

            db.commit(None).await.unwrap();
            assert_eq!(db.op_count(), ELEMENTS + 1);

            // Close & reopen the db, making sure the re-opened db has exactly the same state.
            let root = db.root(&mut hasher);
            db.close().await.unwrap();
            let db = open_db(context.clone()).await;
            assert_eq!(root, db.root(&mut hasher));
            assert_eq!(db.op_count(), ELEMENTS + 1);
            for i in 0u64..ELEMENTS {
                let k = Sha256::hash(&i.to_be_bytes());
                let v = vec![i as u8; 100];
                assert_eq!(db.get(&k).await.unwrap().unwrap(), v);
            }

            // Make sure all ranges of 5 operations are provable, including truncated ranges at the
            // end.
            let max_ops = NZU64!(5);
            for i in 0..*db.op_count() {
                let (proof, log) = db.proof(Location::new_unchecked(i), max_ops).await.unwrap();
                assert!(verify_proof(
                    &mut hasher,
                    &proof,
                    Location::new_unchecked(i),
                    &log,
                    &root
                ));
            }

            db.destroy().await.unwrap();
        });
    }

    #[test_traced("WARN")]
    pub fn test_immutable_db_recovery_from_failed_mmr_sync() {
        let executor = deterministic::Runner::default();
        executor.start(|context| async move {
            // Insert 1000 keys then sync.
            const ELEMENTS: u64 = 1000;
            let mut db = open_db(context.clone()).await;
            let mut hasher = StandardHasher::<Sha256>::new();
            for i in 0u64..ELEMENTS {
                let k = Sha256::hash(&i.to_be_bytes());
                let v = vec![i as u8; 100];
                db.set(k, v).await.unwrap();
            }

            assert_eq!(db.op_count(), ELEMENTS);
            db.sync().await.unwrap();
            let halfway_root = db.root(&mut hasher);

            // Insert another 1000 keys then simulate a failed close and test recovery.
            for i in 0u64..ELEMENTS {
                let k = Sha256::hash(&i.to_be_bytes());
                let v = vec![i as u8; 100];
                db.set(k, v).await.unwrap();
            }

            // We partially write only 101 of the cached MMR nodes to simulate a failure.
            db.simulate_failed_commit_mmr(101).await.unwrap();

            // Recovery should replay the log to regenerate the mmr.
            let db = open_db(context.clone()).await;
            assert_eq!(db.op_count(), 2001);
            let root = db.root(&mut hasher);
            assert_ne!(root, halfway_root);

            // Close & reopen could preserve the final commit.
            db.close().await.unwrap();
            let db = open_db(context.clone()).await;
            assert_eq!(db.op_count(), 2001);
            assert_eq!(db.root(&mut hasher), root);

            db.destroy().await.unwrap();
        });
    }

    #[test_traced("WARN")]
    pub fn test_immutable_db_recovery_from_failed_log_sync() {
        let executor = deterministic::Runner::default();
        executor.start(|context| async move {
            let mut db = open_db(context.clone()).await;
            let mut hasher = StandardHasher::<Sha256>::new();

            // Insert a single key and then commit to create a first commit point.
            let k1 = Sha256::fill(1u8);
            let v1 = vec![1, 2, 3];
            db.set(k1, v1).await.unwrap();
            db.commit(None).await.unwrap();
            let first_commit_root = db.root(&mut hasher);

            // Insert 1000 keys then sync.
            const ELEMENTS: u64 = 1000;

            for i in 0u64..ELEMENTS {
                let k = Sha256::hash(&i.to_be_bytes());
                let v = vec![i as u8; 100];
                db.set(k, v).await.unwrap();
            }

            assert_eq!(db.op_count(), ELEMENTS + 2);
            db.sync().await.unwrap();

            // Insert another 1000 keys then simulate a failed close and test recovery.
            for i in 0u64..ELEMENTS {
                let k = Sha256::hash(&i.to_be_bytes());
                let v = vec![i as u8; 100];
                db.set(k, v).await.unwrap();
            }

            // Simulate failure to write the full locations map.
            db.simulate_failed_commit_log().await.unwrap();

            // Recovery should back up to previous commit point.
            let db = open_db(context.clone()).await;
            assert_eq!(db.op_count(), 2);
            let root = db.root(&mut hasher);
            assert_eq!(root, first_commit_root);

            db.destroy().await.unwrap();
        });
    }

    #[test_traced("WARN")]
    pub fn test_immutable_db_pruning() {
        let executor = deterministic::Runner::default();
        // Build a db with `ELEMENTS` key/value pairs and prove ranges over them.
        const ELEMENTS: u64 = 2_000;
        executor.start(|context| async move {
            let mut db = open_db(context.clone()).await;
            let mut hasher = StandardHasher::<Sha256>::new();

            for i in 0u64..ELEMENTS {
                let k = Sha256::hash(&i.to_be_bytes());
                let v = vec![i as u8; 100];
                db.set(k, v).await.unwrap();
            }

            assert_eq!(db.op_count(), ELEMENTS);

            db.commit(None).await.unwrap();
            assert_eq!(db.op_count(), ELEMENTS + 1);

            // Prune the db to the first half of the operations.
            db.prune(Location::new_unchecked(ELEMENTS / 2))
                .await
                .unwrap();
            assert_eq!(db.op_count(), ELEMENTS + 1);

            // items_per_section is 5, so half should be exactly at a blob boundary, in which case
            // the actual pruning location should match the requested.
            let oldest_retained_loc = db.oldest_retained_loc().unwrap();
            assert_eq!(oldest_retained_loc, Location::new_unchecked(ELEMENTS / 2));

            // Try to fetch a pruned key.
            let pruned_loc = oldest_retained_loc - 1;
            let pruned_key = Sha256::hash(&pruned_loc.to_be_bytes());
            assert!(db.get(&pruned_key).await.unwrap().is_none());

            // Try to fetch unpruned key.
            let unpruned_key = Sha256::hash(&oldest_retained_loc.to_be_bytes());
            assert!(db.get(&unpruned_key).await.unwrap().is_some());

            // Close & reopen the db, making sure the re-opened db has exactly the same state.
            let root = db.root(&mut hasher);
            db.close().await.unwrap();
            let mut db = open_db(context.clone()).await;
            assert_eq!(root, db.root(&mut hasher));
            assert_eq!(db.op_count(), ELEMENTS + 1);
            let oldest_retained_loc = db.oldest_retained_loc().unwrap();
            assert_eq!(oldest_retained_loc, Location::new_unchecked(ELEMENTS / 2));

            // Prune to a non-blob boundary.
            let loc = Location::new_unchecked(ELEMENTS / 2 + (ITEMS_PER_SECTION * 2 - 1));
            db.prune(loc).await.unwrap();
            // Actual boundary should be a multiple of 5.
            let oldest_retained_loc = db.oldest_retained_loc().unwrap();
            assert_eq!(
                oldest_retained_loc,
                Location::new_unchecked(ELEMENTS / 2 + ITEMS_PER_SECTION)
            );

            // Confirm boundary persists across restart.
            db.close().await.unwrap();
            let db = open_db(context.clone()).await;
            let oldest_retained_loc = db.oldest_retained_loc().unwrap();
            assert_eq!(
                oldest_retained_loc,
                Location::new_unchecked(ELEMENTS / 2 + ITEMS_PER_SECTION)
            );

            // Try to fetch a pruned key.
            let pruned_loc = oldest_retained_loc - 3;
            let pruned_key = Sha256::hash(&pruned_loc.to_be_bytes());
            assert!(db.get(&pruned_key).await.unwrap().is_none());

            // Try to fetch unpruned key.
            let unpruned_key = Sha256::hash(&oldest_retained_loc.to_be_bytes());
            assert!(db.get(&unpruned_key).await.unwrap().is_some());

            // Confirm behavior of trying to create a proof of pruned items is as expected.
            let pruned_pos = ELEMENTS / 2;
            let proof_result = db
                .proof(
                    Location::new_unchecked(pruned_pos),
                    NZU64!(pruned_pos + 100),
                )
                .await;
            assert!(matches!(proof_result, Err(Error::Journal(crate::journal::Error::ItemPruned(pos))) if pos == pruned_pos));

            db.destroy().await.unwrap();
        });
    }

    #[test_traced("INFO")]
    pub fn test_immutable_db_prune_beyond_commit() {
        let executor = deterministic::Runner::default();
        executor.start(|context| async move {
            let  mut db = open_db(context.clone()).await;

            // Test pruning empty database (no commits)
            let result = db.prune(Location::new_unchecked(1)).await;
            assert!(
                matches!(result, Err(Error::PruneBeyondMinRequired(prune_loc, commit_loc))
                    if prune_loc == Location::new_unchecked(1) && commit_loc == Location::new_unchecked(0))
            );

            // Add key-value pairs and commit
            let k1 = Digest::from(*b"12345678901234567890123456789012");
            let k2 = Digest::from(*b"abcdefghijklmnopqrstuvwxyz123456");
            let k3 = Digest::from(*b"99999999999999999999999999999999");
            let v1 = vec![1u8; 16];
            let v2 = vec![2u8; 16];
            let v3 = vec![3u8; 16];

            db.set(k1, v1.clone()).await.unwrap();
            db.set(k2, v2.clone()).await.unwrap();
            db.commit(None).await.unwrap();
            db.set(k3, v3.clone()).await.unwrap();

            // op_count is 4 (k1, k2, commit, k3), last_commit is at location 2
            let last_commit = db.last_commit.unwrap();
            assert_eq!(last_commit, Location::new_unchecked(2));

            // Test valid prune (at last commit)
            assert!(db.prune(last_commit).await.is_ok());

            // Add more and commit again
            db.commit(None).await.unwrap();
            let new_last_commit = db.last_commit.unwrap();

            // Test pruning beyond last commit
            let beyond = Location::new_unchecked(*new_last_commit + 1);
            let result = db.prune(beyond).await;
            assert!(
                matches!(result, Err(Error::PruneBeyondMinRequired(prune_loc, commit_loc))
                    if prune_loc == beyond && commit_loc == new_last_commit)
            );

            db.destroy().await.unwrap();
        });
    }
}<|MERGE_RESOLUTION|>--- conflicted
+++ resolved
@@ -102,7 +102,6 @@
             buffer_pool: cfg.buffer_pool.clone(),
         };
 
-<<<<<<< HEAD
         let journal_cfg = JournalConfig {
             partition: cfg.log_partition,
             items_per_section: cfg.log_items_per_section,
@@ -111,21 +110,6 @@
             buffer_pool: cfg.buffer_pool.clone(),
             write_buffer: cfg.log_write_buffer,
         };
-=======
-        let mmr = Mmr::init(
-            context.with_label("mmr"),
-            &mut hasher,
-            MmrConfig {
-                journal_partition: cfg.mmr_journal_partition,
-                metadata_partition: cfg.mmr_metadata_partition,
-                items_per_blob: cfg.mmr_items_per_blob,
-                write_buffer: cfg.mmr_write_buffer,
-                thread_pool: cfg.thread_pool,
-                buffer_pool: cfg.buffer_pool.clone(),
-            },
-        )
-        .await?;
->>>>>>> 276a263b
 
         let journal = authenticated::Journal::<
             E,
@@ -140,11 +124,6 @@
         )
         .await?;
 
-<<<<<<< HEAD
-=======
-        let (mmr, log_size) = align_mmr_and_log(mmr, &mut log, &mut hasher).await?;
-
->>>>>>> 276a263b
         let mut snapshot: Index<T, Location> =
             Index::init(context.with_label("snapshot"), cfg.translator.clone());
 
@@ -189,9 +168,8 @@
         .await?;
 
         let mut hasher = Standard::new();
-<<<<<<< HEAD
-
-        align_mmr_and_log(&mut mmr, &mut cfg.log, &mut hasher).await?;
+
+        let (mmr, _) = align_mmr_and_log(mmr, &mut cfg.log, &mut hasher).await?;
 
         // Construct authenticated journal manually
         let journal = authenticated::Journal {
@@ -199,9 +177,6 @@
             journal: cfg.log,
             hasher,
         };
-=======
-        let (mmr, log_size) = align_mmr_and_log(mmr, &mut cfg.log, &mut hasher).await?;
->>>>>>> 276a263b
 
         let mut snapshot: Index<T, Location> = Index::init(
             context.with_label("snapshot"),
@@ -244,18 +219,11 @@
     /// - Returns [Error::PruneBeyondMinRequired] if `prune_loc` > inactivity floor.
     /// - Returns [crate::mmr::Error::LocationOverflow] if `prune_loc` > [crate::mmr::MAX_LOCATION].
     pub async fn prune(&mut self, loc: Location) -> Result<(), Error> {
-<<<<<<< HEAD
         let last_commit = self.last_commit.unwrap_or(Location::new_unchecked(0));
         if loc > last_commit {
             return Err(Error::PruneBeyondMinRequired(loc, last_commit));
         }
         self.journal.prune(loc).await?;
-=======
-        let last_commit_loc = self.last_commit.unwrap_or(Location::new_unchecked(0));
-        let op_count = self.op_count();
-        prune_db(&mut self.mmr, &mut self.log, loc, last_commit_loc, op_count).await?;
-
->>>>>>> 276a263b
         Ok(())
     }
 
@@ -326,34 +294,14 @@
     /// # Warning
     ///
     /// Panics if there are uncommitted operations.
-    pub fn root(&self, hasher: &mut Standard<H>) -> H::Digest {
-        self.journal.root(hasher)
+    pub fn root(&self) -> H::Digest {
+        self.journal.root(&mut Standard::<H>::new())
     }
 
     /// Update the operations MMR with the given operation, and append the operation to the log. The
     /// `commit` method must be called to make any applied operation persistent & recoverable.
     pub(super) async fn apply_op(&mut self, op: Operation<K, V>) -> Result<(), Error> {
-<<<<<<< HEAD
         self.journal.append(op).await?;
-=======
-        let encoded_op = op.encode();
-
-        // Create a future that updates the MMR.
-        let mmr_fut = async {
-            self.mmr.add(&mut self.hasher, &encoded_op).await?;
-            Ok::<(), Error>(())
-        };
-
-        // Create a future that appends the operation to the log.
-        let log_fut = async {
-            self.log.append(op).await?;
-            Ok::<(), Error>(())
-        };
-
-        // Run the 2 futures in parallel.
-        try_join!(mmr_fut, log_fut)?;
-
->>>>>>> 276a263b
         Ok(())
     }
 
@@ -404,33 +352,9 @@
     /// Failures after commit (but before `sync` or `close`) may still require reprocessing to
     /// recover the database on restart.
     pub async fn commit(&mut self, metadata: Option<V>) -> Result<(), Error> {
-<<<<<<< HEAD
         let loc = self.journal.append(Operation::Commit(metadata)).await?;
-        self.journal.mmr.merkleize(&mut self.journal.hasher);
         self.journal.commit().await?;
         self.last_commit = Some(loc);
-=======
-        self.last_commit = Some(self.op_count());
-        let op = Operation::<K, V>::Commit(metadata);
-        let encoded_op = op.encode();
-
-        // Create a future that updates the MMR.
-        let mmr_fut = async {
-            self.mmr.add(&mut self.hasher, &encoded_op).await?;
-            Ok::<(), Error>(())
-        };
-
-        // Create a future that appends the operation to the log and syncs it.
-        let log_fut = async {
-            self.log.append(op).await?;
-            self.log.sync_data().await?;
-            Ok::<(), Error>(())
-        };
-
-        // Run the 2 futures in parallel.
-        try_join!(mmr_fut, log_fut)?;
-
->>>>>>> 276a263b
         Ok(())
     }
 
@@ -451,30 +375,12 @@
     /// committed operations, periodic invocation may reduce memory usage and the time required to
     /// recover the database on restart.
     pub(super) async fn sync(&mut self) -> Result<(), Error> {
-<<<<<<< HEAD
         Ok(self.journal.sync().await?)
-=======
-        try_join!(
-            self.mmr.sync().map_err(Error::Mmr),
-            self.log.sync().map_err(Error::Journal),
-        )?;
-
-        Ok(())
->>>>>>> 276a263b
     }
 
     /// Close the db. Operations that have not been committed will be lost.
     pub async fn close(self) -> Result<(), Error> {
-<<<<<<< HEAD
         Ok(self.journal.close().await?)
-=======
-        try_join!(
-            self.log.close().map_err(Error::Journal),
-            self.mmr.close().map_err(Error::Mmr),
-        )?;
-
-        Ok(())
->>>>>>> 276a263b
     }
 
     /// Destroy the db, removing all data from disk.
@@ -490,16 +396,8 @@
         V: Default,
     {
         self.apply_op(Operation::Commit(None)).await?;
-<<<<<<< HEAD
         self.journal.journal.close().await?;
-        self.journal
-            .mmr
-            .simulate_partial_sync(&mut self.journal.hasher, write_limit)
-            .await?;
-=======
-        self.log.close().await?;
-        self.mmr.simulate_partial_sync(write_limit).await?;
->>>>>>> 276a263b
+        self.journal.mmr.simulate_partial_sync(write_limit).await?;
 
         Ok(())
     }
@@ -514,11 +412,7 @@
         self.apply_op(Operation::Commit(None)).await?;
         let log_size = self.journal.journal.size();
 
-<<<<<<< HEAD
-        self.journal.mmr.close(&mut self.journal.hasher).await?;
-=======
-        self.mmr.close().await?;
->>>>>>> 276a263b
+        self.journal.mmr.close().await?;
         // Rewind the operation log over the commit op to force rollback to the previous commit.
         if log_size > 0 {
             self.journal.journal.rewind(log_size - 1).await?;
@@ -586,27 +480,27 @@
             let mut hasher = StandardHasher::<Sha256>::new();
             assert_eq!(db.op_count(), 0);
             assert_eq!(db.oldest_retained_loc(), None);
-            assert_eq!(db.root(&mut hasher), MemMmr::default().root(&mut hasher));
+            assert_eq!(db.root(), MemMmr::default().root(&mut hasher));
             assert!(db.get_metadata().await.unwrap().is_none());
 
             // Make sure closing/reopening gets us back to the same state, even after adding an uncommitted op.
             let k1 = Sha256::fill(1u8);
             let v1 = vec![4, 5, 6, 7];
-            let root = db.root(&mut hasher);
+            let root = db.root();
             db.set(k1, v1).await.unwrap();
             db.close().await.unwrap();
             let mut db = open_db(context.clone()).await;
-            assert_eq!(db.root(&mut hasher), root);
+            assert_eq!(db.root(), root);
             assert_eq!(db.op_count(), 0);
 
             // Test calling commit on an empty db which should make it (durably) non-empty.
             db.commit(None).await.unwrap();
             assert_eq!(db.op_count(), 1); // commit op added
-            let root = db.root(&mut hasher);
+            let root = db.root();
             db.close().await.unwrap();
 
             let db = open_db(context.clone()).await;
-            assert_eq!(db.root(&mut hasher), root);
+            assert_eq!(db.root(), root);
 
             db.destroy().await.unwrap();
         });
@@ -618,7 +512,6 @@
         executor.start(|context| async move {
             // Build a db with 2 keys.
             let mut db = open_db(context.clone()).await;
-            let mut hasher = StandardHasher::<Sha256>::new();
 
             let k1 = Sha256::fill(1u8);
             let k2 = Sha256::fill(2u8);
@@ -664,21 +557,21 @@
             );
 
             // Capture state.
-            let root = db.root(&mut hasher);
+            let root = db.root();
 
             // Add an uncommitted op then close the db.
             let k3 = Sha256::fill(3u8);
             let v3 = vec![9, 10, 11];
             db.set(k3, v3).await.unwrap();
             assert_eq!(db.op_count(), 5);
-            assert_ne!(db.root(&mut hasher), root);
+            assert_ne!(db.root(), root);
 
             // Close & reopen, make sure state is restored to last commit point.
             db.close().await.unwrap();
             let db = open_db(context.clone()).await;
             assert!(db.get(&k3).await.unwrap().is_none());
             assert_eq!(db.op_count(), 4);
-            assert_eq!(db.root(&mut hasher), root);
+            assert_eq!(db.root(), root);
             assert_eq!(
                 db.get_metadata().await.unwrap(),
                 Some((Location::new_unchecked(3), None))
@@ -695,7 +588,6 @@
         // Build a db with `ELEMENTS` key/value pairs and prove ranges over them.
         const ELEMENTS: u64 = 2_000;
         executor.start(|context| async move {
-            let mut hasher = StandardHasher::<Sha256>::new();
             let mut db = open_db(context.clone()).await;
 
             for i in 0u64..ELEMENTS {
@@ -710,10 +602,10 @@
             assert_eq!(db.op_count(), ELEMENTS + 1);
 
             // Close & reopen the db, making sure the re-opened db has exactly the same state.
-            let root = db.root(&mut hasher);
+            let root = db.root();
             db.close().await.unwrap();
             let db = open_db(context.clone()).await;
-            assert_eq!(root, db.root(&mut hasher));
+            assert_eq!(root, db.root());
             assert_eq!(db.op_count(), ELEMENTS + 1);
             for i in 0u64..ELEMENTS {
                 let k = Sha256::hash(&i.to_be_bytes());
@@ -727,7 +619,7 @@
             for i in 0..*db.op_count() {
                 let (proof, log) = db.proof(Location::new_unchecked(i), max_ops).await.unwrap();
                 assert!(verify_proof(
-                    &mut hasher,
+                    &mut Standard::<Sha256>::new(),
                     &proof,
                     Location::new_unchecked(i),
                     &log,
@@ -746,7 +638,6 @@
             // Insert 1000 keys then sync.
             const ELEMENTS: u64 = 1000;
             let mut db = open_db(context.clone()).await;
-            let mut hasher = StandardHasher::<Sha256>::new();
             for i in 0u64..ELEMENTS {
                 let k = Sha256::hash(&i.to_be_bytes());
                 let v = vec![i as u8; 100];
@@ -755,7 +646,7 @@
 
             assert_eq!(db.op_count(), ELEMENTS);
             db.sync().await.unwrap();
-            let halfway_root = db.root(&mut hasher);
+            let halfway_root = db.root();
 
             // Insert another 1000 keys then simulate a failed close and test recovery.
             for i in 0u64..ELEMENTS {
@@ -770,14 +661,14 @@
             // Recovery should replay the log to regenerate the mmr.
             let db = open_db(context.clone()).await;
             assert_eq!(db.op_count(), 2001);
-            let root = db.root(&mut hasher);
+            let root = db.root();
             assert_ne!(root, halfway_root);
 
             // Close & reopen could preserve the final commit.
             db.close().await.unwrap();
             let db = open_db(context.clone()).await;
             assert_eq!(db.op_count(), 2001);
-            assert_eq!(db.root(&mut hasher), root);
+            assert_eq!(db.root(), root);
 
             db.destroy().await.unwrap();
         });
@@ -788,14 +679,13 @@
         let executor = deterministic::Runner::default();
         executor.start(|context| async move {
             let mut db = open_db(context.clone()).await;
-            let mut hasher = StandardHasher::<Sha256>::new();
 
             // Insert a single key and then commit to create a first commit point.
             let k1 = Sha256::fill(1u8);
             let v1 = vec![1, 2, 3];
             db.set(k1, v1).await.unwrap();
             db.commit(None).await.unwrap();
-            let first_commit_root = db.root(&mut hasher);
+            let first_commit_root = db.root();
 
             // Insert 1000 keys then sync.
             const ELEMENTS: u64 = 1000;
@@ -822,7 +712,7 @@
             // Recovery should back up to previous commit point.
             let db = open_db(context.clone()).await;
             assert_eq!(db.op_count(), 2);
-            let root = db.root(&mut hasher);
+            let root = db.root();
             assert_eq!(root, first_commit_root);
 
             db.destroy().await.unwrap();
@@ -836,7 +726,6 @@
         const ELEMENTS: u64 = 2_000;
         executor.start(|context| async move {
             let mut db = open_db(context.clone()).await;
-            let mut hasher = StandardHasher::<Sha256>::new();
 
             for i in 0u64..ELEMENTS {
                 let k = Sha256::hash(&i.to_be_bytes());
@@ -870,10 +759,10 @@
             assert!(db.get(&unpruned_key).await.unwrap().is_some());
 
             // Close & reopen the db, making sure the re-opened db has exactly the same state.
-            let root = db.root(&mut hasher);
+            let root = db.root();
             db.close().await.unwrap();
             let mut db = open_db(context.clone()).await;
-            assert_eq!(root, db.root(&mut hasher));
+            assert_eq!(root, db.root());
             assert_eq!(db.op_count(), ELEMENTS + 1);
             let oldest_retained_loc = db.oldest_retained_loc().unwrap();
             assert_eq!(oldest_retained_loc, Location::new_unchecked(ELEMENTS / 2));
@@ -924,7 +813,7 @@
     pub fn test_immutable_db_prune_beyond_commit() {
         let executor = deterministic::Runner::default();
         executor.start(|context| async move {
-            let  mut db = open_db(context.clone()).await;
+            let mut db = open_db(context.clone()).await;
 
             // Test pruning empty database (no commits)
             let result = db.prune(Location::new_unchecked(1)).await;
