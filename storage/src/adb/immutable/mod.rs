--- conflicted
+++ resolved
@@ -69,23 +69,9 @@
 /// An authenticated database (ADB) that only supports adding new keyed values (no updates or
 /// deletions), where values can have varying sizes.
 pub struct Immutable<E: RStorage + Clock + Metrics, K: Array, V: Codec, H: CHasher, T: Translator> {
-<<<<<<< HEAD
-    /// An MMR over digests of the operations applied to the db.
-    ///
-    /// # Invariant
-    ///
-    /// The number of leaves in this MMR always equals the number of operations in the unpruned
-    /// `log`.
-    mmr: Mmr<E, H::Digest>,
-
-    /// A log of all operations applied to the db in order of occurrence. The _location_ of an
-    /// operation is its position in this log, and corresponds to its leaf number in the MMR.
-    log: variable::Journal<E, Operation<K, V>>,
-=======
     /// Authenticated journal of operations.
     #[allow(clippy::type_complexity)]
     journal: authenticated::Journal<E, variable::Journal<E, Operation<K, V>>, Operation<K, V>, H>,
->>>>>>> f88bfeb4
 
     /// A map from each active key to the location of the operation that set its value.
     ///
@@ -181,10 +167,6 @@
         )
         .await?;
 
-<<<<<<< HEAD
-        let mut hasher = Standard::<H>::new();
-        let (mmr, log_size) = align_mmr_and_log(mmr, &mut cfg.log, &mut hasher).await?;
-=======
         let mut hasher = Standard::new();
 
         let (mmr, _) = align_mmr_and_log(mmr, &mut cfg.log, &mut hasher).await?;
@@ -194,7 +176,6 @@
             journal: cfg.log,
             hasher,
         };
->>>>>>> f88bfeb4
 
         let mut snapshot: Index<T, Location> = Index::init(
             context.with_label("snapshot"),
