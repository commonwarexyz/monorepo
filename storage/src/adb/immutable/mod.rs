--- conflicted
+++ resolved
@@ -969,11 +969,7 @@
             // Make sure all ranges of 5 operations are provable, including truncated ranges at the
             // end.
             let max_ops = NZU64!(5);
-<<<<<<< HEAD
             for i in 0..db.op_count().as_u64() {
-=======
-            for i in 0..db.op_count() {
->>>>>>> 2ad9f57d
                 let (proof, log) = db.proof(Location::new(i), max_ops).await.unwrap();
                 assert!(verify_proof(
                     &mut hasher,
