//! An authenticated database (ADB) that only supports adding new keyed values (no updates or
//! deletions), where values can have varying sizes.

use crate::{
    adb::{any::fixed::sync::init_journal, Error},
    index::Index,
    journal::{fixed, variable},
    mmr::{
        hasher::Standard,
        iterator::{leaf_num_to_pos, leaf_pos_to_num},
        journaled::{Config as MmrConfig, Mmr},
        verification::Proof,
    },
    store::operation::Variable,
    translator::Translator,
};
use commonware_codec::{Codec, Encode as _, Read};
use commonware_cryptography::Hasher as CHasher;
use commonware_runtime::{buffer::PoolRef, Clock, Metrics, Storage as RStorage, ThreadPool};
use commonware_utils::{Array, NZUsize};
use futures::{future::TryFutureExt, pin_mut, try_join, StreamExt};
use std::num::{NonZeroU64, NonZeroUsize};
use tracing::{debug, warn};

pub mod sync;

/// The size of the read buffer to use for replaying the operations log when rebuilding the
/// snapshot. The exact value does not impact performance significantly as long as it is large
/// enough, so we don't make it configurable.
const SNAPSHOT_READ_BUFFER_SIZE: usize = 1 << 16;

/// Configuration for an [Immutable] authenticated db.
#[derive(Clone)]
pub struct Config<T: Translator, C> {
    /// The name of the [RStorage] partition used for the MMR's backing journal.
    pub mmr_journal_partition: String,

    /// The items per blob configuration value used by the MMR journal.
    pub mmr_items_per_blob: NonZeroU64,

    /// The size of the write buffer to use for each blob in the MMR journal.
    pub mmr_write_buffer: NonZeroUsize,

    /// The name of the [RStorage] partition used for the MMR's metadata.
    pub mmr_metadata_partition: String,

    /// The name of the [RStorage] partition used to persist the (pruned) log of operations.
    pub log_journal_partition: String,

    /// The size of the write buffer to use for each blob in the log journal.
    pub log_write_buffer: NonZeroUsize,

    /// Optional compression level (using `zstd`) to apply to log data before storing.
    pub log_compression: Option<u8>,

    /// The codec configuration to use for encoding and decoding log items.
    pub log_codec_config: C,

    /// The number of items to put in each section of the journal.
    pub log_items_per_section: NonZeroU64,

    /// The name of the [RStorage] partition used for the location map.
    pub locations_journal_partition: String,

    /// The number of items to put in each blob in the location map.
    pub locations_items_per_blob: NonZeroU64,

    /// The translator used by the compressed index.
    pub translator: T,

    /// An optional thread pool to use for parallelizing batch operations.
    pub thread_pool: Option<ThreadPool>,

    /// The buffer pool to use for caching data.
    pub buffer_pool: PoolRef,
}

/// An authenticatable key-value database based on an MMR that does not allow updates or deletions
/// of previously set keys.
pub struct Immutable<E: RStorage + Clock + Metrics, K: Array, V: Codec, H: CHasher, T: Translator> {
    /// An MMR over digests of the operations applied to the db.
    ///
    /// # Invariant
    ///
    /// The number of leaves in this MMR always equals the number of operations in the unpruned
    /// `log` and `locations`.
    mmr: Mmr<E, H>,

    /// A log of all operations applied to the db in order of occurrence. The _location_ of an
    /// operation is its order of occurrence with respect to this log, and corresponds to its leaf
    /// number in the MMR.
    log: variable::Journal<E, Variable<K, V>>,

    /// The number of operations that have been appended to the log (which must equal the number of
    /// leaves in the MMR).
    log_size: u64,

    /// The number of items to put in each section of the journal.
    log_items_per_section: u64,

    /// A fixed-length journal that maps an operation's location to its offset within its respective
    /// section of the log. (The section number is derived from location.)
    locations: fixed::Journal<E, u32>,

    /// The location of the oldest retained operation, or 0 if no operations have been added.
    oldest_retained_loc: u64,

    /// A map from each active key to the location of the operation that set its value.
    ///
    /// # Invariant
    ///
    /// Only references operations of type [Variable::Set].
    snapshot: Index<T, u64>,

    /// Cryptographic hasher to re-use within mutable operations requiring digest computation.
    hasher: Standard<H>,

    /// The location of the last commit operation, or None if no commit has been made.
    last_commit: Option<u64>,
}

impl<E: RStorage + Clock + Metrics, K: Array, V: Codec, H: CHasher, T: Translator>
    Immutable<E, K, V, H, T>
{
    /// Returns an [Immutable] adb initialized from `cfg`. Any uncommitted log operations will be
    /// discarded and the state of the db will be as of the last committed operation.
    pub async fn init(
        context: E,
        cfg: Config<T, <Variable<K, V> as Read>::Cfg>,
    ) -> Result<Self, Error> {
        let mut hasher = Standard::<H>::new();

        let mut mmr = Mmr::init(
            context.with_label("mmr"),
            &mut hasher,
            MmrConfig {
                journal_partition: cfg.mmr_journal_partition,
                metadata_partition: cfg.mmr_metadata_partition,
                items_per_blob: cfg.mmr_items_per_blob,
                write_buffer: cfg.mmr_write_buffer,
                thread_pool: cfg.thread_pool,
                buffer_pool: cfg.buffer_pool.clone(),
            },
        )
        .await?;

        let mut log = variable::Journal::init(
            context.with_label("log"),
            variable::Config {
                partition: cfg.log_journal_partition,
                compression: cfg.log_compression,
                codec_config: cfg.log_codec_config,
                buffer_pool: cfg.buffer_pool.clone(),
                write_buffer: cfg.log_write_buffer,
            },
        )
        .await?;

        let mut locations = fixed::Journal::init(
            context.with_label("locations"),
            fixed::Config {
                partition: cfg.locations_journal_partition,
                items_per_blob: cfg.locations_items_per_blob,
                write_buffer: cfg.log_write_buffer,
                buffer_pool: cfg.buffer_pool,
            },
        )
        .await?;

        let mut snapshot: Index<T, u64> =
            Index::init(context.with_label("snapshot"), cfg.translator.clone());
        let (log_size, oldest_retained_loc) = Self::build_snapshot_from_log(
            &mut hasher,
            cfg.log_items_per_section,
            &mut mmr,
            &mut log,
            &mut locations,
            &mut snapshot,
        )
        .await?;

        let last_commit = log_size.checked_sub(1);

        Ok(Immutable {
            mmr,
            log,
            log_size,
            oldest_retained_loc,
            locations,
            log_items_per_section: cfg.log_items_per_section.get(),
            snapshot,
            hasher,
            last_commit,
        })
    }

    /// Returns an [Immutable] built from the config and sync data in `cfg`.
    #[allow(clippy::type_complexity)]
    pub async fn init_synced(
        context: E,
        mut cfg: sync::Config<E, K, V, T, H::Digest, <Variable<K, V> as Read>::Cfg>,
    ) -> Result<Self, Error> {
        // Initialize MMR for sync
        let mut mmr = Mmr::init_sync(
            context.with_label("mmr"),
            crate::mmr::journaled::SyncConfig {
                config: MmrConfig {
                    journal_partition: cfg.db_config.mmr_journal_partition,
                    metadata_partition: cfg.db_config.mmr_metadata_partition,
                    items_per_blob: cfg.db_config.mmr_items_per_blob,
                    write_buffer: cfg.db_config.mmr_write_buffer,
                    thread_pool: cfg.db_config.thread_pool.clone(),
                    buffer_pool: cfg.db_config.buffer_pool.clone(),
                },
                lower_bound: leaf_num_to_pos(cfg.lower_bound),
                upper_bound: leaf_num_to_pos(cfg.upper_bound + 1) - 1,
                pinned_nodes: cfg.pinned_nodes,
            },
        )
        .await
        .map_err(Error::Mmr)?;

        // Initialize locations journal for sync
        let mut locations = init_journal(
            context.with_label("locations"),
            fixed::Config {
                partition: cfg.db_config.locations_journal_partition,
                items_per_blob: cfg.db_config.locations_items_per_blob,
                write_buffer: cfg.db_config.log_write_buffer,
                buffer_pool: cfg.db_config.buffer_pool.clone(),
            },
            cfg.lower_bound,
            cfg.upper_bound,
        )
        .await?;

        // Build snapshot from the log
        let mut snapshot = Index::init(
            context.with_label("snapshot"),
            cfg.db_config.translator.clone(),
        );
        let (log_size, oldest_retained_loc) = Self::build_snapshot_from_log(
            &mut Standard::<H>::new(),
            cfg.db_config.log_items_per_section,
            &mut mmr,
            &mut cfg.log,
            &mut locations,
            &mut snapshot,
        )
        .await?;

        let last_commit = log_size.checked_sub(1);

        let mut db = Immutable {
            mmr,
            log: cfg.log,
            log_size,
            oldest_retained_loc,
            locations,
            log_items_per_section: cfg.db_config.log_items_per_section.get(),
            snapshot,
            hasher: Standard::<H>::new(),
            last_commit,
        };

        db.sync().await?;
        Ok(db)
    }

    /// Builds the database's snapshot by replaying the log from inception, while also:
    ///   - trimming any uncommitted operations from the log,
    ///   - adding log operations to the MMR & location map if they are missing,
    ///   - removing any elements from the MMR & location map that don't remain in the log after
    ///     trimming.
    ///
    /// Returns the number of operations in the log and the oldest retained location.
    ///
    /// # Post-condition
    ///
    /// The number of operations in the log, locations, and the number of leaves in the MMR are
    /// equal.
    pub(super) async fn build_snapshot_from_log(
        hasher: &mut Standard<H>,
        log_items_per_section: NonZeroU64,
        mmr: &mut Mmr<E, H>,
        log: &mut variable::Journal<E, Variable<K, V>>,
        locations: &mut fixed::Journal<E, u32>,
        snapshot: &mut Index<T, u64>,
    ) -> Result<(u64, u64), Error> {
        // Align the mmr with the location map. Any elements we remove here that are still in the
        // log will be re-added later.
        let mut mmr_leaves = leaf_pos_to_num(mmr.size()).unwrap();
        let locations_size = locations.size().await?;
        if locations_size > mmr_leaves {
            warn!(
                mmr_leaves,
                locations_size, "rewinding misaligned locations map"
            );
            locations.rewind(mmr_leaves).await?;
            locations.sync().await?;
        }
        if mmr_leaves > locations_size {
            warn!(mmr_leaves, locations_size, "rewinding misaligned mmr");
            mmr.pop((mmr_leaves - locations_size) as usize).await?;
            mmr.sync(hasher).await?;
            mmr_leaves = locations_size;
        }

        // The number of operations in the log.
        let mut log_size = 0;
        // The location and blob-offset of the first operation to follow the last known commit point.
        let mut after_last_commit = None;
        // A list of uncommitted operations that must be rolled back, in order of their locations.
        let mut uncommitted_ops = Vec::new();
        let mut oldest_retained_loc = None;

        // Replay the log from inception to build the snapshot, keeping track of any uncommitted
        // operations that must be rolled back, and any log operations that need to be re-added to
        // the MMR & locations.
        {
            let stream = log
                .replay(0, 0, NZUsize!(SNAPSHOT_READ_BUFFER_SIZE))
                .await?;
            pin_mut!(stream);
            while let Some(result) = stream.next().await {
                match result {
                    Err(e) => {
                        return Err(Error::Journal(e));
                    }
                    Ok((section, offset, _, op)) => {
                        if oldest_retained_loc.is_none() {
                            log_size = section * log_items_per_section.get();
                            oldest_retained_loc = Some(log_size);
                        }

                        let loc = log_size; // location of the current operation.
                        if after_last_commit.is_none() {
                            after_last_commit = Some((loc, offset));
                        }

                        log_size += 1;

                        // Consistency check: confirm the provided section matches what we expect from this operation's
                        // index.
                        let expected = loc / log_items_per_section.get();
                        assert_eq!(section, expected,
                                "section {section} did not match expected session {expected} from location {loc}");

                        if log_size > mmr_leaves {
                            debug!(
                                section,
                                offset, "operation was missing from MMR/location map"
                            );
                            mmr.add(hasher, &op.encode()).await?;
                            locations.append(offset).await?;
                            mmr_leaves += 1;
                        }
                        match op {
                            Variable::Set(key, _) => {
                                uncommitted_ops.push((key, loc));
                            }
                            Variable::Commit(_) => {
                                for (key, loc) in uncommitted_ops.iter() {
                                    snapshot.insert(key, *loc);
                                }
                                uncommitted_ops.clear();
                                after_last_commit = None;
                            }
                            _ => {
                                unreachable!(
                                    "unsupported operation at offset {offset} in section {section}"
                                );
                            }
                        }
                    }
                }
            }
        }

        // Rewind the operations log if necessary.
        if let Some((end_loc, end_offset)) = after_last_commit {
            assert!(!uncommitted_ops.is_empty());
            warn!(
                op_count = uncommitted_ops.len(),
                log_size = end_loc,
                end_offset,
                "rewinding over uncommitted operations at end of log"
            );
            let prune_to_section = end_loc / log_items_per_section.get();
            log.rewind_to_offset(prune_to_section, end_offset).await?;
            log.sync(prune_to_section).await?;
            log_size = end_loc;
        }

        // Pop any MMR elements that are ahead of the last log commit point.
        if mmr_leaves > log_size {
            locations.rewind(log_size).await?;
            locations.sync().await?;

            let op_count = mmr_leaves - log_size;
            warn!(op_count, "popping uncommitted MMR operations");
            mmr.pop(op_count as usize).await?;
        }

        // Confirm post-conditions hold.
        assert_eq!(log_size, leaf_pos_to_num(mmr.size()).unwrap());
        assert_eq!(log_size, locations.size().await?);

        Ok((log_size, oldest_retained_loc.unwrap_or(0)))
    }

    /// Returns the section of the log where we are currently writing new items.
    fn current_section(&self) -> u64 {
        self.log_size / self.log_items_per_section
    }

    /// Return the oldest location that remains retrievable.
    pub fn oldest_retained_loc(&self) -> Option<u64> {
        if self.log_size == 0 {
            None
        } else {
            Some(self.oldest_retained_loc)
        }
    }

    /// Prunes the db of up to all operations that have location less than `loc`. The actual number
    /// pruned may be fewer than requested due to blob boundaries.
    pub async fn prune(&mut self, loc: u64) -> Result<(), Error> {
        assert!(loc <= self.log_size);

        // Prune the log up to the section containing the requested pruning location. We always
        // prune the log first, and then prune the MMR+locations structures based on the log's
        // actual pruning boundary. This procedure ensures all log operations always have
        // corresponding MMR & location entries, even in the event of failures, with no need for
        // special recovery.
        let section = loc / self.log_items_per_section;
        self.log.prune(section).await?;
        self.oldest_retained_loc = section * self.log_items_per_section;

        // Prune the MMR & locations map up to the oldest retained item in the log after pruning.
        self.locations.prune(self.oldest_retained_loc).await?;
        self.mmr
            .prune_to_pos(&mut self.hasher, leaf_num_to_pos(self.oldest_retained_loc))
            .await
            .map_err(Error::Mmr)
    }

    /// Get the value of `key` in the db, or None if it has no value or its corresponding operation
    /// has been pruned.
    pub async fn get(&self, key: &K) -> Result<Option<V>, Error> {
        let iter = self.snapshot.get(key);
        for &loc in iter {
            if loc < self.oldest_retained_loc {
                continue;
            }
            if let Some(v) = self.get_from_loc(key, loc).await? {
                return Ok(Some(v));
            }
        }

        Ok(None)
    }

    /// Get the value of the operation with location `loc` in the db. Returns [Error::OperationPruned]
    /// if loc precedes the oldest retained location. The location is otherwise assumed valid.
    pub async fn get_loc(&self, loc: u64) -> Result<Option<V>, Error> {
        assert!(loc < self.op_count());
        if loc < self.oldest_retained_loc {
            return Err(Error::OperationPruned(loc));
        }

        let offset = self.locations.read(loc).await?;
        let section = loc / self.log_items_per_section;
        let op = self.log.get(section, offset).await?.expect("invalid loc");

        Ok(op.into_value())
    }

    /// Get the value of the operation with location `loc` in the db if it matches `key`. Returns
    /// [Error::OperationPruned] if loc precedes the oldest retained location. The location is
    /// otherwise assumed valid.
    pub async fn get_from_loc(&self, key: &K, loc: u64) -> Result<Option<V>, Error> {
        if loc < self.oldest_retained_loc {
            return Err(Error::OperationPruned(loc));
        }

        match self.locations.read(loc).await {
            Ok(offset) => {
                return self.get_from_offset(key, loc, offset).await;
            }
            Err(e) => Err(Error::Journal(e)),
        }
    }

    /// Get the value of the operation with location `loc` and offset `offset` in the log if it
    /// matches `key`, or return [Error::OperationPruned] if the location precedes the oldest
    /// retained.
    async fn get_from_offset(&self, key: &K, loc: u64, offset: u32) -> Result<Option<V>, Error> {
        if loc < self.oldest_retained_loc {
            return Err(Error::OperationPruned(loc));
        }

        let section = loc / self.log_items_per_section;
        let Some(Variable::Set(k, v)) = self.log.get(section, offset).await? else {
            panic!("didn't find Set operation at location {loc} and offset {offset}");
        };

        if k != *key {
            Ok(None)
        } else {
            Ok(Some(v))
        }
    }

    /// Get the number of operations that have been applied to this db, including those that are not
    /// yet committed.
    pub fn op_count(&self) -> u64 {
        self.log_size
    }

    /// Sets `key` to have value `value`, assuming `key` hasn't already been assigned. The operation
    /// is reflected in the snapshot, but will be subject to rollback until the next successful
    /// `commit`. Attempting to set an already-set key results in undefined behavior.
    ///
    /// Any keys that have been pruned and map to the same translated key will be dropped
    /// during this call.
    pub async fn set(&mut self, key: K, value: V) -> Result<(), Error> {
        let loc = self.log_size;
        self.snapshot
            .insert_and_prune(&key, loc, |v| *v < self.oldest_retained_loc);

        let op = Variable::Set(key, value);
        self.apply_op(op).await
    }

    /// Return the root of the db.
    ///
    /// # Warning
    ///
    /// Panics if there are uncommitted operations.
    pub fn root(&self, hasher: &mut Standard<H>) -> H::Digest {
        self.mmr.root(hasher)
    }

    /// Update the operations MMR with the given operation, and append the operation to the log. The
    /// `commit` method must be called to make any applied operation persistent & recoverable.
    pub(super) async fn apply_op(&mut self, op: Variable<K, V>) -> Result<(), Error> {
        let section = self.current_section();
        let encoded_op = op.encode();

        // Create a future that updates the MMR.
        let mmr_fut = async {
            self.mmr.add_batched(&mut self.hasher, &encoded_op).await?;
            Ok::<(), Error>(())
        };

        // Create a future that appends the operation to the log and writes the resulting offset
        // locations.
        let log_fut = async {
            let (offset, _) = self.log.append(section, op).await?;
<<<<<<< HEAD
            self.locations.append(offset.into()).await?;
=======
            self.locations.append(offset).await?;
>>>>>>> aba1a891
            Ok::<(), Error>(())
        };

        // Run the 2 futures in parallel.
        try_join!(mmr_fut, log_fut)?;
        self.log_size += 1;

        // Maintain invariant that all filled sections are synced and immutable.
        if section != self.current_section() {
            self.log.sync(section).await?;
        }

        Ok(())
    }

    /// Generate and return:
    ///  1. a proof of all operations applied to the db in the range starting at (and including)
    ///     location `start_loc`, and ending at the first of either:
    ///     - the last operation performed, or
    ///     - the operation `max_ops` from the start.
    ///  2. the operations corresponding to the leaves in this range.
    ///
    /// # Warning
    ///
    /// Panics if there are uncommitted operations.
    pub async fn proof(
        &self,
        start_index: u64,
        max_ops: NonZeroU64,
    ) -> Result<(Proof<H::Digest>, Vec<Variable<K, V>>), Error> {
        self.historical_proof(self.op_count(), start_index, max_ops)
            .await
    }

    /// Analogous to proof but with respect to the state of the MMR when it had `size` elements.
    pub async fn historical_proof(
        &self,
        size: u64,
        start_loc: u64,
        max_ops: NonZeroU64,
    ) -> Result<(Proof<H::Digest>, Vec<Variable<K, V>>), Error> {
        if start_loc < self.oldest_retained_loc {
            return Err(Error::OperationPruned(start_loc));
        }

        let start_pos = leaf_num_to_pos(start_loc);
        let end_loc = std::cmp::min(size - 1, start_loc + max_ops.get() - 1);
        let end_pos = leaf_num_to_pos(end_loc);
        let mmr_size = leaf_num_to_pos(size);

        let proof = self
            .mmr
            .historical_range_proof(mmr_size, start_pos, end_pos)
            .await?;
        let mut ops = Vec::with_capacity((end_loc - start_loc + 1) as usize);
        for loc in start_loc..=end_loc {
            let section = loc / self.log_items_per_section;
            let offset = self.locations.read(loc).await?;
            let Some(op) = self.log.get(section, offset).await? else {
                panic!("no log item at location {loc}");
            };
            ops.push(op);
        }

        Ok((proof, ops))
    }

    /// Commit any pending operations to the db, ensuring they are persisted to disk & recoverable
    /// upon return from this function. Batch operations will be parallelized if a thread pool
    /// is provided. Caller can associate an arbitrary `metadata` value with the commit.
    pub async fn commit(&mut self, metadata: Option<V>) -> Result<(), Error> {
        self.last_commit = Some(self.log_size);
        let op = Variable::<K, V>::Commit(metadata);
        let encoded_op = op.encode();
        let section = self.current_section();

        // Create a future that updates the MMR.
        let mmr_fut = async {
            self.mmr.add_batched(&mut self.hasher, &encoded_op).await?;
            self.mmr.process_updates(&mut self.hasher);
            Ok::<(), Error>(())
        };

        // Create a future that appends the operation to the log, syncs it, and writes the resulting
        // offset locations.
        let log_fut = async {
            let (offset, _) = self.log.append(section, op).await?;
            // Sync the log and update locations in parallel.
            try_join!(
                self.log.sync(section).map_err(Error::Journal),
<<<<<<< HEAD
                self.locations.append(offset.into()).map_err(Error::Journal),
=======
                self.locations.append(offset).map_err(Error::Journal),
>>>>>>> aba1a891
            )?;
            Ok::<(), Error>(())
        };

        // Run the 2 futures in parallel.
        try_join!(mmr_fut, log_fut)?;
        self.log_size += 1;

        Ok(())
    }

    /// Get the location and metadata associated with the last commit, or None if no commit has been
    /// made.
    pub async fn get_metadata(&self) -> Result<Option<(u64, Option<V>)>, Error> {
        let Some(last_commit) = self.last_commit else {
            return Ok(None);
        };
        let section = last_commit / self.log_items_per_section;
        let offset = self.locations.read(last_commit).await?;
        let Some(Variable::Commit(metadata)) = self.log.get(section, offset).await? else {
            unreachable!("no commit operation at location of last commit {last_commit}");
        };

        Ok(Some((last_commit, metadata)))
    }

    /// Sync the db to disk ensuring the current state is persisted. Batch operations will be
    /// parallelized if a thread pool is provided.
    pub(super) async fn sync(&mut self) -> Result<(), Error> {
        let section = self.current_section();
        try_join!(
            self.mmr.sync(&mut self.hasher).map_err(Error::Mmr),
            self.log.sync(section).map_err(Error::Journal),
            self.locations.sync().map_err(Error::Journal),
        )?;

        Ok(())
    }

    /// Close the db. Operations that have not been committed will be lost.
    pub async fn close(mut self) -> Result<(), Error> {
        try_join!(
            self.log.close().map_err(Error::Journal),
            self.mmr.close(&mut self.hasher).map_err(Error::Mmr),
            self.locations.close().map_err(Error::Journal),
        )?;

        Ok(())
    }

    /// Destroy the db, removing all data from disk.
    pub async fn destroy(self) -> Result<(), Error> {
        try_join!(
            self.log.destroy().map_err(Error::Journal),
            self.mmr.destroy().map_err(Error::Mmr),
            self.locations.destroy().map_err(Error::Journal),
        )?;

        Ok(())
    }

    /// Simulate a failed commit that successfully writes the log to the commit point, but without
    /// fully committing the MMR's cached elements to trigger MMR node recovery on reopening.
    #[cfg(test)]
    pub async fn simulate_failed_commit_mmr(mut self, write_limit: usize) -> Result<(), Error>
    where
        V: Default,
    {
        self.apply_op(Variable::Commit(None)).await?;
        self.log.close().await?;
        self.locations.close().await?;
        self.mmr
            .simulate_partial_sync(&mut self.hasher, write_limit)
            .await?;

        Ok(())
    }

    /// Simulate a failed commit that successfully writes the MMR to the commit point, but without
    /// fully committing the log, requiring rollback of the MMR and log upon reopening.
    #[cfg(test)]
    pub async fn simulate_failed_commit_log(mut self) -> Result<(), Error>
    where
        V: Default,
    {
        self.apply_op(Variable::Commit(None)).await?;
        let mut section = self.current_section();

        self.mmr.close(&mut self.hasher).await?;
        // Rewind the operation log over the commit op to force rollback to the previous commit.
        let mut size = self.log.size(section).await?;
        if size == 0 {
            section -= 1;
            size = self.log.size(section).await?;
        }
        self.log.rewind(section, size - 1).await?;
        self.log.close().await?;

        Ok(())
    }

    /// Simulate a failed commit that successfully writes the log to the commit point, but without
    /// fully committing the locations.
    #[cfg(test)]
    pub async fn simulate_failed_commit_locations(
        mut self,
        operations_to_trim: u64,
    ) -> Result<(), Error>
    where
        V: Default,
    {
        self.apply_op(Variable::Commit(None)).await?;
        let op_count = self.op_count();
        assert!(op_count >= operations_to_trim);

        self.log.close().await?;
        self.mmr.close(&mut self.hasher).await?;
        self.locations.rewind(op_count - operations_to_trim).await?;
        self.locations.close().await?;

        Ok(())
    }
}

#[cfg(test)]
pub(super) mod test {
    use super::*;
    use crate::{adb::verify_proof, mmr::mem::Mmr as MemMmr, translator::TwoCap};
    use commonware_cryptography::{sha256::Digest, Sha256};
    use commonware_macros::test_traced;
    use commonware_runtime::{
        deterministic::{self},
        Runner as _,
    };
    use commonware_utils::{NZUsize, NZU64};

    const PAGE_SIZE: usize = 77;
    const PAGE_CACHE_SIZE: usize = 9;
    const ITEMS_PER_SECTION: u64 = 5;

    pub(crate) fn db_config(suffix: &str) -> Config<TwoCap, (commonware_codec::RangeCfg, ())> {
        Config {
            mmr_journal_partition: format!("journal_{suffix}"),
            mmr_metadata_partition: format!("metadata_{suffix}"),
            mmr_items_per_blob: NZU64!(11),
            mmr_write_buffer: NZUsize!(1024),
            log_journal_partition: format!("log_journal_{suffix}"),
            log_items_per_section: NZU64!(ITEMS_PER_SECTION),
            log_compression: None,
            log_codec_config: ((0..=10000).into(), ()),
            log_write_buffer: NZUsize!(1024),
            locations_journal_partition: format!("locations_journal_{suffix}"),
            locations_items_per_blob: NZU64!(7),
            translator: TwoCap,
            thread_pool: None,
            buffer_pool: PoolRef::new(NZUsize!(PAGE_SIZE), NZUsize!(PAGE_CACHE_SIZE)),
        }
    }

    /// A type alias for the concrete [Immutable] type used in these unit tests.
    type ImmutableTest = Immutable<deterministic::Context, Digest, Vec<u8>, Sha256, TwoCap>;

    /// Return an [Immutable] database initialized with a fixed config.
    async fn open_db(context: deterministic::Context) -> ImmutableTest {
        ImmutableTest::init(context, db_config("partition"))
            .await
            .unwrap()
    }

    #[test_traced("WARN")]
    pub fn test_immutable_db_empty() {
        let executor = deterministic::Runner::default();
        executor.start(|context| async move {
            let mut db = open_db(context.clone()).await;
            let mut hasher = Standard::<Sha256>::new();
            assert_eq!(db.op_count(), 0);
            assert_eq!(db.oldest_retained_loc(), None);
            assert_eq!(db.root(&mut hasher), MemMmr::default().root(&mut hasher));
            assert!(db.get_metadata().await.unwrap().is_none());

            // Make sure closing/reopening gets us back to the same state, even after adding an uncommitted op.
            let k1 = Sha256::fill(1u8);
            let v1 = vec![4, 5, 6, 7];
            let root = db.root(&mut hasher);
            db.set(k1, v1).await.unwrap();
            db.close().await.unwrap();
            let mut db = open_db(context.clone()).await;
            assert_eq!(db.root(&mut hasher), root);
            assert_eq!(db.op_count(), 0);

            // Test calling commit on an empty db which should make it (durably) non-empty.
            db.commit(None).await.unwrap();
            assert_eq!(db.op_count(), 1); // commit op added
            let root = db.root(&mut hasher);
            db.close().await.unwrap();

            let db = open_db(context.clone()).await;
            assert_eq!(db.root(&mut hasher), root);

            db.destroy().await.unwrap();
        });
    }

    #[test_traced("DEBUG")]
    pub fn test_immutable_db_build_basic() {
        let executor = deterministic::Runner::default();
        executor.start(|context| async move {
            // Build a db with 2 keys.
            let mut hasher = Standard::<Sha256>::new();
            let mut db = open_db(context.clone()).await;

            let k1 = Sha256::fill(1u8);
            let k2 = Sha256::fill(2u8);
            let v1 = vec![1, 2, 3];
            let v2 = vec![4, 5, 6, 7, 8];

            assert!(db.get(&k1).await.unwrap().is_none());
            assert!(db.get(&k2).await.unwrap().is_none());

            // Set the first key.
            db.set(k1, v1.clone()).await.unwrap();
            assert_eq!(db.get(&k1).await.unwrap().unwrap(), v1);
            assert!(db.get(&k2).await.unwrap().is_none());
            assert_eq!(db.op_count(), 1);
            // Commit the first key.
            let metadata = Some(vec![99, 100]);
            db.commit(metadata.clone()).await.unwrap();
            assert_eq!(db.get(&k1).await.unwrap().unwrap(), v1);
            assert!(db.get(&k2).await.unwrap().is_none());
            assert_eq!(db.op_count(), 2);
            assert_eq!(
                db.get_metadata().await.unwrap(),
                Some((1, metadata.clone()))
            );
            // Set the second key.
            db.set(k2, v2.clone()).await.unwrap();
            assert_eq!(db.get(&k1).await.unwrap().unwrap(), v1);
            assert_eq!(db.get(&k2).await.unwrap().unwrap(), v2);
            assert_eq!(db.op_count(), 3);

            // Make sure we can still get metadata.
            assert_eq!(db.get_metadata().await.unwrap(), Some((1, metadata)));

            // Commit the second key.
            db.commit(None).await.unwrap();
            assert_eq!(db.op_count(), 4);
            assert_eq!(db.get_metadata().await.unwrap(), Some((3, None)));

            // Capture state.
            let root = db.root(&mut hasher);

            // Add an uncommitted op then close the db.
            let k3 = Sha256::fill(3u8);
            let v3 = vec![9, 10, 11];
            db.set(k3, v3).await.unwrap();
            assert_eq!(db.op_count(), 5);
            assert_ne!(db.root(&mut hasher), root);

            // Close & reopen, make sure state is restored to last commit point.
            db.close().await.unwrap();
            let db = open_db(context.clone()).await;
            assert!(db.get(&k3).await.unwrap().is_none());
            assert_eq!(db.op_count(), 4);
            assert_eq!(db.root(&mut hasher), root);
            assert_eq!(db.get_metadata().await.unwrap(), Some((3, None)));

            // Cleanup.
            db.destroy().await.unwrap();
        });
    }

    #[test_traced("WARN")]
    pub fn test_immutable_db_build_and_authenticate() {
        let executor = deterministic::Runner::default();
        // Build a db with `ELEMENTS` key/value pairs and prove ranges over them.
        const ELEMENTS: u64 = 2_000;
        executor.start(|context| async move {
            let mut hasher = Standard::<Sha256>::new();
            let mut db = open_db(context.clone()).await;

            for i in 0u64..ELEMENTS {
                let k = Sha256::hash(&i.to_be_bytes());
                let v = vec![i as u8; 100];
                db.set(k, v).await.unwrap();
            }

            assert_eq!(db.op_count(), ELEMENTS);

            db.commit(None).await.unwrap();
            assert_eq!(db.op_count(), ELEMENTS + 1);

            // Close & reopen the db, making sure the re-opened db has exactly the same state.
            let root = db.root(&mut hasher);
            db.close().await.unwrap();
            let db = open_db(context.clone()).await;
            assert_eq!(root, db.root(&mut hasher));
            assert_eq!(db.op_count(), ELEMENTS + 1);
            for i in 0u64..ELEMENTS {
                let k = Sha256::hash(&i.to_be_bytes());
                let v = vec![i as u8; 100];
                assert_eq!(db.get(&k).await.unwrap().unwrap(), v);
            }

            // Make sure all ranges of 5 operations are provable, including truncated ranges at the
            // end.
            let max_ops = NZU64!(5);
            for i in 0..db.op_count() {
                let (proof, log) = db.proof(i, max_ops).await.unwrap();
                assert!(verify_proof(&mut hasher, &proof, i, &log, &root));
            }

            db.destroy().await.unwrap();
        });
    }

    #[test_traced("WARN")]
    pub fn test_immutable_db_recovery_from_failed_mmr_sync() {
        let executor = deterministic::Runner::default();
        executor.start(|context| async move {
            // Insert 1000 keys then sync.
            const ELEMENTS: u64 = 1000;
            let mut hasher = Standard::<Sha256>::new();
            let mut db = open_db(context.clone()).await;

            for i in 0u64..ELEMENTS {
                let k = Sha256::hash(&i.to_be_bytes());
                let v = vec![i as u8; 100];
                db.set(k, v).await.unwrap();
            }

            assert_eq!(db.op_count(), ELEMENTS);
            db.sync().await.unwrap();
            let halfway_root = db.root(&mut hasher);

            // Insert another 1000 keys then simulate a failed close and test recovery.
            for i in 0u64..ELEMENTS {
                let k = Sha256::hash(&i.to_be_bytes());
                let v = vec![i as u8; 100];
                db.set(k, v).await.unwrap();
            }

            // We partially write only 101 of the cached MMR nodes to simulate a failure.
            db.simulate_failed_commit_mmr(101).await.unwrap();

            // Recovery should replay the log to regenerate the mmr.
            let db = open_db(context.clone()).await;
            assert_eq!(db.op_count(), 2001);
            let root = db.root(&mut hasher);
            assert_ne!(root, halfway_root);

            // Close & reopen could preserve the final commit.
            db.close().await.unwrap();
            let db = open_db(context.clone()).await;
            assert_eq!(db.op_count(), 2001);
            assert_eq!(db.root(&mut hasher), root);

            db.destroy().await.unwrap();
        });
    }

    #[test_traced("WARN")]
    pub fn test_immutable_db_recovery_from_failed_locations_sync() {
        let executor = deterministic::Runner::default();
        executor.start(|context| async move {
            // Insert 1000 keys then sync.
            const ELEMENTS: u64 = 1000;
            let mut hasher = Standard::<Sha256>::new();
            let mut db = open_db(context.clone()).await;

            for i in 0u64..ELEMENTS {
                let k = Sha256::hash(&i.to_be_bytes());
                let v = vec![i as u8; 100];
                db.set(k, v).await.unwrap();
            }

            assert_eq!(db.op_count(), ELEMENTS);
            db.sync().await.unwrap();
            let halfway_root = db.root(&mut hasher);

            // Insert another 1000 keys then simulate a failed close and test recovery.
            for i in 0u64..ELEMENTS {
                let k = Sha256::hash(&i.to_be_bytes());
                let v = vec![i as u8; 100];
                db.set(k, v).await.unwrap();
            }

            // Simulate failure to write the full locations map.
            db.simulate_failed_commit_locations(101).await.unwrap();

            // Recovery should replay the log to regenerate the locations map.
            let db = open_db(context.clone()).await;
            assert_eq!(db.op_count(), 2001);
            let root = db.root(&mut hasher);
            assert_ne!(root, halfway_root);

            db.destroy().await.unwrap();
        });
    }

    #[test_traced("WARN")]
    pub fn test_immutable_db_recovery_from_failed_log_sync() {
        let executor = deterministic::Runner::default();
        executor.start(|context| async move {
            let mut hasher = Standard::<Sha256>::new();
            let mut db = open_db(context.clone()).await;

            // Insert a single key and then commit to create a first commit point.
            let k1 = Sha256::fill(1u8);
            let v1 = vec![1, 2, 3];
            db.set(k1, v1).await.unwrap();
            db.commit(None).await.unwrap();
            let first_commit_root = db.root(&mut hasher);

            // Insert 1000 keys then sync.
            const ELEMENTS: u64 = 1000;

            for i in 0u64..ELEMENTS {
                let k = Sha256::hash(&i.to_be_bytes());
                let v = vec![i as u8; 100];
                db.set(k, v).await.unwrap();
            }

            assert_eq!(db.op_count(), ELEMENTS + 2);
            db.sync().await.unwrap();

            // Insert another 1000 keys then simulate a failed close and test recovery.
            for i in 0u64..ELEMENTS {
                let k = Sha256::hash(&i.to_be_bytes());
                let v = vec![i as u8; 100];
                db.set(k, v).await.unwrap();
            }

            // Simulate failure to write the full locations map.
            db.simulate_failed_commit_log().await.unwrap();

            // Recovery should back up to previous commit point.
            let db = open_db(context.clone()).await;
            assert_eq!(db.op_count(), 2);
            let root = db.root(&mut hasher);
            assert_eq!(root, first_commit_root);

            db.destroy().await.unwrap();
        });
    }

    #[test_traced("WARN")]
    pub fn test_immutable_db_pruning() {
        let executor = deterministic::Runner::default();
        // Build a db with `ELEMENTS` key/value pairs and prove ranges over them.
        const ELEMENTS: u64 = 2_000;
        executor.start(|context| async move {
            let mut hasher = Standard::<Sha256>::new();
            let mut db = open_db(context.clone()).await;

            for i in 0u64..ELEMENTS {
                let k = Sha256::hash(&i.to_be_bytes());
                let v = vec![i as u8; 100];
                db.set(k, v).await.unwrap();
            }

            assert_eq!(db.op_count(), ELEMENTS);

            db.commit(None).await.unwrap();
            assert_eq!(db.op_count(), ELEMENTS + 1);

            // Prune the db to the first half of the operations.
            db.prune(ELEMENTS / 2).await.unwrap();
            assert_eq!(db.op_count(), ELEMENTS + 1);

            // items_per_section is 5, so half should be exactly at a blob boundary, in which case
            // the actual pruning location should match the requested.
            let oldest_retained_loc = db.oldest_retained_loc().unwrap();
            assert_eq!(oldest_retained_loc, ELEMENTS / 2);

            // Try to fetch a pruned key.
            let pruned_loc = oldest_retained_loc - 1;
            let pruned_key = Sha256::hash(&pruned_loc.to_be_bytes());
            assert!(db.get(&pruned_key).await.unwrap().is_none());

            // Try to fetch unpruned key.
            let unpruned_key = Sha256::hash(&oldest_retained_loc.to_be_bytes());
            assert!(db.get(&unpruned_key).await.unwrap().is_some());

            // Close & reopen the db, making sure the re-opened db has exactly the same state.
            let root = db.root(&mut hasher);
            db.close().await.unwrap();
            let mut db = open_db(context.clone()).await;
            assert_eq!(root, db.root(&mut hasher));
            assert_eq!(db.op_count(), ELEMENTS + 1);
            let oldest_retained_loc = db.oldest_retained_loc().unwrap();
            assert_eq!(oldest_retained_loc, ELEMENTS / 2);

            // Prune to a non-blob boundary.
            db.prune(ELEMENTS / 2 + (ITEMS_PER_SECTION * 2 - 1))
                .await
                .unwrap();
            // Actual boundary should be a multiple of 5.
            let oldest_retained_loc = db.oldest_retained_loc().unwrap();
            assert_eq!(oldest_retained_loc, ELEMENTS / 2 + ITEMS_PER_SECTION);

            // Confirm boundary persists across restart.
            db.close().await.unwrap();
            let db = open_db(context.clone()).await;
            let oldest_retained_loc = db.oldest_retained_loc().unwrap();
            assert_eq!(oldest_retained_loc, ELEMENTS / 2 + ITEMS_PER_SECTION);

            // Try to fetch a pruned key.
            let pruned_loc = oldest_retained_loc - 3;
            let pruned_key = Sha256::hash(&pruned_loc.to_be_bytes());
            assert!(db.get(&pruned_key).await.unwrap().is_none());

            // Try to fetch unpruned key.
            let unpruned_key = Sha256::hash(&oldest_retained_loc.to_be_bytes());
            assert!(db.get(&unpruned_key).await.unwrap().is_some());

            // Confirm behavior of trying to create a proof of pruned items is as expected.
            let pruned_pos = ELEMENTS / 2;
            let proof_result = db.proof(pruned_pos, NZU64!(pruned_pos + 100)).await;
            assert!(matches!(proof_result, Err(Error::OperationPruned(pos)) if pos == pruned_pos));

            db.destroy().await.unwrap();
        });
    }
}<|MERGE_RESOLUTION|>--- conflicted
+++ resolved
@@ -558,11 +558,7 @@
         // locations.
         let log_fut = async {
             let (offset, _) = self.log.append(section, op).await?;
-<<<<<<< HEAD
-            self.locations.append(offset.into()).await?;
-=======
             self.locations.append(offset).await?;
->>>>>>> aba1a891
             Ok::<(), Error>(())
         };
 
@@ -653,11 +649,7 @@
             // Sync the log and update locations in parallel.
             try_join!(
                 self.log.sync(section).map_err(Error::Journal),
-<<<<<<< HEAD
-                self.locations.append(offset.into()).map_err(Error::Journal),
-=======
                 self.locations.append(offset).map_err(Error::Journal),
->>>>>>> aba1a891
             )?;
             Ok::<(), Error>(())
         };
