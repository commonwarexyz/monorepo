//! An authenticated database (ADB) that only supports adding new keyed values (no updates or
//! deletions), where values can have varying sizes.

use crate::{
    adb::{build_snapshot_from_log, operation::variable::immutable::Operation, Error},
    index::{unordered::Index, Unordered as _},
    journal::{
        authenticated,
        contiguous::variable::{self, Config as JournalConfig},
    },
    mmr::{
        journaled::{Config as MmrConfig, Mmr},
        mem::{Clean, Dirty, State},
        Location, Position, Proof, StandardHasher as Standard,
    },
    translator::Translator,
};
use commonware_codec::{Codec, Read};
use commonware_cryptography::{DigestOf, Hasher as CHasher};
use commonware_runtime::{buffer::PoolRef, Clock, Metrics, Storage as RStorage, ThreadPool};
use commonware_utils::Array;
use std::num::{NonZeroU64, NonZeroUsize};

type Journal<E, K, V, H, S> =
    authenticated::Journal<E, variable::Journal<E, Operation<K, V>>, H, S>;

pub mod sync;

/// Configuration for an [Immutable] authenticated db.
#[derive(Clone)]
pub struct Config<T: Translator, C> {
    /// The name of the [RStorage] partition used for the MMR's backing journal.
    pub mmr_journal_partition: String,

    /// The items per blob configuration value used by the MMR journal.
    pub mmr_items_per_blob: NonZeroU64,

    /// The size of the write buffer to use for each blob in the MMR journal.
    pub mmr_write_buffer: NonZeroUsize,

    /// The name of the [RStorage] partition used for the MMR's metadata.
    pub mmr_metadata_partition: String,

    /// The name of the [RStorage] partition used to persist the log of operations.
    pub log_partition: String,

    /// The size of the write buffer to use for each blob in the log journal.
    pub log_write_buffer: NonZeroUsize,

    /// Optional compression level (using `zstd`) to apply to log data before storing.
    pub log_compression: Option<u8>,

    /// The codec configuration to use for encoding and decoding log items.
    pub log_codec_config: C,

    /// The number of items to put in each section of the journal.
    pub log_items_per_section: NonZeroU64,

    /// The translator used by the compressed index.
    pub translator: T,

    /// An optional thread pool to use for parallelizing batch operations.
    pub thread_pool: Option<ThreadPool>,

    /// The buffer pool to use for caching data.
    pub buffer_pool: PoolRef,
}

/// An authenticated database (ADB) that only supports adding new keyed values (no updates or
/// deletions), where values can have varying sizes.
pub struct Immutable<
    E: RStorage + Clock + Metrics,
    K: Array,
    V: Codec,
    H: CHasher,
    T: Translator,
    S: State<DigestOf<H>> = Clean<DigestOf<H>>,
> {
    /// Authenticated journal of operations.
    journal: Journal<E, K, V, H, S>,

    /// A map from each active key to the location of the operation that set its value.
    ///
    /// # Invariant
    ///
    /// Only references operations of type [Operation::Set].
    snapshot: Index<T, Location>,

    /// The location of the last commit operation, or None if no commit has been made.
    last_commit: Option<Location>,
}

impl<
        E: RStorage + Clock + Metrics,
        K: Array,
        V: Codec,
        H: CHasher,
        T: Translator,
        S: State<DigestOf<H>>,
    > Immutable<E, K, V, H, T, S>
{
    /// Return the oldest location that remains retrievable.
    pub fn oldest_retained_loc(&self) -> Option<Location> {
        self.journal.oldest_retained_loc()
    }

    /// Return the location before which all operations have been pruned.
    pub fn pruning_boundary(&self) -> Location {
        self.journal.pruning_boundary()
    }

    /// Get the value of `key` in the db, or None if it has no value or its corresponding operation
    /// has been pruned.
    pub async fn get(&self, key: &K) -> Result<Option<V>, Error> {
        let oldest = self.pruning_boundary();
        let iter = self.snapshot.get(key);
        for &loc in iter {
            if loc < oldest {
                continue;
            }
            if let Some(v) = self.get_from_loc(key, loc).await? {
                return Ok(Some(v));
            }
        }

        Ok(None)
    }

    /// Get the value of the operation with location `loc` in the db if it matches `key`. Returns
    /// [Error::OperationPruned] if loc precedes the oldest retained location. The location is
    /// otherwise assumed valid.
    async fn get_from_loc(&self, key: &K, loc: Location) -> Result<Option<V>, Error> {
        if loc < self.pruning_boundary() {
            return Err(Error::OperationPruned(loc));
        }

        let Operation::Set(k, v) = self.journal.read(loc).await? else {
            return Err(Error::UnexpectedData(loc));
        };

        if k != *key {
            Ok(None)
        } else {
            Ok(Some(v))
        }
    }

    /// Get the number of operations that have been applied to this db, including those that are not
    /// yet committed.
    pub fn op_count(&self) -> Location {
        self.journal.size()
    }

    /// Get the metadata associated with the last commit, or None if no commit has been made.
    pub async fn get_metadata(&self) -> Result<Option<V>, Error> {
        let Some(last_commit) = self.last_commit else {
            return Ok(None);
        };
        let Operation::Commit(metadata) = self.journal.read(last_commit).await? else {
            unreachable!("no commit operation at location of last commit {last_commit}");
        };

        Ok(metadata)
    }

    /// Update the operations MMR with the given operation, and append the operation to the log. The
    /// `commit` method must be called to make any applied operation persistent & recoverable.
    pub(super) async fn apply_op(&mut self, op: Operation<K, V>) -> Result<(), Error> {
        self.journal.append(op).await?;

        Ok(())
    }
}

impl<E: RStorage + Clock + Metrics, K: Array, V: Codec, H: CHasher, T: Translator>
    Immutable<E, K, V, H, T, Clean<H::Digest>>
{
    /// Returns an [Immutable] adb initialized from `cfg`. Any uncommitted log operations will be
    /// discarded and the state of the db will be as of the last committed operation.
    pub async fn init(
        context: E,
        cfg: Config<T, <Operation<K, V> as Read>::Cfg>,
    ) -> Result<Self, Error> {
        let mmr_cfg = MmrConfig {
            journal_partition: cfg.mmr_journal_partition,
            metadata_partition: cfg.mmr_metadata_partition,
            items_per_blob: cfg.mmr_items_per_blob,
            write_buffer: cfg.mmr_write_buffer,
            thread_pool: cfg.thread_pool,
            buffer_pool: cfg.buffer_pool.clone(),
        };

        let journal_cfg = JournalConfig {
            partition: cfg.log_partition,
            items_per_section: cfg.log_items_per_section,
            compression: cfg.log_compression,
            codec_config: cfg.log_codec_config,
            buffer_pool: cfg.buffer_pool.clone(),
            write_buffer: cfg.log_write_buffer,
        };

        let journal = Journal::new(
            context.clone(),
            mmr_cfg,
            journal_cfg,
            Operation::<K, V>::is_commit,
        )
        .await?;

        let mut snapshot = Index::new(context.with_label("snapshot"), cfg.translator.clone());

        // Get the start of the log.
        let start_loc = journal.pruning_boundary();

        // Build snapshot from the log.
        build_snapshot_from_log(start_loc, &journal.journal, &mut snapshot, |_, _| {}).await?;

        let last_commit = journal.size().checked_sub(1);

        Ok(Self {
            journal,
            snapshot,
            last_commit,
        })
    }

    /// The number of operations to apply to the MMR in a single batch.
    const APPLY_BATCH_SIZE: u64 = 1 << 16;

    /// Returns an [Immutable] built from the config and sync data in `cfg`.
    #[allow(clippy::type_complexity)]
    pub async fn init_synced(
        context: E,
        cfg: sync::Config<E, K, V, T, H::Digest, <Operation<K, V> as Read>::Cfg>,
    ) -> Result<Self, Error> {
        let mut hasher = Standard::new();

        // Initialize MMR for sync
        let mmr = Mmr::init_sync(
            context.with_label("mmr"),
            crate::mmr::journaled::SyncConfig {
                config: MmrConfig {
                    journal_partition: cfg.db_config.mmr_journal_partition,
                    metadata_partition: cfg.db_config.mmr_metadata_partition,
                    items_per_blob: cfg.db_config.mmr_items_per_blob,
                    write_buffer: cfg.db_config.mmr_write_buffer,
                    thread_pool: cfg.db_config.thread_pool.clone(),
                    buffer_pool: cfg.db_config.buffer_pool.clone(),
                },
                range: Position::try_from(cfg.range.start)?
                    ..Position::try_from(cfg.range.end.saturating_add(1))?,
                pinned_nodes: cfg.pinned_nodes,
            },
            &mut hasher,
        )
        .await?;

        let journal = Journal::<_, _, _, _, Clean<DigestOf<H>>>::from_components(
            mmr,
            cfg.log,
            hasher,
            Self::APPLY_BATCH_SIZE,
        )
        .await?;

        let mut snapshot: Index<T, Location> = Index::new(
            context.with_label("snapshot"),
            cfg.db_config.translator.clone(),
        );

        // Get the start of the log.
        let start_loc = journal.pruning_boundary();

        // Build snapshot from the log
        build_snapshot_from_log(start_loc, &journal.journal, &mut snapshot, |_, _| {}).await?;

        let last_commit = journal.size().checked_sub(1);

        let mut db = Self {
            journal,
            snapshot,
            last_commit,
        };

        db.sync().await?;
        Ok(db)
    }

    /// Prune historical operations prior to `prune_loc`. This does not affect the db's root or
    /// current snapshot.
    ///
    /// # Errors
    ///
    /// - Returns [Error::PruneBeyondMinRequired] if `prune_loc` > inactivity floor.
    /// - Returns [crate::mmr::Error::LocationOverflow] if `prune_loc` > [crate::mmr::MAX_LOCATION].
    pub async fn prune(&mut self, loc: Location) -> Result<(), Error> {
        let last_commit = self.last_commit.unwrap_or(Location::new_unchecked(0));
        if loc > last_commit {
            return Err(Error::PruneBeyondMinRequired(loc, last_commit));
        }
        self.journal.prune(loc).await?;

        Ok(())
    }

    /// Sets `key` to have value `value`, assuming `key` hasn't already been assigned. The operation
    /// is reflected in the snapshot, but will be subject to rollback until the next successful
    /// `commit`. Attempting to set an already-set key results in undefined behavior.
    ///
    /// Any keys that have been pruned and map to the same translated key will be dropped
    /// during this call.
    pub async fn set(&mut self, key: K, value: V) -> Result<(), Error> {
        let op_count = self.op_count();
        let oldest = self.pruning_boundary();
        self.snapshot
            .insert_and_prune(&key, op_count, |v| *v < oldest);

        let op = Operation::Set(key, value);
        self.apply_op(op).await
    }

    /// Return the root of the db.
    pub const fn root(&self) -> H::Digest {
        self.journal.root()
    }

    /// Generate and return:
    ///  1. a proof of all operations applied to the db in the range starting at (and including)
    ///     location `start_loc`, and ending at the first of either:
    ///     - the last operation performed, or
    ///     - the operation `max_ops` from the start.
    ///  2. the operations corresponding to the leaves in this range.
    pub async fn proof(
        &self,
        start_index: Location,
        max_ops: NonZeroU64,
    ) -> Result<(Proof<H::Digest>, Vec<Operation<K, V>>), Error> {
        let op_count = self.op_count();
        self.historical_proof(op_count, start_index, max_ops).await
    }

    /// Analogous to proof but with respect to the state of the database when it had `op_count`
    /// operations.
    ///
    /// # Errors
    ///
    /// Returns [crate::mmr::Error::LocationOverflow] if `op_count` or `start_loc` >
    /// [crate::mmr::MAX_LOCATION].
    /// Returns [crate::mmr::Error::RangeOutOfBounds] if `op_count` > number of operations, or
    /// if `start_loc` >= `op_count`.
    /// Returns [`Error::OperationPruned`] if `start_loc` has been pruned.
    pub async fn historical_proof(
        &self,
        op_count: Location,
        start_loc: Location,
        max_ops: NonZeroU64,
    ) -> Result<(Proof<H::Digest>, Vec<Operation<K, V>>), Error> {
        Ok(self
            .journal
            .historical_proof(op_count, start_loc, max_ops)
            .await?)
    }

    /// Commit any pending operations to the database, ensuring their durability upon return from
    /// this function. Caller can associate an arbitrary `metadata` value with the commit.
    ///
    /// Failures after commit (but before `sync` or `close`) may still require reprocessing to
    /// recover the database on restart.
    pub async fn commit(&mut self, metadata: Option<V>) -> Result<(), Error> {
        let loc = self.journal.append(Operation::Commit(metadata)).await?;
        self.journal.commit().await?;
        self.last_commit = Some(loc);

        Ok(())
    }

    /// Sync all database state to disk. While this isn't necessary to ensure durability of
    /// committed operations, periodic invocation may reduce memory usage and the time required to
    /// recover the database on restart.
    pub(super) async fn sync(&mut self) -> Result<(), Error> {
        Ok(self.journal.sync().await?)
    }

    /// Close the db. Operations that have not been committed will be lost.
    pub async fn close(self) -> Result<(), Error> {
        Ok(self.journal.close().await?)
    }

    /// Destroy the db, removing all data from disk.
    pub async fn destroy(self) -> Result<(), Error> {
        Ok(self.journal.destroy().await?)
    }

    /// Convert this database into its dirty counterpart for batched updates.
    pub fn into_dirty(self) -> Immutable<E, K, V, H, T, Dirty> {
        Immutable {
            journal: self.journal.into_dirty(),
            snapshot: self.snapshot,
            last_commit: self.last_commit,
        }
    }

    /// Simulate a failed commit that successfully writes the log to the commit point, but without
    /// fully committing the MMR's cached elements to trigger MMR node recovery on reopening.
    #[cfg(test)]
    pub async fn simulate_failed_commit_mmr(mut self, write_limit: usize) -> Result<(), Error>
    where
        V: Default,
    {
        self.apply_op(Operation::Commit(None)).await?;
        self.journal.journal.close().await?;
        self.journal.mmr.simulate_partial_sync(write_limit).await?;

        Ok(())
    }

    /// Simulate a failed commit that successfully writes the MMR to the commit point, but without
    /// fully committing the log, requiring rollback of the MMR and log upon reopening.
    #[cfg(test)]
    pub async fn simulate_failed_commit_log(mut self) -> Result<(), Error>
    where
        V: Default,
    {
        self.apply_op(Operation::Commit(None)).await?;
        let log_size = self.journal.journal.size();

        self.journal.mmr.close().await?;
        // Rewind the operation log over the commit op to force rollback to the previous commit.
        if log_size > 0 {
            self.journal.journal.rewind(log_size - 1).await?;
        }
        self.journal.journal.close().await?;

        Ok(())
    }
}

impl<E: RStorage + Clock + Metrics, K: Array, V: Codec, H: CHasher, T: Translator>
    Immutable<E, K, V, H, T, Dirty>
{
    /// Merkleize the database and compute the root digest.
    pub fn merkleize(self) -> Immutable<E, K, V, H, T, Clean<H::Digest>> {
        Immutable {
            journal: self.journal.merkleize(),
            snapshot: self.snapshot,
            last_commit: self.last_commit,
        }
    }
}

impl<E: RStorage + Clock + Metrics, K: Array, V: Codec, H: CHasher, T: Translator>
    crate::store::Store for Immutable<E, K, V, H, T, Clean<H::Digest>>
{
    type Key = K;
    type Value = V;
    type Error = Error;

    async fn get(&self, key: &Self::Key) -> Result<Option<Self::Value>, Self::Error> {
        self.get(key).await
    }
}

<<<<<<< HEAD
impl<E: RStorage + Clock + Metrics, K: Array, V: Codec, H: CHasher, T: Translator>
    crate::store::StoreMut for Immutable<E, K, V, H, T, Clean<H::Digest>>
{
    async fn update(&mut self, key: Self::Key, value: Self::Value) -> Result<(), Self::Error> {
        self.set(key, value).await
    }
}

impl<E: RStorage + Clock + Metrics, K: Array, V: Codec, H: CHasher, T: Translator>
    crate::adb::store::LogStore for Immutable<E, K, V, H, T, Clean<H::Digest>>
{
    type Value = V;

    fn op_count(&self) -> Location {
        self.op_count()
    }

    // All unpruned operations are active in an immutable store.
    fn inactivity_floor_loc(&self) -> Location {
        self.journal.pruning_boundary()
    }

    fn is_empty(&self) -> bool {
        self.op_count() == 0
    }

    async fn get_metadata(&self) -> Result<Option<V>, Error> {
        self.get_metadata().await
    }
}

impl<E: RStorage + Clock + Metrics, K: Array, V: Codec, H: CHasher, T: Translator>
    crate::adb::store::LogStore for Immutable<E, K, V, H, T, Dirty>
{
    type Value = V;

    fn op_count(&self) -> Location {
        self.journal.size()
    }

    // All unpruned operations are active in an immutable store.
    fn inactivity_floor_loc(&self) -> Location {
        self.journal.pruning_boundary()
    }

    fn is_empty(&self) -> bool {
        self.journal.size() == 0
    }

    async fn get_metadata(&self) -> Result<Option<V>, Error> {
        let Some(last_commit) = self.last_commit else {
            return Ok(None);
        };
        let Operation::Commit(metadata) = self.journal.read(last_commit).await? else {
            unreachable!("no commit operation at location of last commit {last_commit}");
        };
        Ok(metadata)
    }
}

impl<E: RStorage + Clock + Metrics, K: Array, V: Codec, H: CHasher, T: Translator>
    crate::adb::store::CleanStore for Immutable<E, K, V, H, T, Clean<H::Digest>>
{
    type Digest = H::Digest;
    type Operation = Operation<K, V>;
    type Dirty = Immutable<E, K, V, H, T, Dirty>;

    fn root(&self) -> Self::Digest {
        self.root()
    }

    async fn proof(
        &self,
        start_loc: Location,
        max_ops: NonZeroU64,
    ) -> Result<(Proof<Self::Digest>, Vec<Self::Operation>), Error> {
        self.proof(start_loc, max_ops).await
    }

    async fn historical_proof(
        &self,
        historical_size: Location,
        start_loc: Location,
        max_ops: NonZeroU64,
    ) -> Result<(Proof<Self::Digest>, Vec<Self::Operation>), Error> {
        self.historical_proof(historical_size, start_loc, max_ops)
            .await
    }

    fn into_dirty(self) -> Self::Dirty {
        self.into_dirty()
    }
}

impl<E: RStorage + Clock + Metrics, K: Array, V: Codec, H: CHasher, T: Translator>
    crate::adb::store::DirtyStore for Immutable<E, K, V, H, T, Dirty>
{
    type Digest = H::Digest;
    type Operation = Operation<K, V>;
    type Clean = Immutable<E, K, V, H, T, Clean<H::Digest>>;

    fn merkleize(self) -> Self::Clean {
        self.merkleize()
    }
}

=======
>>>>>>> 6fa87bcb
#[cfg(test)]
pub(super) mod test {
    use super::*;
    use crate::{adb::verify_proof, mmr::mem::Mmr as MemMmr, translator::TwoCap};
    use commonware_cryptography::{sha256::Digest, Sha256};
    use commonware_macros::test_traced;
    use commonware_runtime::{
        deterministic::{self},
        Runner as _,
    };
    use commonware_utils::{NZUsize, NZU64};

    const PAGE_SIZE: usize = 77;
    const PAGE_CACHE_SIZE: usize = 9;
    const ITEMS_PER_SECTION: u64 = 5;

    pub(crate) fn db_config(
        suffix: &str,
    ) -> Config<TwoCap, (commonware_codec::RangeCfg<usize>, ())> {
        Config {
            mmr_journal_partition: format!("journal_{suffix}"),
            mmr_metadata_partition: format!("metadata_{suffix}"),
            mmr_items_per_blob: NZU64!(11),
            mmr_write_buffer: NZUsize!(1024),
            log_partition: format!("log_{suffix}"),
            log_items_per_section: NZU64!(ITEMS_PER_SECTION),
            log_compression: None,
            log_codec_config: ((0..=10000).into(), ()),
            log_write_buffer: NZUsize!(1024),
            translator: TwoCap,
            thread_pool: None,
            buffer_pool: PoolRef::new(NZUsize!(PAGE_SIZE), NZUsize!(PAGE_CACHE_SIZE)),
        }
    }

    /// A type alias for the concrete [Immutable] type used in these unit tests.
    type ImmutableTest = Immutable<deterministic::Context, Digest, Vec<u8>, Sha256, TwoCap>;

    /// Return an [Immutable] database initialized with a fixed config.
    async fn open_db(context: deterministic::Context) -> ImmutableTest {
        ImmutableTest::init(context, db_config("partition"))
            .await
            .unwrap()
    }

    #[test_traced("WARN")]
    pub fn test_immutable_db_empty() {
        let executor = deterministic::Runner::default();
        executor.start(|context| async move {
            let mut db = open_db(context.clone()).await;
            let mut hasher = Standard::<Sha256>::new();
            assert_eq!(db.op_count(), 0);
            assert_eq!(db.oldest_retained_loc(), None);
            assert_eq!(db.pruning_boundary(), Location::new_unchecked(0));
            assert_eq!(
                db.root(),
                *MemMmr::default().merkleize(&mut hasher, None).root()
            );
            assert!(db.get_metadata().await.unwrap().is_none());

            // Make sure closing/reopening gets us back to the same state, even after adding an uncommitted op.
            let k1 = Sha256::fill(1u8);
            let v1 = vec![4, 5, 6, 7];
            let root = db.root();
            db.set(k1, v1).await.unwrap();
            db.close().await.unwrap();
            let mut db = open_db(context.clone()).await;
            assert_eq!(db.root(), root);
            assert_eq!(db.op_count(), 0);

            // Test calling commit on an empty db which should make it (durably) non-empty.
            db.commit(None).await.unwrap();
            assert_eq!(db.op_count(), 1); // commit op added
            let root = db.root();
            db.close().await.unwrap();

            let db = open_db(context.clone()).await;
            assert_eq!(db.root(), root);

            db.destroy().await.unwrap();
        });
    }

    #[test_traced("DEBUG")]
    pub fn test_immutable_db_build_basic() {
        let executor = deterministic::Runner::default();
        executor.start(|context| async move {
            // Build a db with 2 keys.
            let mut db = open_db(context.clone()).await;

            let k1 = Sha256::fill(1u8);
            let k2 = Sha256::fill(2u8);
            let v1 = vec![1, 2, 3];
            let v2 = vec![4, 5, 6, 7, 8];

            assert!(db.get(&k1).await.unwrap().is_none());
            assert!(db.get(&k2).await.unwrap().is_none());

            // Set the first key.
            db.set(k1, v1.clone()).await.unwrap();
            assert_eq!(db.get(&k1).await.unwrap().unwrap(), v1);
            assert!(db.get(&k2).await.unwrap().is_none());
            assert_eq!(db.op_count(), 1);
            // Commit the first key.
            let metadata = Some(vec![99, 100]);
            db.commit(metadata.clone()).await.unwrap();
            assert_eq!(db.get(&k1).await.unwrap().unwrap(), v1);
            assert!(db.get(&k2).await.unwrap().is_none());
            assert_eq!(db.op_count(), 2);
            assert_eq!(db.get_metadata().await.unwrap(), metadata.clone());
            // Set the second key.
            db.set(k2, v2.clone()).await.unwrap();
            assert_eq!(db.get(&k1).await.unwrap().unwrap(), v1);
            assert_eq!(db.get(&k2).await.unwrap().unwrap(), v2);
            assert_eq!(db.op_count(), 3);

            // Make sure we can still get metadata.
            assert_eq!(db.get_metadata().await.unwrap(), metadata);

            // Commit the second key.
            db.commit(None).await.unwrap();
            assert_eq!(db.op_count(), 4);
            assert_eq!(db.get_metadata().await.unwrap(), None);

            // Capture state.
            let root = db.root();

            // Add an uncommitted op then close the db.
            let k3 = Sha256::fill(3u8);
            let v3 = vec![9, 10, 11];
            db.set(k3, v3).await.unwrap();
            assert_eq!(db.op_count(), 5);
            assert_ne!(db.root(), root);

            // Close & reopen, make sure state is restored to last commit point.
            db.close().await.unwrap();
            let db = open_db(context.clone()).await;
            assert!(db.get(&k3).await.unwrap().is_none());
            assert_eq!(db.op_count(), 4);
            assert_eq!(db.root(), root);
            assert_eq!(db.get_metadata().await.unwrap(), None);

            // Cleanup.
            db.destroy().await.unwrap();
        });
    }

    #[test_traced("WARN")]
    pub fn test_immutable_db_build_and_authenticate() {
        let executor = deterministic::Runner::default();
        // Build a db with `ELEMENTS` key/value pairs and prove ranges over them.
        const ELEMENTS: u64 = 2_000;
        executor.start(|context| async move {
            let mut hasher = Standard::<Sha256>::new();
            let mut db = open_db(context.clone()).await;

            for i in 0u64..ELEMENTS {
                let k = Sha256::hash(&i.to_be_bytes());
                let v = vec![i as u8; 100];
                db.set(k, v).await.unwrap();
            }

            assert_eq!(db.op_count(), ELEMENTS);

            db.commit(None).await.unwrap();
            assert_eq!(db.op_count(), ELEMENTS + 1);

            // Close & reopen the db, making sure the re-opened db has exactly the same state.
            let root = db.root();
            db.close().await.unwrap();
            let db = open_db(context.clone()).await;
            assert_eq!(root, db.root());
            assert_eq!(db.op_count(), ELEMENTS + 1);
            for i in 0u64..ELEMENTS {
                let k = Sha256::hash(&i.to_be_bytes());
                let v = vec![i as u8; 100];
                assert_eq!(db.get(&k).await.unwrap().unwrap(), v);
            }

            // Make sure all ranges of 5 operations are provable, including truncated ranges at the
            // end.
            let max_ops = NZU64!(5);
            for i in 0..*db.op_count() {
                let (proof, log) = db.proof(Location::new_unchecked(i), max_ops).await.unwrap();
                assert!(verify_proof(
                    &mut hasher,
                    &proof,
                    Location::new_unchecked(i),
                    &log,
                    &root
                ));
            }

            db.destroy().await.unwrap();
        });
    }

    #[test_traced("WARN")]
    pub fn test_immutable_db_recovery_from_failed_mmr_sync() {
        let executor = deterministic::Runner::default();
        executor.start(|context| async move {
            // Insert 1000 keys then sync.
            const ELEMENTS: u64 = 1000;
            let mut db = open_db(context.clone()).await;

            for i in 0u64..ELEMENTS {
                let k = Sha256::hash(&i.to_be_bytes());
                let v = vec![i as u8; 100];
                db.set(k, v).await.unwrap();
            }

            assert_eq!(db.op_count(), ELEMENTS);
            db.sync().await.unwrap();
            let halfway_root = db.root();

            // Insert another 1000 keys then simulate a failed close and test recovery.
            for i in 0u64..ELEMENTS {
                let k = Sha256::hash(&i.to_be_bytes());
                let v = vec![i as u8; 100];
                db.set(k, v).await.unwrap();
            }

            // We partially write only 101 of the cached MMR nodes to simulate a failure.
            db.simulate_failed_commit_mmr(101).await.unwrap();

            // Recovery should replay the log to regenerate the mmr.
            let db = open_db(context.clone()).await;
            assert_eq!(db.op_count(), 2001);
            let root = db.root();
            assert_ne!(root, halfway_root);

            // Close & reopen could preserve the final commit.
            db.close().await.unwrap();
            let db = open_db(context.clone()).await;
            assert_eq!(db.op_count(), 2001);
            assert_eq!(db.root(), root);

            db.destroy().await.unwrap();
        });
    }

    #[test_traced("WARN")]
    pub fn test_immutable_db_recovery_from_failed_log_sync() {
        let executor = deterministic::Runner::default();
        executor.start(|context| async move {
            let mut db = open_db(context.clone()).await;

            // Insert a single key and then commit to create a first commit point.
            let k1 = Sha256::fill(1u8);
            let v1 = vec![1, 2, 3];
            db.set(k1, v1).await.unwrap();
            db.commit(None).await.unwrap();
            let first_commit_root = db.root();

            // Insert 1000 keys then sync.
            const ELEMENTS: u64 = 1000;

            for i in 0u64..ELEMENTS {
                let k = Sha256::hash(&i.to_be_bytes());
                let v = vec![i as u8; 100];
                db.set(k, v).await.unwrap();
            }

            assert_eq!(db.op_count(), ELEMENTS + 2);
            db.sync().await.unwrap();

            // Insert another 1000 keys then simulate a failed close and test recovery.
            for i in 0u64..ELEMENTS {
                let k = Sha256::hash(&i.to_be_bytes());
                let v = vec![i as u8; 100];
                db.set(k, v).await.unwrap();
            }

            // Simulate failure to write the full locations map.
            db.simulate_failed_commit_log().await.unwrap();

            // Recovery should back up to previous commit point.
            let db = open_db(context.clone()).await;
            assert_eq!(db.op_count(), 2);
            let root = db.root();
            assert_eq!(root, first_commit_root);

            db.destroy().await.unwrap();
        });
    }

    #[test_traced("WARN")]
    pub fn test_immutable_db_pruning() {
        let executor = deterministic::Runner::default();
        // Build a db with `ELEMENTS` key/value pairs and prove ranges over them.
        const ELEMENTS: u64 = 2_000;
        executor.start(|context| async move {
            let mut db = open_db(context.clone()).await;

            for i in 0u64..ELEMENTS {
                let k = Sha256::hash(&i.to_be_bytes());
                let v = vec![i as u8; 100];
                db.set(k, v).await.unwrap();
            }

            assert_eq!(db.op_count(), ELEMENTS);

            db.commit(None).await.unwrap();
            assert_eq!(db.op_count(), ELEMENTS + 1);

            // Prune the db to the first half of the operations.
            db.prune(Location::new_unchecked(ELEMENTS / 2))
                .await
                .unwrap();
            assert_eq!(db.op_count(), ELEMENTS + 1);

            // items_per_section is 5, so half should be exactly at a blob boundary, in which case
            // the actual pruning location should match the requested.
            let oldest_retained_loc = db.oldest_retained_loc().unwrap();
            assert_eq!(oldest_retained_loc, Location::new_unchecked(ELEMENTS / 2));

            // Try to fetch a pruned key.
            let pruned_loc = oldest_retained_loc - 1;
            let pruned_key = Sha256::hash(&pruned_loc.to_be_bytes());
            assert!(db.get(&pruned_key).await.unwrap().is_none());

            // Try to fetch unpruned key.
            let unpruned_key = Sha256::hash(&oldest_retained_loc.to_be_bytes());
            assert!(db.get(&unpruned_key).await.unwrap().is_some());

            // Close & reopen the db, making sure the re-opened db has exactly the same state.
            let root = db.root();
            db.close().await.unwrap();
            let mut db = open_db(context.clone()).await;
            assert_eq!(root, db.root());
            assert_eq!(db.op_count(), ELEMENTS + 1);
            let oldest_retained_loc = db.oldest_retained_loc().unwrap();
            assert_eq!(oldest_retained_loc, Location::new_unchecked(ELEMENTS / 2));

            // Prune to a non-blob boundary.
            let loc = Location::new_unchecked(ELEMENTS / 2 + (ITEMS_PER_SECTION * 2 - 1));
            db.prune(loc).await.unwrap();
            // Actual boundary should be a multiple of 5.
            let oldest_retained_loc = db.oldest_retained_loc().unwrap();
            assert_eq!(
                oldest_retained_loc,
                Location::new_unchecked(ELEMENTS / 2 + ITEMS_PER_SECTION)
            );

            // Confirm boundary persists across restart.
            db.close().await.unwrap();
            let db = open_db(context.clone()).await;
            let oldest_retained_loc = db.oldest_retained_loc().unwrap();
            assert_eq!(
                oldest_retained_loc,
                Location::new_unchecked(ELEMENTS / 2 + ITEMS_PER_SECTION)
            );

            // Try to fetch a pruned key.
            let pruned_loc = oldest_retained_loc - 3;
            let pruned_key = Sha256::hash(&pruned_loc.to_be_bytes());
            assert!(db.get(&pruned_key).await.unwrap().is_none());

            // Try to fetch unpruned key.
            let unpruned_key = Sha256::hash(&oldest_retained_loc.to_be_bytes());
            assert!(db.get(&unpruned_key).await.unwrap().is_some());

            // Confirm behavior of trying to create a proof of pruned items is as expected.
            let pruned_pos = ELEMENTS / 2;
            let proof_result = db
                .proof(
                    Location::new_unchecked(pruned_pos),
                    NZU64!(pruned_pos + 100),
                )
                .await;
            assert!(matches!(proof_result, Err(Error::Journal(crate::journal::Error::ItemPruned(pos))) if pos == pruned_pos));

            db.destroy().await.unwrap();
        });
    }

    #[test_traced("INFO")]
    pub fn test_immutable_db_prune_beyond_commit() {
        let executor = deterministic::Runner::default();
        executor.start(|context| async move {
            let mut db = open_db(context.clone()).await;

            // Test pruning empty database (no commits)
            let result = db.prune(Location::new_unchecked(1)).await;
            assert!(
                matches!(result, Err(Error::PruneBeyondMinRequired(prune_loc, commit_loc))
                    if prune_loc == Location::new_unchecked(1) && commit_loc == Location::new_unchecked(0))
            );

            // Add key-value pairs and commit
            let k1 = Digest::from(*b"12345678901234567890123456789012");
            let k2 = Digest::from(*b"abcdefghijklmnopqrstuvwxyz123456");
            let k3 = Digest::from(*b"99999999999999999999999999999999");
            let v1 = vec![1u8; 16];
            let v2 = vec![2u8; 16];
            let v3 = vec![3u8; 16];

            db.set(k1, v1.clone()).await.unwrap();
            db.set(k2, v2.clone()).await.unwrap();
            db.commit(None).await.unwrap();
            db.set(k3, v3.clone()).await.unwrap();

            // op_count is 4 (k1, k2, commit, k3), last_commit is at location 2
            let last_commit = db.last_commit.unwrap();
            assert_eq!(last_commit, Location::new_unchecked(2));

            // Test valid prune (at last commit)
            assert!(db.prune(last_commit).await.is_ok());

            // Add more and commit again
            db.commit(None).await.unwrap();
            let new_last_commit = db.last_commit.unwrap();

            // Test pruning beyond last commit
            let beyond = Location::new_unchecked(*new_last_commit + 1);
            let result = db.prune(beyond).await;
            assert!(
                matches!(result, Err(Error::PruneBeyondMinRequired(prune_loc, commit_loc))
                    if prune_loc == beyond && commit_loc == new_last_commit)
            );

            db.destroy().await.unwrap();
        });
    }
}<|MERGE_RESOLUTION|>--- conflicted
+++ resolved
@@ -460,17 +460,14 @@
     }
 }
 
-<<<<<<< HEAD
-impl<E: RStorage + Clock + Metrics, K: Array, V: Codec, H: CHasher, T: Translator>
-    crate::store::StoreMut for Immutable<E, K, V, H, T, Clean<H::Digest>>
-{
-    async fn update(&mut self, key: Self::Key, value: Self::Value) -> Result<(), Self::Error> {
-        self.set(key, value).await
-    }
-}
-
-impl<E: RStorage + Clock + Metrics, K: Array, V: Codec, H: CHasher, T: Translator>
-    crate::adb::store::LogStore for Immutable<E, K, V, H, T, Clean<H::Digest>>
+impl<
+        E: RStorage + Clock + Metrics,
+        K: Array,
+        V: Codec,
+        H: CHasher,
+        T: Translator,
+        S: State<DigestOf<H>>,
+    > crate::adb::store::LogStore for Immutable<E, K, V, H, T, S>
 {
     type Value = V;
 
@@ -489,35 +486,6 @@
 
     async fn get_metadata(&self) -> Result<Option<V>, Error> {
         self.get_metadata().await
-    }
-}
-
-impl<E: RStorage + Clock + Metrics, K: Array, V: Codec, H: CHasher, T: Translator>
-    crate::adb::store::LogStore for Immutable<E, K, V, H, T, Dirty>
-{
-    type Value = V;
-
-    fn op_count(&self) -> Location {
-        self.journal.size()
-    }
-
-    // All unpruned operations are active in an immutable store.
-    fn inactivity_floor_loc(&self) -> Location {
-        self.journal.pruning_boundary()
-    }
-
-    fn is_empty(&self) -> bool {
-        self.journal.size() == 0
-    }
-
-    async fn get_metadata(&self) -> Result<Option<V>, Error> {
-        let Some(last_commit) = self.last_commit else {
-            return Ok(None);
-        };
-        let Operation::Commit(metadata) = self.journal.read(last_commit).await? else {
-            unreachable!("no commit operation at location of last commit {last_commit}");
-        };
-        Ok(metadata)
     }
 }
 
@@ -567,8 +535,6 @@
     }
 }
 
-=======
->>>>>>> 6fa87bcb
 #[cfg(test)]
 pub(super) mod test {
     use super::*;
