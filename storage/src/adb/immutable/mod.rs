//! An authenticated database (ADB) that only supports adding new keyed values (no updates or
//! deletions), where values can have varying sizes.

use crate::{
    adb::{any::fixed::sync::init_journal, Error},
    index::{Index as _, Unordered as Index},
    journal::{fixed, variable},
    mmr::{
        journaled::{Config as MmrConfig, Mmr},
        Location, Position, Proof, StandardHasher as Standard,
    },
    store::operation::Variable,
    translator::Translator,
};
use commonware_codec::{Codec, Encode as _, Read};
use commonware_cryptography::Hasher as CHasher;
use commonware_runtime::{buffer::PoolRef, Clock, Metrics, Storage as RStorage, ThreadPool};
use commonware_utils::{Array, NZUsize};
use futures::{future::TryFutureExt, pin_mut, try_join, StreamExt};
use std::num::{NonZeroU64, NonZeroUsize};
use tracing::{debug, warn};

pub mod sync;

/// The size of the read buffer to use for replaying the operations log when rebuilding the
/// snapshot. The exact value does not impact performance significantly as long as it is large
/// enough, so we don't make it configurable.
const SNAPSHOT_READ_BUFFER_SIZE: usize = 1 << 16;

/// Configuration for an [Immutable] authenticated db.
#[derive(Clone)]
pub struct Config<T: Translator, C> {
    /// The name of the [RStorage] partition used for the MMR's backing journal.
    pub mmr_journal_partition: String,

    /// The items per blob configuration value used by the MMR journal.
    pub mmr_items_per_blob: NonZeroU64,

    /// The size of the write buffer to use for each blob in the MMR journal.
    pub mmr_write_buffer: NonZeroUsize,

    /// The name of the [RStorage] partition used for the MMR's metadata.
    pub mmr_metadata_partition: String,

    /// The name of the [RStorage] partition used to persist the (pruned) log of operations.
    pub log_journal_partition: String,

    /// The size of the write buffer to use for each blob in the log journal.
    pub log_write_buffer: NonZeroUsize,

    /// Optional compression level (using `zstd`) to apply to log data before storing.
    pub log_compression: Option<u8>,

    /// The codec configuration to use for encoding and decoding log items.
    pub log_codec_config: C,

    /// The number of items to put in each section of the journal.
    pub log_items_per_section: NonZeroU64,

    /// The name of the [RStorage] partition used for the location map.
    pub locations_journal_partition: String,

    /// The number of items to put in each blob in the location map.
    pub locations_items_per_blob: NonZeroU64,

    /// The translator used by the compressed index.
    pub translator: T,

    /// An optional thread pool to use for parallelizing batch operations.
    pub thread_pool: Option<ThreadPool>,

    /// The buffer pool to use for caching data.
    pub buffer_pool: PoolRef,
}

/// An authenticatable key-value database based on an MMR that does not allow updates or deletions
/// of previously set keys.
pub struct Immutable<E: RStorage + Clock + Metrics, K: Array, V: Codec, H: CHasher, T: Translator> {
    /// An MMR over digests of the operations applied to the db.
    ///
    /// # Invariant
    ///
    /// The number of leaves in this MMR always equals the number of operations in the unpruned
    /// `log` and `locations`.
    mmr: Mmr<E, H>,

    /// A log of all operations applied to the db in order of occurrence. The _location_ of an
    /// operation is its order of occurrence with respect to this log, and corresponds to its leaf
    /// number in the MMR.
    log: variable::Journal<E, Variable<K, V>>,

    /// The number of operations that have been appended to the log (which must equal the number of
    /// leaves in the MMR).
    log_size: Location,

    /// The number of items to put in each section of the journal.
    log_items_per_section: u64,

    /// A fixed-length journal that maps an operation's location to its offset within its respective
    /// section of the log. (The section number is derived from location.)
    locations: fixed::Journal<E, u32>,

    /// The location of the oldest retained operation, or 0 if no operations have been added.
    oldest_retained_loc: Location,

    /// A map from each active key to the location of the operation that set its value.
    ///
    /// # Invariant
    ///
    /// Only references operations of type [Variable::Set].
    snapshot: Index<T, Location>,

    /// Cryptographic hasher to re-use within mutable operations requiring digest computation.
    hasher: Standard<H>,

    /// The location of the last commit operation, or None if no commit has been made.
    last_commit: Option<Location>,
}

impl<E: RStorage + Clock + Metrics, K: Array, V: Codec, H: CHasher, T: Translator>
    Immutable<E, K, V, H, T>
{
    /// Returns an [Immutable] adb initialized from `cfg`. Any uncommitted log operations will be
    /// discarded and the state of the db will be as of the last committed operation.
    pub async fn init(
        context: E,
        cfg: Config<T, <Variable<K, V> as Read>::Cfg>,
    ) -> Result<Self, Error> {
        let mut hasher = Standard::<H>::new();

        let mut mmr = Mmr::init(
            context.with_label("mmr"),
            &mut hasher,
            MmrConfig {
                journal_partition: cfg.mmr_journal_partition,
                metadata_partition: cfg.mmr_metadata_partition,
                items_per_blob: cfg.mmr_items_per_blob,
                write_buffer: cfg.mmr_write_buffer,
                thread_pool: cfg.thread_pool,
                buffer_pool: cfg.buffer_pool.clone(),
            },
        )
        .await?;

        let mut log = variable::Journal::init(
            context.with_label("log"),
            variable::Config {
                partition: cfg.log_journal_partition,
                compression: cfg.log_compression,
                codec_config: cfg.log_codec_config,
                buffer_pool: cfg.buffer_pool.clone(),
                write_buffer: cfg.log_write_buffer,
            },
        )
        .await?;

        let mut locations = fixed::Journal::init(
            context.with_label("locations"),
            fixed::Config {
                partition: cfg.locations_journal_partition,
                items_per_blob: cfg.locations_items_per_blob,
                write_buffer: cfg.log_write_buffer,
                buffer_pool: cfg.buffer_pool,
            },
        )
        .await?;

        let mut snapshot = Index::init(context.with_label("snapshot"), cfg.translator.clone());
        let (log_size, oldest_retained_loc) = Self::build_snapshot_from_log(
            &mut hasher,
            cfg.log_items_per_section,
            &mut mmr,
            &mut log,
            &mut locations,
            &mut snapshot,
        )
        .await?;

        let last_commit = log_size.checked_sub(1);

        Ok(Immutable {
            mmr,
            log,
            log_size,
            oldest_retained_loc,
            locations,
            log_items_per_section: cfg.log_items_per_section.get(),
            snapshot,
            hasher,
            last_commit,
        })
    }

    /// Returns an [Immutable] built from the config and sync data in `cfg`.
    #[allow(clippy::type_complexity)]
    pub async fn init_synced(
        context: E,
        mut cfg: sync::Config<E, K, V, T, H::Digest, <Variable<K, V> as Read>::Cfg>,
    ) -> Result<Self, Error> {
        // Initialize MMR for sync
        let mut mmr = Mmr::init_sync(
            context.with_label("mmr"),
            crate::mmr::journaled::SyncConfig {
                config: MmrConfig {
                    journal_partition: cfg.db_config.mmr_journal_partition,
                    metadata_partition: cfg.db_config.mmr_metadata_partition,
                    items_per_blob: cfg.db_config.mmr_items_per_blob,
                    write_buffer: cfg.db_config.mmr_write_buffer,
                    thread_pool: cfg.db_config.thread_pool.clone(),
                    buffer_pool: cfg.db_config.buffer_pool.clone(),
                },
                lower_bound_pos: Position::from(cfg.lower_bound),
                upper_bound_pos: Position::from(cfg.upper_bound + 1) - 1,
                pinned_nodes: cfg.pinned_nodes,
            },
        )
        .await?;

        // Initialize locations journal for sync
        let mut locations = init_journal(
            context.with_label("locations"),
            fixed::Config {
                partition: cfg.db_config.locations_journal_partition,
                items_per_blob: cfg.db_config.locations_items_per_blob,
                write_buffer: cfg.db_config.log_write_buffer,
                buffer_pool: cfg.db_config.buffer_pool.clone(),
            },
            *cfg.lower_bound,
            *cfg.upper_bound,
        )
        .await?;

        // Build snapshot from the log
        let mut snapshot = Index::init(
            context.with_label("snapshot"),
            cfg.db_config.translator.clone(),
        );
        let (log_size, oldest_retained_loc) = Self::build_snapshot_from_log(
            &mut Standard::<H>::new(),
            cfg.db_config.log_items_per_section,
            &mut mmr,
            &mut cfg.log,
            &mut locations,
            &mut snapshot,
        )
        .await?;

        let last_commit = log_size.checked_sub(1);

        let mut db = Immutable {
            mmr,
            log: cfg.log,
            log_size,
            oldest_retained_loc,
            locations,
            log_items_per_section: cfg.db_config.log_items_per_section.get(),
            snapshot,
            hasher: Standard::<H>::new(),
            last_commit,
        };

        db.sync().await?;
        Ok(db)
    }

    /// Builds the database's snapshot by replaying the log from inception, while also:
    ///   - trimming any uncommitted operations from the log,
    ///   - adding log operations to the MMR & location map if they are missing,
    ///   - removing any elements from the MMR & location map that don't remain in the log after
    ///     trimming.
    ///
    /// Returns the number of operations in the log and the oldest retained location.
    ///
    /// # Post-condition
    ///
    /// The number of operations in the log, locations, and the number of leaves in the MMR are
    /// equal.
    pub(super) async fn build_snapshot_from_log(
        hasher: &mut Standard<H>,
        log_items_per_section: NonZeroU64,
        mmr: &mut Mmr<E, H>,
        log: &mut variable::Journal<E, Variable<K, V>>,
        locations: &mut fixed::Journal<E, u32>,
        snapshot: &mut Index<T, Location>,
    ) -> Result<(Location, Location), Error> {
        // Align the mmr with the location map.
        let mut mmr_leaves = super::align_mmr_and_locations(mmr, locations).await?;

        // The number of operations in the log.
        let mut log_size = Location::new(0);
        // The location and blob-offset of the first operation to follow the last known commit point.
        let mut after_last_commit = None;
        // A list of uncommitted operations that must be rolled back, in order of their locations.
        let mut uncommitted_ops = Vec::new();
        let mut oldest_retained_loc = None;

        // Replay the log from inception to build the snapshot, keeping track of any uncommitted
        // operations that must be rolled back, and any log operations that need to be re-added to
        // the MMR & locations.
        {
            let stream = log
                .replay(0, 0, NZUsize!(SNAPSHOT_READ_BUFFER_SIZE))
                .await?;
            pin_mut!(stream);
            while let Some(result) = stream.next().await {
                match result {
                    Err(e) => {
                        return Err(Error::Journal(e));
                    }
                    Ok((section, offset, _, op)) => {
                        if oldest_retained_loc.is_none() {
                            log_size = Location::new(section * log_items_per_section.get());
                            oldest_retained_loc = Some(log_size);
                        }

                        let loc = log_size; // location of the current operation.
                        if after_last_commit.is_none() {
                            after_last_commit = Some((loc, offset));
                        }

                        log_size += 1;

                        // Consistency check: confirm the provided section matches what we expect from this operation's
                        // index.
                        let expected = loc.as_u64() / log_items_per_section.get();
                        assert_eq!(section, expected,
                                "section {section} did not match expected session {expected} from location {loc}");

                        if log_size > mmr_leaves {
                            debug!(
                                section,
                                offset, "operation was missing from MMR/location map"
                            );
                            mmr.add(hasher, &op.encode()).await?;
                            locations.append(offset).await?;
                            mmr_leaves += 1;
                        }
                        match op {
                            Variable::Set(key, _) => {
                                uncommitted_ops.push((key, loc));
                            }
                            Variable::Commit(_) => {
                                for (key, loc) in uncommitted_ops.iter() {
                                    snapshot.insert(key, *loc);
                                }
                                uncommitted_ops.clear();
                                after_last_commit = None;
                            }
                            _ => {
                                unreachable!(
                                    "unsupported operation at offset {offset} in section {section}"
                                );
                            }
                        }
                    }
                }
            }
        }

        // Rewind the operations log if necessary.
        if let Some((end_loc, end_offset)) = after_last_commit {
            assert!(!uncommitted_ops.is_empty());
            warn!(
                op_count = uncommitted_ops.len(),
                log_size = ?end_loc,
                end_offset,
                "rewinding over uncommitted operations at end of log"
            );
            let prune_to_section = end_loc.as_u64() / log_items_per_section.get();
            log.rewind_to_offset(prune_to_section, end_offset).await?;
            log.sync(prune_to_section).await?;
            log_size = end_loc;
        }

        // Pop any MMR elements that are ahead of the last log commit point.
        if mmr_leaves > log_size {
            locations.rewind(log_size.as_u64()).await?;
            locations.sync().await?;

            let op_count = (mmr_leaves - log_size.as_u64()) as usize;
            warn!(op_count, "popping uncommitted MMR operations");
            mmr.pop(op_count).await?;
        }

        // Confirm post-conditions hold.
        assert_eq!(log_size, Location::try_from(mmr.size()).unwrap());
        assert_eq!(log_size, locations.size().await?);

        let oldest_retained_loc = oldest_retained_loc.unwrap_or(Location::new(0));
        Ok((log_size, oldest_retained_loc))
    }

    /// Returns the section of the log where we are currently writing new items.
    fn current_section(&self) -> u64 {
        self.log_size.as_u64() / self.log_items_per_section
    }

    /// Return the oldest location that remains retrievable.
    pub fn oldest_retained_loc(&self) -> Option<Location> {
        if self.log_size == 0 {
            None
        } else {
            Some(self.oldest_retained_loc)
        }
    }

    /// Prunes the db of up to all operations that have location less than `loc`. The actual number
    /// pruned may be fewer than requested due to blob boundaries.
    ///
    /// # Panics
    ///
    /// Panics if `loc` is beyond the last commit point.
    pub async fn prune(&mut self, loc: Location) -> Result<(), Error> {
        assert!(loc <= self.last_commit.unwrap_or(Location::new(0)));

        // Prune the log up to the section containing the requested pruning location. We always
        // prune the log first, and then prune the MMR+locations structures based on the log's
        // actual pruning boundary. This procedure ensures all log operations always have
        // corresponding MMR & location entries, even in the event of failures, with no need for
        // special recovery.
        let section = *loc / self.log_items_per_section;
        self.log.prune(section).await?;
        self.oldest_retained_loc = Location::new(section * self.log_items_per_section);

        // Prune the MMR & locations map up to the oldest retained item in the log after pruning.
        self.locations.prune(*self.oldest_retained_loc).await?;
        self.mmr
            .prune_to_pos(&mut self.hasher, Position::from(self.oldest_retained_loc))
            .await?;
        Ok(())
    }

    /// Get the value of `key` in the db, or None if it has no value or its corresponding operation
    /// has been pruned.
    pub async fn get(&self, key: &K) -> Result<Option<V>, Error> {
        let iter = self.snapshot.get(key);
        for &loc in iter {
            if loc < self.oldest_retained_loc {
                continue;
            }
            if let Some(v) = self.get_from_loc(key, loc).await? {
                return Ok(Some(v));
            }
        }

        Ok(None)
    }

    /// Get the value of the operation with location `loc` in the db. Returns [Error::OperationPruned]
    /// if loc precedes the oldest retained location. The location is otherwise assumed valid.
    pub async fn get_loc(&self, loc: Location) -> Result<Option<V>, Error> {
        assert!(loc < self.op_count());
        if loc < self.oldest_retained_loc {
            return Err(Error::OperationPruned(loc));
        }

        let offset = self.locations.read(*loc).await?;
        let section = *loc / self.log_items_per_section;
        let op = self.log.get(section, offset).await?;

        Ok(op.into_value())
    }

    /// Get the value of the operation with location `loc` in the db if it matches `key`. Returns
    /// [Error::OperationPruned] if loc precedes the oldest retained location. The location is
    /// otherwise assumed valid.
    pub async fn get_from_loc(&self, key: &K, loc: Location) -> Result<Option<V>, Error> {
        if loc < self.oldest_retained_loc {
            return Err(Error::OperationPruned(loc));
        }

        match self.locations.read(*loc).await {
            Ok(offset) => {
                return self.get_from_offset(key, loc, offset).await;
            }
            Err(e) => Err(Error::Journal(e)),
        }
    }

    /// Get the value of the operation with location `loc` and offset `offset` in the log if it
    /// matches `key`, or return [Error::OperationPruned] if the location precedes the oldest
    /// retained.
    async fn get_from_offset(
        &self,
        key: &K,
        loc: Location,
        offset: u32,
    ) -> Result<Option<V>, Error> {
        if loc < self.oldest_retained_loc {
            return Err(Error::OperationPruned(loc));
        }

        let section = *loc / self.log_items_per_section;
        let Variable::Set(k, v) = self.log.get(section, offset).await? else {
            panic!("didn't find Set operation at location {loc} and offset {offset}");
        };

        if k != *key {
            Ok(None)
        } else {
            Ok(Some(v))
        }
    }

    /// Get the number of operations that have been applied to this db, including those that are not
    /// yet committed.
    pub fn op_count(&self) -> Location {
        self.log_size
    }

    /// Sets `key` to have value `value`, assuming `key` hasn't already been assigned. The operation
    /// is reflected in the snapshot, but will be subject to rollback until the next successful
    /// `commit`. Attempting to set an already-set key results in undefined behavior.
    ///
    /// Any keys that have been pruned and map to the same translated key will be dropped
    /// during this call.
    pub async fn set(&mut self, key: K, value: V) -> Result<(), Error> {
        let loc = self.log_size;
        self.snapshot
            .insert_and_prune(&key, loc, |v| *v < self.oldest_retained_loc);

        let op = Variable::Set(key, value);
        self.apply_op(op).await
    }

    /// Return the root of the db.
    ///
    /// # Warning
    ///
    /// Panics if there are uncommitted operations.
    pub fn root(&self, hasher: &mut Standard<H>) -> H::Digest {
        self.mmr.root(hasher)
    }

    /// Update the operations MMR with the given operation, and append the operation to the log. The
    /// `commit` method must be called to make any applied operation persistent & recoverable.
    pub(super) async fn apply_op(&mut self, op: Variable<K, V>) -> Result<(), Error> {
        let section = self.current_section();
        let encoded_op = op.encode();

        // Create a future that updates the MMR.
        let mmr_fut = async {
            self.mmr.add_batched(&mut self.hasher, &encoded_op).await?;
            Ok::<(), Error>(())
        };

        // Create a future that appends the operation to the log and writes the resulting offset
        // locations.
        let log_fut = async {
            let (offset, _) = self.log.append(section, op).await?;
            self.locations.append(offset).await?;
            Ok::<(), Error>(())
        };

        // Run the 2 futures in parallel.
        try_join!(mmr_fut, log_fut)?;
        self.log_size += 1;

        // Maintain invariant that all filled sections are synced and immutable.
        if section != self.current_section() {
            self.log.sync(section).await?;
        }

        Ok(())
    }

    /// Generate and return:
    ///  1. a proof of all operations applied to the db in the range starting at (and including)
    ///     location `start_loc`, and ending at the first of either:
    ///     - the last operation performed, or
    ///     - the operation `max_ops` from the start.
    ///  2. the operations corresponding to the leaves in this range.
    ///
    /// # Warning
    ///
    /// Panics if there are uncommitted operations.
    pub async fn proof(
        &self,
        start_index: Location,
        max_ops: NonZeroU64,
    ) -> Result<(Proof<H::Digest>, Vec<Variable<K, V>>), Error> {
        self.historical_proof(self.op_count(), start_index, max_ops)
            .await
    }

    /// Analogous to proof but with respect to the state of the database when it had `op_count`
    /// operations.
    pub async fn historical_proof(
        &self,
        op_count: Location,
        start_loc: Location,
        max_ops: NonZeroU64,
    ) -> Result<(Proof<H::Digest>, Vec<Variable<K, V>>), Error> {
        assert!(op_count <= self.op_count());
        assert!(start_loc < op_count);

        if start_loc < self.oldest_retained_loc {
            return Err(Error::OperationPruned(start_loc));
        }

        let end_loc = std::cmp::min(op_count, start_loc.checked_add(max_ops.get()).unwrap());
        let mmr_size = Position::from(op_count);

        let proof = self
            .mmr
<<<<<<< HEAD
            .historical_range_proof(mmr_size, start_loc..end_loc)
            .await?;
        let mut ops = Vec::with_capacity((end_loc - start_loc).as_usize());
        for loc in start_loc.as_u64()..end_loc.as_u64() {
=======
            .historical_range_proof(*mmr_size, start_loc..end_loc)
            .await?;
        let mut ops = Vec::with_capacity((*end_loc - *start_loc) as usize);
        for loc in *start_loc..*end_loc {
>>>>>>> 7cb8e467
            let section = loc / self.log_items_per_section;
            let offset = self.locations.read(loc).await?;
            let op = self.log.get(section, offset).await?;
            ops.push(op);
        }

        Ok((proof, ops))
    }

    /// Commit any pending operations to the database, ensuring their durability upon return from
    /// this function. Caller can associate an arbitrary `metadata` value with the commit.
    ///
    /// Failures after commit (but before `sync` or `close`) may still require reprocessing to
    /// recover the database on restart.
    pub async fn commit(&mut self, metadata: Option<V>) -> Result<(), Error> {
        self.last_commit = Some(self.log_size);
        let op = Variable::<K, V>::Commit(metadata);
        let encoded_op = op.encode();
        let section = self.current_section();

        // Create a future that updates the MMR.
        let mmr_fut = async {
            self.mmr.add_batched(&mut self.hasher, &encoded_op).await?;
            self.mmr.process_updates(&mut self.hasher);
            Ok::<(), Error>(())
        };

        // Create a future that appends the operation to the log, syncs it, and writes the resulting
        // offset locations.
        let log_fut = async {
            let (offset, _) = self.log.append(section, op).await?;
            // Sync the log and update locations in parallel.
            try_join!(
                self.log.sync(section).map_err(Error::Journal),
                self.locations.append(offset).map_err(Error::Journal),
            )?;
            Ok::<(), Error>(())
        };

        // Run the 2 futures in parallel.
        try_join!(mmr_fut, log_fut)?;
        self.log_size += 1;

        Ok(())
    }

    /// Get the location and metadata associated with the last commit, or None if no commit has been
    /// made.
    pub async fn get_metadata(&self) -> Result<Option<(Location, Option<V>)>, Error> {
        let Some(last_commit) = self.last_commit else {
            return Ok(None);
        };
        let section = *last_commit / self.log_items_per_section;
        let offset = self.locations.read(*last_commit).await?;
        let Variable::Commit(metadata) = self.log.get(section, offset).await? else {
            unreachable!("no commit operation at location of last commit {last_commit}");
        };

        Ok(Some((last_commit, metadata)))
    }

    /// Sync all database state to disk. While this isn't necessary to ensure durability of
    /// committed operations, periodic invocation may reduce memory usage and the time required to
    /// recover the database on restart.
    pub(super) async fn sync(&mut self) -> Result<(), Error> {
        let section = self.current_section();
        try_join!(
            self.mmr.sync(&mut self.hasher).map_err(Error::Mmr),
            self.log.sync(section).map_err(Error::Journal),
            self.locations.sync().map_err(Error::Journal),
        )?;

        Ok(())
    }

    /// Close the db. Operations that have not been committed will be lost.
    pub async fn close(mut self) -> Result<(), Error> {
        try_join!(
            self.log.close().map_err(Error::Journal),
            self.mmr.close(&mut self.hasher).map_err(Error::Mmr),
            self.locations.close().map_err(Error::Journal),
        )?;

        Ok(())
    }

    /// Destroy the db, removing all data from disk.
    pub async fn destroy(self) -> Result<(), Error> {
        try_join!(
            self.log.destroy().map_err(Error::Journal),
            self.mmr.destroy().map_err(Error::Mmr),
            self.locations.destroy().map_err(Error::Journal),
        )?;

        Ok(())
    }

    /// Simulate a failed commit that successfully writes the log to the commit point, but without
    /// fully committing the MMR's cached elements to trigger MMR node recovery on reopening.
    #[cfg(test)]
    pub async fn simulate_failed_commit_mmr(mut self, write_limit: usize) -> Result<(), Error>
    where
        V: Default,
    {
        self.apply_op(Variable::Commit(None)).await?;
        self.log.close().await?;
        self.locations.close().await?;
        self.mmr
            .simulate_partial_sync(&mut self.hasher, write_limit)
            .await?;

        Ok(())
    }

    /// Simulate a failed commit that successfully writes the MMR to the commit point, but without
    /// fully committing the log, requiring rollback of the MMR and log upon reopening.
    #[cfg(test)]
    pub async fn simulate_failed_commit_log(mut self) -> Result<(), Error>
    where
        V: Default,
    {
        self.apply_op(Variable::Commit(None)).await?;
        let mut section = self.current_section();

        self.mmr.close(&mut self.hasher).await?;
        // Rewind the operation log over the commit op to force rollback to the previous commit.
        let mut size = self.log.size(section).await?;
        if size == 0 {
            section -= 1;
            size = self.log.size(section).await?;
        }
        self.log.rewind(section, size - 1).await?;
        self.log.close().await?;

        Ok(())
    }

    /// Simulate a failed commit that successfully writes the log to the commit point, but without
    /// fully committing the locations.
    #[cfg(test)]
    pub async fn simulate_failed_commit_locations(
        mut self,
        operations_to_trim: u64,
    ) -> Result<(), Error>
    where
        V: Default,
    {
        self.apply_op(Variable::Commit(None)).await?;
        let op_count = self.op_count();
        assert!(op_count >= operations_to_trim);

        self.log.close().await?;
        self.mmr.close(&mut self.hasher).await?;
        self.locations
            .rewind((op_count - operations_to_trim).as_u64())
            .await?;
        self.locations.close().await?;

        Ok(())
    }
}

#[cfg(test)]
pub(super) mod test {
    use super::*;
    use crate::{adb::verify_proof, mmr::mem::Mmr as MemMmr, translator::TwoCap};
    use commonware_cryptography::{sha256::Digest, Sha256};
    use commonware_macros::test_traced;
    use commonware_runtime::{
        deterministic::{self},
        Runner as _,
    };
    use commonware_utils::{NZUsize, NZU64};

    const PAGE_SIZE: usize = 77;
    const PAGE_CACHE_SIZE: usize = 9;
    const ITEMS_PER_SECTION: u64 = 5;

    pub(crate) fn db_config(suffix: &str) -> Config<TwoCap, (commonware_codec::RangeCfg, ())> {
        Config {
            mmr_journal_partition: format!("journal_{suffix}"),
            mmr_metadata_partition: format!("metadata_{suffix}"),
            mmr_items_per_blob: NZU64!(11),
            mmr_write_buffer: NZUsize!(1024),
            log_journal_partition: format!("log_journal_{suffix}"),
            log_items_per_section: NZU64!(ITEMS_PER_SECTION),
            log_compression: None,
            log_codec_config: ((0..=10000).into(), ()),
            log_write_buffer: NZUsize!(1024),
            locations_journal_partition: format!("locations_journal_{suffix}"),
            locations_items_per_blob: NZU64!(7),
            translator: TwoCap,
            thread_pool: None,
            buffer_pool: PoolRef::new(NZUsize!(PAGE_SIZE), NZUsize!(PAGE_CACHE_SIZE)),
        }
    }

    /// A type alias for the concrete [Immutable] type used in these unit tests.
    type ImmutableTest = Immutable<deterministic::Context, Digest, Vec<u8>, Sha256, TwoCap>;

    /// Return an [Immutable] database initialized with a fixed config.
    async fn open_db(context: deterministic::Context) -> ImmutableTest {
        ImmutableTest::init(context, db_config("partition"))
            .await
            .unwrap()
    }

    #[test_traced("WARN")]
    pub fn test_immutable_db_empty() {
        let executor = deterministic::Runner::default();
        executor.start(|context| async move {
            let mut db = open_db(context.clone()).await;
            let mut hasher = Standard::<Sha256>::new();
            assert_eq!(db.op_count(), 0);
            assert_eq!(db.oldest_retained_loc(), None);
            assert_eq!(db.root(&mut hasher), MemMmr::default().root(&mut hasher));
            assert!(db.get_metadata().await.unwrap().is_none());

            // Make sure closing/reopening gets us back to the same state, even after adding an uncommitted op.
            let k1 = Sha256::fill(1u8);
            let v1 = vec![4, 5, 6, 7];
            let root = db.root(&mut hasher);
            db.set(k1, v1).await.unwrap();
            db.close().await.unwrap();
            let mut db = open_db(context.clone()).await;
            assert_eq!(db.root(&mut hasher), root);
            assert_eq!(db.op_count(), 0);

            // Test calling commit on an empty db which should make it (durably) non-empty.
            db.commit(None).await.unwrap();
            assert_eq!(db.op_count(), 1); // commit op added
            let root = db.root(&mut hasher);
            db.close().await.unwrap();

            let db = open_db(context.clone()).await;
            assert_eq!(db.root(&mut hasher), root);

            db.destroy().await.unwrap();
        });
    }

    #[test_traced("DEBUG")]
    pub fn test_immutable_db_build_basic() {
        let executor = deterministic::Runner::default();
        executor.start(|context| async move {
            // Build a db with 2 keys.
            let mut hasher = Standard::<Sha256>::new();
            let mut db = open_db(context.clone()).await;

            let k1 = Sha256::fill(1u8);
            let k2 = Sha256::fill(2u8);
            let v1 = vec![1, 2, 3];
            let v2 = vec![4, 5, 6, 7, 8];

            assert!(db.get(&k1).await.unwrap().is_none());
            assert!(db.get(&k2).await.unwrap().is_none());

            // Set the first key.
            db.set(k1, v1.clone()).await.unwrap();
            assert_eq!(db.get(&k1).await.unwrap().unwrap(), v1);
            assert!(db.get(&k2).await.unwrap().is_none());
            assert_eq!(db.op_count(), 1);
            // Commit the first key.
            let metadata = Some(vec![99, 100]);
            db.commit(metadata.clone()).await.unwrap();
            assert_eq!(db.get(&k1).await.unwrap().unwrap(), v1);
            assert!(db.get(&k2).await.unwrap().is_none());
            assert_eq!(db.op_count(), 2);
            assert_eq!(
                db.get_metadata().await.unwrap(),
                Some((Location::new(1), metadata.clone()))
            );
            // Set the second key.
            db.set(k2, v2.clone()).await.unwrap();
            assert_eq!(db.get(&k1).await.unwrap().unwrap(), v1);
            assert_eq!(db.get(&k2).await.unwrap().unwrap(), v2);
            assert_eq!(db.op_count(), 3);

            // Make sure we can still get metadata.
            assert_eq!(
                db.get_metadata().await.unwrap(),
                Some((Location::new(1), metadata))
            );

            // Commit the second key.
            db.commit(None).await.unwrap();
            assert_eq!(db.op_count(), 4);
            assert_eq!(
                db.get_metadata().await.unwrap(),
                Some((Location::new(3), None))
            );

            // Capture state.
            let root = db.root(&mut hasher);

            // Add an uncommitted op then close the db.
            let k3 = Sha256::fill(3u8);
            let v3 = vec![9, 10, 11];
            db.set(k3, v3).await.unwrap();
            assert_eq!(db.op_count(), 5);
            assert_ne!(db.root(&mut hasher), root);

            // Close & reopen, make sure state is restored to last commit point.
            db.close().await.unwrap();
            let db = open_db(context.clone()).await;
            assert!(db.get(&k3).await.unwrap().is_none());
            assert_eq!(db.op_count(), 4);
            assert_eq!(db.root(&mut hasher), root);
            assert_eq!(
                db.get_metadata().await.unwrap(),
                Some((Location::new(3), None))
            );

            // Cleanup.
            db.destroy().await.unwrap();
        });
    }

    #[test_traced("WARN")]
    pub fn test_immutable_db_build_and_authenticate() {
        let executor = deterministic::Runner::default();
        // Build a db with `ELEMENTS` key/value pairs and prove ranges over them.
        const ELEMENTS: u64 = 2_000;
        executor.start(|context| async move {
            let mut hasher = Standard::<Sha256>::new();
            let mut db = open_db(context.clone()).await;

            for i in 0u64..ELEMENTS {
                let k = Sha256::hash(&i.to_be_bytes());
                let v = vec![i as u8; 100];
                db.set(k, v).await.unwrap();
            }

            assert_eq!(db.op_count(), ELEMENTS);

            db.commit(None).await.unwrap();
            assert_eq!(db.op_count(), ELEMENTS + 1);

            // Close & reopen the db, making sure the re-opened db has exactly the same state.
            let root = db.root(&mut hasher);
            db.close().await.unwrap();
            let db = open_db(context.clone()).await;
            assert_eq!(root, db.root(&mut hasher));
            assert_eq!(db.op_count(), ELEMENTS + 1);
            for i in 0u64..ELEMENTS {
                let k = Sha256::hash(&i.to_be_bytes());
                let v = vec![i as u8; 100];
                assert_eq!(db.get(&k).await.unwrap().unwrap(), v);
            }

            // Make sure all ranges of 5 operations are provable, including truncated ranges at the
            // end.
            let max_ops = NZU64!(5);
            for i in 0..db.op_count().as_u64() {
                let (proof, log) = db.proof(Location::new(i), max_ops).await.unwrap();
                assert!(verify_proof(
                    &mut hasher,
                    &proof,
                    Location::new(i),
                    &log,
                    &root
                ));
            }

            db.destroy().await.unwrap();
        });
    }

    #[test_traced("WARN")]
    pub fn test_immutable_db_recovery_from_failed_mmr_sync() {
        let executor = deterministic::Runner::default();
        executor.start(|context| async move {
            // Insert 1000 keys then sync.
            const ELEMENTS: u64 = 1000;
            let mut hasher = Standard::<Sha256>::new();
            let mut db = open_db(context.clone()).await;

            for i in 0u64..ELEMENTS {
                let k = Sha256::hash(&i.to_be_bytes());
                let v = vec![i as u8; 100];
                db.set(k, v).await.unwrap();
            }

            assert_eq!(db.op_count(), ELEMENTS);
            db.sync().await.unwrap();
            let halfway_root = db.root(&mut hasher);

            // Insert another 1000 keys then simulate a failed close and test recovery.
            for i in 0u64..ELEMENTS {
                let k = Sha256::hash(&i.to_be_bytes());
                let v = vec![i as u8; 100];
                db.set(k, v).await.unwrap();
            }

            // We partially write only 101 of the cached MMR nodes to simulate a failure.
            db.simulate_failed_commit_mmr(101).await.unwrap();

            // Recovery should replay the log to regenerate the mmr.
            let db = open_db(context.clone()).await;
            assert_eq!(db.op_count(), 2001);
            let root = db.root(&mut hasher);
            assert_ne!(root, halfway_root);

            // Close & reopen could preserve the final commit.
            db.close().await.unwrap();
            let db = open_db(context.clone()).await;
            assert_eq!(db.op_count(), 2001);
            assert_eq!(db.root(&mut hasher), root);

            db.destroy().await.unwrap();
        });
    }

    #[test_traced("WARN")]
    pub fn test_immutable_db_recovery_from_failed_locations_sync() {
        let executor = deterministic::Runner::default();
        executor.start(|context| async move {
            // Insert 1000 keys then sync.
            const ELEMENTS: u64 = 1000;
            let mut hasher = Standard::<Sha256>::new();
            let mut db = open_db(context.clone()).await;

            for i in 0u64..ELEMENTS {
                let k = Sha256::hash(&i.to_be_bytes());
                let v = vec![i as u8; 100];
                db.set(k, v).await.unwrap();
            }

            assert_eq!(db.op_count(), ELEMENTS);
            db.sync().await.unwrap();
            let halfway_root = db.root(&mut hasher);

            // Insert another 1000 keys then simulate a failed close and test recovery.
            for i in 0u64..ELEMENTS {
                let k = Sha256::hash(&i.to_be_bytes());
                let v = vec![i as u8; 100];
                db.set(k, v).await.unwrap();
            }

            // Simulate failure to write the full locations map.
            db.simulate_failed_commit_locations(101).await.unwrap();

            // Recovery should replay the log to regenerate the locations map.
            let db = open_db(context.clone()).await;
            assert_eq!(db.op_count(), 2001);
            let root = db.root(&mut hasher);
            assert_ne!(root, halfway_root);

            db.destroy().await.unwrap();
        });
    }

    #[test_traced("WARN")]
    pub fn test_immutable_db_recovery_from_failed_log_sync() {
        let executor = deterministic::Runner::default();
        executor.start(|context| async move {
            let mut hasher = Standard::<Sha256>::new();
            let mut db = open_db(context.clone()).await;

            // Insert a single key and then commit to create a first commit point.
            let k1 = Sha256::fill(1u8);
            let v1 = vec![1, 2, 3];
            db.set(k1, v1).await.unwrap();
            db.commit(None).await.unwrap();
            let first_commit_root = db.root(&mut hasher);

            // Insert 1000 keys then sync.
            const ELEMENTS: u64 = 1000;

            for i in 0u64..ELEMENTS {
                let k = Sha256::hash(&i.to_be_bytes());
                let v = vec![i as u8; 100];
                db.set(k, v).await.unwrap();
            }

            assert_eq!(db.op_count(), ELEMENTS + 2);
            db.sync().await.unwrap();

            // Insert another 1000 keys then simulate a failed close and test recovery.
            for i in 0u64..ELEMENTS {
                let k = Sha256::hash(&i.to_be_bytes());
                let v = vec![i as u8; 100];
                db.set(k, v).await.unwrap();
            }

            // Simulate failure to write the full locations map.
            db.simulate_failed_commit_log().await.unwrap();

            // Recovery should back up to previous commit point.
            let db = open_db(context.clone()).await;
            assert_eq!(db.op_count(), 2);
            let root = db.root(&mut hasher);
            assert_eq!(root, first_commit_root);

            db.destroy().await.unwrap();
        });
    }

    #[test_traced("WARN")]
    pub fn test_immutable_db_pruning() {
        let executor = deterministic::Runner::default();
        // Build a db with `ELEMENTS` key/value pairs and prove ranges over them.
        const ELEMENTS: u64 = 2_000;
        executor.start(|context| async move {
            let mut hasher = Standard::<Sha256>::new();
            let mut db = open_db(context.clone()).await;

            for i in 0u64..ELEMENTS {
                let k = Sha256::hash(&i.to_be_bytes());
                let v = vec![i as u8; 100];
                db.set(k, v).await.unwrap();
            }

            assert_eq!(db.op_count(), ELEMENTS);

            db.commit(None).await.unwrap();
            assert_eq!(db.op_count(), ELEMENTS + 1);

            // Prune the db to the first half of the operations.
            db.prune(Location::new(ELEMENTS / 2)).await.unwrap();
            assert_eq!(db.op_count(), ELEMENTS + 1);

            // items_per_section is 5, so half should be exactly at a blob boundary, in which case
            // the actual pruning location should match the requested.
            let oldest_retained_loc = db.oldest_retained_loc().unwrap();
            assert_eq!(oldest_retained_loc, Location::new(ELEMENTS / 2));

            // Try to fetch a pruned key.
            let pruned_loc = oldest_retained_loc - 1;
            let pruned_key = Sha256::hash(&pruned_loc.to_be_bytes());
            assert!(db.get(&pruned_key).await.unwrap().is_none());

            // Try to fetch unpruned key.
            let unpruned_key = Sha256::hash(&oldest_retained_loc.to_be_bytes());
            assert!(db.get(&unpruned_key).await.unwrap().is_some());

            // Close & reopen the db, making sure the re-opened db has exactly the same state.
            let root = db.root(&mut hasher);
            db.close().await.unwrap();
            let mut db = open_db(context.clone()).await;
            assert_eq!(root, db.root(&mut hasher));
            assert_eq!(db.op_count(), ELEMENTS + 1);
            let oldest_retained_loc = db.oldest_retained_loc().unwrap();
            assert_eq!(oldest_retained_loc, Location::new(ELEMENTS / 2));

            // Prune to a non-blob boundary.
            let loc = Location::new(ELEMENTS / 2 + (ITEMS_PER_SECTION * 2 - 1));
            db.prune(loc).await.unwrap();
            // Actual boundary should be a multiple of 5.
            let oldest_retained_loc = db.oldest_retained_loc().unwrap();
            assert_eq!(
                oldest_retained_loc,
                Location::new(ELEMENTS / 2 + ITEMS_PER_SECTION)
            );

            // Confirm boundary persists across restart.
            db.close().await.unwrap();
            let db = open_db(context.clone()).await;
            let oldest_retained_loc = db.oldest_retained_loc().unwrap();
            assert_eq!(
                oldest_retained_loc,
                Location::new(ELEMENTS / 2 + ITEMS_PER_SECTION)
            );

            // Try to fetch a pruned key.
            let pruned_loc = oldest_retained_loc - 3;
            let pruned_key = Sha256::hash(&pruned_loc.to_be_bytes());
            assert!(db.get(&pruned_key).await.unwrap().is_none());

            // Try to fetch unpruned key.
            let unpruned_key = Sha256::hash(&oldest_retained_loc.to_be_bytes());
            assert!(db.get(&unpruned_key).await.unwrap().is_some());

            // Confirm behavior of trying to create a proof of pruned items is as expected.
            let pruned_pos = ELEMENTS / 2;
            let proof_result = db
                .proof(Location::new(pruned_pos), NZU64!(pruned_pos + 100))
                .await;
            assert!(matches!(proof_result, Err(Error::OperationPruned(pos)) if pos == pruned_pos));

            db.destroy().await.unwrap();
        });
    }
}<|MERGE_RESOLUTION|>--- conflicted
+++ resolved
@@ -322,7 +322,7 @@
 
                         // Consistency check: confirm the provided section matches what we expect from this operation's
                         // index.
-                        let expected = loc.as_u64() / log_items_per_section.get();
+                        let expected = *loc / log_items_per_section.get();
                         assert_eq!(section, expected,
                                 "section {section} did not match expected session {expected} from location {loc}");
 
@@ -366,7 +366,7 @@
                 end_offset,
                 "rewinding over uncommitted operations at end of log"
             );
-            let prune_to_section = end_loc.as_u64() / log_items_per_section.get();
+            let prune_to_section = *end_loc / log_items_per_section.get();
             log.rewind_to_offset(prune_to_section, end_offset).await?;
             log.sync(prune_to_section).await?;
             log_size = end_loc;
@@ -374,10 +374,10 @@
 
         // Pop any MMR elements that are ahead of the last log commit point.
         if mmr_leaves > log_size {
-            locations.rewind(log_size.as_u64()).await?;
+            locations.rewind(*log_size).await?;
             locations.sync().await?;
 
-            let op_count = (mmr_leaves - log_size.as_u64()) as usize;
+            let op_count = (mmr_leaves - *log_size) as usize;
             warn!(op_count, "popping uncommitted MMR operations");
             mmr.pop(op_count).await?;
         }
@@ -392,7 +392,7 @@
 
     /// Returns the section of the log where we are currently writing new items.
     fn current_section(&self) -> u64 {
-        self.log_size.as_u64() / self.log_items_per_section
+        *self.log_size / self.log_items_per_section
     }
 
     /// Return the oldest location that remains retrievable.
@@ -603,17 +603,10 @@
 
         let proof = self
             .mmr
-<<<<<<< HEAD
             .historical_range_proof(mmr_size, start_loc..end_loc)
-            .await?;
-        let mut ops = Vec::with_capacity((end_loc - start_loc).as_usize());
-        for loc in start_loc.as_u64()..end_loc.as_u64() {
-=======
-            .historical_range_proof(*mmr_size, start_loc..end_loc)
             .await?;
         let mut ops = Vec::with_capacity((*end_loc - *start_loc) as usize);
         for loc in *start_loc..*end_loc {
->>>>>>> 7cb8e467
             let section = loc / self.log_items_per_section;
             let offset = self.locations.read(loc).await?;
             let op = self.log.get(section, offset).await?;
@@ -768,7 +761,7 @@
         self.log.close().await?;
         self.mmr.close(&mut self.hasher).await?;
         self.locations
-            .rewind((op_count - operations_to_trim).as_u64())
+            .rewind(*op_count - operations_to_trim)
             .await?;
         self.locations.close().await?;
 
@@ -967,7 +960,7 @@
             // Make sure all ranges of 5 operations are provable, including truncated ranges at the
             // end.
             let max_ops = NZU64!(5);
-            for i in 0..db.op_count().as_u64() {
+            for i in 0..*db.op_count() {
                 let (proof, log) = db.proof(Location::new(i), max_ops).await.unwrap();
                 assert!(verify_proof(
                     &mut hasher,
