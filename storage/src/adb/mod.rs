--- conflicted
+++ resolved
@@ -14,11 +14,7 @@
     adb::operation::{Committable, Keyed},
     index::{Cursor, Index},
     journal::contiguous::Contiguous,
-<<<<<<< HEAD
-    mmr::{journaled::Mmr, Location, StandardHasher},
-=======
     mmr::{journaled::Mmr, Location, Position, StandardHasher},
->>>>>>> 013776c7
 };
 use commonware_codec::Codec;
 use commonware_cryptography::Hasher;
@@ -27,11 +23,7 @@
 use core::num::NonZeroUsize;
 use futures::{pin_mut, StreamExt as _};
 use thiserror::Error;
-<<<<<<< HEAD
-use tracing::warn;
-=======
 use tracing::{debug, warn};
->>>>>>> 013776c7
 
 pub mod any;
 pub mod authenticated_journal;
@@ -105,60 +97,6 @@
     mmr: &mut Mmr<E, H>,
     log: &mut impl Contiguous<Item = O>,
     hasher: &mut StandardHasher<H>,
-<<<<<<< HEAD
-) -> Result<u64, Error> {
-    // Back up over / discard any uncommitted operations in the log.
-    let log_size = rewind_uncommitted(log).await?;
-
-    // Pop any MMR elements that are ahead of the last log commit point.
-    let mut next_mmr_leaf_num = mmr.leaves();
-    if next_mmr_leaf_num > log_size {
-        let pop_count = next_mmr_leaf_num - log_size;
-        warn!(log_size, ?pop_count, "popping uncommitted MMR operations");
-        mmr.pop(*pop_count as usize).await?;
-        next_mmr_leaf_num = Location::new_unchecked(log_size);
-    }
-
-    // If the MMR is behind, replay log operations to catch up.
-    if next_mmr_leaf_num < log_size {
-        let replay_count = log_size - *next_mmr_leaf_num;
-        warn!(
-            log_size,
-            replay_count, "MMR lags behind log, replaying log to catch up"
-        );
-        while next_mmr_leaf_num < log_size {
-            let op = log.read(*next_mmr_leaf_num).await?;
-            mmr.add_batched(hasher, &op.encode()).await?;
-            next_mmr_leaf_num += 1;
-        }
-        mmr.sync(hasher).await.map_err(Error::Mmr)?;
-    }
-
-    // At this point the MMR and log should be consistent.
-    assert_eq!(log_size, mmr.leaves());
-
-    Ok(log_size)
-}
-
-/// Discard any uncommitted log operations and correct any inconsistencies between the MMR and
-/// log. Returns the inactivity floor location set by the last commit.
-///
-/// # Post-conditions
-/// - The log will either be empty, or its last operation will be a commit operation.
-/// - The number of leaves in the MMR will be equal to the number of operations in the log.
-pub(super) async fn align_mmr_and_floored_log<
-    E: Storage + Clock + Metrics,
-    O: Keyed + Committable,
-    H: Hasher,
->(
-    mmr: &mut Mmr<E, H>,
-    log: &mut impl Contiguous<Item = O>,
-    hasher: &mut StandardHasher<H>,
-) -> Result<Location, Error> {
-    let log_size = align_mmr_and_log(mmr, log, hasher).await?;
-    if log_size == 0 {
-        return Ok(Location::new_unchecked(0));
-=======
 ) -> Result<u64, Error> {
     // Back up over / discard any uncommitted operations in the log.
     let log_size = rewind_uncommitted(log).await?;
@@ -371,126 +309,8 @@
     // cursor to look for the key.
     let Some(mut cursor) = snapshot.get_mut_or_insert(key, new_loc) else {
         return Ok(None);
->>>>>>> 013776c7
-    };
-    let op = log.read(log_size - 1).await?;
-
-<<<<<<< HEAD
-    // The final operation in the log must be a commit wrapping the inactivity floor.
-    Ok(op
-        .commit_floor()
-        .expect("last operation should be a commit floor"))
-}
-
-/// Rewinds the log to the point of the last commit, returning the size of the log after rewinding.
-pub(super) async fn rewind_uncommitted<O: Committable>(
-    log: &mut impl Contiguous<Item = O>,
-) -> Result<u64, Error> {
-    let log_size = log.size().await;
-    let mut rewind_size = log_size;
-    while rewind_size > 0 {
-        if log.read(rewind_size - 1).await?.is_commit() {
-            break;
-        }
-        rewind_size -= 1;
-    }
-    if rewind_size != log_size {
-        let rewound_ops = log_size - rewind_size;
-        warn!(
-            log_size,
-            rewound_ops, "rewinding over uncommitted log operations"
-        );
-        log.rewind(rewind_size).await?;
-        log.sync().await?;
-    }
-
-    Ok(rewind_size)
-}
-
-/// Builds the database's snapshot by replaying the log starting at the inactivity floor. Assumes
-/// the log is not pruned beyond the inactivity floor. The callback is invoked for each replayed
-/// operation, indicating activity status updates. The first argument of the callback is the
-/// activity status of the operation, and the second argument is the location of the operation it
-/// inactivates (if any).
-pub(super) async fn build_snapshot_from_log<O, I, F>(
-    inactivity_floor_loc: Location,
-    log: &impl Contiguous<Item = O>,
-    snapshot: &mut I,
-    mut callback: F,
-) -> Result<(), Error>
-where
-    O: Keyed,
-    I: Index<Value = Location>,
-    F: FnMut(bool, Option<Location>),
-{
-    let stream = log
-        .replay(*inactivity_floor_loc, SNAPSHOT_READ_BUFFER_SIZE)
-        .await?;
-    pin_mut!(stream);
-    let last_commit_loc = log.size().await.saturating_sub(1);
-    while let Some(result) = stream.next().await {
-        let (loc, op) = result?;
-        if let Some(key) = op.key() {
-            if op.is_delete() {
-                let old_loc = delete_key(snapshot, log, key).await?;
-                callback(false, old_loc);
-            } else if op.is_update() {
-                let new_loc = Location::new_unchecked(loc);
-                let old_loc = update_loc(snapshot, log, key, new_loc).await?;
-                callback(true, old_loc);
-            }
-        } else if op.commit_floor().is_some() {
-            callback(loc == last_commit_loc, None);
-        }
-    }
-
-    Ok(())
-}
-
-/// Delete `key` from the snapshot if it exists, returning the location that was previously
-/// associated with it.
-async fn delete_key<I, O>(
-    snapshot: &mut I,
-    log: &impl Contiguous<Item = O>,
-    key: &O::Key,
-) -> Result<Option<Location>, Error>
-where
-    I: Index<Value = Location>,
-    O: Keyed,
-{
-    // If the translated key is in the snapshot, get a cursor to look for the key.
-    let Some(mut cursor) = snapshot.get_mut(key) else {
-        return Ok(None);
-    };
-
-    // Find the matching key among all conflicts, then delete it.
-    let Some(loc) = find_update_op(log, &mut cursor, key).await? else {
-        return Ok(None);
-    };
-    cursor.delete();
-
-    Ok(Some(loc))
-}
-
-/// Update the location of `key` to `new_loc` in the snapshot and return its old location, or insert
-/// it if the key isn't already present.
-async fn update_loc<I: Index<Value = Location>, O>(
-    snapshot: &mut I,
-    log: &impl Contiguous<Item = O>,
-    key: &<O as Keyed>::Key,
-    new_loc: Location,
-) -> Result<Option<Location>, Error>
-where
-    O: Keyed,
-{
-    // If the translated key is not in the snapshot, insert the new location. Otherwise, get a
-    // cursor to look for the key.
-    let Some(mut cursor) = snapshot.get_mut_or_insert(key, new_loc) else {
-        return Ok(None);
-    };
-
-=======
->>>>>>> 013776c7
+    };
+
     // Find the matching key among all conflicts, then update its location.
     if let Some(loc) = find_update_op(log, &mut cursor, key).await? {
         assert!(new_loc > loc);
