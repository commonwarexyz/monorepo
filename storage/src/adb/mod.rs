--- conflicted
+++ resolved
@@ -15,11 +15,8 @@
 pub mod any;
 pub mod current;
 pub mod immutable;
-<<<<<<< HEAD
-pub mod operation;
+// pub mod operation;
 pub mod sync;
-=======
->>>>>>> b3cc4058
 
 /// Errors that can occur when interacting with an authenticated database.
 #[derive(Error, Debug)]
