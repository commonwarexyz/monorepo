//! A collection of authenticated databases (ADB).
//!
//! # Terminology
//!
//! A _key_ in an authenticated database either has a _value_ or it doesn't. Two types of
//! _operations_ can be applied to the db to modify the state of a specific key. A key that has a
//! value can change to one without a value through the _delete_ operation. The _update_ operation
//! gives a key a specific value whether it previously had no value or had a different value.
//!
//! Keys with values are called _active_. An operation is called _active_ if (1) its key is active,
//! (2) it is an update operation, and (3) it is the most recent operation for that key.

use crate::{journal::fixed::Journal, mmr::journaled};
use commonware_cryptography::Hasher;
use commonware_runtime::{Clock, Metrics, Storage};
use thiserror::Error;

pub mod any;
pub mod current;
pub mod immutable;
pub mod keyless;
pub mod sync;
pub mod verify;
use tracing::warn;
pub use verify::{
    create_multi_proof, create_proof, create_proof_store, create_proof_store_from_digests,
    digests_required_for_proof, extract_pinned_nodes, verify_multi_proof, verify_proof,
    verify_proof_and_extract_digests,
};

/// Errors that can occur when interacting with an authenticated database.
#[derive(Error, Debug)]
pub enum Error {
    #[error("mmr error: {0}")]
    Mmr(#[from] crate::mmr::Error),

    #[error("metadata error: {0}")]
    Metadata(#[from] crate::metadata::Error),

    #[error("journal error: {0}")]
    Journal(#[from] crate::journal::Error),

    #[error("runtime error: {0}")]
    Runtime(#[from] commonware_runtime::Error),

    #[error("operation pruned: {0}")]
    OperationPruned(u64),

    /// The requested key was not found in the snapshot.
    #[error("key not found")]
    KeyNotFound,

<<<<<<< HEAD
    /// The proof is invalid.
    #[error("invalid proof")]
    InvalidProof,
=======
    #[error("unexpected data at location: {0}")]
    UnexpectedData(u64),
>>>>>>> 106f9c6a
}

/// Utility to align the sizes of an MMR and location journal pair, used by keyless, immutable &
/// variable adb recovery. Returns the aligned size.
async fn align_mmr_and_locations<E: Storage + Clock + Metrics, H: Hasher>(
    mmr: &mut journaled::Mmr<E, H>,
    locations: &mut Journal<E, u32>,
) -> Result<u64, Error> {
    let aligned_size = {
        let locations_size = locations.size().await?;
        let mmr_leaves = mmr.leaves();
        if locations_size > mmr_leaves {
            warn!(
                mmr_leaves,
                locations_size, "rewinding misaligned locations journal"
            );
            locations.rewind(mmr_leaves).await?;
            locations.sync().await?;
            mmr_leaves
        } else if mmr_leaves > locations_size {
            warn!(mmr_leaves, locations_size, "rewinding misaligned mmr");
            mmr.pop((mmr_leaves - locations_size) as usize).await?;
            locations_size
        } else {
            locations_size // happy path
        }
    };

    // Verify post-conditions hold.
    assert_eq!(aligned_size, locations.size().await?);
    assert_eq!(aligned_size, mmr.leaves());

    Ok(aligned_size)
}<|MERGE_RESOLUTION|>--- conflicted
+++ resolved
@@ -50,14 +50,12 @@
     #[error("key not found")]
     KeyNotFound,
 
-<<<<<<< HEAD
     /// The proof is invalid.
     #[error("invalid proof")]
     InvalidProof,
-=======
+
     #[error("unexpected data at location: {0}")]
     UnexpectedData(u64),
->>>>>>> 106f9c6a
 }
 
 /// Utility to align the sizes of an MMR and location journal pair, used by keyless, immutable &
