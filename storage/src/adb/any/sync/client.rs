use crate::{
    adb::{
        self,
        any::{
            sync::{
                resolver::{GetOperationsResult, Resolver},
                Error, SyncTarget, SyncTargetUpdateReceiver,
            },
            SyncConfig,
        },
        operation::Operation,
    },
    journal::fixed::{Config as JConfig, Journal},
    mmr::{self, iterator::leaf_num_to_pos},
    translator::Translator,
};
use commonware_cryptography::Hasher;
use commonware_runtime::{
    telemetry::metrics::histogram::{Buckets, Timed},
    Clock, Metrics as MetricsTrait, Storage,
};
use commonware_utils::{Array, NZU64};
use prometheus_client::metrics::{counter::Counter, histogram::Histogram};
use std::{num::NonZeroU64, sync::Arc};
use tracing::{debug, info, warn};

/// Configuration for the sync client
pub struct Config<E, K, V, H, T, R>
where
    E: Storage + Clock + MetricsTrait,
    K: Array,
    V: Array,
    H: Hasher,
    T: Translator,
    R: Resolver<Digest = H::Digest, Key = K, Value = V>,
{
    /// Context for the database.
    pub context: E,

    /// Channel for receiving target updates.
    pub update_receiver: Option<SyncTargetUpdateReceiver<H::Digest>>,

    /// Database configuration.
    pub db_config: adb::any::Config<T>,

    /// Maximum operations to fetch per batch.
    pub fetch_batch_size: NonZeroU64,

    /// Synchronization target (root digest and operation bounds).
    pub target: SyncTarget<H::Digest>,

    /// Resolves requests for proofs and operations.
    pub resolver: R,

    /// Hasher for root digests.
    pub hasher: mmr::hasher::Standard<H>,

    /// The maximum number of operations to keep in memory
    /// before committing the database while applying operations.
    /// Higher value will cause more memory usage during sync.
    pub apply_batch_size: usize,
}

/// Prometheus metrics for the sync client.
pub struct Metrics<E: Clock> {
    /// Number of valid batches successfully received and processed.
    valid_batches_received: Counter<u64>,
    /// Number of invalid batches received that failed validation.
    invalid_batches_received: Counter<u64>,
    /// Total number of operations fetched during sync.
    operations_fetched: Counter<u64>,
    /// Total time spent fetching operations from resolver (seconds).
    fetch_duration: Timed<E>,
    /// Total time spent verifying proofs (seconds).
    proof_verification_duration: Timed<E>,
    /// Total time spent applying operations to the log (seconds).
    apply_duration: Timed<E>,
}

impl<E: Clock + MetricsTrait> Metrics<E> {
    /// Register metrics with the provided runtime metrics context and return the struct.
    pub fn new(context: E) -> Self {
        let fetch_histogram = Histogram::new(Buckets::NETWORK.into_iter());
        let proof_verification_histogram = Histogram::new(Buckets::CRYPTOGRAPHY.into_iter());
        let apply_histogram = Histogram::new(Buckets::LOCAL.into_iter());

        let metrics = Self {
            valid_batches_received: Counter::default(),
            invalid_batches_received: Counter::default(),
            operations_fetched: Counter::default(),
            fetch_duration: Timed::new(fetch_histogram.clone(), Arc::new(context.clone())),
            proof_verification_duration: Timed::new(
                proof_verification_histogram.clone(),
                Arc::new(context.clone()),
            ),
            apply_duration: Timed::new(apply_histogram.clone(), Arc::new(context.clone())),
        };

        // Register metrics.
        context.register(
            "valid_batches_received",
            "Number of valid operation batches processed during ADB sync",
            metrics.valid_batches_received.clone(),
        );
        context.register(
            "invalid_batches_received",
            "Number of invalid operation batches encountered during ADB sync",
            metrics.invalid_batches_received.clone(),
        );
        context.register(
            "operations_fetched",
            "Total number of operations fetched during ADB sync",
            metrics.operations_fetched.clone(),
        );
        context.register(
            "fetch_duration_seconds",
            "Histogram of durations spent fetching operation batches during ADB sync",
            fetch_histogram,
        );
        context.register(
            "proof_verification_duration_seconds",
            "Histogram of durations spent verifying proofs during ADB sync",
            proof_verification_histogram,
        );
        context.register(
            "apply_duration_seconds",
            "Histogram of durations spent applying operations during ADB sync",
            apply_histogram,
        );

        metrics
    }
}

/// Client that syncs an [adb::any::Any] database.
#[allow(clippy::large_enum_variant)]
pub(super) enum Client<E, K, V, H, T, R>
where
    E: Storage + Clock + MetricsTrait,
    K: Array,
    V: Array,
    H: Hasher,
    T: Translator,
    R: Resolver<Digest = H::Digest, Key = K, Value = V>,
{
    /// Next step is to fetch and verify operations.
    FetchData {
        config: Config<E, K, V, H, T, R>,
        log: Journal<E, Operation<K, V>>,
        /// Extracted pinned nodes from first batch proof
        pinned_nodes: Option<Vec<H::Digest>>,
        metrics: Metrics<E>,
    },
    /// Next step is to apply fetched operations to the log.
    ApplyData {
        config: Config<E, K, V, H, T, R>,
        log: Journal<E, Operation<K, V>>,
        pinned_nodes: Option<Vec<H::Digest>>,
        batch_ops: Vec<Operation<K, V>>,
        metrics: Metrics<E>,
    },
    /// Sync completed. Database is fully constructed.
    Done { db: adb::any::Any<E, K, V, H, T> },
}

impl<E, K, V, H, T, R> Client<E, K, V, H, T, R>
where
    E: Storage + Clock + MetricsTrait,
    K: Array,
    V: Array,
    H: Hasher,
    T: Translator,
    R: Resolver<Digest = H::Digest, Key = K, Value = V>,
{
    /// Create a new sync client
    pub(crate) async fn new(config: Config<E, K, V, H, T, R>) -> Result<Self, Error> {
        // Validate bounds (inclusive)
        if config.target.lower_bound_ops > config.target.upper_bound_ops {
            return Err(Error::InvalidTarget {
                lower_bound_pos: config.target.lower_bound_ops,
                upper_bound_pos: config.target.upper_bound_ops,
            });
        }

        // Initialize the operations journal.
        // It may have data in the target range.
        let log = Journal::<E, Operation<K, V>>::init_sync(
            config.context.clone().with_label("log"),
            JConfig {
                partition: config.db_config.log_journal_partition.clone(),
                items_per_blob: config.db_config.log_items_per_blob,
                write_buffer: config.db_config.log_write_buffer,
                buffer_pool: config.db_config.buffer_pool.clone(),
            },
            config.target.lower_bound_ops,
            config.target.upper_bound_ops,
        )
        .await
        .map_err(adb::Error::JournalError)
        .map_err(Error::Adb)?;

        // Check how many operations are already in the log.
        let log_size = log
            .size()
            .await
            .map_err(|e| Error::Adb(adb::Error::JournalError(e)))?;

        // Assert invariant from [Journal::init_sync]
        assert!(log_size <= config.target.upper_bound_ops + 1);
        if log_size == config.target.upper_bound_ops + 1 {
            // We already have all the operations we need in the log.
            // Build the database immediately without fetching more operations.
            let db = adb::any::Any::init_synced(
                config.context.clone(),
                SyncConfig {
                    db_config: config.db_config.clone(),
                    log,
                    lower_bound: config.target.lower_bound_ops,
                    upper_bound: config.target.upper_bound_ops,
                    pinned_nodes: None,
                    apply_batch_size: config.apply_batch_size,
                },
            )
            .await
            .map_err(Error::Adb)?;

            return Ok(Client::Done { db });
        }

        Ok(Client::FetchData {
            metrics: Metrics::new(config.context.clone()),
            config,
            log,
            pinned_nodes: None,
        })
    }

    /// Validate a target update against the current target
    fn validate_target_update(
        old_target: &SyncTarget<H::Digest>,
        new_target: &SyncTarget<H::Digest>,
    ) -> Result<(), Error> {
        if new_target.lower_bound_ops > new_target.upper_bound_ops {
            return Err(Error::InvalidTarget {
                lower_bound_pos: new_target.lower_bound_ops,
                upper_bound_pos: new_target.upper_bound_ops,
            });
        }
        if new_target.lower_bound_ops < old_target.lower_bound_ops
            || new_target.upper_bound_ops < old_target.upper_bound_ops
        {
            return Err(Error::SyncTargetMovedBackward {
                old: Box::new(old_target.clone()),
                new: Box::new(new_target.clone()),
            });
        }
<<<<<<< HEAD
        if new_target.root == old_target.root {
=======
        if new_target.hash == old_target.hash {
>>>>>>> 22892a81
            return Err(Error::SyncTargetRootUnchanged);
        }
        Ok(())
    }

    /// Update the sync target to the most recent target update, if any.
    async fn handle_target_updates(mut self) -> Result<Self, Error> {
        let update_receiver = match &mut self {
            Client::FetchData { config, .. } => &mut config.update_receiver,
            Client::ApplyData { config, .. } => &mut config.update_receiver,
            Client::Done { .. } => {
                warn!("ignoring target update - sync already completed");
                return Ok(self);
            }
        };
        let mut new_target = None;
        if let Some(ref mut receiver) = update_receiver {
            // Only apply the last update, if any.
            while let Ok(Some(new_target_)) = receiver.try_next() {
                new_target = Some(new_target_);
            }
        }

        let Some(new_target) = new_target else {
            // There is no new target to apply.
            return Ok(self);
        };

        let (mut config, mut log, metrics) = match self {
            Client::FetchData {
                config,
                log,
                metrics,
                ..
            } => (config, log, metrics),
            Client::ApplyData {
                config,
                log,
                metrics,
                ..
            } => (config, log, metrics),
            Client::Done { .. } => {
                return Ok(self);
            }
        };
        Self::validate_target_update(&config.target, &new_target)?;

        info!(
            old_target = ?config.target,
            new_target = ?new_target,
            "applying target update"
        );

        // Check if the existing log contains data in the updated sync range
        let log_size = log
            .size()
            .await
            .map_err(|e| Error::Adb(adb::Error::JournalError(e)))?;

        let log = if log_size <= new_target.lower_bound_ops {
            // Log is stale (last element is before the new lower bound)
            // Reinitialize the log with the new sync range
            log.close()
                .await
                .map_err(|e| Error::Adb(adb::Error::JournalError(e)))?;

            debug!(
                log_size,
                old_bounds = ?config.target,
                new_bounds = ?new_target,
                "log is stale, reinitializing"
            );
            Journal::<E, Operation<K, V>>::init_sync(
                config.context.clone().with_label("log"),
                JConfig {
                    partition: config.db_config.log_journal_partition.clone(),
                    items_per_blob: config.db_config.log_items_per_blob,
                    write_buffer: config.db_config.log_write_buffer,
                    buffer_pool: config.db_config.buffer_pool.clone(),
                },
                new_target.lower_bound_ops,
                new_target.upper_bound_ops,
            )
            .await
            .map_err(adb::Error::JournalError)
            .map_err(Error::Adb)?
        } else {
            debug!(
                log_size,
                old_bounds = ?config.target,
                new_bounds = ?new_target,
                "pruning log"
            );
            // Log contains data in the updated sync range, prune normally
            log.prune(new_target.lower_bound_ops)
                .await
                .map_err(|e| Error::Adb(adb::Error::JournalError(e)))?;
            log
        };

        // Update the target
        config.target = new_target;

        // Request a minimal proof for the new lower bound to extract correct pinned nodes
        let GetOperationsResult {
            proof,
            operations: _,
            success_tx,
        } = {
            let target_size = config.target.upper_bound_ops + 1;
            config
                .resolver
                .get_operations(target_size, config.target.lower_bound_ops, NZU64!(1))
                .await?
        };

        // Extract pinned nodes for the new pruning boundary
        let start_pos = leaf_num_to_pos(config.target.lower_bound_ops);
        let end_pos = leaf_num_to_pos(config.target.lower_bound_ops);
        let new_pinned_nodes = match proof.extract_pinned_nodes(start_pos, end_pos) {
            Ok(nodes) => {
                let _ = success_tx.send(true);
                nodes
            }
            Err(e) => {
                warn!(error = ?e, "failed to extract pinned nodes for new target");
                let _ = success_tx.send(false);
                return Err(Error::InvalidState);
            }
        };

        debug!(
            lower_bound_ops = config.target.lower_bound_ops,
            pinned_nodes_count = new_pinned_nodes.len(),
            "extracted pinned nodes for new target"
        );

        // Discard any pending updates, since they may be stale now.
        Ok(Client::FetchData {
            config,
            log,
            pinned_nodes: Some(new_pinned_nodes),
            metrics,
        })
    }

    /// Process the next step in the sync process
    async fn step(mut self) -> Result<Self, Error> {
        // Handle any pending target updates
        self = self.handle_target_updates().await?;

        match self {
            Client::FetchData {
                mut config,
                log,
                mut pinned_nodes,
                metrics,
            } => {
                // Get current position in the log
                let log_size = log
                    .size()
                    .await
                    .map_err(|e| Error::Adb(adb::Error::JournalError(e)))?;

                // Calculate remaining operations to sync (inclusive upper bound)
                let remaining_ops = if log_size <= config.target.upper_bound_ops {
                    config.target.upper_bound_ops - log_size + 1
                } else {
                    // We're at/past the target.
                    warn!(
                        log_size,
                        upper_bound = config.target.upper_bound_ops,
                        "sync target exceeded"
                    );
                    return Err(Error::InvalidState);
                };

                let batch_size = std::cmp::min(config.fetch_batch_size.get(), remaining_ops);
                let batch_size = NonZeroU64::new(batch_size).ok_or(Error::InvalidState)?;

                debug!(
                    target_digest = ?config.target.root,
                    lower_bound_pos = config.target.lower_bound_ops,
                    upper_bound_pos = config.target.upper_bound_ops,
                    current_pos = log_size,
                    remaining_ops = remaining_ops,
                    batch_size = batch_size.get(),
                    "fetching proof and operations"
                );

                // Get proof and operations from resolver
                let GetOperationsResult {
                    proof,
                    operations,
                    success_tx,
                } = {
                    let _timer = metrics.fetch_duration.timer();
                    let target_size = config.target.upper_bound_ops + 1;
                    config
                        .resolver
                        .get_operations(target_size, log_size, batch_size)
                        .await?
                };

                let operations_len = operations.len() as u64;

                // Validate that we didn't get more operations than requested
                // or that we didn't get an empty proof. We should never get an empty proof
                // because we will never request an empty proof (i.e. a proof over an empty database).
                if operations_len > batch_size.get() || operations_len == 0 {
                    debug!(
                        operations_len,
                        batch_size = batch_size.get(),
                        "received invalid batch size from resolver"
                    );
                    metrics.invalid_batches_received.inc();
                    let _ = success_tx.send(false);
                    return Ok(Client::FetchData {
                        config,
                        log,
                        pinned_nodes,
                        metrics,
                    });
                }

                debug!(operations_len, "received operations from resolver");

                // Verify the proof is valid over the given operations
                let proof_valid = {
                    let _timer = metrics.proof_verification_duration.timer();
                    adb::any::Any::<E, K, V, H, T>::verify_proof(
                        &mut config.hasher,
                        &proof,
                        log_size,
                        &operations,
                        &config.target.root,
                    )
                };
                let _ = success_tx.send(proof_valid);

                if !proof_valid {
                    debug!("proof verification failed, retrying");
                    metrics.invalid_batches_received.inc();
                    return Ok(Client::FetchData {
                        config,
                        log,
                        pinned_nodes,
                        metrics,
                    });
                }

                // Install pinned nodes on first successful batch.
                if pinned_nodes.is_none() {
                    let start_pos = leaf_num_to_pos(log_size);
                    let end_pos = leaf_num_to_pos(log_size + operations_len - 1);
                    let Ok(new_pinned_nodes) = proof.extract_pinned_nodes(start_pos, end_pos)
                    else {
                        warn!("failed to extract pinned nodes, retrying");
                        metrics.invalid_batches_received.inc();
                        return Ok(Client::FetchData {
                            config,
                            log,
                            pinned_nodes,
                            metrics,
                        });
                    };
                    pinned_nodes = Some(new_pinned_nodes);
                }

                // Record successful batch metrics
                metrics.valid_batches_received.inc();
                metrics.operations_fetched.inc_by(operations_len);

                Ok(Client::ApplyData {
                    config,
                    log,
                    pinned_nodes,
                    batch_ops: operations,
                    metrics,
                })
            }

            Client::ApplyData {
                config,
                mut log,
                pinned_nodes,
                batch_ops,
                metrics,
            } => {
                // Apply operations to the log
                {
                    let _timer = metrics.apply_duration.timer();
                    for op in batch_ops.into_iter() {
                        log.append(op)
                            .await
                            .map_err(adb::Error::JournalError)
                            .map_err(Error::Adb)?;
                        // No need to sync here -- the log will periodically sync its storage
                        // and we will also sync when we're done.
                    }
                }

                // Check if we've applied all needed operations
                let log_size = log
                    .size()
                    .await
                    .map_err(|e| Error::Adb(adb::Error::JournalError(e)))?;

                // Calculate the target log size (upper bound is inclusive)
                let target_log_size = config
                    .target
                    .upper_bound_ops
                    .checked_add(1)
                    .ok_or(Error::InvalidState)?;

                // Check if we've completed sync
                if log_size >= target_log_size {
                    if log_size > target_log_size {
                        warn!(log_size, target_log_size, "log size exceeded sync target");
                        return Err(Error::InvalidState);
                    }

                    // Build the complete database from the log
                    let db = adb::any::Any::init_synced(
                        config.context.clone(),
                        SyncConfig {
                            db_config: config.db_config.clone(),
                            log,
                            lower_bound: config.target.lower_bound_ops,
                            upper_bound: config.target.upper_bound_ops,
                            pinned_nodes,
                            apply_batch_size: config.apply_batch_size,
                        },
                    )
                    .await
                    .map_err(Error::Adb)?;

                    // Verify the final digest matches the target
                    let mut hasher = mmr::hasher::Standard::<H>::new();
                    let got_root = db.root(&mut hasher);
                    if got_root != config.target.root {
                        return Err(Error::RootMismatch {
                            expected: Box::new(config.target.root),
                            actual: Box::new(got_root),
                        });
                    }

                    info!(
                        target_digest = ?config.target.root,
                        lower_bound_ops = config.target.lower_bound_ops,
                        upper_bound_ops = config.target.upper_bound_ops,
                        log_size = log_size,
                        valid_batches_received = metrics.valid_batches_received.get(),
                        invalid_batches_received = metrics.invalid_batches_received.get(),
                        "sync completed successfully");

                    return Ok(Client::Done { db });
                }

                // Need to fetch more
                Ok(Client::FetchData {
                    config,
                    log,
                    pinned_nodes,
                    metrics,
                })
            }

            Client::Done { .. } => Err(Error::AlreadyComplete),
        }
    }

    /// Run the complete sync process
    pub(crate) async fn sync(mut self) -> Result<adb::any::Any<E, K, V, H, T>, Error> {
        info!("starting sync");
        loop {
            self = self.step().await?;
            if let Client::Done { db } = self {
                return Ok(db);
            }
        }
    }
}

#[cfg(test)]
pub(crate) mod tests {
    use super::*;
    use crate::{
        adb::any::{
            sync::{resolver::tests::FailResolver, sync},
            test::{apply_ops, create_test_db, create_test_ops},
        },
        translator,
    };
    use commonware_cryptography::{sha256::Digest, Digest as _, Sha256};
    use commonware_macros::test_traced;
    use commonware_runtime::{buffer::PoolRef, deterministic, Runner as _};
    use commonware_utils::NZU64;
    use futures::{channel::mpsc, SinkExt};
    use rand::{rngs::StdRng, RngCore as _, SeedableRng as _};
    use std::collections::{HashMap, HashSet};
    use test_case::test_case;

    type TestDigest = Sha256;
    type TestTranslator = translator::TwoCap;

    const PAGE_SIZE: usize = 111;
    const PAGE_CACHE_SIZE: usize = 5;

    fn create_test_hasher() -> crate::mmr::hasher::Standard<TestDigest> {
        crate::mmr::hasher::Standard::<TestDigest>::new()
    }

    fn create_test_config(seed: u64) -> adb::any::Config<TestTranslator> {
        adb::any::Config {
            mmr_journal_partition: format!("mmr_journal_{seed}"),
            mmr_metadata_partition: format!("mmr_metadata_{seed}"),
            mmr_items_per_blob: 1024,
            mmr_write_buffer: 64,
            log_journal_partition: format!("log_journal_{seed}"),
            log_items_per_blob: 1024,
            log_write_buffer: 64,
            translator: TestTranslator::default(),
            thread_pool: None,
            buffer_pool: PoolRef::new(PAGE_SIZE, PAGE_CACHE_SIZE),
            pruning_delay: 100,
        }
    }

    #[test_case(1, NZU64!(1); "singleton db with batch size == 1")]
    #[test_case(1, NZU64!(2); "singleton db with batch size > db size")]
    #[test_case(1000, NZU64!(1); "db with batch size 1")]
    #[test_case(1000, NZU64!(3); "db size not evenly divided by batch size")]
    #[test_case(1000, NZU64!(999); "db size not evenly divided by batch size; different batch size")]
    #[test_case(1000, NZU64!(100); "db size divided by batch size")]
    #[test_case(1000, NZU64!(1000); "db size == batch size")]
    #[test_case(1000, NZU64!(1001); "batch size > db size")]
    fn test_sync(target_db_ops: usize, fetch_batch_size: NonZeroU64) {
        let executor = deterministic::Runner::default();
        executor.start(|mut context| async move {
            let mut target_db = create_test_db(context.clone()).await;
            let target_db_ops = create_test_ops(target_db_ops);
            apply_ops(&mut target_db, target_db_ops.clone()).await;
            target_db.commit().await.unwrap();
            let target_op_count = target_db.op_count();
            let target_inactivity_floor = target_db.inactivity_floor_loc;
            let target_log_size = target_db.log.size().await.unwrap();
            let mut hasher = create_test_hasher();
            let target_digest = target_db.root(&mut hasher);

            // After commit, the database may have pruned early operations
            // Start syncing from the inactivity floor, not 0
            let lower_bound_ops = target_db.inactivity_floor_loc;

            // Capture target database state and deleted keys before moving into config
            let mut expected_kvs = HashMap::new();
            let mut deleted_keys = HashSet::new();
            for op in &target_db_ops {
                match op {
                    Operation::Update(key, _) => {
                        if let Some((value, loc)) = target_db.get_with_loc(key).await.unwrap() {
                            expected_kvs.insert(*key, (value, loc));
                            deleted_keys.remove(key);
                        }
                    }
                    Operation::Deleted(key) => {
                        expected_kvs.remove(key);
                        deleted_keys.insert(*key);
                    }
                    _ => {}
                }
            }

            let config = Config {
                db_config: create_test_config(context.next_u64()),
                fetch_batch_size,
                target: SyncTarget {
                    root: target_digest,
                    lower_bound_ops,
                    upper_bound_ops: target_op_count - 1, // target_op_count is the count, operations are 0-indexed
                },
                context,
                resolver: &target_db,
                hasher,
                apply_batch_size: 1024,
                update_receiver: None,
            };
            let mut got_db = sync(config).await.unwrap();

            // Verify database state
            let mut hasher = create_test_hasher();
            assert_eq!(got_db.op_count(), target_op_count);
            assert_eq!(got_db.inactivity_floor_loc, target_inactivity_floor);
            assert_eq!(got_db.log.size().await.unwrap(), target_log_size);
            assert_eq!(
                got_db.ops.pruned_to_pos(),
                leaf_num_to_pos(target_inactivity_floor)
            );

            // Verify the root digest matches the target
            assert_eq!(got_db.root(&mut hasher), target_digest);

            // Verify that the synced database matches the target state
            for (key, &(value, loc)) in &expected_kvs {
                let synced_opt = got_db.get_with_loc(key).await.unwrap();
                assert_eq!(synced_opt, Some((value, loc)));
            }
            // Verify that deleted keys are absent
            for key in &deleted_keys {
                assert!(got_db.get_with_loc(key).await.unwrap().is_none(),);
            }

            // Put more key-value pairs into both databases
            let mut new_ops = Vec::new();
            let mut rng = StdRng::seed_from_u64(42);
            let mut new_kvs = HashMap::new();
            for _ in 0..expected_kvs.len() {
                let key = Digest::random(&mut rng);
                let value = Digest::random(&mut rng);
                new_ops.push(Operation::Update(key, value));
                new_kvs.insert(key, value);
            }
            apply_ops(&mut got_db, new_ops.clone()).await;
            apply_ops(&mut target_db, new_ops).await;
            got_db.commit().await.unwrap();
            target_db.commit().await.unwrap();

            // Verify that the databases match
            for (key, value) in &new_kvs {
                let got_value = got_db.get(key).await.unwrap().unwrap();
                let target_value = target_db.get(key).await.unwrap().unwrap();
                assert_eq!(got_value, target_value);
                assert_eq!(got_value, *value);
            }
            assert_eq!(got_db.root(&mut hasher), target_db.root(&mut hasher));
        });
    }

    /// Test that invalid bounds are rejected
    #[test]
    fn test_sync_invalid_bounds() {
        let executor = deterministic::Runner::default();
        executor.start(|mut context| async move {
            let target_db = create_test_db(context.clone()).await;

            let config = Config {
                db_config: create_test_config(context.next_u64()),
                fetch_batch_size: NZU64!(10),
                target: SyncTarget {
                    root: Digest::from([1u8; 32]),
                    lower_bound_ops: 31, // Invalid: lower > upper
                    upper_bound_ops: 30,
                },
                context,
                resolver: &target_db,
                hasher: create_test_hasher(),
                apply_batch_size: 1024,
                update_receiver: None,
            };

            let result = Client::new(config).await;
            match result {
                Err(Error::InvalidTarget {
                    lower_bound_pos: 31,
                    upper_bound_pos: 30,
                }) => {
                    // Expected error
                }
                _ => panic!("expected InvalidTarget error for invalid bounds"),
            }
        });
    }

    /// Test that sync works when target database has operations beyond the requested range
    /// of operations to sync.
    #[test]
    fn test_sync_subset_of_target_database() {
        const TARGET_DB_OPS: usize = 1000;
        let executor = deterministic::Runner::default();
        executor.start(|mut context| async move {
            let mut target_db = create_test_db(context.clone()).await;
            let target_ops = create_test_ops(TARGET_DB_OPS);
            // Apply all but the last operation
            apply_ops(&mut target_db, target_ops[0..TARGET_DB_OPS - 1].to_vec()).await;
            target_db.commit().await.unwrap();

            let mut hasher = create_test_hasher();
            let upper_bound_ops = target_db.op_count() - 1;
            let root = target_db.root(&mut hasher);
            let lower_bound_ops = target_db.inactivity_floor_loc;

            // Add another operation after the sync range
            let final_op = &target_ops[TARGET_DB_OPS - 1];
            apply_ops(&mut target_db, vec![final_op.clone()]).await; // TODO: this is wrong
            target_db.commit().await.unwrap();

            // Start of the sync range is after the inactivity floor
            let config = Config {
                db_config: create_test_config(context.next_u64()),
                fetch_batch_size: NZU64!(10),
                target: SyncTarget {
                    root,
                    lower_bound_ops,
                    upper_bound_ops,
                },
                context,
                resolver: &target_db,
                hasher: create_test_hasher(),
                apply_batch_size: 1024,
                update_receiver: None,
            };

            let synced_db = sync(config).await.unwrap();

            // Verify the synced database has the correct range of operations
            assert_eq!(synced_db.inactivity_floor_loc, lower_bound_ops);
            assert_eq!(synced_db.oldest_retained_loc(), Some(lower_bound_ops));
            assert_eq!(
                synced_db.ops.pruned_to_pos(),
                leaf_num_to_pos(lower_bound_ops)
            );
            assert_eq!(synced_db.op_count(), upper_bound_ops + 1);

            // Verify the final digest matches our target
            assert_eq!(synced_db.root(&mut hasher), root);

            // Verify the synced database doesn't have any operations beyond the sync range.
            assert_eq!(
                synced_db.get(final_op.to_key().unwrap()).await.unwrap(),
                None
            );
        });
    }

    // Test syncing where the sync client has some but not all of the operations in the target
    // database.
    #[test]
    fn test_sync_use_existing_db_partial_match() {
        const ORIGINAL_DB_OPS: usize = 1_000;

        let executor = deterministic::Runner::default();
        executor.start(|context| async move {
            let original_ops = create_test_ops(ORIGINAL_DB_OPS);

            // Create two databases
            let mut target_db = create_test_db(context.clone()).await;
            let sync_db_config = create_test_config(1337);
            let mut sync_db = adb::any::Any::init(context.clone(), sync_db_config.clone())
                .await
                .unwrap();

            // Apply the same operations to both databases
            apply_ops(&mut target_db, original_ops.clone()).await;
            apply_ops(&mut sync_db, original_ops.clone()).await;
            target_db.commit().await.unwrap();
            sync_db.commit().await.unwrap();

            let original_db_op_count = target_db.op_count();

            // Close sync_db
            sync_db.close().await.unwrap();

            // Add one more operation and commit the target database
            let last_op = create_test_ops(1);
            apply_ops(&mut target_db, last_op.clone()).await;
            target_db.commit().await.unwrap();
            let mut hasher = create_test_hasher();
            let root = target_db.root(&mut hasher);
            let lower_bound_ops = target_db.inactivity_floor_loc;
            let upper_bound_ops = target_db.op_count() - 1; // Up to the last operation

            // Reopen the sync database and sync it to the target database
            let config = Config {
                db_config: sync_db_config, // Use same config as before
                fetch_batch_size: NZU64!(10),
                target: SyncTarget {
                    root,
                    lower_bound_ops,
                    upper_bound_ops,
                },
                context: context.clone(),
                resolver: &target_db,
                hasher: create_test_hasher(),
                apply_batch_size: 1024,
                update_receiver: None,
            };
            let sync_db = sync(config).await.unwrap();

            // Verify database state
            assert_eq!(sync_db.op_count(), upper_bound_ops + 1);
            assert_eq!(sync_db.inactivity_floor_loc, target_db.inactivity_floor_loc);
            assert_eq!(sync_db.oldest_retained_loc().unwrap(), lower_bound_ops);
            assert_eq!(
                sync_db.log.size().await.unwrap(),
                target_db.log.size().await.unwrap()
            );
            assert_eq!(
                sync_db.ops.pruned_to_pos(),
                leaf_num_to_pos(lower_bound_ops)
            );
            // Verify the root digest matches the target
            assert_eq!(sync_db.root(&mut hasher), root);

            // Verify that the operations in the overlapping range are present and correct
            for i in lower_bound_ops..original_db_op_count {
                let expected_op = target_db.log.read(i).await.unwrap();
                let synced_op = sync_db.log.read(i).await.unwrap();
                assert_eq!(expected_op, synced_op);
            }

            for target_op in &original_ops {
                if let Some(key) = target_op.to_key() {
                    let target_value = target_db.get(key).await.unwrap();
                    let synced_value = sync_db.get(key).await.unwrap();
                    assert_eq!(target_value, synced_value);
                }
            }
            // Verify the last operation is present
            let last_key = last_op[0].to_key().unwrap();
            let last_value = *last_op[0].to_value().unwrap();
            assert_eq!(sync_db.get(last_key).await.unwrap(), Some(last_value));

            sync_db.destroy().await.unwrap();
            target_db.destroy().await.unwrap();
        });
    }

    /// Test case where existing database on disk exactly matches the sync target
    #[test]
    fn test_sync_use_existing_db_exact_match() {
        const NUM_OPS: usize = 1_000;

        let executor = deterministic::Runner::default();
        executor.start(|mut context| async move {
            let target_ops = create_test_ops(NUM_OPS);

            // Create two databases
            let target_config = create_test_config(context.next_u64());
            let mut target_db = adb::any::Any::init(context.clone(), target_config)
                .await
                .unwrap();
            let sync_config = create_test_config(context.next_u64());
            let mut sync_db = adb::any::Any::init(context.clone(), sync_config.clone())
                .await
                .unwrap();

            // Apply the same operations to both databases
            apply_ops(&mut target_db, target_ops.clone()).await;
            apply_ops(&mut sync_db, target_ops.clone()).await;
            target_db.commit().await.unwrap();
            sync_db.commit().await.unwrap();

            target_db.sync().await.unwrap();
            sync_db.sync().await.unwrap();

            // Close sync_db
            sync_db.close().await.unwrap();

            // Reopen sync_db
            let mut hasher = create_test_hasher();
            let root = target_db.root(&mut hasher);
            let lower_bound_ops = target_db.inactivity_floor_loc;
            let upper_bound_ops = target_db.op_count() - 1;
            // sync_db should never ask the resolver for operations
            // because it is already complete. Use a resolver that always fails
            // to ensure that it's not being used.
            let resolver = FailResolver::<Digest, Digest, Digest>::new();
            let config = Config {
                db_config: sync_config, // Use same config to access same partitions
                fetch_batch_size: NZU64!(10),
                target: SyncTarget {
                    root,
                    lower_bound_ops,
                    upper_bound_ops,
                },
                context: context.clone(),
                resolver,
                hasher: create_test_hasher(),
                apply_batch_size: 1024,
                update_receiver: None,
            };
            let sync_db = sync(config).await.unwrap();

            // Verify database state
            assert_eq!(sync_db.op_count(), upper_bound_ops + 1);
            assert_eq!(sync_db.op_count(), target_db.op_count());
            assert_eq!(sync_db.oldest_retained_loc().unwrap(), lower_bound_ops);
            assert_eq!(
                sync_db.log.size().await.unwrap(),
                target_db.log.size().await.unwrap()
            );
            assert_eq!(
                sync_db.ops.pruned_to_pos(),
                leaf_num_to_pos(lower_bound_ops)
            );

            // Verify the root digest matches the target
            assert_eq!(sync_db.root(&mut hasher), root);

            // Verify state matches for sample operations
            for target_op in &target_ops {
                if let Some(key) = target_op.to_key() {
                    let target_value = target_db.get(key).await.unwrap();
                    let synced_value = sync_db.get(key).await.unwrap();
                    assert_eq!(target_value, synced_value);
                }
            }

            sync_db.destroy().await.unwrap();
            target_db.destroy().await.unwrap();
        });
    }

    /// Test that the client fails to sync if the lower bound is decreased
    #[test_traced("WARN")]
    fn test_target_update_lower_bound_decrease() {
        let executor = deterministic::Runner::default();
        executor.start(|mut context| async move {
            // Create and populate target database
            let mut target_db = create_test_db(context.clone()).await;
            let target_ops = create_test_ops(50);
            apply_ops(&mut target_db, target_ops).await;
            target_db.commit().await.unwrap();

            // Capture initial target state
            let mut hasher = create_test_hasher();
            let initial_lower_bound = target_db.inactivity_floor_loc;
            let initial_upper_bound = target_db.op_count() - 1;
            let initial_root = target_db.root(&mut hasher);

            // Create client with initial target
            let (mut update_sender, update_receiver) = mpsc::channel(1);
            let config = Config {
                context: context.clone(),
                db_config: create_test_config(context.next_u64()),
                fetch_batch_size: NZU64!(5),
                target: SyncTarget {
                    root: initial_root,
                    lower_bound_ops: initial_lower_bound,
                    upper_bound_ops: initial_upper_bound,
                },
                resolver: &target_db,
                hasher: create_test_hasher(),
                apply_batch_size: 1024,
                update_receiver: Some(update_receiver),
            };
            let client = Client::new(config).await.unwrap();

            // Send target update with decreased lower bound
            update_sender
                .send(SyncTarget {
                    root: initial_root,
                    lower_bound_ops: initial_lower_bound.saturating_sub(1),
                    upper_bound_ops: initial_upper_bound.saturating_add(1),
                })
                .await
                .unwrap();

            let result = client.step().await;
            assert!(matches!(result, Err(Error::SyncTargetMovedBackward { .. })));

            target_db.destroy().await.unwrap();
        });
    }

    /// Test that the client fails to sync if the upper bound is decreased
    #[test_traced("WARN")]
    fn test_target_update_upper_bound_decrease() {
        let executor = deterministic::Runner::default();
        executor.start(|mut context| async move {
            // Create and populate target database
            let mut target_db = create_test_db(context.clone()).await;
            let target_ops = create_test_ops(50);
            apply_ops(&mut target_db, target_ops).await;
            target_db.commit().await.unwrap();

            // Capture initial target state
            let mut hasher = create_test_hasher();
            let initial_lower_bound = target_db.inactivity_floor_loc;
            let initial_upper_bound = target_db.op_count() - 1;
            let initial_root = target_db.root(&mut hasher);

            // Create client with initial target
            let (mut update_sender, update_receiver) = mpsc::channel(1);
            let config = Config {
                context: context.clone(),
                db_config: create_test_config(context.next_u64()),
                fetch_batch_size: NZU64!(5),
                target: SyncTarget {
                    root: initial_root,
                    lower_bound_ops: initial_lower_bound,
                    upper_bound_ops: initial_upper_bound,
                },
                resolver: &target_db,
                hasher: create_test_hasher(),
                apply_batch_size: 1024,
                update_receiver: Some(update_receiver),
            };
            let client = Client::new(config).await.unwrap();

            // Send target update with decreased upper bound
            update_sender
                .send(SyncTarget {
                    root: initial_root,
                    lower_bound_ops: initial_lower_bound.saturating_add(1),
                    upper_bound_ops: initial_upper_bound.saturating_sub(1),
                })
                .await
                .unwrap();

            let result = client.step().await;
            assert!(matches!(result, Err(Error::SyncTargetMovedBackward { .. })));

            target_db.destroy().await.unwrap();
        });
    }

    /// Test that the client succeeds when bounds are updated to a stale range
    #[test_traced("WARN")]
    fn test_target_update_bounds_increase() {
        let executor = deterministic::Runner::default();
        executor.start(|mut context| async move {
            // Create and populate target database
            let mut target_db = create_test_db(context.clone()).await;
            let target_ops = create_test_ops(100);
            apply_ops(&mut target_db, target_ops.clone()).await;
            target_db.commit().await.unwrap();

            // Capture final target state
            let mut hasher = create_test_hasher();
            let final_lower_bound = target_db.inactivity_floor_loc;
            let final_upper_bound = target_db.op_count() - 1;
            let final_root = target_db.root(&mut hasher);

            // Create client with placeholder initial target (stale compared to final target)
            let (mut update_sender, update_receiver) = mpsc::channel(1);

            let config = Config {
                context: context.clone(),
                db_config: create_test_config(context.next_u64()),
                fetch_batch_size: NZU64!(10),
                target: SyncTarget {
                    root: Digest::from([1u8; 32]),
                    lower_bound_ops: 1,
                    upper_bound_ops: 10,
                },
                resolver: &target_db,
                hasher: create_test_hasher(),
                apply_batch_size: 1024,
                update_receiver: Some(update_receiver),
            };
            let client = Client::new(config).await.unwrap();

            // Send target update with increased bounds
            let _ = update_sender
                .send(SyncTarget {
                    root: final_root,
                    lower_bound_ops: final_lower_bound,
                    upper_bound_ops: final_upper_bound,
                })
                .await;

            // Complete sync with updated target
            let synced_db = client.sync().await.unwrap();

            // Verify the synced database has the expected state
            let mut hasher = create_test_hasher();
            assert_eq!(synced_db.root(&mut hasher), final_root);
            assert_eq!(synced_db.op_count(), final_upper_bound + 1);
            assert_eq!(synced_db.inactivity_floor_loc, final_lower_bound);
            assert_eq!(synced_db.oldest_retained_loc().unwrap(), final_lower_bound);

            synced_db.destroy().await.unwrap();
            target_db.destroy().await.unwrap();
        });
    }

    /// Test that the client fails to sync with invalid bounds (lower > upper)
    #[test_traced("WARN")]
    fn test_target_update_invalid_bounds() {
        let executor = deterministic::Runner::default();
        executor.start(|mut context| async move {
            // Create and populate target database
            let mut target_db = create_test_db(context.clone()).await;
            let target_ops = create_test_ops(50);
            apply_ops(&mut target_db, target_ops).await;
            target_db.commit().await.unwrap();

            // Capture initial target state
            let mut hasher = create_test_hasher();
            let initial_lower_bound = target_db.inactivity_floor_loc;
            let initial_upper_bound = target_db.op_count() - 1;
            let initial_root = target_db.root(&mut hasher);

            // Create client with initial target
            let (mut update_sender, update_receiver) = mpsc::channel(1);
            let config = Config {
                context: context.clone(),
                db_config: create_test_config(context.next_u64()),
                fetch_batch_size: NZU64!(5),
                target: SyncTarget {
                    root: initial_root,
                    lower_bound_ops: initial_lower_bound,
                    upper_bound_ops: initial_upper_bound,
                },
                resolver: &target_db,
                hasher: create_test_hasher(),
                apply_batch_size: 1024,
                update_receiver: Some(update_receiver),
            };
            let client = Client::new(config).await.unwrap();

            // Send target update with invalid bounds (lower > upper)
            let _ = update_sender
                .send(SyncTarget {
                    root: initial_root,
                    lower_bound_ops: initial_upper_bound, // Greater than upper bound
                    upper_bound_ops: initial_lower_bound, // Less than
                })
                .await;

            let result = client.step().await;
            assert!(matches!(result, Err(Error::InvalidTarget { .. })));

            target_db.destroy().await.unwrap();
        });
    }

    /// Test that sync completes successfully when target is already available
    #[test_traced("WARN")]
    fn test_target_update_on_done_client() {
        let executor = deterministic::Runner::default();
        executor.start(|mut context| async move {
            // Create and populate target database
            let mut target_db = create_test_db(context.clone()).await;
            let target_ops = create_test_ops(10);
            apply_ops(&mut target_db, target_ops).await;
            target_db.commit().await.unwrap();

            // Capture target state
            let mut hasher = create_test_hasher();
            let lower_bound = target_db.inactivity_floor_loc;
            let upper_bound = target_db.op_count() - 1;
            let root = target_db.root(&mut hasher);

            // Create client with target that will complete immediately
            let (mut update_sender, update_receiver) = mpsc::channel(1);
            let config = Config {
                context: context.clone(),
                db_config: create_test_config(context.next_u64()),
                fetch_batch_size: NZU64!(20),
                target: SyncTarget {
                    root,
                    lower_bound_ops: lower_bound,
                    upper_bound_ops: upper_bound,
                },
                resolver: &target_db,
                hasher: create_test_hasher(),
                apply_batch_size: 1024,
                update_receiver: Some(update_receiver),
            };

            // Complete the sync
            let client = Client::new(config).await.unwrap();
            let synced_db = client.sync().await.unwrap();

            // Attempt to apply a target update after sync is complete to verify
            // we don't panic
            let _ = update_sender
                .send(SyncTarget {
                    // Dummy target update
                    root: Digest::from([2u8; 32]),
                    lower_bound_ops: lower_bound + 1,
                    upper_bound_ops: upper_bound + 1,
                })
                .await;

            // Verify the synced database has the expected state
            let mut hasher = create_test_hasher();
            assert_eq!(synced_db.root(&mut hasher), root);
            assert_eq!(synced_db.op_count(), upper_bound + 1);
            assert_eq!(synced_db.inactivity_floor_loc, lower_bound);
            assert_eq!(synced_db.oldest_retained_loc().unwrap(), lower_bound);

            synced_db.destroy().await.unwrap();
            target_db.destroy().await.unwrap();
        });
    }

    /// Test that the client can handle target updates during sync execution
    #[test_case(1, 1)]
    #[test_case(1, 2)]
    #[test_case(1, 100)]
    #[test_case(2, 1)]
    #[test_case(2, 2)]
    #[test_case(2, 100)]
    // Regression test: panicked when we didn't set pinned nodes after updating target
    #[test_case(20, 10)]
    #[test_case(100, 1)]
    #[test_case(100, 2)]
    #[test_case(100, 100)]
    #[test_case(100, 1000)]
    #[test_traced("WARN")]
    fn test_target_update_during_sync(initial_ops: usize, additional_ops: usize) {
        let executor = deterministic::Runner::default();
        executor.start(|mut context| async move {
            // Create and populate target database with initial operations
            let mut target_db = create_test_db(context.clone()).await;
            let target_ops = create_test_ops(initial_ops);
            apply_ops(&mut target_db, target_ops.clone()).await;
            target_db.commit().await.unwrap();

            // Capture initial target state
            let mut hasher = create_test_hasher();
            let initial_lower_bound = target_db.inactivity_floor_loc;
            let initial_upper_bound = target_db.op_count() - 1;
            let initial_root = target_db.root(&mut hasher);

            // Wrap target database for shared mutable access
            let target_db = Arc::new(commonware_runtime::RwLock::new(target_db));

            // Create client with initial target and small batch size
            let (mut update_sender, update_receiver) = mpsc::channel(1);
            let config = Config {
                context: context.clone(),
                db_config: create_test_config(context.next_u64()),
                fetch_batch_size: NZU64!(1), // Small batch size so we don't finish after one batch
                target: SyncTarget {
                    root: initial_root,
                    lower_bound_ops: initial_lower_bound,
                    upper_bound_ops: initial_upper_bound,
                },
                resolver: target_db.clone(),
                hasher: create_test_hasher(),
                apply_batch_size: 1024,
                update_receiver: Some(update_receiver),
            };
            let mut client = Client::new(config).await.unwrap();

            // Capture initial log size before processing any batches
            let initial_log_size = match &client {
                Client::FetchData { log, .. } => log.size().await.unwrap(),
                _ => panic!("expected FetchData state"),
            };

            // Step the client twice to ensure it has processed at least one batch
            // First step: FetchData -> ApplyData (receives batch)
            // Second step: ApplyData -> FetchData (applies batch)
            client = client.step().await.unwrap();
            client = client.step().await.unwrap();

            // Verify that at least one batch was processed
            let current_log_size = match &client {
                Client::FetchData { log, .. } => log.size().await.unwrap(),
                _ => panic!("expected FetchData state"),
            };
            assert!(
                current_log_size > initial_log_size,
                "expected at least one batch to be processed"
            );

            // Modify the target database by adding more operations
            let additional_ops = create_test_ops(additional_ops);
            let new_root = {
                let mut db = target_db.write().await;
                apply_ops(&mut db, additional_ops).await;
                db.commit().await.unwrap();

                // Capture new target state
                let mut hasher = create_test_hasher();
                let new_lower_bound = db.inactivity_floor_loc;
                let new_upper_bound = db.op_count() - 1;
                let new_root = db.root(&mut hasher);

                // Send target update with new target
                update_sender
                    .send(SyncTarget {
                        root: new_root,
                        lower_bound_ops: new_lower_bound,
                        upper_bound_ops: new_upper_bound,
                    })
                    .await
                    .unwrap();

                new_root
            };

            // Complete the sync
            let synced_db = client.sync().await.unwrap();

            // Verify the synced database has the expected final state
            let mut hasher = create_test_hasher();
            assert_eq!(synced_db.root(&mut hasher), new_root);

            // Verify the target database matches the synced database
            let target_db = match Arc::try_unwrap(target_db) {
                Ok(rw_lock) => rw_lock.into_inner(),
                Err(_) => panic!("Failed to unwrap Arc - still has references"),
            };
            {
                assert_eq!(synced_db.op_count(), target_db.op_count());
                assert_eq!(
                    synced_db.inactivity_floor_loc,
                    target_db.inactivity_floor_loc
                );
                assert_eq!(
                    synced_db.oldest_retained_loc().unwrap(),
                    target_db.inactivity_floor_loc
                );
                assert_eq!(synced_db.root(&mut hasher), target_db.root(&mut hasher));
            }

            // Verify the expected operations are present in the synced database.
            for i in synced_db.inactivity_floor_loc..synced_db.op_count() {
                let got = synced_db.log.read(i).await.unwrap();
                let expected = target_db.log.read(i).await.unwrap();
                assert_eq!(got, expected);
            }
            for i in synced_db.ops.oldest_retained_pos().unwrap()..synced_db.ops.size() {
                let got = synced_db.ops.get_node(i).await.unwrap();
                let expected = target_db.ops.get_node(i).await.unwrap();
                assert_eq!(got, expected);
            }

            synced_db.destroy().await.unwrap();
            target_db.destroy().await.unwrap();
        });
    }

    /// Test that the client can handle target updates with the same lower bound.
    #[test_traced("WARN")]
    fn test_target_same_lower_bound() {
        let executor = deterministic::Runner::default();
        executor.start(|mut context| async move {
            // Create and populate a larger target database to ensure pruning occurs
            let mut target_db = create_test_db(context.clone()).await;
            let initial_ops = create_test_ops(100);
            apply_ops(&mut target_db, initial_ops.clone()).await;
            target_db.commit().await.unwrap();

            // Capture the state after first commit (this will have a non-zero inactivity floor)
            let mut hasher = create_test_hasher();
            let initial_lower_bound = target_db.inactivity_floor_loc;
            let initial_upper_bound = target_db.op_count() - 1;
            let initial_root = target_db.root(&mut hasher);

            // Add more operations to create the extended target
            let additional_ops = create_test_ops(50);
            apply_ops(&mut target_db, additional_ops).await;
            target_db.commit().await.unwrap();
            let final_upper_bound = target_db.op_count() - 1;
            let final_root = target_db.root(&mut hasher);

            // Wrap target database for shared mutable access
            let target_db = Arc::new(commonware_runtime::RwLock::new(target_db));

            // Create client with initial smaller target and very small batch size
            let (mut update_sender, update_receiver) = mpsc::channel(1);
            let config = Config {
                context: context.clone(),
                db_config: create_test_config(context.next_u64()),
                fetch_batch_size: NZU64!(2), // Very small batch size to ensure multiple batches needed
                target: SyncTarget {
                    root: initial_root,
                    lower_bound_ops: initial_lower_bound,
                    upper_bound_ops: initial_upper_bound,
                },
                resolver: target_db.clone(),
                hasher: create_test_hasher(),
                apply_batch_size: 1024,
                update_receiver: Some(update_receiver),
            };
            let mut client = Client::new(config).await.unwrap();

            // Process exactly one batch to establish pinned nodes
            client = client.step().await.unwrap(); // FetchData -> ApplyData (fetch first batch)
            client = client.step().await.unwrap(); // ApplyData -> FetchData (apply first batch)

            // Verify we're in FetchData state and have processed some operations
            let current_log_size = match &client {
                Client::FetchData {
                    log, pinned_nodes, ..
                } => {
                    let log_size = log.size().await.unwrap();
                    // Verify pinned nodes were established
                    assert!(
                        pinned_nodes.is_some(),
                        "pinned nodes should have been established"
                    );
                    log_size
                }
                _ => panic!("expected FetchData state"),
            };
            assert!(
                current_log_size > initial_lower_bound,
                "expected at least one batch to be processed"
            );

            // Send target update with SAME lower bound but higher upper bound
            update_sender
                .send(SyncTarget {
                    root: final_root,
                    lower_bound_ops: initial_lower_bound,
                    upper_bound_ops: final_upper_bound,
                })
                .await
                .unwrap();

            // Complete the sync
            let synced_db = client.sync().await.unwrap();

            // Verify the synced database has the expected final state
            let mut hasher = create_test_hasher();
            assert_eq!(synced_db.root(&mut hasher), final_root);

            // Verify the target database matches the synced database
            let target_db = match Arc::try_unwrap(target_db) {
                Ok(rw_lock) => rw_lock.into_inner(),
                Err(_) => panic!("Failed to unwrap Arc - still has references"),
            };
            {
                assert_eq!(synced_db.op_count(), target_db.op_count());
                assert_eq!(
                    synced_db.inactivity_floor_loc,
                    target_db.inactivity_floor_loc
                );
                assert_eq!(
                    synced_db.oldest_retained_loc(),
                    target_db.oldest_retained_loc()
                );
                assert_eq!(
                    synced_db.oldest_retained_loc().unwrap(),
                    initial_lower_bound
                );
                assert_eq!(synced_db.root(&mut hasher), target_db.root(&mut hasher));
            }

            // Verify the expected operations are present in the synced database.
            for i in synced_db.inactivity_floor_loc..synced_db.op_count() {
                let got = synced_db.log.read(i).await.unwrap();
                let expected = target_db.log.read(i).await.unwrap();
                assert_eq!(got, expected);
            }
            for i in synced_db.ops.oldest_retained_pos().unwrap()..synced_db.ops.size() {
                let got = synced_db.ops.get_node(i).await.unwrap();
                let expected = target_db.ops.get_node(i).await.unwrap();
                assert_eq!(got, expected);
            }

            synced_db.destroy().await.unwrap();
            target_db.destroy().await.unwrap();
        });
    }
}<|MERGE_RESOLUTION|>--- conflicted
+++ resolved
@@ -254,11 +254,7 @@
                 new: Box::new(new_target.clone()),
             });
         }
-<<<<<<< HEAD
         if new_target.root == old_target.root {
-=======
-        if new_target.hash == old_target.hash {
->>>>>>> 22892a81
             return Err(Error::SyncTargetRootUnchanged);
         }
         Ok(())
