--- conflicted
+++ resolved
@@ -251,13 +251,8 @@
                     "Fetching proof and operations"
                 );
 
-<<<<<<< HEAD
-                // Get proof and operations from resolver with timing
+                // Get proof and operations from resolver
                 let GetOperationsResult {
-=======
-                // Get proof and operations from resolver
-                let GetProofResult {
->>>>>>> 3a53254a
                     proof,
                     operations,
                     success_tx,
@@ -590,88 +585,6 @@
         });
     }
 
-<<<<<<< HEAD
-    /// A simple resolver that always returns too many operations to trigger retry logic.
-    /// Increments `call_count` on each call to `get_operations`.
-    struct FailingResolver {
-        call_count: std::sync::Arc<std::sync::atomic::AtomicU64>,
-    }
-
-    impl FailingResolver {
-        fn new(call_count: std::sync::Arc<std::sync::atomic::AtomicU64>) -> Self {
-            Self { call_count }
-        }
-    }
-
-    impl Resolver<TestHash, TestKey, TestValue> for FailingResolver {
-        async fn get_operations(
-            &self,
-            _size: u64,
-            _start_loc: u64,
-            max_ops: NonZeroU64,
-        ) -> Result<GetOperationsResult<TestHash, TestKey, TestValue>, Error> {
-            self.call_count
-                .fetch_add(1, std::sync::atomic::Ordering::SeqCst);
-
-            // Return more operations than requested to trigger retry logic
-            let mut operations = Vec::new();
-            for i in 0..(max_ops.get() + 1) {
-                operations.push(Operation::Update(
-                    TestKey::from([(i % 256) as u8; 32]),
-                    TestValue::from([0u8; 32]),
-                ));
-            }
-
-            Ok(GetOperationsResult {
-                proof: Proof {
-                    size: 1,
-                    digests: vec![Digest::from([0u8; 32])],
-                },
-                operations,
-                success_tx: oneshot::channel().0,
-            })
-        }
-    }
-
-    /// Test that we return an error after max_retries attempts to get a proof fail.
-    #[test]
-    fn test_sync_max_retries() {
-        const MAX_RETRIES: u64 = 2;
-        let executor = deterministic::Runner::default();
-        executor.start(|mut context| async move {
-            let get_operations_call_count = Arc::new(AtomicU64::new(0));
-            let resolver = FailingResolver::new(get_operations_call_count.clone());
-            let config = Config {
-                db_config: create_test_config(context.next_u64()),
-                fetch_batch_size: NZU64!(10),
-                max_retries: MAX_RETRIES,
-                target_hash: Digest::from([1u8; 32]),
-                lower_bound_ops: 0,
-                upper_bound_ops: 100,
-                context,
-                resolver,
-                hasher: create_test_hasher(),
-                apply_batch_size: 1024,
-                _phantom: PhantomData,
-            };
-
-            let result = sync(config).await;
-
-            // Should fail after max_retries attempts
-            match result {
-                Err(Error::MaxRetriesExceeded) => {}
-                _ => panic!("Expected MaxRetriesExceeded error for max retries exceeded"),
-            }
-            // Verify we made max_retries + 1 calls before giving up
-            assert_eq!(
-                get_operations_call_count.load(std::sync::atomic::Ordering::SeqCst),
-                MAX_RETRIES + 1
-            );
-        });
-    }
-
-=======
->>>>>>> 3a53254a
     /// Test that invalid bounds are rejected
     #[test]
     fn test_sync_invalid_bounds() {
@@ -734,7 +647,6 @@
             let config = Config {
                 db_config: create_test_config(context.next_u64()),
                 fetch_batch_size: NZU64!(10),
-                max_retries: 0,
                 target_hash,
                 lower_bound_ops,
                 upper_bound_ops,
