use crate::{
    adb::{
        self,
        any::{
            sync::{
                resolver::{GetOperationsResult, Resolver},
                Error,
            },
            SyncConfig,
        },
        operation::Operation,
    },
    journal::fixed::{Config as JConfig, Journal},
    mmr::{self, iterator::leaf_num_to_pos},
    translator::Translator,
};
use commonware_cryptography::Hasher;
use commonware_runtime::{
    telemetry::metrics::histogram::{Buckets, Timed},
    Clock, Metrics as MetricsTrait, Storage,
};
use commonware_utils::Array;
use prometheus_client::metrics::{counter::Counter, histogram::Histogram};
use std::{num::NonZeroU64, sync::Arc};
use tracing::{debug, info, warn};

/// Configuration for the sync client
pub struct Config<E, K, V, H, T, R>
where
    E: Storage + Clock + MetricsTrait,
    K: Array,
    V: Array,
    H: Hasher,
    T: Translator,
    R: Resolver<Digest = H::Digest, Key = K, Value = V>,
{
    /// Context for the database.
    pub context: E,

    /// Database configuration.
    pub db_config: adb::any::Config<T>,

    /// Maximum operations to fetch per batch.
    pub fetch_batch_size: NonZeroU64,

    /// Target hash of the database.
    pub target_hash: H::Digest,

    /// Lower bound of operations to sync (pruning boundary, inclusive).
    pub lower_bound_ops: u64,

    /// Upper bound of operations to sync (inclusive).
    pub upper_bound_ops: u64,

    /// Resolves requests for proofs and operations.
    pub resolver: R,

    /// Hasher for root hashes.
    pub hasher: mmr::hasher::Standard<H>,

    /// The maximum number of operations to keep in memory
    /// before committing the database while applying operations.
    /// Higher value will cause more memory usage during sync.
    pub apply_batch_size: usize,
<<<<<<< HEAD

    pub _phantom: PhantomData<(K, V)>,
=======
>>>>>>> 0ce5475e
}

/// Prometheus metrics for the sync client.
pub struct Metrics<E: Clock> {
    /// Number of valid batches successfully received and processed.
    valid_batches_received: Counter<u64>,
    /// Number of invalid batches received that failed validation.
    invalid_batches_received: Counter<u64>,
    /// Total number of operations fetched during sync.
    operations_fetched: Counter<u64>,
    /// Total time spent fetching operations from resolver (seconds).
    fetch_duration: Timed<E>,
    /// Total time spent verifying proofs (seconds).
    proof_verification_duration: Timed<E>,
    /// Total time spent applying operations to the log (seconds).
    apply_duration: Timed<E>,
}

impl<E: Clock + MetricsTrait> Metrics<E> {
    /// Register metrics with the provided runtime metrics context and return the struct.
    pub fn new(context: E) -> Self {
        let fetch_histogram = Histogram::new(Buckets::NETWORK.into_iter());
        let proof_verification_histogram = Histogram::new(Buckets::CRYPTOGRAPHY.into_iter());
        let apply_histogram = Histogram::new(Buckets::LOCAL.into_iter());

        let metrics = Self {
            valid_batches_received: Counter::default(),
            invalid_batches_received: Counter::default(),
            operations_fetched: Counter::default(),
            fetch_duration: Timed::new(fetch_histogram.clone(), Arc::new(context.clone())),
            proof_verification_duration: Timed::new(
                proof_verification_histogram.clone(),
                Arc::new(context.clone()),
            ),
            apply_duration: Timed::new(apply_histogram.clone(), Arc::new(context.clone())),
        };

        // Register metrics.
        context.register(
            "valid_batches_received",
            "Number of valid operation batches processed during ADB sync",
            metrics.valid_batches_received.clone(),
        );
        context.register(
            "invalid_batches_received",
            "Number of invalid operation batches encountered during ADB sync",
            metrics.invalid_batches_received.clone(),
        );
        context.register(
            "operations_fetched",
            "Total number of operations fetched during ADB sync",
            metrics.operations_fetched.clone(),
        );
        context.register(
            "fetch_duration_seconds",
            "Histogram of durations spent fetching operation batches during ADB sync",
            fetch_histogram,
        );
        context.register(
            "proof_verification_duration_seconds",
            "Histogram of durations spent verifying proofs during ADB sync",
            proof_verification_histogram,
        );
        context.register(
            "apply_duration_seconds",
            "Histogram of durations spent applying operations during ADB sync",
            apply_histogram,
        );

        metrics
    }
}

/// Client that syncs an [adb::any::Any] database.
#[allow(clippy::large_enum_variant)]
pub(super) enum Client<E, K, V, H, T, R>
where
    E: Storage + Clock + MetricsTrait,
    K: Array,
    V: Array,
    H: Hasher,
    T: Translator,
    R: Resolver<Digest = H::Digest, Key = K, Value = V>,
{
    /// Next step is to fetch and verify operations.
    FetchData {
        config: Config<E, K, V, H, T, R>,
        log: Journal<E, Operation<K, V>>,
        /// Extracted pinned nodes from first batch proof
        pinned_nodes: Option<Vec<H::Digest>>,
        metrics: Metrics<E>,
    },
    /// Next step is to apply fetched operations to the log.
    ApplyData {
        config: Config<E, K, V, H, T, R>,
        log: Journal<E, Operation<K, V>>,
        pinned_nodes: Option<Vec<H::Digest>>,
        batch_ops: Vec<Operation<K, V>>,
        metrics: Metrics<E>,
    },
    /// Sync completed. Database is fully constructed.
    Done { db: adb::any::Any<E, K, V, H, T> },
}

impl<E, K, V, H, T, R> Client<E, K, V, H, T, R>
where
    E: Storage + Clock + MetricsTrait,
    K: Array,
    V: Array,
    H: Hasher,
    T: Translator,
    R: Resolver<Digest = H::Digest, Key = K, Value = V>,
{
    /// Create a new sync client
    pub(crate) async fn new(config: Config<E, K, V, H, T, R>) -> Result<Self, Error> {
        // Validate bounds (inclusive)
        if config.lower_bound_ops > config.upper_bound_ops {
            return Err(Error::InvalidTarget {
                lower_bound_pos: config.lower_bound_ops,
                upper_bound_pos: config.upper_bound_ops,
            });
        }

        // Initialize only the pruned operation log. No MMR or snapshot yet.
        let log = Journal::<E, Operation<K, V>>::init_pruned(
            config.context.clone().with_label("log"),
            JConfig {
                partition: config.db_config.log_journal_partition.clone(),
                items_per_blob: config.db_config.log_items_per_blob,
                write_buffer: config.db_config.log_write_buffer,
                buffer_pool: config.db_config.buffer_pool.clone(),
            },
            config.lower_bound_ops,
        )
        .await
        .map_err(adb::Error::JournalError)
        .map_err(Error::Adb)?;

        Ok(Client::FetchData {
            metrics: Metrics::new(config.context.clone()),
            config,
            log,
            pinned_nodes: None,
        })
    }

    /// Process the next step in the sync process
    async fn step(self) -> Result<Self, Error> {
        match self {
            Client::FetchData {
                mut config,
                log,
                mut pinned_nodes,
                metrics,
            } => {
                // Get current position in the log
                let log_size = log
                    .size()
                    .await
                    .map_err(|e| Error::Adb(adb::Error::JournalError(e)))?;

                // Calculate remaining operations to sync (inclusive upper bound)
                let remaining_ops = if log_size <= config.upper_bound_ops {
                    config.upper_bound_ops - log_size + 1
                } else {
                    // We're at/past the target.
                    warn!(
                        log_size,
                        upper_bound = config.upper_bound_ops,
                        "Sync target exceeded"
                    );
                    return Err(Error::InvalidState);
                };

                let batch_size = std::cmp::min(config.fetch_batch_size.get(), remaining_ops);
                let batch_size = NonZeroU64::new(batch_size).ok_or(Error::InvalidState)?;

                debug!(
                    target_hash = ?config.target_hash,
                    lower_bound_pos = config.lower_bound_ops,
                    upper_bound_pos = config.upper_bound_ops,
                    current_pos = log_size,
                    remaining_ops = remaining_ops,
                    batch_size = batch_size.get(),
                    "Fetching proof and operations"
                );

                // Get proof and operations from resolver
                let GetOperationsResult {
                    proof,
                    operations,
                    success_tx,
                } = {
                    let _timer = metrics.fetch_duration.timer();
                    let target_size = config.upper_bound_ops + 1;
                    config
                        .resolver
                        .get_operations(target_size, log_size, batch_size)
                        .await?
                };

                let operations_len = operations.len() as u64;

                // Validate that we didn't get more operations than requested
                // or that we didn't get an empty proof. We should never get an empty proof
                // because we will never request an empty proof (i.e. a proof over an empty database).
                if operations_len > batch_size.get() || operations_len == 0 {
                    debug!(
                        operations_len,
                        batch_size = batch_size.get(),
                        "Received invalid batch size from resolver"
                    );
                    metrics.invalid_batches_received.inc();
                    let _ = success_tx.send(false);
                    return Ok(Client::FetchData {
                        config,
                        log,
                        pinned_nodes,
                        metrics,
                    });
                }

                debug!(operations_len, "Received operations from resolver");

                // Verify the proof is valid over the given operations
                let proof_valid = {
                    let _timer = metrics.proof_verification_duration.timer();
                    adb::any::Any::<E, K, V, H, T>::verify_proof(
                        &mut config.hasher,
                        &proof,
                        log_size,
                        &operations,
                        &config.target_hash,
                    )
                };
                let _ = success_tx.send(proof_valid);

                if !proof_valid {
                    debug!("Proof verification failed, retrying");
                    metrics.invalid_batches_received.inc();
                    return Ok(Client::FetchData {
                        config,
                        log,
                        pinned_nodes,
                        metrics,
                    });
                }

                // Install pinned nodes on first successful batch.
                if log_size == config.lower_bound_ops {
                    let start_pos = leaf_num_to_pos(log_size);
                    let end_pos = leaf_num_to_pos(log_size + operations_len - 1);
                    let Ok(new_pinned_nodes) = proof.extract_pinned_nodes(start_pos, end_pos)
                    else {
                        warn!("Failed to extract pinned nodes, retrying");
                        metrics.invalid_batches_received.inc();
                        return Ok(Client::FetchData {
                            config,
                            log,
                            pinned_nodes,
                            metrics,
                        });
                    };
                    pinned_nodes = Some(new_pinned_nodes);
                }

                // Record successful batch metrics
                metrics.valid_batches_received.inc();
                metrics.operations_fetched.inc_by(operations_len);

                Ok(Client::ApplyData {
                    config,
                    log,
                    pinned_nodes,
                    batch_ops: operations,
                    metrics,
                })
            }

            Client::ApplyData {
                config,
                mut log,
                pinned_nodes,
                batch_ops,
                metrics,
            } => {
                // Apply operations to the log
                {
                    let _timer = metrics.apply_duration.timer();
                    for op in batch_ops.into_iter() {
                        log.append(op)
                            .await
                            .map_err(adb::Error::JournalError)
                            .map_err(Error::Adb)?;
                        // No need to sync here -- the log will periodically sync its storage
                        // and we will also sync when we're done.
                    }
                }

                // Check if we've applied all needed operations
                let log_size = log
                    .size()
                    .await
                    .map_err(|e| Error::Adb(adb::Error::JournalError(e)))?;

                // Calculate the target log size (upper bound is inclusive)
                let target_log_size = config
                    .upper_bound_ops
                    .checked_add(1)
                    .ok_or(Error::InvalidState)?;

                // Check if we've completed sync
                if log_size >= target_log_size {
                    if log_size > target_log_size {
                        warn!(log_size, target_log_size, "Log size exceeded sync target");
                        return Err(Error::InvalidState);
                    }

                    // Build the complete database from the log
                    let db = adb::any::Any::init_synced(
                        config.context.clone(),
                        SyncConfig {
                            db_config: config.db_config.clone(),
                            log,
                            pruned_to_loc: config.lower_bound_ops,
                            pinned_nodes: pinned_nodes.unwrap(),
                            apply_batch_size: config.apply_batch_size,
                        },
                    )
                    .await
                    .map_err(Error::Adb)?;

                    // Verify the final hash matches the target
                    let mut hasher = mmr::hasher::Standard::<H>::new();
                    let got_hash = db.root(&mut hasher);
                    if got_hash != config.target_hash {
                        return Err(Error::HashMismatch {
                            expected: Box::new(config.target_hash),
                            actual: Box::new(got_hash),
                        });
                    }

                    info!(
                        target_hash = ?config.target_hash,
                        lower_bound_ops = config.lower_bound_ops,
                        upper_bound_ops = config.upper_bound_ops,
                        log_size = log_size,
                        valid_batches_received = metrics.valid_batches_received.get(),
                        invalid_batches_received = metrics.invalid_batches_received.get(),
                        "Sync completed successfully");

                    return Ok(Client::Done { db });
                }

                // Need to fetch more
                Ok(Client::FetchData {
                    config,
                    log,
                    pinned_nodes,
                    metrics,
                })
            }

            Client::Done { .. } => Err(Error::AlreadyComplete),
        }
    }

    /// Run the complete sync process
    pub(crate) async fn sync(mut self) -> Result<adb::any::Any<E, K, V, H, T>, Error> {
        info!("Starting complete sync process");

        loop {
            self = self.step().await?;
            if let Client::Done { db } = self {
                return Ok(db);
            }
        }
    }
}

#[cfg(test)]
pub(crate) mod tests {
    use super::*;
    use crate::{
        adb::any::{
            sync::sync,
            test::{apply_ops, create_test_db, create_test_ops},
        },
        translator,
    };
    use commonware_cryptography::{sha256::Digest, Digest as _, Sha256};
    use commonware_runtime::{buffer::PoolRef, deterministic, Runner as _};
    use commonware_utils::NZU64;
    use rand::{rngs::StdRng, RngCore as _, SeedableRng as _};
    use std::collections::{HashMap, HashSet};
    use test_case::test_case;

    type TestHash = Sha256;
    type TestTranslator = translator::EightCap;

    const PAGE_SIZE: usize = 111;
    const PAGE_CACHE_SIZE: usize = 5;

    fn create_test_hasher() -> crate::mmr::hasher::Standard<TestHash> {
        crate::mmr::hasher::Standard::<TestHash>::new()
    }

    fn create_test_config(seed: u64) -> adb::any::Config<TestTranslator> {
        adb::any::Config {
            mmr_journal_partition: format!("mmr_journal_{seed}"),
            mmr_metadata_partition: format!("mmr_metadata_{seed}"),
            mmr_items_per_blob: 1024,
            mmr_write_buffer: 64,
            log_journal_partition: format!("log_journal_{seed}"),
            log_items_per_blob: 1024,
            log_write_buffer: 64,
            translator: TestTranslator::default(),
            thread_pool: None,
            buffer_pool: PoolRef::new(PAGE_SIZE, PAGE_CACHE_SIZE),
        }
    }

    #[test_case(1, NZU64!(1); "singleton db with batch size == 1")]
    #[test_case(1, NZU64!(2); "singleton db with batch size > db size")]
    #[test_case(1000, NZU64!(1); "db with batch size 1")]
    #[test_case(1000, NZU64!(3); "db size not evenly divided by batch size")]
    #[test_case(1000, NZU64!(999); "db size not evenly divided by batch size; different batch size")]
    #[test_case(1000, NZU64!(100); "db size divided by batch size")]
    #[test_case(1000, NZU64!(1000); "db size == batch size")]
    #[test_case(1000, NZU64!(1001); "batch size > db size")]
    fn test_sync(target_db_ops: usize, fetch_batch_size: NonZeroU64) {
        let executor = deterministic::Runner::default();
        executor.start(|mut context| async move {
            let target_db = create_test_db(context.clone()).await;
            let target_db_ops = create_test_ops(target_db_ops);
            let mut target_db = apply_ops(target_db, target_db_ops.clone()).await;
            target_db.commit().await.unwrap();
            let target_op_count = target_db.op_count();
            let target_inactivity_floor = target_db.inactivity_floor_loc;
            let target_pruned_pos = target_db.ops.pruned_to_pos();
            let target_log_size = target_db.log.size().await.unwrap();
            let mut hasher = create_test_hasher();
            let target_hash = target_db.root(&mut hasher);

            // After commit, the database may have pruned early operations
            // Start syncing from the oldest retained location, not 0
            let lower_bound_ops = target_db.oldest_retained_loc().unwrap();

            // Capture target database state and deleted keys before moving into config
            let mut expected_kvs = HashMap::new();
            let mut deleted_keys = HashSet::new();
            for op in &target_db_ops {
                match op {
                    Operation::Update(key, _) => {
                        if let Some((value, loc)) = target_db.get_with_loc(key).await.unwrap() {
                            expected_kvs.insert(*key, (value, loc));
                            deleted_keys.remove(key);
                        }
                    }
                    Operation::Deleted(key) => {
                        expected_kvs.remove(key);
                        deleted_keys.insert(*key);
                    }
                    _ => {}
                }
            }

            let config = Config {
                db_config: create_test_config(context.next_u64()),
                fetch_batch_size,
                target_hash,
                lower_bound_ops,
                upper_bound_ops: target_op_count - 1, // target_op_count is the count, operations are 0-indexed
                context,
                resolver: &target_db,
                hasher,
                apply_batch_size: 1024,
            };
            let got_db = sync(config).await.unwrap();
            let mut hasher = create_test_hasher();
            assert_eq!(got_db.root(&mut hasher), target_hash);
            assert_eq!(got_db.op_count(), target_op_count);
            assert_eq!(got_db.inactivity_floor_loc, target_inactivity_floor);
            assert_eq!(got_db.ops.pruned_to_pos(), target_pruned_pos);
            assert_eq!(got_db.log.size().await.unwrap(), target_log_size);

            // Verify that the synced database matches the target state
            for (key, &(value, loc)) in &expected_kvs {
                let synced_opt = got_db.get_with_loc(key).await.unwrap();
                assert_eq!(synced_opt, Some((value, loc)));
            }
            // Verify that deleted keys are absent
            for key in &deleted_keys {
                assert!(got_db.get_with_loc(key).await.unwrap().is_none(),);
            }

            // Put more key-value pairs into both databases
            let mut new_ops = Vec::new();
            let mut rng = StdRng::seed_from_u64(42);
            let mut new_kvs = HashMap::new();
            for _ in 0..expected_kvs.len() {
                let key = Digest::random(&mut rng);
                let value = Digest::random(&mut rng);
                new_ops.push(Operation::Update(key, value));
                new_kvs.insert(key, value);
            }
            let mut got_db = apply_ops(got_db, new_ops.clone()).await;
            let mut target_db = apply_ops(target_db, new_ops).await;
            got_db.commit().await.unwrap();
            target_db.commit().await.unwrap();

            // Verify that the databases match
            for (key, value) in &new_kvs {
                let got_value = got_db.get(key).await.unwrap().unwrap();
                let target_value = target_db.get(key).await.unwrap().unwrap();
                assert_eq!(got_value, target_value);
                assert_eq!(got_value, *value);
            }
            assert_eq!(got_db.root(&mut hasher), target_db.root(&mut hasher));
        });
    }

    /// Test that invalid bounds are rejected
    #[test]
    fn test_sync_invalid_bounds() {
        let executor = deterministic::Runner::default();
        executor.start(|mut context| async move {
            let target_db = create_test_db(context.clone()).await;

            let config = Config {
                db_config: create_test_config(context.next_u64()),
                fetch_batch_size: NZU64!(10),
                target_hash: Digest::from([1u8; 32]),
                lower_bound_ops: 31, // Invalid: lower > upper
                upper_bound_ops: 30,
                context,
                resolver: &target_db,
                hasher: create_test_hasher(),
                apply_batch_size: 1024,
            };

            let result = Client::new(config).await;
            match result {
                Err(Error::InvalidTarget {
                    lower_bound_pos: 31,
                    upper_bound_pos: 30,
                }) => {
                    // Expected error
                }
                _ => panic!("Expected InvalidTarget error for invalid bounds"),
            }
        });
    }

    /// Test that sync works when target database has operations beyond the requested range
    /// of operations to sync.
    #[test]
    fn test_sync_subset_of_target_database() {
        const TARGET_DB_OPS: usize = 1000;
        let executor = deterministic::Runner::default();
        executor.start(|mut context| async move {
            let target_db = create_test_db(context.clone()).await;
            let target_ops = create_test_ops(TARGET_DB_OPS);
            // Apply all but the last operation
            let mut target_db =
                apply_ops(target_db, target_ops[0..TARGET_DB_OPS - 1].to_vec()).await;
            target_db.commit().await.unwrap();

            let mut hasher = create_test_hasher();
            // We will sync to this operation
            let upper_bound_ops = target_db.op_count() - 1;
            let target_hash = target_db.root(&mut hasher);

            // Add another operation after the sync range
            let final_op = &target_ops[TARGET_DB_OPS - 1];
            let mut target_db = apply_ops(target_db, vec![final_op.clone()]).await; // TODO: this is wrong
            target_db.commit().await.unwrap();

            // Start of the sync range is after the oldest retained operation
            let lower_bound_ops = target_db.oldest_retained_loc().unwrap() + 1;
            let config = Config {
                db_config: create_test_config(context.next_u64()),
                fetch_batch_size: NZU64!(10),
                target_hash,
                lower_bound_ops,
                upper_bound_ops,
                context,
                resolver: &target_db,
                hasher: create_test_hasher(),
                apply_batch_size: 1024,
            };

            let synced_db = sync(config).await.unwrap();

            // Verify the synced database has the correct range of operations
            assert_eq!(synced_db.oldest_retained_loc(), Some(lower_bound_ops));
            assert_eq!(synced_db.op_count(), upper_bound_ops + 1);

            // Verify the final hash matches our target
            assert_eq!(synced_db.root(&mut hasher), target_hash);

            // Verify the synced database doesn't have any operations beyond the sync range.
            assert_eq!(
                synced_db.get(final_op.to_key().unwrap()).await.unwrap(),
                None
            );
        });
    }
}<|MERGE_RESOLUTION|>--- conflicted
+++ resolved
@@ -62,11 +62,6 @@
     /// before committing the database while applying operations.
     /// Higher value will cause more memory usage during sync.
     pub apply_batch_size: usize,
-<<<<<<< HEAD
-
-    pub _phantom: PhantomData<(K, V)>,
-=======
->>>>>>> 0ce5475e
 }
 
 /// Prometheus metrics for the sync client.
