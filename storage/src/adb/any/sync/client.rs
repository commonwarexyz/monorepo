--- conflicted
+++ resolved
@@ -3,21 +3,7 @@
     Error, SyncTarget, SyncTargetUpdateReceiver,
 };
 use crate::{
-<<<<<<< HEAD
-    adb::{self, any::SyncConfig, operation::Operation},
-=======
-    adb::{
-        self,
-        any::{
-            sync::{
-                resolver::{GetOperationsResult, Resolver},
-                Error, SyncTarget, SyncTargetUpdateReceiver,
-            },
-            SyncConfig,
-        },
-        operation::Fixed,
-    },
->>>>>>> 31c6abdf
+    adb::{self, any::SyncConfig, operation::Fixed},
     journal::fixed::{Config as JConfig, Journal},
     mmr::{self, iterator::leaf_num_to_pos},
     translator::Translator,
@@ -68,7 +54,7 @@
     config: Config<E, K, V, H, T, R>,
 
     /// Verified batches waiting to be applied, indexed by start position
-    verified_batches: BTreeMap<u64, Vec<Operation<K, V>>>,
+    verified_batches: BTreeMap<u64, Vec<Fixed<K, V>>>,
 
     /// Set of batch start positions that have outstanding requests
     outstanding_requests: BTreeSet<u64>,
@@ -87,7 +73,7 @@
 
     /// Journal of operations that sync fills.
     /// When it's completed, we use it to build the database.
-    log: Journal<E, Operation<K, V>>,
+    log: Journal<E, Fixed<K, V>>,
 
     metrics: Metrics<E>,
 }
@@ -107,7 +93,7 @@
         config.validate()?;
 
         // Initialize the operations journal
-        let log = Journal::<E, Operation<K, V>>::init_sync(
+        let log = Journal::<E, Fixed<K, V>>::init_sync(
             config.context.clone().with_label("log"),
             JConfig {
                 partition: config.db_config.log_journal_partition.clone(),
@@ -407,10 +393,7 @@
     }
 
     /// Apply a batch of operations to the log (helper method)
-    async fn apply_operations_batch(
-        &mut self,
-        operations: Vec<Operation<K, V>>,
-    ) -> Result<(), Error> {
+    async fn apply_operations_batch(&mut self, operations: Vec<Fixed<K, V>>) -> Result<(), Error> {
         let _timer = self.metrics.apply_duration.timer();
         for op in operations.into_iter() {
             self.log
@@ -633,13 +616,12 @@
     }
 }
 
-<<<<<<< HEAD
 /// Find the next gap in operations that needs to be fetched
 /// Returns (start, end) inclusive range, or None if no gaps
 fn find_next_gap_to_fetch<K: Array, V: Array>(
     lower_bound: u64,
     upper_bound: u64,
-    verified_batches: &BTreeMap<u64, Vec<Operation<K, V>>>,
+    verified_batches: &BTreeMap<u64, Vec<Fixed<K, V>>>,
     outstanding_requests: &BTreeSet<u64>,
     fetch_batch_size: u64,
 ) -> Option<(u64, u64)> {
@@ -736,37 +718,6 @@
             }
         }
     }
-=======
-/// Client that syncs an [adb::any::Any] database.
-#[allow(clippy::large_enum_variant)]
-pub(super) enum Client<E, K, V, H, T, R>
-where
-    E: Storage + Clock + MetricsTrait,
-    K: Array,
-    V: Array,
-    H: Hasher,
-    T: Translator,
-    R: Resolver<Digest = H::Digest, Key = K, Value = V>,
-{
-    /// Next step is to fetch and verify operations.
-    FetchData {
-        config: Config<E, K, V, H, T, R>,
-        log: Journal<E, Fixed<K, V>>,
-        /// Extracted pinned nodes from first batch proof
-        pinned_nodes: Option<Vec<H::Digest>>,
-        metrics: Metrics<E>,
-    },
-    /// Next step is to apply fetched operations to the log.
-    ApplyData {
-        config: Config<E, K, V, H, T, R>,
-        log: Journal<E, Fixed<K, V>>,
-        pinned_nodes: Option<Vec<H::Digest>>,
-        batch_ops: Vec<Fixed<K, V>>,
-        metrics: Metrics<E>,
-    },
-    /// Sync completed. Database is fully constructed.
-    Done { db: adb::any::Any<E, K, V, H, T> },
->>>>>>> 31c6abdf
 }
 
 /// Validate a target update against the current target
@@ -796,12 +747,12 @@
 
 /// Reinitialize the log for a target update
 async fn reinitialize_log_for_target_update<E, K, V, T>(
-    mut log: Journal<E, Operation<K, V>>,
+    mut log: Journal<E, Fixed<K, V>>,
     context: E,
     db_config: &adb::any::Config<T>,
     lower_bound_ops: u64,
     upper_bound_ops: u64,
-) -> Result<Journal<E, Operation<K, V>>, Error>
+) -> Result<Journal<E, Fixed<K, V>>, Error>
 where
     E: Storage + Clock + MetricsTrait,
     K: Array,
@@ -813,19 +764,12 @@
         .await
         .map_err(|e| Error::Adb(adb::Error::JournalError(e)))?;
 
-<<<<<<< HEAD
     if log_size <= lower_bound_ops {
         log.close()
             .await
             .map_err(|e| Error::Adb(adb::Error::JournalError(e)))?;
-        log = Journal::<E, Operation<K, V>>::init_sync(
+        log = Journal::<E, Fixed<K, V>>::init_sync(
             context.clone().with_label("log"),
-=======
-        // Initialize the operations journal.
-        // It may have data in the target range.
-        let log = Journal::<E, Fixed<K, V>>::init_sync(
-            config.context.clone().with_label("log"),
->>>>>>> 31c6abdf
             JConfig {
                 partition: db_config.log_journal_partition.clone(),
                 items_per_blob: db_config.log_items_per_blob,
@@ -845,141 +789,13 @@
             .map_err(|e| Error::Adb(adb::Error::JournalError(e)))?;
     }
 
-<<<<<<< HEAD
     Ok(log)
 }
-=======
-    /// Update the sync target to the most recent target update, if any.
-    async fn handle_target_updates(mut self) -> Result<Self, Error> {
-        let update_receiver = match &mut self {
-            Client::FetchData { config, .. } => &mut config.update_receiver,
-            Client::ApplyData { config, .. } => &mut config.update_receiver,
-            Client::Done { .. } => {
-                warn!("ignoring target update - sync already completed");
-                return Ok(self);
-            }
-        };
-        let mut new_target = None;
-        if let Some(ref mut receiver) = update_receiver {
-            // Only apply the last update, if any.
-            while let Ok(Some(new_target_)) = receiver.try_next() {
-                new_target = Some(new_target_);
-            }
-        }
-
-        let Some(new_target) = new_target else {
-            // There is no new target to apply.
-            return Ok(self);
-        };
-
-        let (mut config, mut log, metrics) = match self {
-            Client::FetchData {
-                config,
-                log,
-                metrics,
-                ..
-            } => (config, log, metrics),
-            Client::ApplyData {
-                config,
-                log,
-                metrics,
-                ..
-            } => (config, log, metrics),
-            Client::Done { .. } => {
-                return Ok(self);
-            }
-        };
-        Self::validate_target_update(&config.target, &new_target)?;
-
-        info!(
-            old_target = ?config.target,
-            new_target = ?new_target,
-            "applying target update"
-        );
-
-        // Check if the existing log contains data in the updated sync range
-        let log_size = log
-            .size()
-            .await
-            .map_err(|e| Error::Adb(adb::Error::JournalError(e)))?;
-
-        let log = if log_size <= new_target.lower_bound_ops {
-            // Log is stale (last element is before the new lower bound)
-            // Reinitialize the log with the new sync range
-            log.close()
-                .await
-                .map_err(|e| Error::Adb(adb::Error::JournalError(e)))?;
-
-            debug!(
-                log_size,
-                old_bounds = ?config.target,
-                new_bounds = ?new_target,
-                "log is stale, reinitializing"
-            );
-            Journal::<E, Fixed<K, V>>::init_sync(
-                config.context.clone().with_label("log"),
-                JConfig {
-                    partition: config.db_config.log_journal_partition.clone(),
-                    items_per_blob: config.db_config.log_items_per_blob,
-                    write_buffer: config.db_config.log_write_buffer,
-                    buffer_pool: config.db_config.buffer_pool.clone(),
-                },
-                new_target.lower_bound_ops,
-                new_target.upper_bound_ops,
-            )
-            .await
-            .map_err(adb::Error::JournalError)
-            .map_err(Error::Adb)?
-        } else {
-            debug!(
-                log_size,
-                old_bounds = ?config.target,
-                new_bounds = ?new_target,
-                "pruning log"
-            );
-            // Log contains data in the updated sync range, prune normally
-            log.prune(new_target.lower_bound_ops)
-                .await
-                .map_err(|e| Error::Adb(adb::Error::JournalError(e)))?;
-            log
-        };
-
-        // Update the target
-        config.target = new_target;
-
-        // Request a minimal proof for the new lower bound to extract correct pinned nodes
-        let GetOperationsResult {
-            proof,
-            operations: _,
-            success_tx,
-        } = {
-            let target_size = config.target.upper_bound_ops + 1;
-            config
-                .resolver
-                .get_operations(target_size, config.target.lower_bound_ops, NZU64!(1))
-                .await?
-        };
-
-        // Extract pinned nodes for the new pruning boundary
-        let start_pos = leaf_num_to_pos(config.target.lower_bound_ops);
-        let end_pos = leaf_num_to_pos(config.target.lower_bound_ops);
-        let new_pinned_nodes = match proof.extract_pinned_nodes(start_pos, end_pos) {
-            Ok(nodes) => {
-                let _ = success_tx.send(true);
-                nodes
-            }
-            Err(e) => {
-                warn!(error = ?e, "failed to extract pinned nodes for new target");
-                let _ = success_tx.send(false);
-                return Err(Error::InvalidState);
-            }
-        };
->>>>>>> 31c6abdf
 
 /// Build the final database once sync is complete
 async fn build_database<E, K, V, H, T, R>(
     config: Config<E, K, V, H, T, R>,
-    log: Journal<E, Operation<K, V>>,
+    log: Journal<E, Fixed<K, V>>,
     pinned_nodes: Option<Vec<H::Digest>>,
     metrics: &Metrics<E>,
 ) -> Result<adb::any::Any<E, K, V, H, T>, Error>
@@ -1710,11 +1526,8 @@
 
     #[test]
     fn test_find_next_gap_to_fetch() {
-        use crate::adb::operation::Operation;
-        use commonware_cryptography::sha256::Digest;
-
         // Test case 1: Empty state - should return the full range
-        let verified_batches: BTreeMap<u64, Vec<Operation<Digest, Digest>>> = BTreeMap::new();
+        let verified_batches: BTreeMap<u64, Vec<Fixed<Digest, Digest>>> = BTreeMap::new();
         let outstanding_requests = BTreeSet::new();
         let result = find_next_gap_to_fetch::<Digest, Digest>(
             0,
@@ -1729,25 +1542,16 @@
         let mut verified_batches = BTreeMap::new();
         verified_batches.insert(
             0,
-            vec![Operation::Update(
-                Digest::from([1; 32]),
-                Digest::from([2; 32]),
-            )],
+            vec![Fixed::Update(Digest::from([1; 32]), Digest::from([2; 32]))],
         );
         verified_batches.insert(
             1,
-            vec![Operation::Update(
-                Digest::from([3; 32]),
-                Digest::from([4; 32]),
-            )],
+            vec![Fixed::Update(Digest::from([3; 32]), Digest::from([4; 32]))],
         );
         // Gap at positions 2, 3
         verified_batches.insert(
             5,
-            vec![Operation::Update(
-                Digest::from([5; 32]),
-                Digest::from([6; 32]),
-            )],
+            vec![Fixed::Update(Digest::from([5; 32]), Digest::from([6; 32]))],
         );
 
         let outstanding_requests = BTreeSet::new();
@@ -1778,7 +1582,7 @@
         for i in 0..=10 {
             verified_batches.insert(
                 i,
-                vec![Operation::Update(
+                vec![Fixed::Update(
                     Digest::from([i as u8; 32]),
                     Digest::from([i as u8 + 1; 32]),
                 )],
@@ -1799,7 +1603,7 @@
         for i in 0..=7 {
             verified_batches.insert(
                 i,
-                vec![Operation::Update(
+                vec![Fixed::Update(
                     Digest::from([i as u8; 32]),
                     Digest::from([i as u8 + 1; 32]),
                 )],
@@ -1820,9 +1624,9 @@
         verified_batches.insert(
             0,
             vec![
-                Operation::Update(Digest::from([1; 32]), Digest::from([2; 32])),
-                Operation::Update(Digest::from([3; 32]), Digest::from([4; 32])),
-                Operation::Update(Digest::from([5; 32]), Digest::from([6; 32])),
+                Fixed::Update(Digest::from([1; 32]), Digest::from([2; 32])),
+                Fixed::Update(Digest::from([3; 32]), Digest::from([4; 32])),
+                Fixed::Update(Digest::from([5; 32]), Digest::from([6; 32])),
             ],
         ); // Covers positions 0, 1, 2
 
@@ -1837,7 +1641,7 @@
         assert_eq!(result, Some((3, 10))); // Gap starts at position 3
 
         // Test case 7: Invalid bounds
-        let verified_batches: BTreeMap<u64, Vec<Operation<Digest, Digest>>> = BTreeMap::new();
+        let verified_batches: BTreeMap<u64, Vec<Fixed<Digest, Digest>>> = BTreeMap::new();
         let outstanding_requests = BTreeSet::new();
         let result = find_next_gap_to_fetch::<Digest, Digest>(
             10,
@@ -1853,9 +1657,9 @@
         verified_batches.insert(
             0,
             vec![
-                Operation::Update(Digest::from([1; 32]), Digest::from([2; 32])),
-                Operation::Update(Digest::from([3; 32]), Digest::from([4; 32])),
-                Operation::Update(Digest::from([5; 32]), Digest::from([6; 32])),
+                Fixed::Update(Digest::from([1; 32]), Digest::from([2; 32])),
+                Fixed::Update(Digest::from([3; 32]), Digest::from([4; 32])),
+                Fixed::Update(Digest::from([5; 32]), Digest::from([6; 32])),
             ],
         ); // Covers positions 0, 1, 2
 
@@ -1875,17 +1679,11 @@
         let mut verified_batches = BTreeMap::new();
         verified_batches.insert(
             0,
-            vec![Operation::Update(
-                Digest::from([1; 32]),
-                Digest::from([2; 32]),
-            )],
+            vec![Fixed::Update(Digest::from([1; 32]), Digest::from([2; 32]))],
         ); // Covers position 0
         verified_batches.insert(
             1,
-            vec![Operation::Update(
-                Digest::from([3; 32]),
-                Digest::from([4; 32]),
-            )],
+            vec![Fixed::Update(Digest::from([3; 32]), Digest::from([4; 32]))],
         ); // Covers position 1 (adjacent to position 0)
 
         let outstanding_requests = BTreeSet::new();
@@ -1899,7 +1697,7 @@
         assert_eq!(result, Some((2, 10))); // Gap should start at 2
 
         // Test case 10: Overlapping outstanding requests
-        let verified_batches: BTreeMap<u64, Vec<Operation<Digest, Digest>>> = BTreeMap::new();
+        let verified_batches: BTreeMap<u64, Vec<Fixed<Digest, Digest>>> = BTreeMap::new();
         let mut outstanding_requests = BTreeSet::new();
         outstanding_requests.insert(0); // Covers 0-4 (batch_size=5)
         outstanding_requests.insert(3); // Covers 3-7 (overlaps with first)
@@ -1915,7 +1713,7 @@
         assert_eq!(result, None); // No gaps - everything covered by overlapping requests
 
         // Test case 11: Outstanding request goes beyond upper_bound (should be capped)
-        let verified_batches: BTreeMap<u64, Vec<Operation<Digest, Digest>>> = BTreeMap::new();
+        let verified_batches: BTreeMap<u64, Vec<Fixed<Digest, Digest>>> = BTreeMap::new();
         let mut outstanding_requests = BTreeSet::new();
         outstanding_requests.insert(8); // Would cover 8-12, but upper_bound is 10
 
@@ -1929,7 +1727,7 @@
         assert_eq!(result, Some((0, 7))); // Gap from 0-7, then 8-10 is covered
 
         // Test case 12: Zero-length range (lower_bound == upper_bound)
-        let verified_batches: BTreeMap<u64, Vec<Operation<Digest, Digest>>> = BTreeMap::new();
+        let verified_batches: BTreeMap<u64, Vec<Fixed<Digest, Digest>>> = BTreeMap::new();
         let outstanding_requests = BTreeSet::new();
         let result = find_next_gap_to_fetch::<Digest, Digest>(
             5,
@@ -1941,7 +1739,7 @@
         assert_eq!(result, Some((5, 5))); // Single position gap
 
         // Test case 13: Outstanding requests only (no verified batches)
-        let verified_batches: BTreeMap<u64, Vec<Operation<Digest, Digest>>> = BTreeMap::new();
+        let verified_batches: BTreeMap<u64, Vec<Fixed<Digest, Digest>>> = BTreeMap::new();
         let mut outstanding_requests = BTreeSet::new();
         outstanding_requests.insert(0); // Covers 0-4
         outstanding_requests.insert(7); // Covers 7-10
@@ -1960,10 +1758,7 @@
         verified_batches.insert(0, vec![]); // Empty batch should be ignored
         verified_batches.insert(
             2,
-            vec![Operation::Update(
-                Digest::from([1; 32]),
-                Digest::from([2; 32]),
-            )],
+            vec![Fixed::Update(Digest::from([1; 32]), Digest::from([2; 32]))],
         );
 
         let outstanding_requests = BTreeSet::new();
@@ -1977,7 +1772,7 @@
         assert_eq!(result, Some((0, 1))); // Gap at 0-1, empty batch ignored
 
         // Test case 15: Outstanding request before lower_bound (edge case)
-        let verified_batches: BTreeMap<u64, Vec<Operation<Digest, Digest>>> = BTreeMap::new();
+        let verified_batches: BTreeMap<u64, Vec<Fixed<Digest, Digest>>> = BTreeMap::new();
         let mut outstanding_requests = BTreeSet::new();
         outstanding_requests.insert(0); // This covers 0-4, but lower_bound is 3
 
