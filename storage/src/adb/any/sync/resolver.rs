--- conflicted
+++ resolved
@@ -26,27 +26,13 @@
 
 /// Trait for network communication with the sync server
 pub trait Resolver<H: Hasher, K: Array, V: Array> {
-<<<<<<< HEAD
-    /// Request a proof for a range of operations at a specific historical database size.
-    ///
-    /// # Arguments
-    /// * `db_size`: The total number of operations in the historical database state
-    ///   for which the proof should be generated. i.e. The number of operations in the
-    ///   database at the state we are trying to sync to.
-    /// * `start_index`: The starting operation index for the proof.
-    /// * `max_ops`: The maximum number of operations to include in the proof.
-    #[allow(clippy::type_complexity)]
-    fn get_proof(
+    /// Get the operations starting at `start_loc` in the database, up to `max_ops` operations.
+    /// Returns the operations and a proof that they were present in the database when it had
+    /// `db_size` operations.
+    fn get_operations(
         &mut self,
         db_size: u64,
-        start_index: u64,
-=======
-    /// Request proof and operations starting from the given index into an [Any] database's
-    /// operation log. Returns at most `max_ops` operations.
-    fn get_proof(
-        &mut self,
         start_loc: u64,
->>>>>>> effe75b7
         max_ops: NonZeroU64,
     ) -> impl Future<Output = Result<GetProofResult<H, K, V>, Error>>;
 }
@@ -59,20 +45,13 @@
     H: Hasher,
     T: Translator,
 {
-    async fn get_proof(
+    async fn get_operations(
         &mut self,
-<<<<<<< HEAD
         db_size: u64,
-        start_index: u64,
-        max_ops: NonZeroU64,
-    ) -> Result<(Proof<H::Digest>, Vec<Operation<K, V>>), Error> {
-        self.historical_proof(db_size, start_index, max_ops.get())
-=======
         start_loc: u64,
         max_ops: NonZeroU64,
     ) -> Result<GetProofResult<H, K, V>, Error> {
-        self.proof(start_loc, max_ops.get())
->>>>>>> effe75b7
+        self.historical_proof(db_size, start_loc, max_ops.get())
             .await
             .map_err(Error::GetProofFailed)
             .map(|(proof, operations)| GetProofResult {
@@ -92,18 +71,13 @@
     H: Hasher,
     T: Translator,
 {
-    async fn get_proof(
+    async fn get_operations(
         &mut self,
         db_size: u64,
-        start_index: u64,
+        start_loc: u64,
         max_ops: NonZeroU64,
-<<<<<<< HEAD
-    ) -> Result<(Proof<H::Digest>, Vec<Operation<K, V>>), Error> {
-        self.historical_proof(db_size, start_index, max_ops.get())
-=======
     ) -> Result<GetProofResult<H, K, V>, Error> {
-        self.proof(start_index, max_ops.get())
->>>>>>> effe75b7
+        self.historical_proof(db_size, start_loc, max_ops.get())
             .await
             .map_err(Error::GetProofFailed)
             .map(|(proof, operations)| GetProofResult {
