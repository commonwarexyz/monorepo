use crate::{
    adb::{
        any::{sync::Error, Any},
        operation::Operation,
    },
    index::Translator,
    mmr::verification::Proof,
};
use commonware_cryptography::Hasher;
use commonware_runtime::{Clock, Metrics, Storage};
use commonware_utils::Array;
use futures::channel::oneshot;
use std::{future::Future, num::NonZeroU64};

/// Result of a call to [Resolver::get_proof].
pub struct GetProofResult<H: Hasher, K: Array, V: Array> {
    /// Proof that the operations are valid.
    pub proof: Proof<H::Digest>,
    /// The operations in the requested range.
    pub operations: Vec<Operation<K, V>>,
    /// A channel to send the result of the proof verification.
    /// Caller should send `true` if the proof is valid, `false` otherwise.
    /// Caller should ignore error if the channel is closed.
    pub success_tx: oneshot::Sender<bool>,
}

/// Trait for network communication with the sync server
pub trait Resolver<H: Hasher, K: Array, V: Array> {
<<<<<<< HEAD
    /// Get the operations starting at `start_loc` in the database, up to `max_ops` operations.
    /// Returns the operations and a proof that they were present in the database when it had
    /// `db_size` operations.
    fn get_operations(
        &mut self,
        db_size: u64,
=======
    /// Request proof and operations starting from the given index into an [Any] database's
    /// operation log. Returns at most `max_ops` operations.
    fn get_proof(
        &self,
>>>>>>> 147ab784
        start_loc: u64,
        max_ops: NonZeroU64,
    ) -> impl Future<Output = Result<GetProofResult<H, K, V>, Error>>;
}

impl<E, K, V, H, T> Resolver<H, K, V> for &Any<E, K, V, H, T>
where
    E: Storage + Clock + Metrics,
    K: Array,
    V: Array,
    H: Hasher,
    T: Translator,
{
<<<<<<< HEAD
    async fn get_operations(
        &mut self,
        db_size: u64,
        start_loc: u64,
        max_ops: NonZeroU64,
    ) -> Result<GetProofResult<H, K, V>, Error> {
        self.historical_proof(db_size, start_loc, max_ops.get())
            .await
            .map_err(Error::GetProofFailed)
            .map(|(proof, operations)| GetProofResult {
                proof,
                operations,
                // Result of proof verification isn't used by this implementation.
                success_tx: oneshot::channel().0,
            })
    }
}

impl<E, K, V, H, T> Resolver<H, K, V> for &mut Any<E, K, V, H, T>
where
    E: Storage + Clock + Metrics,
    K: Array,
    V: Array,
    H: Hasher,
    T: Translator,
{
    async fn get_operations(
        &mut self,
        db_size: u64,
        start_loc: u64,
=======
    async fn get_proof(
        &self,
        start_index: u64,
>>>>>>> 147ab784
        max_ops: NonZeroU64,
    ) -> Result<GetProofResult<H, K, V>, Error> {
        self.historical_proof(db_size, start_loc, max_ops.get())
            .await
            .map_err(Error::GetProofFailed)
            .map(|(proof, operations)| GetProofResult {
                proof,
                operations,
                // Result of proof verification isn't used by this implementation.
                success_tx: oneshot::channel().0,
            })
    }
}<|MERGE_RESOLUTION|>--- conflicted
+++ resolved
@@ -12,8 +12,8 @@
 use futures::channel::oneshot;
 use std::{future::Future, num::NonZeroU64};
 
-/// Result of a call to [Resolver::get_proof].
-pub struct GetProofResult<H: Hasher, K: Array, V: Array> {
+/// Result of a call to [Resolver::get_operations].
+pub struct GetOperationsResult<H: Hasher, K: Array, V: Array> {
     /// Proof that the operations are valid.
     pub proof: Proof<H::Digest>,
     /// The operations in the requested range.
@@ -26,22 +26,15 @@
 
 /// Trait for network communication with the sync server
 pub trait Resolver<H: Hasher, K: Array, V: Array> {
-<<<<<<< HEAD
     /// Get the operations starting at `start_loc` in the database, up to `max_ops` operations.
     /// Returns the operations and a proof that they were present in the database when it had
     /// `db_size` operations.
     fn get_operations(
-        &mut self,
+        &self,
         db_size: u64,
-=======
-    /// Request proof and operations starting from the given index into an [Any] database's
-    /// operation log. Returns at most `max_ops` operations.
-    fn get_proof(
-        &self,
->>>>>>> 147ab784
         start_loc: u64,
         max_ops: NonZeroU64,
-    ) -> impl Future<Output = Result<GetProofResult<H, K, V>, Error>>;
+    ) -> impl Future<Output = Result<GetOperationsResult<H, K, V>, Error>>;
 }
 
 impl<E, K, V, H, T> Resolver<H, K, V> for &Any<E, K, V, H, T>
@@ -52,48 +45,16 @@
     H: Hasher,
     T: Translator,
 {
-<<<<<<< HEAD
     async fn get_operations(
-        &mut self,
+        &self,
         db_size: u64,
         start_loc: u64,
         max_ops: NonZeroU64,
-    ) -> Result<GetProofResult<H, K, V>, Error> {
+    ) -> Result<GetOperationsResult<H, K, V>, Error> {
         self.historical_proof(db_size, start_loc, max_ops.get())
             .await
-            .map_err(Error::GetProofFailed)
-            .map(|(proof, operations)| GetProofResult {
-                proof,
-                operations,
-                // Result of proof verification isn't used by this implementation.
-                success_tx: oneshot::channel().0,
-            })
-    }
-}
-
-impl<E, K, V, H, T> Resolver<H, K, V> for &mut Any<E, K, V, H, T>
-where
-    E: Storage + Clock + Metrics,
-    K: Array,
-    V: Array,
-    H: Hasher,
-    T: Translator,
-{
-    async fn get_operations(
-        &mut self,
-        db_size: u64,
-        start_loc: u64,
-=======
-    async fn get_proof(
-        &self,
-        start_index: u64,
->>>>>>> 147ab784
-        max_ops: NonZeroU64,
-    ) -> Result<GetProofResult<H, K, V>, Error> {
-        self.historical_proof(db_size, start_loc, max_ops.get())
-            .await
-            .map_err(Error::GetProofFailed)
-            .map(|(proof, operations)| GetProofResult {
+            .map_err(Error::Adb)
+            .map(|(proof, operations)| GetOperationsResult {
                 proof,
                 operations,
                 // Result of proof verification isn't used by this implementation.
