use crate::{
    adb::any::{
        sync::{
            client::{Client, Config},
            resolver::Resolver,
        },
        Any,
    },
    translator::Translator,
};
use commonware_cryptography::{Digest, Hasher};
use commonware_runtime::{Clock, Metrics, Storage};
use commonware_utils::Array;
use futures::channel::mpsc;
use std::fmt;

pub mod client;
pub mod resolver;

/// Represents a synchronization target with hash and operation bounds
#[derive(Debug, Clone)]
pub struct SyncTarget<D: Digest> {
    /// Target hash of the database
    pub hash: D,
    /// Lower bound of operations to sync (inclusive)
    /// This will be the pruning boundary of the synced database.
    pub lower_bound_ops: u64,
    /// Upper bound of operations to sync (inclusive)
    pub upper_bound_ops: u64,
}

/// Channel for sending sync target updates
pub type SyncTargetUpdateSender<D> = mpsc::Sender<SyncTarget<D>>;

/// Channel for receiving sync target updates
pub type SyncTargetUpdateReceiver<D> = mpsc::Receiver<SyncTarget<D>>;

/// Synchronization errors
#[derive(Debug, thiserror::Error)]
pub enum Error {
    /// Hash mismatch after sync
    #[error("hash mismatch - expected {expected:?}, got {actual:?}")]
    HashMismatch {
        expected: Box<dyn fmt::Debug + Send + Sync>,
        actual: Box<dyn fmt::Debug + Send + Sync>,
    },
    /// Invalid target parameters
    #[error("invalid bounds: lower bound {lower_bound_pos} > upper bound {upper_bound_pos}")]
    InvalidTarget {
        lower_bound_pos: u64,
        upper_bound_pos: u64,
    },
    /// Invalid client state
    #[error("invalid client state")]
    InvalidState,
    /// Sync target hash unchanged
<<<<<<< HEAD
    #[error("sync target hash unchanged")]
    SyncTargetHashUnchanged,
    /// Sync target moved backward
    #[error("sync target moved backward: {old:?} -> {new:?}")]
=======
    #[error("Sync target hash unchanged")]
    SyncTargetHashUnchanged,
    /// Sync target moved backward
    #[error("Sync target moved backward: {old:?} -> {new:?}")]
>>>>>>> ebcc30a1
    SyncTargetMovedBackward {
        old: Box<dyn fmt::Debug + Send + Sync>,
        new: Box<dyn fmt::Debug + Send + Sync>,
    },
    /// Sync already completed
    #[error("sync already completed")]
    AlreadyComplete,
    /// Error from the database
    #[error("database error: {0}")]
    Adb(crate::adb::Error),
    /// Resolver error
    #[error("resolver error: {0:?}")]
    Resolver(Box<dyn fmt::Debug + Send + Sync>),
}

/// Synchronizes a database by fetching, verifying, and applying operations from a remote source.
///
/// We repeatedly:
/// 1. Fetch operations in batches from a Resolver (i.e. a server of operations)
/// 2. Verify cryptographic proofs for each batch to ensure correctness
/// 3. Apply operations to reconstruct the database's operation log.
///
/// When the database's operation log is complete, we reconstruct the database's MMR and snapshot.
//
// TODO(#1214) Parallelize operation fetching: https://github.com/commonwarexyz/monorepo/issues/1214
pub async fn sync<E, K, V, H, T, R>(
    config: Config<E, K, V, H, T, R>,
) -> Result<Any<E, K, V, H, T>, Error>
where
    E: Storage + Clock + Metrics,
    K: Array,
    V: Array,
    H: Hasher,
    T: Translator,
    R: Resolver<Digest = H::Digest, Key = K, Value = V>,
{
    let client = Client::new(config).await?;
    match client {
        Client::Done { db } => Ok(db),
        _ => client.sync().await,
    }
}<|MERGE_RESOLUTION|>--- conflicted
+++ resolved
@@ -53,18 +53,11 @@
     /// Invalid client state
     #[error("invalid client state")]
     InvalidState,
-    /// Sync target hash unchanged
-<<<<<<< HEAD
-    #[error("sync target hash unchanged")]
-    SyncTargetHashUnchanged,
+    /// Sync target root unchanged
+    #[error("sync target root unchanged")]
+    SyncTargetRootUnchanged,
     /// Sync target moved backward
     #[error("sync target moved backward: {old:?} -> {new:?}")]
-=======
-    #[error("Sync target hash unchanged")]
-    SyncTargetHashUnchanged,
-    /// Sync target moved backward
-    #[error("Sync target moved backward: {old:?} -> {new:?}")]
->>>>>>> ebcc30a1
     SyncTargetMovedBackward {
         old: Box<dyn fmt::Debug + Send + Sync>,
         new: Box<dyn fmt::Debug + Send + Sync>,
