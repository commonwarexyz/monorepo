use crate::{
<<<<<<< HEAD
    adb::{
        any::{sync::verifier::Verifier, Any, SyncConfig},
        sync::{Journal, Target},
=======
    adb::any::{
        fixed::Any,
        sync::{
            client::{Client, Config},
            resolver::Resolver,
        },
>>>>>>> 63c32555
    },
    journal::fixed,
    mmr::hasher::Standard,
    store::operation::Fixed,
    translator::Translator,
};
use commonware_cryptography::Hasher;
use commonware_runtime::{Clock, Metrics, Storage};
use commonware_utils::Array;

mod verifier;

pub type Error = crate::adb::Error;

impl<E, K, V, H, T> crate::adb::sync::Database for Any<E, K, V, H, T>
where
    E: Storage + Clock + Metrics,
    K: Array,
    V: Array,
    H: Hasher,
    T: Translator,
{
    type Op = Fixed<K, V>;
    type Journal = crate::journal::fixed::Journal<E, Fixed<K, V>>;
    type Verifier = Verifier<H>;
    type Error = crate::adb::Error;
    type Config = crate::adb::any::Config<T>;
    type Digest = H::Digest;
    type Context = E;

    async fn create_journal(
        context: Self::Context,
        config: &Self::Config,
        lower_bound: u64,
        upper_bound: u64,
    ) -> Result<Self::Journal, <Self::Journal as Journal>::Error> {
        let journal_config = fixed::Config {
            partition: config.log_journal_partition.clone(),
            items_per_blob: config.log_items_per_blob,
            write_buffer: config.log_write_buffer,
            buffer_pool: config.buffer_pool.clone(),
        };

        fixed::Journal::<E, Fixed<K, V>>::init_sync(
            context.with_label("log"),
            journal_config,
            lower_bound,
            upper_bound,
        )
        .await
    }

    fn create_verifier() -> Self::Verifier {
        Verifier::new(Standard::<H>::new())
    }

    async fn from_sync_result(
        context: Self::Context,
        db_config: Self::Config,
        journal: Self::Journal,
        pinned_nodes: Option<Vec<Self::Digest>>,
        target: Target<Self::Digest>,
        apply_batch_size: usize,
    ) -> Result<Self, Self::Error> {
        // Build the complete database from the journal
        let db = Any::init_synced(
            context,
            SyncConfig {
                db_config,
                log: journal,
                lower_bound: target.lower_bound_ops,
                upper_bound: target.upper_bound_ops,
                pinned_nodes,
                apply_batch_size,
            },
        )
        .await?;

        Ok(db)
    }

    fn root(&self) -> Self::Digest {
        let mut standard_hasher = Standard::<H>::new();
        Any::root(self, &mut standard_hasher)
    }

    async fn resize_journal(
        mut journal: Self::Journal,
        context: Self::Context,
        config: &Self::Config,
        lower_bound: u64,
        upper_bound: u64,
    ) -> Result<Self::Journal, Self::Error> {
        let log_size = journal.size().await.map_err(crate::adb::Error::from)?;

        if log_size <= lower_bound {
            // Close the existing journal before creating a new one
            journal.close().await.map_err(crate::adb::Error::from)?;

            // Create a new journal with the new bounds
            Self::create_journal(context, config, lower_bound, upper_bound)
                .await
                .map_err(crate::adb::Error::from)
        } else {
            // Just prune to the lower bound
            journal
                .prune(lower_bound)
                .await
                .map_err(crate::adb::Error::from)?;
            Ok(journal)
        }
    }
}

#[cfg(test)]
mod tests {
    use crate::{
        adb::{
            any::test::{apply_ops, create_test_config, create_test_db, create_test_ops, AnyTest},
            sync::{
                self,
                engine::{EngineConfig, NextStep},
                resolver::tests::FailResolver,
                Engine, Target,
            },
        },
        mmr::{hasher::Standard, iterator::leaf_num_to_pos},
        store::operation::Fixed,
    };
    use commonware_cryptography::{sha256, Digest, Sha256};
    use commonware_macros::test_traced;
    use commonware_runtime::{deterministic, Runner as _, RwLock};
    use commonware_utils::NZU64;
    use futures::{channel::mpsc, SinkExt as _};
    use rand::{rngs::StdRng, RngCore as _, SeedableRng as _};
    use std::{
        collections::{HashMap, HashSet},
        num::NonZeroU64,
        sync::Arc,
    };
    use test_case::test_case;

    fn test_hasher() -> Standard<Sha256> {
        Standard::<Sha256>::new()
    }

    #[test_case(1, NZU64!(1); "singleton db with batch size == 1")]
    #[test_case(1, NZU64!(2); "singleton db with batch size > db size")]
    #[test_case(1000, NZU64!(1); "db with batch size 1")]
    #[test_case(1000, NZU64!(3); "db size not evenly divided by batch size")]
    #[test_case(1000, NZU64!(999); "db size not evenly divided by batch size; different batch size")]
    #[test_case(1000, NZU64!(100); "db size divided by batch size")]
    #[test_case(1000, NZU64!(1000); "db size == batch size")]
    #[test_case(1000, NZU64!(1001); "batch size > db size")]
    fn test_sync(target_db_ops: usize, fetch_batch_size: NonZeroU64) {
        let executor = deterministic::Runner::default();
        executor.start(|mut context| async move {
            let mut target_db = create_test_db(context.clone()).await;
            let target_db_ops = create_test_ops(target_db_ops);
            apply_ops(&mut target_db, target_db_ops.clone()).await;
            target_db.commit().await.unwrap();
            let target_op_count = target_db.op_count();
            let target_inactivity_floor = target_db.inactivity_floor_loc;
            let target_log_size = target_db.log.size().await.unwrap();
            let mut hasher = test_hasher();
            let target_root = target_db.root(&mut hasher);

            // After commit, the database may have pruned early operations
            // Start syncing from the inactivity floor, not 0
            let lower_bound_ops = target_db.inactivity_floor_loc;

            // Capture target database state and deleted keys before moving into config
            let mut expected_kvs = HashMap::new();
            let mut deleted_keys = HashSet::new();
            for op in &target_db_ops {
                match op {
                    Fixed::Update(key, _) => {
                        if let Some((value, loc)) = target_db.get_with_loc(key).await.unwrap() {
                            expected_kvs.insert(*key, (value, loc));
                            deleted_keys.remove(key);
                        }
                    }
                    Fixed::Delete(key) => {
                        expected_kvs.remove(key);
                        deleted_keys.insert(*key);
                    }
                    Fixed::CommitFloor(_) => {
                        // Ignore
                    }
                }
            }

            let db_config = create_test_config(context.next_u64());

            let target_db = Arc::new(commonware_runtime::RwLock::new(target_db));
            let config = EngineConfig {
                db_config: db_config.clone(),
                fetch_batch_size,
                target: Target {
                    root: target_root,
                    lower_bound_ops,
                    upper_bound_ops: target_op_count - 1, // target_op_count is the count, operations are 0-indexed
                },
                context: context.clone(),
                resolver: target_db.clone(),
                apply_batch_size: 1024,
                max_outstanding_requests: 1,
                update_receiver: None,
            };
            let mut got_db: AnyTest = sync::sync(config).await.unwrap();

            // Verify database state
            let mut hasher = test_hasher();
            assert_eq!(got_db.op_count(), target_op_count);
            assert_eq!(got_db.inactivity_floor_loc, target_inactivity_floor);
            assert_eq!(got_db.log.size().await.unwrap(), target_log_size);
            assert_eq!(
                got_db.ops.pruned_to_pos(),
                leaf_num_to_pos(target_inactivity_floor)
            );

            // Verify the root digest matches the target
            assert_eq!(got_db.root(&mut hasher), target_root);

            // Verify that the synced database matches the target state
            for (key, &(value, loc)) in &expected_kvs {
                let synced_opt = got_db.get_with_loc(key).await.unwrap();
                assert_eq!(synced_opt, Some((value, loc)));
            }
            // Verify that deleted keys are absent
            for key in &deleted_keys {
                assert!(got_db.get_with_loc(key).await.unwrap().is_none(),);
            }

            // Put more key-value pairs into both databases
            let mut new_ops = Vec::new();
            let mut rng = StdRng::seed_from_u64(42);
            let mut new_kvs = HashMap::new();
            for _ in 0..expected_kvs.len() {
                let key = Digest::random(&mut rng);
                let value = Digest::random(&mut rng);
                new_ops.push(Fixed::Update(key, value));
                new_kvs.insert(key, value);
            }
            apply_ops(&mut got_db, new_ops.clone()).await;
            apply_ops(&mut *target_db.write().await, new_ops).await;
            got_db.commit().await.unwrap();
            target_db.write().await.commit().await.unwrap();

            // Verify that the databases match
            for (key, value) in &new_kvs {
                let got_value = got_db.get(key).await.unwrap().unwrap();
                let target_value = target_db.read().await.get(key).await.unwrap().unwrap();
                assert_eq!(got_value, target_value);
                assert_eq!(got_value, *value);
            }

            let final_target_root = target_db.write().await.root(&mut hasher);
            assert_eq!(got_db.root(&mut hasher), final_target_root);

            // Capture the database state before closing
            let final_synced_op_count = got_db.op_count();
            let final_synced_inactivity_floor = got_db.inactivity_floor_loc;
            let final_synced_log_size = got_db.log.size().await.unwrap();
            let final_synced_oldest_retained_loc = got_db.oldest_retained_loc();
            let final_synced_pruned_to_pos = got_db.ops.pruned_to_pos();
            let final_synced_root = got_db.root(&mut hasher);

            // Close the database
            got_db.close().await.unwrap();

            // Reopen the database using the same configuration and verify the state is unchanged
            let reopened_db = AnyTest::init(context, db_config).await.unwrap();

            // Compare state against the database state before closing
            assert_eq!(reopened_db.op_count(), final_synced_op_count);
            assert_eq!(
                reopened_db.inactivity_floor_loc,
                final_synced_inactivity_floor
            );
            assert_eq!(reopened_db.log.size().await.unwrap(), final_synced_log_size);
            assert_eq!(
                reopened_db.oldest_retained_loc(),
                final_synced_oldest_retained_loc,
            );
            assert_eq!(reopened_db.ops.pruned_to_pos(), final_synced_pruned_to_pos);
            assert_eq!(reopened_db.root(&mut hasher), final_synced_root);

            // Verify that the original key-value pairs are still correct
            for (key, &(value, _loc)) in &expected_kvs {
                let reopened_value = reopened_db.get(key).await.unwrap();
                assert_eq!(reopened_value, Some(value));
            }

            // Verify all new key-value pairs are still correct
            for (key, &value) in &new_kvs {
                let reopened_value = reopened_db.get(key).await.unwrap().unwrap();
                assert_eq!(reopened_value, value);
            }

            // Verify that deleted keys are still absent
            for key in &deleted_keys {
                assert!(reopened_db.get(key).await.unwrap().is_none());
            }

            // Cleanup
            reopened_db.destroy().await.unwrap();
            Arc::try_unwrap(target_db)
                .unwrap_or_else(|_| panic!("failed to unwrap Arc"))
                .into_inner()
                .destroy()
                .await
                .unwrap();
        });
    }

    /// Test that invalid bounds are rejected
    #[test]
    fn test_sync_invalid_bounds() {
        let executor = deterministic::Runner::default();
        executor.start(|mut context| async move {
            let target_db = create_test_db(context.clone()).await;
            let db_config = create_test_config(context.next_u64());
            let config = EngineConfig {
                db_config,
                fetch_batch_size: NZU64!(10),
                target: Target {
                    root: sha256::Digest::from([1u8; 32]),
                    lower_bound_ops: 31, // Invalid: lower > upper
                    upper_bound_ops: 30,
                },
                context,
                resolver: Arc::new(commonware_runtime::RwLock::new(target_db)),
                apply_batch_size: 1024,
                max_outstanding_requests: 1,
                update_receiver: None,
            };

            let result: Result<AnyTest, _> = sync::sync(config).await;
            println!("{:?}", result.as_ref().err());
            assert!(matches!(
                result,
                Err(sync::Error::InvalidTarget {
                    lower_bound_pos: 31,
                    upper_bound_pos: 30,
                }),
            ));
        });
    }

    /// Test that sync works when target database has operations beyond the requested range
    /// of operations to sync.
    #[test]
    fn test_sync_subset_of_target_database() {
        const TARGET_DB_OPS: usize = 1000;
        let executor = deterministic::Runner::default();
        executor.start(|mut context| async move {
            let mut target_db = create_test_db(context.clone()).await;
            let target_ops = create_test_ops(TARGET_DB_OPS);
            // Apply all but the last operation
            apply_ops(&mut target_db, target_ops[0..TARGET_DB_OPS - 1].to_vec()).await;
            target_db.commit().await.unwrap();

            let mut hasher = test_hasher();
            let upper_bound_ops = target_db.op_count() - 1;
            let root = target_db.root(&mut hasher);
            let lower_bound_ops = target_db.inactivity_floor_loc;

            // Add another operation after the sync range
            let final_op = &target_ops[TARGET_DB_OPS - 1];
            apply_ops(&mut target_db, vec![final_op.clone()]).await;
            target_db.commit().await.unwrap();

            // Start of the sync range is after the inactivity floor
            let config = EngineConfig {
                db_config: create_test_config(context.next_u64()),
                fetch_batch_size: NZU64!(10),
                target: Target {
                    root,
                    lower_bound_ops,
                    upper_bound_ops,
                },
                context,
                resolver: Arc::new(RwLock::new(target_db)),
                apply_batch_size: 1024,
                max_outstanding_requests: 1,
                update_receiver: None,
            };

            let synced_db: AnyTest = sync::sync(config).await.unwrap();

            // Verify the synced database has the correct range of operations
            assert_eq!(synced_db.inactivity_floor_loc, lower_bound_ops);
            assert_eq!(synced_db.oldest_retained_loc(), Some(lower_bound_ops));
            assert_eq!(
                synced_db.ops.pruned_to_pos(),
                leaf_num_to_pos(lower_bound_ops)
            );
            assert_eq!(synced_db.op_count(), upper_bound_ops + 1);

            // Verify the final root digest matches our target
            assert_eq!(synced_db.root(&mut hasher), root);

            // Verify the synced database doesn't have any operations beyond the sync range.
            assert_eq!(
                synced_db.get(final_op.to_key().unwrap()).await.unwrap(),
                None
            );

            synced_db.destroy().await.unwrap();
        });
    }

    // Test syncing where the sync client has some but not all of the operations in the target
    // database.
    #[test]
    fn test_sync_use_existing_db_partial_match() {
        const ORIGINAL_DB_OPS: usize = 1_000;

        let executor = deterministic::Runner::default();
        executor.start(|context| async move {
            let original_ops = create_test_ops(ORIGINAL_DB_OPS);

            // Create two databases
            let mut target_db = create_test_db(context.clone()).await;
            let sync_db_config = create_test_config(1337);
            let mut sync_db = AnyTest::init(context.clone(), sync_db_config.clone())
                .await
                .unwrap();

            // Apply the same operations to both databases
            apply_ops(&mut target_db, original_ops.clone()).await;
            apply_ops(&mut sync_db, original_ops.clone()).await;
            target_db.commit().await.unwrap();
            sync_db.commit().await.unwrap();

            let original_db_op_count = target_db.op_count();

            // Close sync_db
            sync_db.close().await.unwrap();

            // Add one more operation and commit the target database
            let last_op = create_test_ops(1);
            apply_ops(&mut target_db, last_op.clone()).await;
            target_db.commit().await.unwrap();
            let mut hasher = test_hasher();
            let root = target_db.root(&mut hasher);
            let lower_bound_ops = target_db.inactivity_floor_loc;
            let upper_bound_ops = target_db.op_count() - 1; // Up to the last operation

            // Reopen the sync database and sync it to the target database
            let target_db = Arc::new(RwLock::new(target_db));
            let config = EngineConfig {
                db_config: sync_db_config, // Use same config as before
                fetch_batch_size: NZU64!(10),
                target: Target {
                    root,
                    lower_bound_ops,
                    upper_bound_ops,
                },
                context: context.clone(),
                resolver: target_db.clone(),
                apply_batch_size: 1024,
                max_outstanding_requests: 1,
                update_receiver: None,
            };
            let sync_db: AnyTest = sync::sync(config).await.unwrap();

            // Verify database state
            assert_eq!(sync_db.op_count(), upper_bound_ops + 1);
            assert_eq!(
                sync_db.inactivity_floor_loc,
                target_db.read().await.inactivity_floor_loc
            );
            assert_eq!(sync_db.oldest_retained_loc().unwrap(), lower_bound_ops);
            assert_eq!(
                sync_db.log.size().await.unwrap(),
                target_db.read().await.log.size().await.unwrap()
            );
            assert_eq!(
                sync_db.ops.pruned_to_pos(),
                leaf_num_to_pos(lower_bound_ops)
            );
            // Verify the root digest matches the target
            assert_eq!(sync_db.root(&mut hasher), root);

            // Verify that the operations in the overlapping range are present and correct
            for i in lower_bound_ops..original_db_op_count {
                let expected_op = target_db.read().await.log.read(i).await.unwrap();
                let synced_op = sync_db.log.read(i).await.unwrap();
                assert_eq!(expected_op, synced_op);
            }

            for target_op in &original_ops {
                if let Some(key) = target_op.to_key() {
                    let target_value = target_db.read().await.get(key).await.unwrap();
                    let synced_value = sync_db.get(key).await.unwrap();
                    assert_eq!(target_value, synced_value);
                }
            }
            // Verify the last operation is present
            let last_key = last_op[0].to_key().unwrap();
            let last_value = *last_op[0].to_value().unwrap();
            assert_eq!(sync_db.get(last_key).await.unwrap(), Some(last_value));

            sync_db.destroy().await.unwrap();
            Arc::try_unwrap(target_db)
                .unwrap_or_else(|_| panic!("failed to unwrap Arc"))
                .into_inner()
                .destroy()
                .await
                .unwrap();
        });
    }

    /// Test case where existing database on disk exactly matches the sync target
    #[test]
    fn test_sync_use_existing_db_exact_match() {
        const NUM_OPS: usize = 1_000;

        let executor = deterministic::Runner::default();
        executor.start(|mut context| async move {
            let target_ops = create_test_ops(NUM_OPS);

            // Create two databases
            let target_config = create_test_config(context.next_u64());
            let mut target_db = AnyTest::init(context.clone(), target_config).await.unwrap();
            let sync_config = create_test_config(context.next_u64());
            let mut sync_db = AnyTest::init(context.clone(), sync_config.clone())
                .await
                .unwrap();

            // Apply the same operations to both databases
            apply_ops(&mut target_db, target_ops.clone()).await;
            apply_ops(&mut sync_db, target_ops.clone()).await;
            target_db.commit().await.unwrap();
            sync_db.commit().await.unwrap();

            target_db.sync().await.unwrap();
            sync_db.sync().await.unwrap();

            // Close sync_db
            sync_db.close().await.unwrap();

            // Reopen sync_db
            let mut hasher = test_hasher();
            let root = target_db.root(&mut hasher);
            let lower_bound_ops = target_db.inactivity_floor_loc;
            let upper_bound_ops = target_db.op_count() - 1;

            // sync_db should never ask the resolver for operations
            // because it is already complete. Use a resolver that always fails
            // to ensure that it's not being used.
            let resolver = FailResolver::<sha256::Digest, sha256::Digest, sha256::Digest>::new();
            let config = EngineConfig {
                db_config: sync_config, // Use same config to access same partitions
                fetch_batch_size: NZU64!(10),
                target: Target {
                    root,
                    lower_bound_ops,
                    upper_bound_ops,
                },
                context: context.clone(),
                resolver,
                apply_batch_size: 1024,
                max_outstanding_requests: 1,
                update_receiver: None,
            };
            let sync_db: AnyTest = sync::sync(config).await.unwrap();

            // Verify database state
            assert_eq!(sync_db.op_count(), upper_bound_ops + 1);
            assert_eq!(sync_db.op_count(), target_db.op_count());
            assert_eq!(sync_db.oldest_retained_loc().unwrap(), lower_bound_ops);
            assert_eq!(
                sync_db.log.size().await.unwrap(),
                target_db.log.size().await.unwrap()
            );
            assert_eq!(
                sync_db.ops.pruned_to_pos(),
                leaf_num_to_pos(lower_bound_ops)
            );

            // Verify the root digest matches the target
            assert_eq!(sync_db.root(&mut hasher), root);

            // Verify state matches for sample operations
            for target_op in &target_ops {
                if let Some(key) = target_op.to_key() {
                    let target_value = target_db.get(key).await.unwrap();
                    let synced_value = sync_db.get(key).await.unwrap();
                    assert_eq!(target_value, synced_value);
                }
            }

            sync_db.destroy().await.unwrap();
            target_db.destroy().await.unwrap();
        });
    }

    /// Test that the client fails to sync if the lower bound is decreased
    #[test_traced("WARN")]
    fn test_target_update_lower_bound_decrease() {
        let executor = deterministic::Runner::default();
        executor.start(|mut context| async move {
            // Create and populate target database
            let mut target_db = create_test_db(context.clone()).await;
            let target_ops = create_test_ops(50);
            apply_ops(&mut target_db, target_ops).await;
            target_db.commit().await.unwrap();

            // Capture initial target state
            let mut hasher = test_hasher();
            let initial_lower_bound = target_db.inactivity_floor_loc;
            let initial_upper_bound = target_db.op_count() - 1;
            let initial_root = target_db.root(&mut hasher);

            // Create client with initial target
            let (mut update_sender, update_receiver) = mpsc::channel(1);
            let target_db = Arc::new(commonware_runtime::RwLock::new(target_db));
            let config = EngineConfig {
                context: context.clone(),
                db_config: create_test_config(context.next_u64()),
                fetch_batch_size: NZU64!(5),
                target: Target {
                    root: initial_root,
                    lower_bound_ops: initial_lower_bound,
                    upper_bound_ops: initial_upper_bound,
                },
                resolver: target_db.clone(),
                apply_batch_size: 1024,
                max_outstanding_requests: 10,
                update_receiver: Some(update_receiver),
            };
            let client: Engine<AnyTest, _> = Engine::new(config).await.unwrap();

            // Send target update with decreased lower bound
            update_sender
                .send(Target {
                    root: initial_root,
                    lower_bound_ops: initial_lower_bound.saturating_sub(1),
                    upper_bound_ops: initial_upper_bound.saturating_add(1),
                })
                .await
                .unwrap();

            let result = client.step().await;
            assert!(matches!(
                result,
                Err(sync::Error::SyncTargetMovedBackward { .. })
            ));

            Arc::try_unwrap(target_db)
                .unwrap_or_else(|_| panic!("failed to unwrap Arc"))
                .into_inner()
                .destroy()
                .await
                .unwrap();
        });
    }

    /// Test that the client fails to sync if the upper bound is decreased
    #[test_traced("WARN")]
    fn test_target_update_upper_bound_decrease() {
        let executor = deterministic::Runner::default();
        executor.start(|mut context| async move {
            // Create and populate target database
            let mut target_db = create_test_db(context.clone()).await;
            let target_ops = create_test_ops(50);
            apply_ops(&mut target_db, target_ops).await;
            target_db.commit().await.unwrap();

            // Capture initial target state
            let mut hasher = test_hasher();
            let initial_lower_bound = target_db.inactivity_floor_loc;
            let initial_upper_bound = target_db.op_count() - 1;
            let initial_root = target_db.root(&mut hasher);

            // Create client with initial target
            let (mut update_sender, update_receiver) = mpsc::channel(1);
            let target_db = Arc::new(commonware_runtime::RwLock::new(target_db));
            let config = EngineConfig {
                context: context.clone(),
                db_config: create_test_config(context.next_u64()),
                fetch_batch_size: NZU64!(5),
                target: Target {
                    root: initial_root,
                    lower_bound_ops: initial_lower_bound,
                    upper_bound_ops: initial_upper_bound,
                },
                resolver: target_db.clone(),
                apply_batch_size: 1024,
                max_outstanding_requests: 10,
                update_receiver: Some(update_receiver),
            };
            let client: Engine<AnyTest, _> = Engine::new(config).await.unwrap();

            // Send target update with decreased upper bound
            update_sender
                .send(Target {
                    root: initial_root,
                    lower_bound_ops: initial_lower_bound,
                    upper_bound_ops: initial_upper_bound.saturating_sub(1),
                })
                .await
                .unwrap();

            let result = client.step().await;
            assert!(matches!(
                result,
                Err(sync::Error::SyncTargetMovedBackward { .. })
            ));

            Arc::try_unwrap(target_db)
                .unwrap_or_else(|_| panic!("failed to unwrap Arc"))
                .into_inner()
                .destroy()
                .await
                .unwrap();
        });
    }

    /// Test that the client succeeds when bounds are updated
    #[test_traced("WARN")]
    fn test_target_update_bounds_increase() {
        let executor = deterministic::Runner::default();
        executor.start(|mut context| async move {
            // Create and populate target database
            let mut target_db = create_test_db(context.clone()).await;
            let target_ops = create_test_ops(100);
            apply_ops(&mut target_db, target_ops.clone()).await;
            target_db.commit().await.unwrap();

            // Capture initial target state
            let mut hasher = test_hasher();
            let initial_lower_bound = target_db.inactivity_floor_loc;
            let initial_upper_bound = target_db.op_count() - 1;
            let initial_root = target_db.root(&mut hasher);

            // Apply more operations to the target database
            let more_ops = create_test_ops(1);
            apply_ops(&mut target_db, more_ops.clone()).await;
            target_db.commit().await.unwrap();

            // Capture final target state
            let mut hasher = test_hasher();
            let final_lower_bound = target_db.inactivity_floor_loc;
            let final_upper_bound = target_db.op_count() - 1;
            let final_root = target_db.root(&mut hasher);

            // Create client with placeholder initial target (stale compared to final target)
            let (mut update_sender, update_receiver) = mpsc::channel(1);

            let target_db = Arc::new(commonware_runtime::RwLock::new(target_db));
            let config = EngineConfig {
                context: context.clone(),
                db_config: create_test_config(context.next_u64()),
                fetch_batch_size: NZU64!(1),
                target: Target {
                    root: initial_root,
                    lower_bound_ops: initial_lower_bound,
                    upper_bound_ops: initial_upper_bound,
                },
                resolver: target_db.clone(),
                apply_batch_size: 1024,
                max_outstanding_requests: 1,
                update_receiver: Some(update_receiver),
            };

            // Send target update with increased bounds
            update_sender
                .send(Target {
                    root: final_root,
                    lower_bound_ops: final_lower_bound,
                    upper_bound_ops: final_upper_bound,
                })
                .await
                .unwrap();

            // Complete the sync
            let synced_db: AnyTest = sync::sync(config).await.unwrap();

            // Verify the synced database has the expected state
            let mut hasher = test_hasher();
            assert_eq!(synced_db.root(&mut hasher), final_root);
            assert_eq!(synced_db.op_count(), final_upper_bound + 1);
            assert_eq!(synced_db.inactivity_floor_loc, final_lower_bound);
            assert_eq!(synced_db.oldest_retained_loc().unwrap(), final_lower_bound);

            synced_db.destroy().await.unwrap();

            Arc::try_unwrap(target_db)
                .unwrap_or_else(|_| panic!("failed to unwrap Arc"))
                .into_inner()
                .destroy()
                .await
                .unwrap();
        });
    }

    /// Test that the client fails to sync with invalid bounds (lower > upper)
    #[test_traced("WARN")]
    fn test_target_update_invalid_bounds() {
        let executor = deterministic::Runner::default();
        executor.start(|mut context| async move {
            // Create and populate target database
            let mut target_db = create_test_db(context.clone()).await;
            let target_ops = create_test_ops(50);
            apply_ops(&mut target_db, target_ops).await;
            target_db.commit().await.unwrap();

            // Capture initial target state
            let mut hasher = test_hasher();
            let initial_lower_bound = target_db.inactivity_floor_loc;
            let initial_upper_bound = target_db.op_count() - 1;
            let initial_root = target_db.root(&mut hasher);

            // Create client with initial target
            let (mut update_sender, update_receiver) = mpsc::channel(1);
            let target_db = Arc::new(commonware_runtime::RwLock::new(target_db));
            let config = EngineConfig {
                context: context.clone(),
                db_config: create_test_config(context.next_u64()),
                fetch_batch_size: NZU64!(5),
                target: Target {
                    root: initial_root,
                    lower_bound_ops: initial_lower_bound,
                    upper_bound_ops: initial_upper_bound,
                },
                resolver: target_db.clone(),
                apply_batch_size: 1024,
                max_outstanding_requests: 10,
                update_receiver: Some(update_receiver),
            };
            let client: Engine<AnyTest, _> = Engine::new(config).await.unwrap();

            // Send target update with invalid bounds (lower > upper)
            update_sender
                .send(Target {
                    root: initial_root,
                    lower_bound_ops: initial_upper_bound, // Greater than upper bound
                    upper_bound_ops: initial_lower_bound, // Less than lower bound
                })
                .await
                .unwrap();

            let result = client.step().await;
            assert!(matches!(result, Err(sync::Error::InvalidTarget { .. })));

            Arc::try_unwrap(target_db)
                .unwrap_or_else(|_| panic!("failed to unwrap Arc"))
                .into_inner()
                .destroy()
                .await
                .unwrap();
        });
    }

    /// Test that target updates can be sent even after the client is done
    #[test_traced("WARN")]
    fn test_target_update_on_done_client() {
        let executor = deterministic::Runner::default();
        executor.start(|mut context| async move {
            // Create and populate target database
            let mut target_db = create_test_db(context.clone()).await;
            let target_ops = create_test_ops(10);
            apply_ops(&mut target_db, target_ops).await;
            target_db.commit().await.unwrap();

            // Capture target state
            let mut hasher = test_hasher();
            let lower_bound = target_db.inactivity_floor_loc;
            let upper_bound = target_db.op_count() - 1;
            let root = target_db.root(&mut hasher);

            // Create client with target that will complete immediately
            let (mut update_sender, update_receiver) = mpsc::channel(1);
            let target_db = Arc::new(commonware_runtime::RwLock::new(target_db));
            let config = EngineConfig {
                context: context.clone(),
                db_config: create_test_config(context.next_u64()),
                fetch_batch_size: NZU64!(20),
                target: Target {
                    root,
                    lower_bound_ops: lower_bound,
                    upper_bound_ops: upper_bound,
                },
                resolver: target_db.clone(),
                apply_batch_size: 1024,
                max_outstanding_requests: 10,
                update_receiver: Some(update_receiver),
            };

            // Complete the sync
            let synced_db: AnyTest = sync::sync(config).await.unwrap();

            // Attempt to apply a target update after sync is complete to verify
            // we don't panic
            let _ = update_sender
                .send(Target {
                    // Dummy target update
                    root: sha256::Digest::from([2u8; 32]),
                    lower_bound_ops: lower_bound + 1,
                    upper_bound_ops: upper_bound + 1,
                })
                .await;

            // Verify the synced database has the expected state
            let mut hasher = test_hasher();
            assert_eq!(synced_db.root(&mut hasher), root);
            assert_eq!(synced_db.op_count(), upper_bound + 1);
            assert_eq!(synced_db.inactivity_floor_loc, lower_bound);

            synced_db.destroy().await.unwrap();

            Arc::try_unwrap(target_db)
                .unwrap_or_else(|_| panic!("failed to unwrap Arc"))
                .into_inner()
                .destroy()
                .await
                .unwrap();
        });
    }

    /// Test that the client can handle target updates during sync execution
    #[test_case(1, 1)]
    #[test_case(1, 2)]
    #[test_case(1, 100)]
    #[test_case(2, 1)]
    #[test_case(2, 2)]
    #[test_case(2, 100)]
    // Regression test: panicked when we didn't set pinned nodes after updating target
    #[test_case(20, 10)]
    #[test_case(100, 1)]
    #[test_case(100, 2)]
    #[test_case(100, 100)]
    #[test_case(100, 1000)]
    #[test_traced("WARN")]
    fn test_target_update_during_sync(initial_ops: usize, additional_ops: usize) {
        let executor = deterministic::Runner::default();
        executor.start(|mut context| async move {
            // Create and populate target database with initial operations
            let mut target_db = create_test_db(context.clone()).await;
            let target_ops = create_test_ops(initial_ops);
            apply_ops(&mut target_db, target_ops.clone()).await;
            target_db.commit().await.unwrap();

            // Capture initial target state
            let mut hasher = test_hasher();
            let initial_lower_bound = target_db.inactivity_floor_loc;
            let initial_upper_bound = target_db.op_count() - 1;
            let initial_root = target_db.root(&mut hasher);

            // Wrap target database for shared mutable access
            let target_db = Arc::new(commonware_runtime::RwLock::new(target_db));

            // Create client with initial target and small batch size
            let (mut update_sender, update_receiver) = mpsc::channel(1);
            // Step the client to process a batch
            let client = {
                let config = EngineConfig {
                    context: context.clone(),
                    db_config: create_test_config(context.next_u64()),
                    target: Target {
                        root: initial_root,
                        lower_bound_ops: initial_lower_bound,
                        upper_bound_ops: initial_upper_bound,
                    },
                    resolver: target_db.clone(),
                    fetch_batch_size: NZU64!(1), // Small batch size so we don't finish after one batch
                    max_outstanding_requests: 10,
                    apply_batch_size: 1024,
                    update_receiver: Some(update_receiver),
                };
                let mut client: Engine<AnyTest, _> = Engine::new(config).await.unwrap();
                client.schedule_requests().await.unwrap();
                loop {
                    // Step the client until we have processed a batch of operations
                    client = match client.step().await.unwrap() {
                        NextStep::Continue(new_client) => new_client,
                        NextStep::Complete(_) => panic!("client should not be complete"),
                    };
                    let log_size = client.journal.size().await.unwrap();
                    if log_size > initial_lower_bound {
                        break client;
                    }
                }
            };

            // Modify the target database by adding more operations
            let additional_ops = create_test_ops(additional_ops);
            let new_root = {
                let mut db = target_db.write().await;
                apply_ops(&mut db, additional_ops).await;
                db.commit().await.unwrap();

                // Capture new target state
                let mut hasher = test_hasher();
                let new_lower_bound = db.inactivity_floor_loc;
                let new_upper_bound = db.op_count() - 1;
                let new_root = db.root(&mut hasher);

                // Send target update with new target
                update_sender
                    .send(Target {
                        root: new_root,
                        lower_bound_ops: new_lower_bound,
                        upper_bound_ops: new_upper_bound,
                    })
                    .await
                    .unwrap();

                new_root
            };

            // Complete the sync
            let synced_db = client.sync().await.unwrap();

            // Verify the synced database has the expected final state
            let mut hasher = test_hasher();
            assert_eq!(synced_db.root(&mut hasher), new_root);

            // Verify the target database matches the synced database
            let target_db = match Arc::try_unwrap(target_db) {
                Ok(rw_lock) => rw_lock.into_inner(),
                Err(_) => panic!("Failed to unwrap Arc - still has references"),
            };
            {
                assert_eq!(synced_db.op_count(), target_db.op_count());
                assert_eq!(
                    synced_db.inactivity_floor_loc,
                    target_db.inactivity_floor_loc
                );
                assert_eq!(
                    synced_db.oldest_retained_loc().unwrap(),
                    target_db.inactivity_floor_loc
                );
                assert_eq!(synced_db.root(&mut hasher), target_db.root(&mut hasher));
            }

            // Verify the expected operations are present in the synced database.
            for i in synced_db.inactivity_floor_loc..synced_db.op_count() {
                let got = synced_db.log.read(i).await.unwrap();
                let expected = target_db.log.read(i).await.unwrap();
                assert_eq!(got, expected);
            }
            for i in synced_db.ops.oldest_retained_pos().unwrap()..synced_db.ops.size() {
                let got = synced_db.ops.get_node(i).await.unwrap();
                let expected = target_db.ops.get_node(i).await.unwrap();
                assert_eq!(got, expected);
            }

            synced_db.destroy().await.unwrap();
            target_db.destroy().await.unwrap();
        });
    }

    /// Test target update with same lower bound but higher upper bound
    #[test_traced("WARN")]
    fn test_target_same_lower_bound() {
        let executor = deterministic::Runner::default();
        executor.start(|mut context| async move {
            // Create and populate a larger target database to ensure pruning occurs
            let mut target_db = create_test_db(context.clone()).await;
            let initial_ops = create_test_ops(100);
            apply_ops(&mut target_db, initial_ops.clone()).await;
            target_db.commit().await.unwrap();

            // Capture the state after first commit (this will have a non-zero inactivity floor)
            let mut hasher = test_hasher();
            let initial_lower_bound = target_db.inactivity_floor_loc;
            let initial_upper_bound = target_db.op_count() - 1;
            let initial_root = target_db.root(&mut hasher);

            // Add more operations to create the extended target
            let additional_ops = create_test_ops(50);
            apply_ops(&mut target_db, additional_ops).await;
            target_db.commit().await.unwrap();
            let final_upper_bound = target_db.op_count() - 1;
            let final_root = target_db.root(&mut hasher);

            // Wrap target database for shared mutable access
            let target_db = Arc::new(commonware_runtime::RwLock::new(target_db));

            // Create client with initial smaller target and very small batch size
            let (mut update_sender, update_receiver) = mpsc::channel(1);
            // Step the client to process a batch
            let client = {
                let config = EngineConfig {
                    context: context.clone(),
                    db_config: create_test_config(context.next_u64()),
                    target: Target {
                        root: initial_root,
                        lower_bound_ops: initial_lower_bound,
                        upper_bound_ops: initial_upper_bound,
                    },
                    resolver: target_db.clone(),
                    fetch_batch_size: NZU64!(2), // Very small batch size to ensure multiple batches needed
                    max_outstanding_requests: 10,
                    apply_batch_size: 1024,
                    update_receiver: Some(update_receiver),
                };
                let mut client: Engine<AnyTest, _> = Engine::new(config).await.unwrap();
                client.schedule_requests().await.unwrap();
                loop {
                    // Step the client until we have processed a batch of operations
                    client = match client.step().await.unwrap() {
                        NextStep::Continue(new_client) => new_client,
                        NextStep::Complete(_) => panic!("client should not be complete"),
                    };
                    let log_size = client.journal.size().await.unwrap();
                    if log_size > initial_lower_bound {
                        break client;
                    }
                }
            };

            // Send target update with SAME lower bound but higher upper bound
            update_sender
                .send(Target {
                    root: final_root,
                    lower_bound_ops: initial_lower_bound,
                    upper_bound_ops: final_upper_bound,
                })
                .await
                .unwrap();

            // Complete the sync
            let synced_db = client.sync().await.unwrap();

            // Verify the synced database has the expected final state
            let mut hasher = test_hasher();
            assert_eq!(synced_db.root(&mut hasher), final_root);

            // Verify the target database matches the synced database
            let target_db = match Arc::try_unwrap(target_db) {
                Ok(rw_lock) => rw_lock.into_inner(),
                Err(_) => panic!("Failed to unwrap Arc - still has references"),
            };

            assert_eq!(synced_db.op_count(), target_db.op_count());
            assert_eq!(
                synced_db.inactivity_floor_loc,
                target_db.inactivity_floor_loc
            );
            assert_eq!(
                synced_db.oldest_retained_loc().unwrap(),
                initial_lower_bound
            );
            assert_eq!(synced_db.root(&mut hasher), target_db.root(&mut hasher));

            // Verify the expected operations are present in the synced database.
            for i in synced_db.inactivity_floor_loc..synced_db.op_count() {
                let got = synced_db.log.read(i).await.unwrap();
                let expected = target_db.log.read(i).await.unwrap();
                assert_eq!(got, expected);
            }
            for i in synced_db.ops.oldest_retained_pos().unwrap()..synced_db.ops.size() {
                let got = synced_db.ops.get_node(i).await.unwrap();
                let expected = target_db.ops.get_node(i).await.unwrap();
                assert_eq!(got, expected);
            }

            synced_db.destroy().await.unwrap();
            target_db.destroy().await.unwrap();
        });
    }

    /// Test demonstrating that a synced database can be reopened and retain its state.
    #[test_traced("WARN")]
    fn test_sync_database_persistence() {
        let executor = deterministic::Runner::default();
        executor.start(|context| async move {
            // Create and populate a simple target database
            let mut target_db = create_test_db(context.clone()).await;
            let target_ops = create_test_ops(10);
            apply_ops(&mut target_db, target_ops.clone()).await;
            target_db.commit().await.unwrap();

            // Capture target state
            let mut hasher = test_hasher();
            let target_root = target_db.root(&mut hasher);
            let lower_bound = target_db.inactivity_floor_loc;
            let upper_bound = target_db.op_count() - 1;

            // Perform sync
            let db_config = create_test_config(42);
            let context_clone = context.clone();
            let target_db = Arc::new(RwLock::new(target_db));
            let config = EngineConfig {
                db_config: db_config.clone(),
                fetch_batch_size: NZU64!(5),
                target: Target {
                    root: target_root,
                    lower_bound_ops: lower_bound,
                    upper_bound_ops: upper_bound,
                },
                context,
                resolver: target_db.clone(),
                apply_batch_size: 1024,
                max_outstanding_requests: 1,
                update_receiver: None,
            };
            let synced_db: AnyTest = sync::sync(config).await.unwrap();

            // Verify initial sync worked
            let mut hasher = test_hasher();
            assert_eq!(synced_db.root(&mut hasher), target_root);

            // Save state before closing
            let expected_root = synced_db.root(&mut hasher);
            let expected_op_count = synced_db.op_count();
            let expected_inactivity_floor_loc = synced_db.inactivity_floor_loc;
            let expected_oldest_retained_loc = synced_db.oldest_retained_loc();
            let expected_pruned_to_pos = synced_db.ops.pruned_to_pos();

            // Close the database
            synced_db.close().await.unwrap();

            // Re-open the database
            let reopened_db = AnyTest::init(context_clone, db_config).await.unwrap();

            // Verify the state is unchanged
            assert_eq!(reopened_db.root(&mut hasher), expected_root);
            assert_eq!(reopened_db.op_count(), expected_op_count);
            assert_eq!(
                reopened_db.inactivity_floor_loc,
                expected_inactivity_floor_loc
            );
            assert_eq!(
                reopened_db.oldest_retained_loc(),
                expected_oldest_retained_loc
            );
            assert_eq!(reopened_db.ops.pruned_to_pos(), expected_pruned_to_pos);

            // Cleanup
            Arc::try_unwrap(target_db)
                .unwrap_or_else(|_| panic!("failed to unwrap Arc"))
                .into_inner()
                .destroy()
                .await
                .unwrap();
            reopened_db.destroy().await.unwrap();
        });
    }

    #[test_traced]
    fn test_sync_resolver_fails() {
        let executor = deterministic::Runner::default();
        executor.start(|mut context| async move {
            let resolver = FailResolver::<sha256::Digest, sha256::Digest, sha256::Digest>::new();
            let target_root = sha256::Digest::from([0; 32]);

            let db_config = create_test_config(context.next_u64());
            let engine_config = EngineConfig {
                context,
                target: Target {
                    root: target_root,
                    lower_bound_ops: 0,
                    upper_bound_ops: 4,
                },
                resolver,
                apply_batch_size: 2,
                max_outstanding_requests: 2,
                fetch_batch_size: NZU64!(2),
                db_config,
                update_receiver: None,
            };

            // Attempt to sync - should fail due to resolver error
            let result: Result<AnyTest, _> = sync::sync(engine_config).await;
            assert!(result.is_err());
        });
    }
}<|MERGE_RESOLUTION|>--- conflicted
+++ resolved
@@ -1,18 +1,9 @@
 use crate::{
-<<<<<<< HEAD
     adb::{
-        any::{sync::verifier::Verifier, Any, SyncConfig},
-        sync::{Journal, Target},
-=======
-    adb::any::{
-        fixed::Any,
-        sync::{
-            client::{Client, Config},
-            resolver::Resolver,
-        },
->>>>>>> 63c32555
+        any::{self, fixed::Any, sync::verifier::Verifier},
+        sync,
     },
-    journal::fixed,
+    journal,
     mmr::hasher::Standard,
     store::operation::Fixed,
     translator::Translator,
@@ -37,7 +28,7 @@
     type Journal = crate::journal::fixed::Journal<E, Fixed<K, V>>;
     type Verifier = Verifier<H>;
     type Error = crate::adb::Error;
-    type Config = crate::adb::any::Config<T>;
+    type Config = crate::adb::any::fixed::Config<T>;
     type Digest = H::Digest;
     type Context = E;
 
@@ -46,15 +37,15 @@
         config: &Self::Config,
         lower_bound: u64,
         upper_bound: u64,
-    ) -> Result<Self::Journal, <Self::Journal as Journal>::Error> {
-        let journal_config = fixed::Config {
+    ) -> Result<Self::Journal, <Self::Journal as sync::Journal>::Error> {
+        let journal_config = journal::fixed::Config {
             partition: config.log_journal_partition.clone(),
             items_per_blob: config.log_items_per_blob,
             write_buffer: config.log_write_buffer,
             buffer_pool: config.buffer_pool.clone(),
         };
 
-        fixed::Journal::<E, Fixed<K, V>>::init_sync(
+        journal::fixed::Journal::<E, Fixed<K, V>>::init_sync(
             context.with_label("log"),
             journal_config,
             lower_bound,
@@ -72,13 +63,13 @@
         db_config: Self::Config,
         journal: Self::Journal,
         pinned_nodes: Option<Vec<Self::Digest>>,
-        target: Target<Self::Digest>,
+        target: sync::Target<Self::Digest>,
         apply_batch_size: usize,
     ) -> Result<Self, Self::Error> {
         // Build the complete database from the journal
         let db = Any::init_synced(
             context,
-            SyncConfig {
+            any::fixed::SyncConfig {
                 db_config,
                 log: journal,
                 lower_bound: target.lower_bound_ops,
@@ -129,7 +120,9 @@
 mod tests {
     use crate::{
         adb::{
-            any::test::{apply_ops, create_test_config, create_test_db, create_test_ops, AnyTest},
+            any::fixed::test::{
+                apply_ops, create_test_config, create_test_db, create_test_ops, AnyTest,
+            },
             sync::{
                 self,
                 engine::{EngineConfig, NextStep},
@@ -228,7 +221,7 @@
             assert_eq!(got_db.inactivity_floor_loc, target_inactivity_floor);
             assert_eq!(got_db.log.size().await.unwrap(), target_log_size);
             assert_eq!(
-                got_db.ops.pruned_to_pos(),
+                got_db.mmr.pruned_to_pos(),
                 leaf_num_to_pos(target_inactivity_floor)
             );
 
@@ -276,7 +269,7 @@
             let final_synced_inactivity_floor = got_db.inactivity_floor_loc;
             let final_synced_log_size = got_db.log.size().await.unwrap();
             let final_synced_oldest_retained_loc = got_db.oldest_retained_loc();
-            let final_synced_pruned_to_pos = got_db.ops.pruned_to_pos();
+            let final_synced_pruned_to_pos = got_db.mmr.pruned_to_pos();
             let final_synced_root = got_db.root(&mut hasher);
 
             // Close the database
@@ -296,7 +289,7 @@
                 reopened_db.oldest_retained_loc(),
                 final_synced_oldest_retained_loc,
             );
-            assert_eq!(reopened_db.ops.pruned_to_pos(), final_synced_pruned_to_pos);
+            assert_eq!(reopened_db.mmr.pruned_to_pos(), final_synced_pruned_to_pos);
             assert_eq!(reopened_db.root(&mut hasher), final_synced_root);
 
             // Verify that the original key-value pairs are still correct
@@ -406,7 +399,7 @@
             assert_eq!(synced_db.inactivity_floor_loc, lower_bound_ops);
             assert_eq!(synced_db.oldest_retained_loc(), Some(lower_bound_ops));
             assert_eq!(
-                synced_db.ops.pruned_to_pos(),
+                synced_db.mmr.pruned_to_pos(),
                 leaf_num_to_pos(lower_bound_ops)
             );
             assert_eq!(synced_db.op_count(), upper_bound_ops + 1);
@@ -491,7 +484,7 @@
                 target_db.read().await.log.size().await.unwrap()
             );
             assert_eq!(
-                sync_db.ops.pruned_to_pos(),
+                sync_db.mmr.pruned_to_pos(),
                 leaf_num_to_pos(lower_bound_ops)
             );
             // Verify the root digest matches the target
@@ -590,7 +583,7 @@
                 target_db.log.size().await.unwrap()
             );
             assert_eq!(
-                sync_db.ops.pruned_to_pos(),
+                sync_db.mmr.pruned_to_pos(),
                 leaf_num_to_pos(lower_bound_ops)
             );
 
@@ -1057,9 +1050,9 @@
                 let expected = target_db.log.read(i).await.unwrap();
                 assert_eq!(got, expected);
             }
-            for i in synced_db.ops.oldest_retained_pos().unwrap()..synced_db.ops.size() {
-                let got = synced_db.ops.get_node(i).await.unwrap();
-                let expected = target_db.ops.get_node(i).await.unwrap();
+            for i in synced_db.mmr.oldest_retained_pos().unwrap()..synced_db.mmr.size() {
+                let got = synced_db.mmr.get_node(i).await.unwrap();
+                let expected = target_db.mmr.get_node(i).await.unwrap();
                 assert_eq!(got, expected);
             }
 
@@ -1168,9 +1161,9 @@
                 let expected = target_db.log.read(i).await.unwrap();
                 assert_eq!(got, expected);
             }
-            for i in synced_db.ops.oldest_retained_pos().unwrap()..synced_db.ops.size() {
-                let got = synced_db.ops.get_node(i).await.unwrap();
-                let expected = target_db.ops.get_node(i).await.unwrap();
+            for i in synced_db.mmr.oldest_retained_pos().unwrap()..synced_db.mmr.size() {
+                let got = synced_db.mmr.get_node(i).await.unwrap();
+                let expected = target_db.mmr.get_node(i).await.unwrap();
                 assert_eq!(got, expected);
             }
 
@@ -1225,7 +1218,7 @@
             let expected_op_count = synced_db.op_count();
             let expected_inactivity_floor_loc = synced_db.inactivity_floor_loc;
             let expected_oldest_retained_loc = synced_db.oldest_retained_loc();
-            let expected_pruned_to_pos = synced_db.ops.pruned_to_pos();
+            let expected_pruned_to_pos = synced_db.mmr.pruned_to_pos();
 
             // Close the database
             synced_db.close().await.unwrap();
@@ -1244,7 +1237,7 @@
                 reopened_db.oldest_retained_loc(),
                 expected_oldest_retained_loc
             );
-            assert_eq!(reopened_db.ops.pruned_to_pos(), expected_pruned_to_pos);
+            assert_eq!(reopened_db.mmr.pruned_to_pos(), expected_pruned_to_pos);
 
             // Cleanup
             Arc::try_unwrap(target_db)
