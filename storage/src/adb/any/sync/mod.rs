--- conflicted
+++ resolved
@@ -39,13 +39,8 @@
 #[derive(Debug, thiserror::Error)]
 pub enum Error {
     /// Hash mismatch after sync
-<<<<<<< HEAD
-    #[error("Root digest mismatch - expected {expected:?}, got {actual:?}")]
+    #[error("root digest mismatch - expected {expected:?}, got {actual:?}")]
     RootMismatch {
-=======
-    #[error("hash mismatch - expected {expected:?}, got {actual:?}")]
-    HashMismatch {
->>>>>>> 22892a81
         expected: Box<dyn fmt::Debug + Send + Sync>,
         actual: Box<dyn fmt::Debug + Send + Sync>,
     },
@@ -58,13 +53,8 @@
     /// Invalid client state
     #[error("invalid client state")]
     InvalidState,
-<<<<<<< HEAD
-    /// Sync target digest unchanged
-    #[error("Sync target digest unchanged")]
-=======
     /// Sync target root unchanged
     #[error("sync target root unchanged")]
->>>>>>> 22892a81
     SyncTargetRootUnchanged,
     /// Sync target moved backward
     #[error("sync target moved backward: {old:?} -> {new:?}")]
