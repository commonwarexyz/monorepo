--- conflicted
+++ resolved
@@ -243,9 +243,7 @@
         key: <C::Item as Keyed>::Key,
         value: <C::Item as Keyed>::Value,
     ) -> Result<(), Error> {
-        self.update_key_with_op(C::Item::new_update(key, value))
-            .await
-            .map(|_| ())
+        self.update_key(key, value).await.map(|_| ())
     }
 
     /// Creates a new key-value pair in the db. The operation is reflected in the snapshot, but will
@@ -256,17 +254,15 @@
         key: <C::Item as Keyed>::Key,
         value: <C::Item as Keyed>::Value,
     ) -> Result<bool, Error> {
-        self.create_key_with_op(C::Item::new_update(key, value))
-            .await
+        self.create_key(key, value).await?;
+        Ok(true)
     }
 
     /// Delete `key` and its value from the db. Deleting a key that already has no value is a no-op.
     /// The operation is reflected in the snapshot, but will be subject to rollback until the next
     /// successful `commit`. Returns true if the key was deleted, false if it was already inactive.
     pub async fn delete(&mut self, key: <C::Item as Keyed>::Key) -> Result<bool, Error> {
-        self.delete_key(C::Item::new_delete(key))
-            .await
-            .map(|o| o.is_some())
+        Ok(self.delete_key(key).await?.is_some())
     }
 }
 
@@ -607,36 +603,7 @@
     }
 
     async fn get_metadata(&self) -> Result<Option<<C::Item as Keyed>::Value>, Error> {
-<<<<<<< HEAD
         self.get_metadata().await
-=======
-        let Some(last_commit) = self.last_commit else {
-            return Ok(None);
-        };
-
-        let op = self.log.read(last_commit).await?;
-        Ok(op.into_value())
-    }
-
-    async fn update(
-        &mut self,
-        key: <C::Item as Keyed>::Key,
-        value: <C::Item as Keyed>::Value,
-    ) -> Result<(), Error> {
-        self.update_key(key, value).await.map(|_| ())
-    }
-
-    async fn create(
-        &mut self,
-        key: <C::Item as Keyed>::Key,
-        value: <C::Item as Keyed>::Value,
-    ) -> Result<bool, Error> {
-        self.create_key(key, value).await
-    }
-
-    async fn delete(&mut self, key: <C::Item as Keyed>::Key) -> Result<bool, Error> {
-        self.delete_key(key).await.map(|o| o.is_some())
->>>>>>> 02318e7a
     }
 
     fn is_empty(&self) -> bool {
