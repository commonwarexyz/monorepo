--- conflicted
+++ resolved
@@ -72,24 +72,13 @@
             write_buffer: cfg.log_write_buffer,
         };
 
-<<<<<<< HEAD
-        let log =
-            authenticated::Journal::<E, Journal<E, Operation<K, V>>, H, Clean<DigestOf<H>>>::new(
-                context.with_label("log"),
-                mmr_config,
-                journal_config,
-                Operation::<K, V>::is_commit,
-            )
-            .await?;
-=======
         let log = authenticated::Journal::<_, Journal<_, _>, _, _>::new(
             context.with_label("log"),
             mmr_config,
             journal_config,
-            Operation::<K, V>::is_commit,
+            Operation::is_commit,
         )
         .await?;
->>>>>>> c448f2af
 
         let log = IndexedLog::init_from_log(
             Index::new(context.with_label("index"), cfg.translator),
