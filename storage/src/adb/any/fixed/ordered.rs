//! An _ordered_ variant of a Any authenticated database with fixed-size values which additionally
//! maintains the lexicographic-next active key of each active key. For example, if the active key
//! set is `{bar, baz, foo}`, then the next-key value for `bar` is `baz`, the next-key value for
//! `baz` is `foo`, and because we define the next-key of the very last key as the first key, the
//! next-key value for `foo` is `bar`.

use crate::{
    adb::{
        any::{
            fixed::{init_mmr_and_log, Config},
<<<<<<< HEAD
            historical_proof, prune_db, Shared,
        },
        build_snapshot_from_log,
        operation::fixed::ordered::{KeyData, Operation},
=======
            historical_proof, Shared,
        },
        build_snapshot_from_log,
        operation::fixed::ordered::{KeyData, Operation},
        prune_db,
>>>>>>> 013776c7
        store::Db,
        Error,
    },
    index::{ordered::Index, Cursor as _, Index as _},
    journal::contiguous::fixed::Journal,
    mmr::{journaled::Mmr, Location, Proof, StandardHasher},
    translator::Translator,
};
use commonware_codec::CodecFixed;
use commonware_cryptography::Hasher;
use commonware_runtime::{Clock, Metrics, Storage};
use commonware_utils::Array;
use futures::{future::TryFutureExt, try_join};
use std::num::NonZeroU64;
use tracing::debug;

/// The return type of the `Any::update_loc` method.
enum UpdateLocResult<K: Array + Ord, V: CodecFixed<Cfg = ()>> {
    /// The key already exists in the snapshot. The wrapped value is its next-key.
    Exists(K),

    /// The key did not already exist in the snapshot. The wrapped key data is for the first
    /// preceding key that does exist in the snapshot.
    NotExists(KeyData<K, V>),
}

/// A key-value ADB based on an MMR over its log of operations, supporting authentication of any
/// value ever associated with a key, and access to the lexicographically-next active key of a given
/// active key.
pub struct Any<
    E: Storage + Clock + Metrics,
    K: Array + Ord,
    V: CodecFixed<Cfg = ()>,
    H: Hasher,
    T: Translator,
> {
    /// An MMR over digests of the operations applied to the db.
    ///
    /// # Invariants
    ///
    /// - The number of leaves in this MMR always equals the number of operations in the unpruned
    ///   `log`.
    /// - The MMR is never pruned beyond the inactivity floor.
    pub(crate) mmr: Mmr<E, H>,

    /// A (pruned) log of all operations applied to the db in order of occurrence. The position of
    /// each operation in the log is called its _location_, which is a stable identifier.
    ///
    /// # Invariants
    ///
    /// - An operation's location is always equal to the number of the MMR leaf storing the digest
    ///   of the operation.
    /// - The log is never pruned beyond the inactivity floor.
    pub(crate) log: Journal<E, Operation<K, V>>,

    /// A snapshot of all currently active operations in the form of a map from each key to the
    /// location in the log containing its most recent update.
    ///
    /// # Invariants
    ///
    /// Only references operations of type [Operation::Update].
    pub(crate) snapshot: Index<T, Location>,

    /// A location before which all operations are "inactive" (that is, operations before this point
    /// are over keys that have been updated by some operation at or after this point).
    pub(crate) inactivity_floor_loc: Location,

    /// The number of _steps_ to raise the inactivity floor. Each step involves moving exactly one
    /// active operation to tip.
    pub(crate) steps: u64,

    /// Cryptographic hasher to re-use within mutable operations requiring digest computation.
    pub(crate) hasher: StandardHasher<H>,
}

/// Type alias for the shared state wrapper used by this Any database variant.
type SharedState<'a, E, K, V, H, T> =
    Shared<'a, E, Index<T, Location>, Journal<E, Operation<K, V>>, Operation<K, V>, H>;

impl<
        E: Storage + Clock + Metrics,
        K: Array + Ord,
        V: CodecFixed<Cfg = ()>,
        H: Hasher,
        T: Translator,
    > Any<E, K, V, H, T>
{
    /// Returns an [Any] adb initialized from `cfg`. Any uncommitted log operations will be
    /// discarded and the state of the db will be as of the last committed operation.
    pub async fn init(context: E, cfg: Config<T>) -> Result<Self, Error> {
        let mut snapshot: Index<T, Location> =
            Index::init(context.with_label("snapshot"), cfg.translator.clone());
        let mut hasher = StandardHasher::new();
        let (inactivity_floor_loc, mmr, log) = init_mmr_and_log(context, cfg, &mut hasher).await?;

        build_snapshot_from_log(inactivity_floor_loc, &log, &mut snapshot, |_, _| {}).await?;

        let db = Any {
            mmr,
            log,
            snapshot,
            inactivity_floor_loc,
            steps: 0,
            hasher,
        };

        Ok(db)
    }

    /// Returns the location and KeyData for the lexicographically-last key produced by `iter`.
    async fn last_key_in_iter(
        log: &Journal<E, Operation<K, V>>,
        iter: impl Iterator<Item = &Location>,
    ) -> Result<Option<(Location, KeyData<K, V>)>, Error> {
        let mut last_key: Option<(Location, KeyData<K, V>)> = None;
        for &loc in iter {
            let data = Self::get_update_op(log, loc).await?;
            if let Some(ref other_key) = last_key {
                if data.key > other_key.1.key {
                    last_key = Some((loc, data));
                }
            } else {
                last_key = Some((loc, data));
            }
        }

        Ok(last_key)
    }

    /// For the given `key` which is known to exist in the snapshot with location `old_loc`, update
    /// its location to `new_loc`.
    async fn update_known_loc(
        &mut self,
        key: &K,
        old_loc: Location,
        new_loc: Location,
    ) -> Result<(), Error> {
        let mut cursor = self
            .snapshot
            .get_mut(key)
            .expect("key should be known to exist");
        assert!(
            cursor.find(|&loc| *loc == old_loc),
            "prev_key with given old_loc should have been found"
        );
        cursor.update(new_loc);

        Ok(())
    }

    /// Finds and updates the location of the previous key to `key` in the snapshot for cases where
    /// the previous key does not share the same translated key, returning an UpdateLocResult
    /// indicating the specific outcome.
    ///
    /// # Panics
    ///
    /// Panics if the snapshot is empty.
    async fn update_non_colliding_prev_key_loc(
        &mut self,
        key: &K,
        next_loc: Location,
        mut callback: impl FnMut(Option<Location>),
    ) -> Result<UpdateLocResult<K, V>, Error> {
        assert!(!self.is_empty(), "snapshot should not be empty");
        let iter = self.snapshot.prev_translated_key(key);
        if let Some((loc, prev_key)) = Self::last_key_in_iter(&self.log, iter).await? {
            callback(Some(loc));
            self.update_known_loc(&prev_key.key, loc, next_loc).await?;
            return Ok(UpdateLocResult::NotExists(prev_key));
        }

        // Unusual case where there is no previous key, in which case we cycle around to the greatest key.
        let iter = self.snapshot.last_translated_key();
        let last_key = Self::last_key_in_iter(&self.log, iter).await?;
        let (loc, last_key) = last_key.expect("no last key found in non-empty snapshot");

        callback(Some(loc));
        Self::update_known_loc(self, &last_key.key, loc, next_loc).await?;

        Ok(UpdateLocResult::NotExists(last_key))
    }

    /// Update the location of `key` to `next_loc` in the snapshot, and update the location of
    /// previous key to `next_loc + 1` if its next key will need to be updated to `key`. Returns an
    /// UpdateLocResult indicating the specific outcome.
    async fn update_loc(
        &mut self,
        key: &K,
        next_loc: Location,
        mut callback: impl FnMut(Option<Location>),
    ) -> Result<UpdateLocResult<K, V>, Error> {
        let keys = self.snapshot.keys();
        let mut best_prev_key: Option<(Location, KeyData<K, V>)> = None;
        {
            // If the translated key is not in the snapshot, insert the new location and return the
            // previous key info.
            let Some(mut cursor) = self.snapshot.get_mut_or_insert(key, next_loc) else {
                callback(None);
                return self
                    .update_non_colliding_prev_key_loc(key, next_loc + 1, callback)
                    .await;
            };

            // Iterate over conflicts in the snapshot entry to try and find the key, or its
            // predecessor if it doesn't exist.
            while let Some(&loc) = cursor.next() {
                let data = Self::get_update_op(&self.log, loc).await?;
                if data.key == *key {
                    // Found the key in the snapshot.  Update its location and return its next-key.
                    assert!(next_loc > loc);
                    cursor.update(next_loc);
                    callback(Some(loc));
                    return Ok(UpdateLocResult::Exists(data.next_key));
                }
                if data.key > *key {
                    continue;
                }
                if let Some((_, ref key_data)) = best_prev_key {
                    if data.key > key_data.key {
                        best_prev_key = Some((loc, data));
                    }
                } else {
                    best_prev_key = Some((loc, data));
                }
            }

            if keys != 1 || best_prev_key.is_some() {
                // For the special case handled below around the snapshot having only one translated
                // key, avoid inserting the key into the snapshot here otherwise we'll confuse the
                // subsequent search for the best_prev_key.
                cursor.insert(next_loc);
                callback(None);
            }
        }

        if keys == 1 && best_prev_key.is_none() {
            // In this special case, our key precedes all keys in the snapshot, thus we need to
            // "cycle around" to the very last key. But this key must share the same translated
            // key since there's only one.
            let iter = self.snapshot.get(key);
            best_prev_key = Self::last_key_in_iter(&self.log, iter).await?;
            assert!(
                best_prev_key.is_some(),
                "best_prev_key should have been found"
            );
            self.snapshot.insert(key, next_loc);
            callback(None);
        }

        let Some((loc, prev_key_data)) = best_prev_key else {
            // The previous key was not found, meaning it does not share the same translated key.
            // This should be the common case when collisions are rare.
            return self
                .update_non_colliding_prev_key_loc(key, next_loc + 1, callback)
                .await;
        };

        // The previous key was found within the same snapshot entry as `key`.
        let mut cursor = self
            .snapshot
            .get_mut(&prev_key_data.key)
            .expect("prev_key already known to exist");
        assert!(
            cursor.find(|&l| *l == loc),
            "prev_key should have been found"
        );
        cursor.update(next_loc + 1);
        callback(Some(loc));

        Ok(UpdateLocResult::NotExists(prev_key_data))
    }

    /// Get the update operation from `log` corresponding to a known location.
    async fn get_update_op(
        log: &Journal<E, Operation<K, V>>,
        loc: Location,
    ) -> Result<KeyData<K, V>, Error> {
        let Operation::Update(data) = log.read(*loc).await? else {
            unreachable!("location does not reference update operation. loc={loc}");
        };

        Ok(data)
    }

    /// Get the value of `key` in the db, or None if it has no value.
    pub async fn get(&self, key: &K) -> Result<Option<V>, Error> {
        Ok(self.get_key_loc(key).await?.map(|(v, _, _)| v))
    }

    /// Get the (value, next-key) pair of `key` in the db, or None if it has no value.
    pub async fn get_all(&self, key: &K) -> Result<Option<(V, K)>, Error> {
        Ok(self
            .get_key_loc(key)
            .await?
            .map(|(v, next_key, _)| (v, next_key)))
    }

    /// Whether the span defined by `span_start` and `span_end` contains `key`.
    pub fn span_contains(span_start: &K, span_end: &K, key: &K) -> bool {
        if span_start >= span_end {
            // cyclic span case
            if key >= span_start || key < span_end {
                return true;
            }
        } else {
            // normal span case
            if key >= span_start && key < span_end {
                return true;
            }
        }

        false
    }

    /// Find the span produced by the provided `iter` that contains `key`, if any.
    async fn find_span(
        log: &Journal<E, Operation<K, V>>,
        iter: impl Iterator<Item = &Location>,
        key: &K,
    ) -> Result<Option<(Location, KeyData<K, V>)>, Error> {
        for &loc in iter {
            // Iterate over conflicts in the snapshot entry to find the span.
            let data = Self::get_update_op(log, loc).await?;
            if Self::span_contains(&data.key, &data.next_key, key) {
                return Ok(Some((loc, data)));
            }
        }

        Ok(None)
    }

    /// Get the operation that defines the span whose range contains `key`, or None if the DB is
    /// empty.
    pub async fn get_span(&self, key: &K) -> Result<Option<(Location, KeyData<K, V>)>, Error> {
        if self.is_empty() {
            return Ok(None);
        }

        // If the translated key is in the snapshot, get a cursor to look for the key.
        let iter = self.snapshot.get(key);
        let span = Self::find_span(&self.log, iter, key).await?;
        if let Some(span) = span {
            return Ok(Some(span));
        }

        let iter = self.snapshot.prev_translated_key(key);
        let span = Self::find_span(&self.log, iter, key).await?;
        if let Some(span) = span {
            return Ok(Some(span));
        }

        // If we get here, then `key` must precede the first key in the snapshot, in which case we
        // have to cycle around to the very last key.
        let iter = self.snapshot.last_translated_key();
        let span = Self::find_span(&self.log, iter, key)
            .await?
            .expect("a span that includes any given key should always exist if db is non-empty");

        Ok(Some(span))
    }

    /// Get the value, next-key, and location of the active operation for `key` in the db, or None
    /// if it has no value.
    pub(crate) async fn get_key_loc(&self, key: &K) -> Result<Option<(V, K, Location)>, Error> {
        for &loc in self.snapshot.get(key) {
            let data = Self::get_update_op(&self.log, loc).await?;
            if data.key == *key {
                return Ok(Some((data.value, data.next_key, loc)));
            }
        }

        Ok(None)
    }

    /// Get the number of operations that have been applied to this db, including those that are not
    /// yet committed.
    pub fn op_count(&self) -> Location {
        self.mmr.leaves()
    }

    /// Whether the db currently has no active keys.
    pub fn is_empty(&self) -> bool {
        self.snapshot.keys() == 0
    }

    /// Return the inactivity floor location. This is the location before which all operations are
    /// known to be inactive.
    pub fn inactivity_floor_loc(&self) -> Location {
        self.inactivity_floor_loc
    }

    /// Updates `key` to have value `value` while maintaining appropriate next_key spans. The
    /// operation is reflected in the snapshot, but will be subject to rollback until the next
    /// successful `commit`.
    pub async fn update(&mut self, key: K, value: V) -> Result<(), Error> {
        self.update_with_callback(key, value, |_| {}).await?;

        Ok(())
    }

    /// Updates `key` to have value `value` while maintaining appropriate next_key spans. The
    /// operation is reflected in the snapshot, but will be subject to rollback until the next
    /// successful `commit`. For each operation added to the log by this method, the callback is
    /// invoked with the old location of the affected key (if any).
    pub(crate) async fn update_with_callback(
        &mut self,
        key: K,
        value: V,
        mut callback: impl FnMut(Option<Location>),
    ) -> Result<(), Error> {
        let next_loc = self.op_count();
        if self.is_empty() {
            // We're inserting the very first key. For this special case, the next-key value is the
            // same as the key.
            self.snapshot.insert(&key, next_loc);
            let op = Operation::Update(KeyData {
                key: key.clone(),
                value,
                next_key: key,
            });
            callback(None);
            self.as_shared().apply_op(op).await?;
            return Ok(());
        }
        let res = self.update_loc(&key, next_loc, callback).await?;
        let op = match res {
            UpdateLocResult::Exists(next_key) => Operation::Update(KeyData {
                key,
                value,
                next_key,
            }),
            UpdateLocResult::NotExists(prev_data) => {
                self.as_shared()
                    .apply_op(Operation::Update(KeyData {
                        key: key.clone(),
                        value,
                        next_key: prev_data.next_key,
                    }))
                    .await?;
                // For a key that was not previously active, we need to update the next_key value of
                // the previous key.
                Operation::Update(KeyData {
                    key: prev_data.key,
                    value: prev_data.value,
                    next_key: key,
                })
            }
        };

        self.as_shared().apply_op(op).await?;
        // For either a new key or an update of existing key, we inactivate exactly one previous
        // operation. A new key inactivates a previous span, and an update of existing key
        // inactivates a previous value.
        self.steps += 1;

        Ok(())
    }

    /// Delete `key` and its value from the db. Deleting a key that already has no value is a no-op.
    /// The operation is reflected in the snapshot, but will be subject to rollback until the next
    /// successful `commit`.
    pub async fn delete(&mut self, key: K) -> Result<(), Error> {
        self.delete_with_callback(key, |_, _| {}).await
    }

    /// Delete `key` and its value from the db. Deleting a key that already has no value is a no-op.
    /// The operation is reflected in the snapshot, but will be subject to rollback until the next
    /// successful `commit`. For each operation added to the log by this method, the callback is
    /// invoked with the old location of the affected key (if any).
    pub(crate) async fn delete_with_callback(
        &mut self,
        key: K,
        mut callback: impl FnMut(bool, Option<Location>),
    ) -> Result<(), Error> {
        let mut prev_key = None;
        let mut next_key = None;
        {
            // If the translated key is in the snapshot, get a cursor to look for the key.
            let Some(mut cursor) = self.snapshot.get_mut(&key) else {
                // no-op
                return Ok(());
            };

            // Iterate over conflicts in the snapshot entry to delete the key if it exists, and
            // potentially find the previous key.
            while let Some(&loc) = cursor.next() {
                let data = Self::get_update_op(&self.log, loc).await?;
                if data.key == key {
                    // The key is in the snapshot, so delete it.
                    cursor.delete();
                    next_key = Some(data.next_key);
                    callback(false, Some(loc));
                    continue;
                }
                if data.key > key {
                    continue;
                }
                let Some((_, ref current_prev_key, _)) = prev_key else {
                    prev_key = Some((loc, data.key.clone(), data.value));
                    continue;
                };
                if data.key > *current_prev_key {
                    prev_key = Some((loc, data.key.clone(), data.value));
                }
            }
        }

        let Some(next_key) = next_key else {
            // no-op
            return Ok(());
        };
        let op = Operation::Delete(key.clone());
        self.as_shared().apply_op(op).await?;
        self.steps += 1;

        if self.is_empty() {
            // This was the last key in the DB so there is no span to update.
            return Ok(());
        }

        // Find & update the affected span.
        if prev_key.is_none() {
            let iter = self.snapshot.prev_translated_key(&key);
            let last_key = Self::last_key_in_iter(&self.log, iter).await?;
            prev_key = last_key.map(|(loc, data)| (loc, data.key, data.value));
        }
        if prev_key.is_none() {
            // Unusual case where we deleted the very first key in the DB, so the very last key in
            // the DB defines the span in need of update.
            let iter = self.snapshot.last_translated_key();
            let last_key = Self::last_key_in_iter(&self.log, iter).await?;
            prev_key = last_key.map(|(loc, data)| (loc, data.key, data.value));
        }

        let prev_key = prev_key.expect("prev_key should have been found");

        let loc = self.op_count();
        callback(true, Some(prev_key.0));
        self.update_known_loc(&prev_key.1, prev_key.0, loc).await?;

        let op = Operation::Update(KeyData {
            key: prev_key.1,
            value: prev_key.2,
            next_key,
        });
        self.as_shared().apply_op(op).await?;
        self.steps += 1;

        Ok(())
    }

    /// Returns a wrapper around the db's state that can be used to perform shared functions.
    pub(crate) fn as_shared(&mut self) -> SharedState<'_, E, K, V, H, T> {
        Shared {
            snapshot: &mut self.snapshot,
            mmr: &mut self.mmr,
            log: &mut self.log,
            hasher: &mut self.hasher,
        }
    }

    /// Return the root of the db.
    ///
    /// # Warning
    ///
    /// Panics if there are uncommitted operations.
    pub fn root(&self, hasher: &mut StandardHasher<H>) -> H::Digest {
        self.mmr.root(hasher)
    }

    /// Generate and return:
    ///  1. a proof of all operations applied to the db in the range starting at (and including)
    ///     location `start_loc`, and ending at the first of either:
    ///     - the last operation performed, or
    ///     - the operation `max_ops` from the start.
    ///  2. the operations corresponding to the leaves in this range.
    ///
    /// # Warning
    ///
    /// Panics if there are uncommitted operations.
    pub async fn proof(
        &self,
        start_loc: Location,
        max_ops: NonZeroU64,
    ) -> Result<(Proof<H::Digest>, Vec<Operation<K, V>>), Error> {
        self.historical_proof(self.op_count(), start_loc, max_ops)
            .await
    }

    /// Analogous to proof, but with respect to the state of the MMR when it had `op_count`
    /// operations.
    ///
    /// # Errors
    ///
    /// Returns [crate::mmr::Error::LocationOverflow] if `op_count` or `start_loc` >
    /// [crate::mmr::MAX_LOCATION].
    /// Returns [crate::mmr::Error::RangeOutOfBounds] if `start_loc` >= `op_count`.
    pub async fn historical_proof(
        &self,
        op_count: Location,
        start_loc: Location,
        max_ops: NonZeroU64,
    ) -> Result<(Proof<H::Digest>, Vec<Operation<K, V>>), Error> {
        historical_proof(&self.mmr, &self.log, op_count, start_loc, max_ops).await
    }

    /// Commit any pending operations to the database, ensuring their durability upon return from
    /// this function. Also raises the inactivity floor according to the schedule.
    ///
    /// Failures after commit (but before `sync` or `close`) may still require reprocessing to
    /// recover the database on restart.
    pub async fn commit(&mut self) -> Result<(), Error> {
        // Raise the inactivity floor by taking `self.steps` steps, plus 1 to account for the
        // previous commit becoming inactive.
        if self.is_empty() {
            self.inactivity_floor_loc = self.op_count();
            debug!(tip = ?self.inactivity_floor_loc, "db is empty, raising floor to tip");
        } else {
            let steps_to_take = self.steps + 1;
            for _ in 0..steps_to_take {
                let loc = self.inactivity_floor_loc;
                self.inactivity_floor_loc = self.as_shared().raise_floor(loc).await?;
            }
        }
        self.steps = 0;

        // Apply the commit operation with the new inactivity floor.
        let loc = self.inactivity_floor_loc;
        let mut shared = self.as_shared();
        shared.apply_op(Operation::CommitFloor(loc)).await?;

        // Sync the log and process the updates to the MMR.
        shared.sync_and_process_updates().await
    }

    /// Sync all database state to disk. While this isn't necessary to ensure durability of
    /// committed operations, periodic invocation may reduce memory usage and the time required to
    /// recover the database on restart.
    pub async fn sync(&mut self) -> Result<(), Error> {
        self.as_shared().sync().await
    }

    /// Prune historical operations prior to `target_prune_loc`. This does not affect the db's root
    /// or current snapshot.
    ///
    /// # Errors
    ///
    /// - Returns [crate::mmr::Error::LocationOverflow] if `target_prune_loc` >
    ///   [crate::mmr::MAX_LOCATION].
    /// - Returns [crate::mmr::Error::RangeOutOfBounds] if `target_prune_loc` is greater than the
    ///   inactivity floor.
    pub async fn prune(&mut self, target_prune_loc: Location) -> Result<(), Error> {
        let op_count = self.op_count();
        prune_db(
            &mut self.mmr,
            &mut self.log,
            &mut self.hasher,
            target_prune_loc,
            self.inactivity_floor_loc,
            op_count,
        )
        .await
    }

    /// Close the db. Operations that have not been committed will be lost or rolled back on
    /// restart.
    pub async fn close(mut self) -> Result<(), Error> {
        try_join!(
            self.log.close().map_err(Error::Journal),
            self.mmr.close(&mut self.hasher).map_err(Error::Mmr),
        )?;

        Ok(())
    }

    /// Destroy the db, removing all data from disk.
    pub async fn destroy(self) -> Result<(), Error> {
        try_join!(
            self.log.destroy().map_err(Error::Journal),
            self.mmr.destroy().map_err(Error::Mmr),
        )?;

        Ok(())
    }

    /// Simulate an unclean shutdown by consuming the db without syncing (or only partially syncing)
    /// the log and/or mmr. When _not_ fully syncing the mmr, the `write_limit` parameter dictates
    /// how many mmr nodes to write during a partial sync (can be 0).
    #[cfg(any(test, feature = "fuzzing"))]
    pub async fn simulate_failure(
        mut self,
        sync_log: bool,
        sync_mmr: bool,
        write_limit: usize,
    ) -> Result<(), Error> {
        if sync_log {
            self.log.sync().await?;
        }
        if sync_mmr {
            assert_eq!(write_limit, 0);
            self.mmr.sync(&mut self.hasher).await?;
        } else if write_limit > 0 {
            self.mmr
                .simulate_partial_sync(&mut self.hasher, write_limit)
                .await?;
        }

        Ok(())
    }
}

impl<E: Storage + Clock + Metrics, K: Array, V: CodecFixed<Cfg = ()>, H: Hasher, T: Translator>
    Db<E, K, V, T> for Any<E, K, V, H, T>
{
    fn op_count(&self) -> Location {
        self.op_count()
    }

    fn inactivity_floor_loc(&self) -> Location {
        self.inactivity_floor_loc()
    }

    async fn get(&self, key: &K) -> Result<Option<V>, Error> {
        self.get(key).await
    }

    async fn update(&mut self, key: K, value: V) -> Result<(), Error> {
        self.update(key, value).await
    }

    async fn delete(&mut self, key: K) -> Result<(), Error> {
        self.delete(key).await
    }

    async fn commit(&mut self) -> Result<(), Error> {
        self.commit().await
    }

    async fn sync(&mut self) -> Result<(), Error> {
        self.sync().await
    }

    async fn prune(&mut self, target_prune_loc: Location) -> Result<(), Error> {
        self.prune(target_prune_loc).await
    }

    async fn close(self) -> Result<(), Error> {
        self.close().await
    }

    async fn destroy(self) -> Result<(), Error> {
        self.destroy().await
    }
}

#[cfg(test)]
mod test {
    use super::*;
    use crate::{
        adb::verify_proof,
        mmr::{mem::Mmr as MemMmr, Position, StandardHasher as Standard},
        translator::{OneCap, TwoCap},
    };
    use commonware_cryptography::{sha256::Digest, Digest as _, Hasher, Sha256};
    use commonware_macros::test_traced;
    use commonware_runtime::{
        buffer::PoolRef,
        deterministic::{self, Context},
        Runner as _,
    };
    use commonware_utils::{sequence::FixedBytes, NZUsize, NZU64};
    use rand::{rngs::StdRng, seq::IteratorRandom, RngCore, SeedableRng};
    use std::collections::{BTreeMap, HashMap};

    // Janky page & cache sizes to exercise boundary conditions.
    const PAGE_SIZE: usize = 103;
    const PAGE_CACHE_SIZE: usize = 13;

    fn any_db_config(suffix: &str) -> Config<TwoCap> {
        Config {
            mmr_journal_partition: format!("journal_{suffix}"),
            mmr_metadata_partition: format!("metadata_{suffix}"),
            mmr_items_per_blob: NZU64!(11),
            mmr_write_buffer: NZUsize!(1024),
            log_journal_partition: format!("log_journal_{suffix}"),
            log_items_per_blob: NZU64!(7),
            log_write_buffer: NZUsize!(1024),
            translator: TwoCap,
            thread_pool: None,
            buffer_pool: PoolRef::new(NZUsize!(PAGE_SIZE), NZUsize!(PAGE_CACHE_SIZE)),
        }
    }

    /// A type alias for the concrete [Any] type used in these unit tests.
    type AnyTest = Any<deterministic::Context, Digest, Digest, Sha256, TwoCap>;

    /// Return an `Any` database initialized with a fixed config.
    async fn open_db(context: deterministic::Context) -> AnyTest {
        AnyTest::init(context, any_db_config("partition"))
            .await
            .unwrap()
    }

    fn create_test_config(seed: u64) -> Config<TwoCap> {
        create_generic_test_config::<TwoCap>(seed, TwoCap)
    }

    fn create_generic_test_config<T: Translator>(seed: u64, t: T) -> Config<T> {
        Config {
            mmr_journal_partition: format!("mmr_journal_{seed}"),
            mmr_metadata_partition: format!("mmr_metadata_{seed}"),
            mmr_items_per_blob: NZU64!(12), // intentionally small and janky size
            mmr_write_buffer: NZUsize!(64),
            log_journal_partition: format!("log_journal_{seed}"),
            log_items_per_blob: NZU64!(14), // intentionally small and janky size
            log_write_buffer: NZUsize!(64),
            translator: t,
            thread_pool: None,
            buffer_pool: PoolRef::new(NZUsize!(PAGE_SIZE), NZUsize!(PAGE_CACHE_SIZE)),
        }
    }

    /// Create a test database with unique partition names
    async fn create_test_db(mut context: Context) -> AnyTest {
        let seed = context.next_u64();
        let config = create_test_config(seed);
        AnyTest::init(context, config).await.unwrap()
    }

    /// Create n random operations. Some portion of the updates are deletes.
    /// create_test_ops(n') is a suffix of create_test_ops(n) for n' > n.
    fn create_test_ops(n: usize) -> Vec<Operation<Digest, Digest>> {
        let mut rng = StdRng::seed_from_u64(1337);
        let mut prev_key = Digest::random(&mut rng);
        let mut ops = Vec::new();
        for i in 0..n {
            if i % 10 == 0 && i > 0 {
                ops.push(Operation::Delete(prev_key));
            } else {
                let key = Digest::random(&mut rng);
                let next_key = Digest::random(&mut rng);
                let value = Digest::random(&mut rng);
                ops.push(Operation::Update(KeyData {
                    key,
                    value,
                    next_key,
                }));
                prev_key = key;
            }
        }
        ops
    }

    /// Applies the given operations to the database.
    async fn apply_ops(db: &mut AnyTest, ops: Vec<Operation<Digest, Digest>>) {
        for op in ops {
            match op {
                Operation::Update(data) => {
                    db.update(data.key, data.value).await.unwrap();
                }
                Operation::Delete(key) => {
                    db.delete(key).await.unwrap();
                }
                Operation::CommitFloor(_) => {
                    db.commit().await.unwrap();
                }
            }
        }
    }

    #[test_traced("WARN")]
    fn test_ordered_any_fixed_db_empty() {
        let executor = deterministic::Runner::default();
        executor.start(|context| async move {
            let mut db = open_db(context.clone()).await;
            let mut hasher = Standard::<Sha256>::new();
            assert_eq!(db.op_count(), 0);
            assert!(matches!(db.prune(db.inactivity_floor_loc()).await, Ok(())));
            assert_eq!(db.root(&mut hasher), MemMmr::default().root(&mut hasher));

            // Make sure closing/reopening gets us back to the same state, even after adding an
            // uncommitted op, and even without a clean shutdown.
            let d1 = Sha256::fill(1u8);
            let d2 = Sha256::fill(2u8);
            let root = db.root(&mut hasher);
            db.update(d1, d2).await.unwrap();
            let mut db = open_db(context.clone()).await;
            assert_eq!(db.root(&mut hasher), root);
            assert_eq!(db.op_count(), 0);

            // Test calling commit on an empty db which should make it (durably) non-empty.
            db.commit().await.unwrap();
            assert_eq!(db.op_count(), 1); // floor op added
            let root = db.root(&mut hasher);
            assert!(matches!(db.prune(db.inactivity_floor_loc()).await, Ok(())));

            // Re-opening the DB without a clean shutdown should still recover the correct state.
            let mut db = open_db(context.clone()).await;
            assert_eq!(db.op_count(), 1);
            assert_eq!(db.root(&mut hasher), root);

            // Confirm the inactivity floor doesn't fall endlessly behind with multiple commits.
            for _ in 1..100 {
                db.commit().await.unwrap();
                assert_eq!(db.op_count() - 1, db.inactivity_floor_loc);
            }

            db.destroy().await.unwrap();
        });
    }

    #[test_traced("WARN")]
    // Test the edge case that arises where we're inserting the second key and it precedes the first
    // key, but shares the same translated key.
    fn test_ordered_any_fixed_db_translated_key_collision_edge_case() {
        let executor = deterministic::Runner::default();
        executor.start(|mut context| async move {
            let seed = context.next_u64();
            let config = create_generic_test_config::<OneCap>(seed, OneCap);
            let mut db =
                Any::<Context, FixedBytes<2>, i32, Sha256, OneCap>::init(context.clone(), config)
                    .await
                    .unwrap();
            let key1 = FixedBytes::<2>::new([1u8, 1u8]);
            let key2 = FixedBytes::<2>::new([1u8, 3u8]);
            // Create some keys that will not be added to the snapshot.
            let early_key = FixedBytes::<2>::new([0u8, 2u8]);
            let late_key = FixedBytes::<2>::new([3u8, 0u8]);
            let middle_key = FixedBytes::<2>::new([1u8, 2u8]);

            db.update(key1.clone(), 1).await.unwrap();
            db.update(key2.clone(), 2).await.unwrap();
            db.commit().await.unwrap();
            assert_eq!(db.get_all(&key1).await.unwrap().unwrap(), (1, key2.clone()));
            assert_eq!(db.get_all(&key2).await.unwrap().unwrap(), (2, key1.clone()));
            assert!(db.get_span(&key1).await.unwrap().unwrap().1.next_key == key2.clone());
            assert!(db.get_span(&key2).await.unwrap().unwrap().1.next_key == key1.clone());
            assert!(db.get_span(&early_key).await.unwrap().unwrap().1.next_key == key1.clone());
            assert!(db.get_span(&middle_key).await.unwrap().unwrap().1.next_key == key2.clone());
            assert!(db.get_span(&late_key).await.unwrap().unwrap().1.next_key == key1.clone());

            db.delete(key1.clone()).await.unwrap();
            assert!(db.get_span(&key1).await.unwrap().unwrap().1.next_key == key2.clone());
            assert!(db.get_span(&key2).await.unwrap().unwrap().1.next_key == key2.clone());
            assert!(db.get_span(&early_key).await.unwrap().unwrap().1.next_key == key2.clone());
            assert!(db.get_span(&middle_key).await.unwrap().unwrap().1.next_key == key2.clone());
            assert!(db.get_span(&late_key).await.unwrap().unwrap().1.next_key == key2.clone());

            db.delete(key2.clone()).await.unwrap();
            assert!(db.get_span(&key1).await.unwrap().is_none());
            assert!(db.get_span(&key2).await.unwrap().is_none());

            db.commit().await.unwrap();
            assert!(db.is_empty());

            // Update the keys in opposite order from earlier.
            db.update(key2.clone(), 2).await.unwrap();
            db.update(key1.clone(), 1).await.unwrap();
            db.commit().await.unwrap();
            assert_eq!(db.get_all(&key1).await.unwrap().unwrap(), (1, key2.clone()));
            assert_eq!(db.get_all(&key2).await.unwrap().unwrap(), (2, key1.clone()));
            assert!(db.get_span(&key1).await.unwrap().unwrap().1.next_key == key2.clone());
            assert!(db.get_span(&key2).await.unwrap().unwrap().1.next_key == key1.clone());
            assert!(db.get_span(&early_key).await.unwrap().unwrap().1.next_key == key1.clone());
            assert!(db.get_span(&middle_key).await.unwrap().unwrap().1.next_key == key2.clone());
            assert!(db.get_span(&late_key).await.unwrap().unwrap().1.next_key == key1.clone());

            // Delete the keys in opposite order from earlier.
            db.delete(key2.clone()).await.unwrap();
            assert!(db.get_span(&key1).await.unwrap().unwrap().1.next_key == key1.clone());
            assert!(db.get_span(&key2).await.unwrap().unwrap().1.next_key == key1.clone());
            assert!(db.get_span(&early_key).await.unwrap().unwrap().1.next_key == key1.clone());
            assert!(db.get_span(&middle_key).await.unwrap().unwrap().1.next_key == key1.clone());
            assert!(db.get_span(&late_key).await.unwrap().unwrap().1.next_key == key1.clone());

            db.delete(key1.clone()).await.unwrap();
            assert!(db.get_span(&key1).await.unwrap().is_none());
            assert!(db.get_span(&key2).await.unwrap().is_none());
            db.commit().await.unwrap();

            db.destroy().await.unwrap();
        });
    }

    #[test_traced("WARN")]
    fn test_ordered_any_fixed_db_build_basic() {
        let executor = deterministic::Runner::default();
        executor.start(|context| async move {
            // Build a db with 2 keys and make sure updates and deletions of those keys work as
            // expected.
            let mut hasher = Standard::<Sha256>::new();
            let mut db = open_db(context.clone()).await;

            let key1 = Sha256::fill(1u8);
            let key2 = Sha256::fill(2u8);
            let val1 = Sha256::fill(3u8);
            let val2 = Sha256::fill(4u8);

            assert!(db.get(&key1).await.unwrap().is_none());
            assert!(db.get(&key2).await.unwrap().is_none());

            db.update(key1, val1).await.unwrap();
            assert_eq!(db.get_all(&key1).await.unwrap().unwrap(), (val1, key1));
            assert!(db.get_all(&key2).await.unwrap().is_none());

            db.update(key2, val2).await.unwrap();
            assert_eq!(db.get_all(&key1).await.unwrap().unwrap(), (val1, key2));
            assert_eq!(db.get_all(&key2).await.unwrap().unwrap(), (val2, key1));

            db.delete(key1).await.unwrap();
            assert!(db.get_all(&key1).await.unwrap().is_none());
            assert_eq!(db.get_all(&key2).await.unwrap().unwrap(), (val2, key2));

            let new_val = Sha256::fill(5u8);
            db.update(key1, new_val).await.unwrap();
            assert_eq!(db.get_all(&key1).await.unwrap().unwrap(), (new_val, key2));

            db.update(key2, new_val).await.unwrap();
            assert_eq!(db.get_all(&key2).await.unwrap().unwrap(), (new_val, key1));

            assert_eq!(db.log.size().await, 8); // 2 new keys (4), 2 updates (2), 1 deletion (2)
            assert_eq!(db.snapshot.keys(), 2);
            assert_eq!(db.inactivity_floor_loc, 0);
            db.sync().await.unwrap();

            // take one floor raising step, which should move the first active op (at location 5) to
            // tip, leaving the floor at the next location (6).
            let loc = db.inactivity_floor_loc;
            db.inactivity_floor_loc = db.as_shared().raise_floor(loc).await.unwrap();
            assert_eq!(db.inactivity_floor_loc, Location::new_unchecked(6));
            assert_eq!(db.log.size().await, 9);
            db.sync().await.unwrap();

            // Delete all keys and commit the changes.
            db.delete(key1).await.unwrap();
            db.delete(key2).await.unwrap();
            assert!(db.get(&key1).await.unwrap().is_none());
            assert!(db.get(&key2).await.unwrap().is_none());
            assert_eq!(db.log.size().await, 12);
            db.commit().await.unwrap();
            let root = db.root(&mut hasher);

            // Since this db no longer has any active keys, the inactivity floor should have been
            // set to tip.
            assert_eq!(db.inactivity_floor_loc, db.op_count() - 1);

            // Multiple deletions of the same key should be a no-op.
            db.delete(key1).await.unwrap();
            assert_eq!(db.log.size().await, 13);
            assert_eq!(db.root(&mut hasher), root);

            // Deletions of non-existent keys should be a no-op.
            let key3 = Sha256::fill(5u8);
            assert!(db.delete(key3).await.is_ok());
            assert_eq!(db.log.size().await, 13);
            db.sync().await.unwrap();
            assert_eq!(db.root(&mut hasher), root);

            // Make sure closing/reopening gets us back to the same state.
            assert_eq!(db.log.size().await, 13);
            db.close().await.unwrap();
            let mut db = open_db(context.clone()).await;
            assert_eq!(db.log.size().await, 13);
            assert_eq!(db.root(&mut hasher), root);

            // Re-activate the keys by updating them.
            db.update(key1, val1).await.unwrap();
            db.update(key2, val2).await.unwrap();
            db.delete(key1).await.unwrap();
            db.update(key2, val1).await.unwrap();
            db.update(key1, val2).await.unwrap();
            assert_eq!(db.get_all(&key1).await.unwrap().unwrap(), (val2, key2));
            assert_eq!(db.get_all(&key2).await.unwrap().unwrap(), (val1, key1));
            assert_eq!(db.snapshot.keys(), 2);

            // Confirm close/reopen gets us back to the same state.
            db.commit().await.unwrap();
            let root = db.root(&mut hasher);
            db.close().await.unwrap();
            let mut db = open_db(context).await;
            assert_eq!(db.root(&mut hasher), root);
            assert_eq!(db.snapshot.keys(), 2);

            // Commit will raise the inactivity floor, which won't affect state but will affect the
            // root.
            db.commit().await.unwrap();

            assert!(db.root(&mut hasher) != root);

            // Pruning inactive ops should not affect current state or root
            let root = db.root(&mut hasher);
            db.prune(db.inactivity_floor_loc()).await.unwrap();
            assert_eq!(db.snapshot.keys(), 2);
            assert_eq!(db.root(&mut hasher), root);

            db.destroy().await.unwrap();
        });
    }

    #[test_traced("WARN")]
    fn test_ordered_any_fixed_db_build_and_authenticate() {
        let executor = deterministic::Runner::default();
        // Build a db with 1000 keys, some of which we update and some of which we delete, and
        // confirm that the end state of the db matches that of an identically updated hashmap.
        const ELEMENTS: u64 = 1000;
        executor.start(|context| async move {
            let mut hasher = Standard::<Sha256>::new();
            let mut db = open_db(context.clone()).await;

            let mut map = HashMap::<Digest, Digest>::default();
            for i in 0u64..ELEMENTS {
                let k = Sha256::hash(&i.to_be_bytes());
                let v = Sha256::hash(&(i * 1000).to_be_bytes());
                db.update(k, v).await.unwrap();
                map.insert(k, v);
            }

            // Update every 3rd key
            for i in 0u64..ELEMENTS {
                if i % 3 != 0 {
                    continue;
                }
                let k = Sha256::hash(&i.to_be_bytes());
                let v = Sha256::hash(&((i + 1) * 10000).to_be_bytes());
                db.update(k, v).await.unwrap();
                map.insert(k, v);
            }

            // Delete every 7th key
            for i in 0u64..ELEMENTS {
                if i % 7 != 1 {
                    continue;
                }
                let k = Sha256::hash(&i.to_be_bytes());
                db.delete(k).await.unwrap();
                map.remove(&k);
            }

            assert_eq!(db.op_count(), 2619);
            assert_eq!(db.inactivity_floor_loc, 0);
            assert_eq!(db.log.size().await, 2619);
            assert_eq!(db.snapshot.items(), 857);

            // Test that commit + sync w/ pruning will raise the activity floor.
            db.commit().await.unwrap();
            db.sync().await.unwrap();
            db.prune(db.inactivity_floor_loc()).await.unwrap();
            assert_eq!(db.op_count(), 4240);
            assert_eq!(db.inactivity_floor_loc, 3382);
            assert_eq!(db.snapshot.items(), 857);

            // Close & reopen the db, making sure the re-opened db has exactly the same state.
            let root = db.root(&mut hasher);
            db.close().await.unwrap();
            let mut db = open_db(context.clone()).await;
            assert_eq!(root, db.root(&mut hasher));
            assert_eq!(db.op_count(), 4240);
            assert_eq!(db.inactivity_floor_loc, 3382);
            assert_eq!(db.snapshot.items(), 857);

            // Confirm the db's state matches that of the separate map we computed independently.
            for i in 0u64..1000 {
                let k = Sha256::hash(&i.to_be_bytes());
                if let Some(map_value) = map.get(&k) {
                    let Some(db_value) = db.get(&k).await.unwrap() else {
                        panic!("key not found in db: {k}");
                    };
                    assert_eq!(*map_value, db_value);
                } else {
                    assert!(db.get(&k).await.unwrap().is_none());
                }
            }

            // Make sure size-constrained batches of operations are provable from the oldest
            // retained op to tip.
            let max_ops = NZU64!(4);
            let end_loc = db.op_count();
            let start_pos = db.mmr.pruned_to_pos();
            let start_loc = Location::try_from(start_pos).unwrap();
            // Raise the inactivity floor via commit and make sure historical inactive operations
            // are still provable.
            db.commit().await.unwrap();
            let root = db.root(&mut hasher);
            assert!(start_loc < db.inactivity_floor_loc);

            for i in start_loc.as_u64()..end_loc.as_u64() {
                let loc = Location::from(i);
                let (proof, log) = db.proof(loc, max_ops).await.unwrap();
                assert!(verify_proof(&mut hasher, &proof, loc, &log, &root));
            }

            db.destroy().await.unwrap();
        });
    }

    /// Test that various types of unclean shutdown while updating a non-empty DB recover to the
    /// empty DB on re-open.
    #[test_traced("WARN")]
    fn test_ordered_any_fixed_non_empty_db_recovery() {
        let executor = deterministic::Runner::default();
        executor.start(|context| async move {
            let mut hasher = Standard::<Sha256>::new();
            let mut db = open_db(context.clone()).await;

            // Insert 1000 keys then sync.
            const ELEMENTS: u64 = 1000;
            for i in 0u64..ELEMENTS {
                let k = Sha256::hash(&i.to_be_bytes());
                let v = Sha256::hash(&(i * 1000).to_be_bytes());
                db.update(k, v).await.unwrap();
            }
            db.commit().await.unwrap();
            db.prune(db.inactivity_floor_loc()).await.unwrap();
            let root = db.root(&mut hasher);
            let op_count = db.op_count();
            let inactivity_floor_loc = db.inactivity_floor_loc();

            // Reopen DB without clean shutdown and make sure the state is the same.
            let mut db = open_db(context.clone()).await;
            assert_eq!(db.op_count(), op_count);
            assert_eq!(db.inactivity_floor_loc(), inactivity_floor_loc);
            assert_eq!(db.root(&mut hasher), root);

            async fn apply_more_ops(db: &mut AnyTest) {
                for i in 0u64..ELEMENTS {
                    let k = Sha256::hash(&i.to_be_bytes());
                    let v = Sha256::hash(&((i + 1) * 10000).to_be_bytes());
                    db.update(k, v).await.unwrap();
                }
            }

            // Insert operations without commit, then simulate failure, syncing nothing.
            apply_more_ops(&mut db).await;
            db.simulate_failure(false, false, 0).await.unwrap();
            let mut db = open_db(context.clone()).await;
            assert_eq!(db.op_count(), op_count);
            assert_eq!(db.inactivity_floor_loc(), inactivity_floor_loc);
            assert_eq!(db.root(&mut hasher), root);

            // Repeat, though this time sync the log and only 10 elements of the mmr.
            apply_more_ops(&mut db).await;
            db.simulate_failure(true, false, 10).await.unwrap();
            let mut db = open_db(context.clone()).await;
            assert_eq!(db.op_count(), op_count);
            assert_eq!(db.root(&mut hasher), root);

            // Repeat, though this time only fully sync the mmr.
            apply_more_ops(&mut db).await;
            db.simulate_failure(false, true, 0).await.unwrap();
            let mut db = open_db(context.clone()).await;
            assert_eq!(db.op_count(), op_count);
            assert_eq!(db.inactivity_floor_loc(), inactivity_floor_loc);
            assert_eq!(db.root(&mut hasher), root);

            // One last check that re-open without proper shutdown still recovers the correct state.
            apply_more_ops(&mut db).await;
            apply_more_ops(&mut db).await;
            apply_more_ops(&mut db).await;
            let mut db = open_db(context.clone()).await;
            assert_eq!(db.op_count(), op_count);
            assert_eq!(db.root(&mut hasher), root);

            // Apply the ops one last time but fully commit them this time, then clean up.
            apply_more_ops(&mut db).await;
            db.commit().await.unwrap();
            let db = open_db(context.clone()).await;
            assert!(db.op_count() > op_count);
            assert_ne!(db.inactivity_floor_loc(), inactivity_floor_loc);
            assert_ne!(db.root(&mut hasher), root);

            db.destroy().await.unwrap();
        });
    }

    /// Test that various types of unclean shutdown while updating an empty DB recover to the empty
    /// DB on re-open.
    #[test_traced("WARN")]
    fn test_ordered_any_fixed_empty_db_recovery() {
        let executor = deterministic::Runner::default();
        executor.start(|context| async move {
            // Initialize an empty db.
            let mut hasher = Standard::<Sha256>::new();
            let db = open_db(context.clone()).await;
            let root = db.root(&mut hasher);

            // Reopen DB without clean shutdown and make sure the state is the same.
            let mut db = open_db(context.clone()).await;
            assert_eq!(db.op_count(), 0);
            assert_eq!(db.root(&mut hasher), root);

            async fn apply_ops(db: &mut AnyTest) {
                for i in 0u64..1000 {
                    let k = Sha256::hash(&i.to_be_bytes());
                    let v = Sha256::hash(&((i + 1) * 10000).to_be_bytes());
                    db.update(k, v).await.unwrap();
                }
            }

            // Insert operations without commit then simulate failure, syncing nothing except one
            // element of the mmr.
            apply_ops(&mut db).await;
            db.simulate_failure(false, false, 1).await.unwrap();
            let mut db = open_db(context.clone()).await;
            assert_eq!(db.op_count(), 0);
            assert_eq!(db.root(&mut hasher), root);

            // Repeat, though this time sync the log.
            apply_ops(&mut db).await;
            db.simulate_failure(true, false, 0).await.unwrap();
            let mut db = open_db(context.clone()).await;
            assert_eq!(db.op_count(), 0);
            assert_eq!(db.root(&mut hasher), root);

            // Repeat, though this time sync the mmr.
            apply_ops(&mut db).await;
            db.simulate_failure(false, true, 0).await.unwrap();
            let mut db = open_db(context.clone()).await;
            assert_eq!(db.op_count(), 0);
            assert_eq!(db.root(&mut hasher), root);

            // One last check that re-open without proper shutdown still recovers the correct state.
            apply_ops(&mut db).await;
            apply_ops(&mut db).await;
            apply_ops(&mut db).await;
            let mut db = open_db(context.clone()).await;
            assert_eq!(db.op_count(), 0);
            assert_eq!(db.root(&mut hasher), root);

            // Apply the ops one last time but fully commit them this time, then clean up.
            apply_ops(&mut db).await;
            db.commit().await.unwrap();
            let db = open_db(context.clone()).await;
            assert!(db.op_count() > 0);
            assert_ne!(db.root(&mut hasher), root);

            db.destroy().await.unwrap();
        });
    }

    // Test that replaying multiple updates of the same key on startup doesn't leave behind old data
    // in the snapshot.
    #[test_traced("WARN")]
    fn test_ordered_any_fixed_db_log_replay() {
        let executor = deterministic::Runner::default();
        executor.start(|context| async move {
            let mut hasher = Standard::<Sha256>::new();
            let mut db = open_db(context.clone()).await;

            // Update the same key many times.
            const UPDATES: u64 = 100;
            let k = Sha256::hash(&UPDATES.to_be_bytes());
            for i in 0u64..UPDATES {
                let v = Sha256::hash(&(i * 1000).to_be_bytes());
                db.update(k, v).await.unwrap();
            }
            db.commit().await.unwrap();
            let root = db.root(&mut hasher);
            db.close().await.unwrap();

            // Simulate a failed commit and test that the log replay doesn't leave behind old data.
            let db = open_db(context.clone()).await;
            let iter = db.snapshot.get(&k);
            assert_eq!(iter.cloned().collect::<Vec<_>>().len(), 1);
            assert_eq!(db.root(&mut hasher), root);

            db.destroy().await.unwrap();
        });
    }

    #[test_traced("WARN")]
    fn test_ordered_any_fixed_db_multiple_commits_delete_gets_replayed() {
        let executor = deterministic::Runner::default();
        executor.start(|context| async move {
            let mut hasher = Standard::<Sha256>::new();
            let mut db = open_db(context.clone()).await;

            let mut map = HashMap::<Digest, Digest>::default();
            const ELEMENTS: u64 = 10;
            // insert & commit multiple batches to ensure repeated inactivity floor raising.
            for j in 0u64..ELEMENTS {
                for i in 0u64..ELEMENTS {
                    let k = Sha256::hash(&(j * 1000 + i).to_be_bytes());
                    let v = Sha256::hash(&(i * 1000).to_be_bytes());
                    db.update(k, v).await.unwrap();
                    map.insert(k, v);
                }
                db.commit().await.unwrap();
            }
            let k = Sha256::hash(&((ELEMENTS - 1) * 1000 + (ELEMENTS - 1)).to_be_bytes());

            // Do one last delete operation which will be above the inactivity
            // floor, to make sure it gets replayed on restart.
            db.delete(k).await.unwrap();
            db.commit().await.unwrap();
            assert!(db.get(&k).await.unwrap().is_none());

            // Close & reopen the db, making sure the re-opened db has exactly the same state.
            let root = db.root(&mut hasher);
            db.close().await.unwrap();
            let db = open_db(context.clone()).await;
            assert_eq!(root, db.root(&mut hasher));
            assert!(db.get(&k).await.unwrap().is_none());

            db.destroy().await.unwrap();
        });
    }

    #[test]
    fn test_ordered_any_fixed_db_historical_proof_basic() {
        let executor = deterministic::Runner::default();
        executor.start(|context| async move {
            let mut db = create_test_db(context.clone()).await;
            let ops = create_test_ops(20);
            apply_ops(&mut db, ops.clone()).await;
            db.commit().await.unwrap();
            let mut hasher = Standard::<Sha256>::new();
            let root_hash = db.root(&mut hasher);
            let original_op_count = db.op_count();

            // Historical proof should match "regular" proof when historical size == current database size
            let max_ops = NZU64!(10);
            let (historical_proof, historical_ops) = db
                .historical_proof(original_op_count, Location::new_unchecked(5), max_ops)
                .await
                .unwrap();
            let (regular_proof, regular_ops) =
                db.proof(Location::new_unchecked(5), max_ops).await.unwrap();

            assert_eq!(historical_proof.size, regular_proof.size);
            assert_eq!(historical_proof.digests, regular_proof.digests);
            assert_eq!(historical_ops, regular_ops);
            assert!(verify_proof(
                &mut hasher,
                &historical_proof,
                Location::new_unchecked(5),
                &historical_ops,
                &root_hash
            ));

            // Add more operations to the database
            let more_ops = create_test_ops(5);
            apply_ops(&mut db, more_ops.clone()).await;
            db.commit().await.unwrap();

            // Historical proof should remain the same even though database has grown
            let (historical_proof, historical_ops) = db
                .historical_proof(original_op_count, Location::new_unchecked(5), NZU64!(10))
                .await
                .unwrap();
            assert_eq!(
                historical_proof.size,
                Position::try_from(original_op_count).unwrap()
            );
            assert_eq!(historical_proof.size, regular_proof.size);
            assert_eq!(historical_ops.len(), 10);
            assert_eq!(historical_proof.digests, regular_proof.digests);
            assert_eq!(historical_ops, regular_ops);
            assert!(verify_proof(
                &mut hasher,
                &historical_proof,
                Location::new_unchecked(5),
                &historical_ops,
                &root_hash
            ));

            db.destroy().await.unwrap();
        });
    }

    #[test]
    fn test_ordered_any_fixed_db_historical_proof_edge_cases() {
        let executor = deterministic::Runner::default();
        executor.start(|context| async move {
            let mut db = create_test_db(context.clone()).await;
            let ops = create_test_ops(50);
            apply_ops(&mut db, ops.clone()).await;
            db.commit().await.unwrap();

            let mut hasher = Standard::<Sha256>::new();

            // Test singleton database
            let (single_proof, single_ops) = db
                .historical_proof(
                    Location::new_unchecked(1),
                    Location::new_unchecked(0),
                    NZU64!(1),
                )
                .await
                .unwrap();
            assert_eq!(
                single_proof.size,
                Position::try_from(Location::new_unchecked(1)).unwrap()
            );
            assert_eq!(single_ops.len(), 1);

            // Create historical database with single operation
            let mut single_db = create_test_db(context.clone()).await;
            apply_ops(&mut single_db, ops[0..1].to_vec()).await;
            // Don't commit - this changes the root due to commit operations
            single_db.sync().await.unwrap();
            let single_root = single_db.root(&mut hasher);

            assert!(verify_proof(
                &mut hasher,
                &single_proof,
                Location::new_unchecked(0),
                &single_ops,
                &single_root
            ));

            // Test requesting more operations than available in historical position
            let (_limited_proof, limited_ops) = db
                .historical_proof(
                    Location::new_unchecked(10),
                    Location::new_unchecked(5),
                    NZU64!(20),
                )
                .await
                .unwrap();
            assert_eq!(limited_ops.len(), 5); // Should be limited by historical position

            // Test proof at minimum historical position
            let (min_proof, min_ops) = db
                .historical_proof(
                    Location::new_unchecked(3),
                    Location::new_unchecked(0),
                    NZU64!(3),
                )
                .await
                .unwrap();
            assert_eq!(
                min_proof.size,
                Position::try_from(Location::new_unchecked(3)).unwrap()
            );
            assert_eq!(min_ops.len(), 3);

            single_db.destroy().await.unwrap();
            db.destroy().await.unwrap();
        });
    }

    #[test]
    fn test_ordered_any_fixed_db_historical_proof_different_historical_sizes() {
        let executor = deterministic::Runner::default();
        executor.start(|context| async move {
            let mut db = create_test_db(context.clone()).await;
            let ops = create_test_ops(100);
            apply_ops(&mut db, ops.clone()).await;
            db.commit().await.unwrap();

            let mut hasher = Standard::<Sha256>::new();
            let root = db.root(&mut hasher);

            let start_loc = Location::new_unchecked(20);
            let max_ops = NZU64!(10);
            let (proof, ops) = db.proof(start_loc, max_ops).await.unwrap();

            // Now keep adding operations and make sure we can still generate a historical proof that matches the original.
            let historical_size = db.op_count();

            for _ in 1..10 {
                let more_ops = create_test_ops(100);
                apply_ops(&mut db, more_ops).await;
                db.commit().await.unwrap();

                let (historical_proof, historical_ops) = db
                    .historical_proof(historical_size, start_loc, max_ops)
                    .await
                    .unwrap();
                assert_eq!(proof.size, historical_proof.size);
                assert_eq!(ops, historical_ops);
                assert_eq!(proof.digests, historical_proof.digests);

                // Verify proof against reference root
                assert!(verify_proof(
                    &mut hasher,
                    &historical_proof,
                    start_loc,
                    &historical_ops,
                    &root
                ));
            }

            db.destroy().await.unwrap();
        });
    }

    #[test]
    fn test_ordered_any_fixed_db_historical_proof_invalid() {
        let executor = deterministic::Runner::default();
        executor.start(|context| async move {
            let mut db = create_test_db(context.clone()).await;
            let ops = create_test_ops(10);
            apply_ops(&mut db, ops).await;
            db.commit().await.unwrap();

            let historical_op_count = Location::new_unchecked(5);
            let historical_mmr_size = Position::try_from(historical_op_count).unwrap();
            let (proof, ops) = db
                .historical_proof(historical_op_count, Location::new_unchecked(1), NZU64!(10))
                .await
                .unwrap();
            assert_eq!(proof.size, historical_mmr_size);
            assert_eq!(ops.len(), 4);

            let mut hasher = Standard::<Sha256>::new();

            // Changing the proof digests should cause verification to fail
            {
                let mut proof = proof.clone();
                proof.digests[0] = Sha256::hash(b"invalid");
                let root_hash = db.root(&mut hasher);
                assert!(!verify_proof(
                    &mut hasher,
                    &proof,
                    Location::new_unchecked(0),
                    &ops,
                    &root_hash
                ));
            }
            {
                let mut proof = proof.clone();
                proof.digests.push(Sha256::hash(b"invalid"));
                let root_hash = db.root(&mut hasher);
                assert!(!verify_proof(
                    &mut hasher,
                    &proof,
                    Location::new_unchecked(0),
                    &ops,
                    &root_hash
                ));
            }

            // Changing the ops should cause verification to fail
            let changed_op = Operation::Update(KeyData {
                key: Sha256::hash(b"key1"),
                value: Sha256::hash(b"value1"),
                next_key: Sha256::hash(b"key2"),
            });
            {
                let mut ops = ops.clone();
                ops[0] = changed_op.clone();
                let root_hash = db.root(&mut hasher);
                assert!(!verify_proof(
                    &mut hasher,
                    &proof,
                    Location::new_unchecked(0),
                    &ops,
                    &root_hash
                ));
            }
            {
                let mut ops = ops.clone();
                ops.push(changed_op);
                let root_hash = db.root(&mut hasher);
                assert!(!verify_proof(
                    &mut hasher,
                    &proof,
                    Location::new_unchecked(0),
                    &ops,
                    &root_hash
                ));
            }

            // Changing the start location should cause verification to fail
            {
                let root_hash = db.root(&mut hasher);
                assert!(!verify_proof(
                    &mut hasher,
                    &proof,
                    Location::new_unchecked(1),
                    &ops,
                    &root_hash
                ));
            }

            // Changing the root digest should cause verification to fail
            {
                assert!(!verify_proof(
                    &mut hasher,
                    &proof,
                    Location::new_unchecked(0),
                    &ops,
                    &Sha256::hash(b"invalid")
                ));
            }

            // Changing the proof size should cause verification to fail
            {
                let mut proof = proof.clone();
                proof.size = Position::from(100u64);
                let root_hash = db.root(&mut hasher);
                assert!(!verify_proof(
                    &mut hasher,
                    &proof,
                    Location::new_unchecked(0),
                    &ops,
                    &root_hash
                ));
            }

            db.destroy().await.unwrap();
        });
    }

    #[test]
    fn test_ordered_any_fixed_db_span_maintenance_under_collisions() {
        let executor = deterministic::Runner::default();
        executor.start(|mut context| async move {
            async fn insert_random<T: Translator>(
                db: &mut Any<Context, Digest, i32, Sha256, T>,
                rng: &mut StdRng,
            ) {
                let mut keys = BTreeMap::new();

                // Insert 1000 random keys into both the db and an ordered map.
                for i in 0..1000 {
                    let key = Digest::random(rng);
                    keys.insert(key, i);
                    db.update(key, i).await.unwrap();
                }

                db.commit().await.unwrap();

                // Make sure the db and ordered map agree on contents & key order.
                let mut iter = keys.iter();
                let first_key = iter.next().unwrap().0;
                let mut next_key = db.get_all(first_key).await.unwrap().unwrap().1;
                for (key, value) in iter {
                    let (v, next) = db.get_all(key).await.unwrap().unwrap();
                    assert_eq!(*value, v);
                    assert_eq!(*key, next_key);
                    assert_eq!(db.get_span(key).await.unwrap().unwrap().1.next_key, next);
                    next_key = next;
                }

                // Delete some random keys and check order agreement again.
                for _ in 0..500 {
                    let key = keys.keys().choose(rng).cloned().unwrap();
                    keys.remove(&key);
                    db.delete(key).await.unwrap();
                }

                let mut iter = keys.iter();
                let first_key = iter.next().unwrap().0;
                let mut next_key = db.get_all(first_key).await.unwrap().unwrap().1;
                for (key, value) in iter {
                    let (v, next) = db.get_all(key).await.unwrap().unwrap();
                    assert_eq!(*value, v);
                    assert_eq!(*key, next_key);
                    assert_eq!(db.get_span(key).await.unwrap().unwrap().1.next_key, next);
                    next_key = next;
                }

                // Delete the rest of the keys and make sure we get back to empty.
                for _ in 0..500 {
                    let key = keys.keys().choose(rng).cloned().unwrap();
                    keys.remove(&key);
                    db.delete(key).await.unwrap();
                }
                assert_eq!(keys.len(), 0);
                assert!(db.is_empty());
                assert_eq!(db.get_span(&Digest::random(rng)).await.unwrap(), None);
            }

            let mut rng = StdRng::seed_from_u64(context.next_u64());
            let seed = context.next_u64();

            // Use a OneCap to ensure many collisions.
            let config = create_generic_test_config::<OneCap>(seed, OneCap);
            let mut db = Any::<Context, Digest, i32, Sha256, OneCap>::init(context.clone(), config)
                .await
                .unwrap();
            insert_random(&mut db, &mut rng).await;
            db.destroy().await.unwrap();

            // Repeat test with TwoCap to test low/no collisions.
            let config = create_generic_test_config::<TwoCap>(seed, TwoCap);
            let mut db = Any::<Context, Digest, i32, Sha256, TwoCap>::init(context.clone(), config)
                .await
                .unwrap();
            insert_random(&mut db, &mut rng).await;
            db.destroy().await.unwrap();
        });
    }
}<|MERGE_RESOLUTION|>--- conflicted
+++ resolved
@@ -8,18 +8,11 @@
     adb::{
         any::{
             fixed::{init_mmr_and_log, Config},
-<<<<<<< HEAD
-            historical_proof, prune_db, Shared,
-        },
-        build_snapshot_from_log,
-        operation::fixed::ordered::{KeyData, Operation},
-=======
             historical_proof, Shared,
         },
         build_snapshot_from_log,
         operation::fixed::ordered::{KeyData, Operation},
         prune_db,
->>>>>>> 013776c7
         store::Db,
         Error,
     },
