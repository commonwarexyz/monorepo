//! An _ordered_ variant of a Any authenticated database with fixed-size values which additionally
//! maintains the lexicographic-next active key of each active key. For example, if the active key
//! set is `{bar, baz, foo}`, then the next-key value for `bar` is `baz`, the next-key value for
//! `baz` is `foo`, and because we define the next-key of the very last key as the first key, the
//! next-key value for `foo` is `bar`.

use crate::{
    adb::{
        any::fixed::{init_authenticated_log, AuthenticatedLog, Config},
        build_snapshot_from_log,
        operation::fixed::ordered::{KeyData, Operation},
        store::Db,
        Error, FloorHelper,
    },
    index::{ordered::Index, Cursor as _, Ordered as _, Unordered as _},
    mmr::{Location, Proof, StandardHasher},
    translator::Translator,
};
use commonware_codec::CodecFixed;
use commonware_cryptography::Hasher;
use commonware_runtime::{Clock, Metrics, Storage};
use commonware_utils::Array;
use core::marker::PhantomData;
use std::num::NonZeroU64;
use tracing::debug;

/// The return type of the `Any::update_loc` method.
enum UpdateLocResult<K: Array + Ord, V: CodecFixed<Cfg = ()>> {
    /// The key already exists in the snapshot. The wrapped value is its next-key.
    Exists(K),

    /// The key did not already exist in the snapshot. The wrapped key data is for the first
    /// preceding key that does exist in the snapshot.
    NotExists(KeyData<K, V>),
}

/// A key-value ADB based on an MMR over its log of operations, supporting authentication of any
/// value ever associated with a key, and access to the lexicographically-next active key of a given
/// active key.
pub struct Any<
    E: Storage + Clock + Metrics,
    K: Array + Ord,
    V: CodecFixed<Cfg = ()>,
    H: Hasher,
    T: Translator,
> {
<<<<<<< HEAD
    /// An MMR over digests of the operations applied to the db.
    ///
    /// # Invariants
    ///
    /// - The number of leaves in this MMR always equals the number of operations in the unpruned
    ///   `log`.
    /// - The MMR is never pruned beyond the inactivity floor.
    pub(crate) mmr: Mmr<E, H::Digest>,

=======
>>>>>>> 27cee9d0
    /// A (pruned) log of all operations applied to the db in order of occurrence. The position of
    /// each operation in the log is called its _location_, which is a stable identifier.
    ///
    /// # Invariants
    ///
    /// - An operation's location is always equal to the number of the MMR leaf storing the digest
    ///   of the operation.
    /// - The log is never pruned beyond the inactivity floor.
    pub(crate) log: AuthenticatedLog<E, Operation<K, V>, H>,

    /// A snapshot of all currently active operations in the form of a map from each key to the
    /// location in the log containing its most recent update.
    ///
    /// # Invariants
    ///
    /// Only references operations of type [Operation::Update].
    pub(crate) snapshot: Index<T, Location>,

    /// The number of active keys in the db.
    pub(crate) active_keys: usize,

    /// A location before which all operations are "inactive" (that is, operations before this point
    /// are over keys that have been updated by some operation at or after this point).
    pub(crate) inactivity_floor_loc: Location,

    /// The number of _steps_ to raise the inactivity floor. Each step involves moving exactly one
    /// active operation to tip.
    pub(crate) steps: u64,
}

/// Type alias for the floor helper state wrapper used by this Any database variant.
type FloorHelperState<'a, E, K, V, H, T> = FloorHelper<
    'a,
    T,
    Index<T, Location>,
    AuthenticatedLog<E, Operation<K, V>, H>,
    Operation<K, V>,
>;

impl<
        E: Storage + Clock + Metrics,
        K: Array + Ord,
        V: CodecFixed<Cfg = ()>,
        H: Hasher,
        T: Translator,
    > Any<E, K, V, H, T>
{
    /// Returns an [Any] adb initialized from `cfg`. Any uncommitted log operations will be
    /// discarded and the state of the db will be as of the last committed operation.
    pub async fn init(context: E, cfg: Config<T>) -> Result<Self, Error> {
        let mut snapshot: Index<T, Location> =
            Index::init(context.with_label("snapshot"), cfg.translator.clone());
        let (inactivity_floor_loc, log) = init_authenticated_log(context, cfg).await?;

        let active_keys =
            build_snapshot_from_log(inactivity_floor_loc, &log, &mut snapshot, |_, _| {}).await?;

        let db = Any {
            log,
            snapshot,
            active_keys,
            inactivity_floor_loc,
            steps: 0,
        };

        Ok(db)
    }

    /// Returns the location and KeyData for the lexicographically-last key produced by `iter`.
    async fn last_key_in_iter(
        log: &AuthenticatedLog<E, Operation<K, V>, H>,
        iter: impl Iterator<Item = &Location>,
    ) -> Result<Option<(Location, KeyData<K, V>)>, Error> {
        let mut last_key: Option<(Location, KeyData<K, V>)> = None;
        for &loc in iter {
            let data = Self::get_update_op(log, loc).await?;
            if let Some(ref other_key) = last_key {
                if data.key > other_key.1.key {
                    last_key = Some((loc, data));
                }
            } else {
                last_key = Some((loc, data));
            }
        }

        Ok(last_key)
    }

    /// For the given `key` which is known to exist in the snapshot with location `old_loc`, update
    /// its location to `new_loc`.
    async fn update_known_loc(
        &mut self,
        key: &K,
        old_loc: Location,
        new_loc: Location,
    ) -> Result<(), Error> {
        let mut cursor = self
            .snapshot
            .get_mut(key)
            .expect("key should be known to exist");
        assert!(
            cursor.find(|&loc| *loc == old_loc),
            "prev_key with given old_loc should have been found"
        );
        cursor.update(new_loc);

        Ok(())
    }

    /// Finds and updates the location of the previous key to `key` in the snapshot for cases where
    /// the previous key does not share the same translated key, returning an UpdateLocResult
    /// indicating the specific outcome.
    ///
    /// # Panics
    ///
    /// Panics if the snapshot is empty.
    async fn update_non_colliding_prev_key_loc(
        &mut self,
        key: &K,
        next_loc: Location,
        mut callback: impl FnMut(Option<Location>),
    ) -> Result<UpdateLocResult<K, V>, Error> {
        assert!(!self.is_empty(), "snapshot should not be empty");
        let iter = self.snapshot.prev_translated_key(key);
        if let Some((loc, prev_key)) = Self::last_key_in_iter(&self.log, iter).await? {
            callback(Some(loc));
            self.update_known_loc(&prev_key.key, loc, next_loc).await?;
            return Ok(UpdateLocResult::NotExists(prev_key));
        }

        // Unusual case where there is no previous key, in which case we cycle around to the greatest key.
        let iter = self.snapshot.last_translated_key();
        let last_key = Self::last_key_in_iter(&self.log, iter).await?;
        let (loc, last_key) = last_key.expect("no last key found in non-empty snapshot");

        callback(Some(loc));
        Self::update_known_loc(self, &last_key.key, loc, next_loc).await?;

        Ok(UpdateLocResult::NotExists(last_key))
    }

    /// Update the location of `key` to `next_loc` in the snapshot, and update the location of
    /// previous key to `next_loc + 1` if its next key will need to be updated to `key`. Returns an
    /// UpdateLocResult indicating the specific outcome.
    async fn update_loc(
        &mut self,
        key: &K,
        next_loc: Location,
        mut callback: impl FnMut(Option<Location>),
    ) -> Result<UpdateLocResult<K, V>, Error> {
        let keys = self.active_keys;
        let mut best_prev_key: Option<(Location, KeyData<K, V>)> = None;
        {
            // If the translated key is not in the snapshot, insert the new location and return the
            // previous key info.
            let Some(mut cursor) = self.snapshot.get_mut_or_insert(key, next_loc) else {
                callback(None);
                return self
                    .update_non_colliding_prev_key_loc(key, next_loc + 1, callback)
                    .await;
            };

            // Iterate over conflicts in the snapshot entry to try and find the key, or its
            // predecessor if it doesn't exist.
            while let Some(&loc) = cursor.next() {
                let data = Self::get_update_op(&self.log, loc).await?;
                if data.key == *key {
                    // Found the key in the snapshot.  Update its location and return its next-key.
                    assert!(next_loc > loc);
                    cursor.update(next_loc);
                    callback(Some(loc));
                    return Ok(UpdateLocResult::Exists(data.next_key));
                }
                if data.key > *key {
                    continue;
                }
                if let Some((_, ref key_data)) = best_prev_key {
                    if data.key > key_data.key {
                        best_prev_key = Some((loc, data));
                    }
                } else {
                    best_prev_key = Some((loc, data));
                }
            }

            if keys != 1 || best_prev_key.is_some() {
                // For the special case handled below around the snapshot having only one translated
                // key, avoid inserting the key into the snapshot here otherwise we'll confuse the
                // subsequent search for the best_prev_key.
                cursor.insert(next_loc);
                callback(None);
            }
        }

        if keys == 1 && best_prev_key.is_none() {
            // In this special case, our key precedes all keys in the snapshot, thus we need to
            // "cycle around" to the very last key. But this key must share the same translated
            // key since there's only one.
            let iter = self.snapshot.get(key);
            best_prev_key = Self::last_key_in_iter(&self.log, iter).await?;
            assert!(
                best_prev_key.is_some(),
                "best_prev_key should have been found"
            );
            self.snapshot.insert(key, next_loc);
            callback(None);
        }

        let Some((loc, prev_key_data)) = best_prev_key else {
            // The previous key was not found, meaning it does not share the same translated key.
            // This should be the common case when collisions are rare.
            return self
                .update_non_colliding_prev_key_loc(key, next_loc + 1, callback)
                .await;
        };

        // The previous key was found within the same snapshot entry as `key`.
        let mut cursor = self
            .snapshot
            .get_mut(&prev_key_data.key)
            .expect("prev_key already known to exist");
        assert!(
            cursor.find(|&l| *l == loc),
            "prev_key should have been found"
        );
        cursor.update(next_loc + 1);
        callback(Some(loc));

        Ok(UpdateLocResult::NotExists(prev_key_data))
    }

    /// Get the update operation from `log` corresponding to a known location.
    async fn get_update_op(
        log: &AuthenticatedLog<E, Operation<K, V>, H>,
        loc: Location,
    ) -> Result<KeyData<K, V>, Error> {
        let Operation::Update(data) = log.read(loc).await? else {
            unreachable!("location does not reference update operation. loc={loc}");
        };

        Ok(data)
    }

    /// Get the value of `key` in the db, or None if it has no value.
    pub async fn get(&self, key: &K) -> Result<Option<V>, Error> {
        Ok(self.get_key_loc(key).await?.map(|(v, _, _)| v))
    }

    /// Get the (value, next-key) pair of `key` in the db, or None if it has no value.
    pub async fn get_all(&self, key: &K) -> Result<Option<(V, K)>, Error> {
        Ok(self
            .get_key_loc(key)
            .await?
            .map(|(v, next_key, _)| (v, next_key)))
    }

    /// Whether the span defined by `span_start` and `span_end` contains `key`.
    pub fn span_contains(span_start: &K, span_end: &K, key: &K) -> bool {
        if span_start >= span_end {
            // cyclic span case
            if key >= span_start || key < span_end {
                return true;
            }
        } else {
            // normal span case
            if key >= span_start && key < span_end {
                return true;
            }
        }

        false
    }

    /// Find the span produced by the provided `iter` that contains `key`, if any.
    async fn find_span(
        log: &AuthenticatedLog<E, Operation<K, V>, H>,
        iter: impl Iterator<Item = &Location>,
        key: &K,
    ) -> Result<Option<(Location, KeyData<K, V>)>, Error> {
        for &loc in iter {
            // Iterate over conflicts in the snapshot entry to find the span.
            let data = Self::get_update_op(log, loc).await?;
            if Self::span_contains(&data.key, &data.next_key, key) {
                return Ok(Some((loc, data)));
            }
        }

        Ok(None)
    }

    /// Get the operation that defines the span whose range contains `key`, or None if the DB is
    /// empty.
    pub async fn get_span(&self, key: &K) -> Result<Option<(Location, KeyData<K, V>)>, Error> {
        if self.is_empty() {
            return Ok(None);
        }

        // If the translated key is in the snapshot, get a cursor to look for the key.
        let iter = self.snapshot.get(key);
        let span = Self::find_span(&self.log, iter, key).await?;
        if let Some(span) = span {
            return Ok(Some(span));
        }

        let iter = self.snapshot.prev_translated_key(key);
        let span = Self::find_span(&self.log, iter, key).await?;
        if let Some(span) = span {
            return Ok(Some(span));
        }

        // If we get here, then `key` must precede the first key in the snapshot, in which case we
        // have to cycle around to the very last key.
        let iter = self.snapshot.last_translated_key();
        let span = Self::find_span(&self.log, iter, key)
            .await?
            .expect("a span that includes any given key should always exist if db is non-empty");

        Ok(Some(span))
    }

    /// Get the value, next-key, and location of the active operation for `key` in the db, or None
    /// if it has no value.
    pub(crate) async fn get_key_loc(&self, key: &K) -> Result<Option<(V, K, Location)>, Error> {
        for &loc in self.snapshot.get(key) {
            let data = Self::get_update_op(&self.log, loc).await?;
            if data.key == *key {
                return Ok(Some((data.value, data.next_key, loc)));
            }
        }

        Ok(None)
    }

    /// Get the number of operations that have been applied to this db, including those that are not
    /// yet committed.
    pub fn op_count(&self) -> Location {
        self.log.size()
    }

    /// Whether the db currently has no active keys.
    pub fn is_empty(&self) -> bool {
        self.active_keys == 0
    }

    /// Return the inactivity floor location. This is the location before which all operations are
    /// known to be inactive.
    pub fn inactivity_floor_loc(&self) -> Location {
        self.inactivity_floor_loc
    }

    /// Updates `key` to have value `value` while maintaining appropriate next_key spans. The
    /// operation is reflected in the snapshot, but will be subject to rollback until the next
    /// successful `commit`.
    pub async fn update(&mut self, key: K, value: V) -> Result<(), Error> {
        self.update_with_callback(key, value, |_| {}).await
    }

    /// Updates `key` to have value `value` while maintaining appropriate next_key spans. The
    /// operation is reflected in the snapshot, but will be subject to rollback until the next
    /// successful `commit`. For each operation added to the log by this method, the callback is
    /// invoked with the old location of the affected key (if any).
    pub(crate) async fn update_with_callback(
        &mut self,
        key: K,
        value: V,
        mut callback: impl FnMut(Option<Location>),
    ) -> Result<(), Error> {
        let next_loc = self.op_count();
        if self.is_empty() {
            // We're inserting the very first key. For this special case, the next-key value is the
            // same as the key.
            self.snapshot.insert(&key, next_loc);
            let op = Operation::Update(KeyData {
                key: key.clone(),
                value,
                next_key: key,
            });
            callback(None);
            self.log.append(op).await?;
            self.active_keys += 1;
            return Ok(());
        }
        let res = self.update_loc(&key, next_loc, callback).await?;
        let op = match res {
            UpdateLocResult::Exists(next_key) => Operation::Update(KeyData {
                key,
                value,
                next_key,
            }),
            UpdateLocResult::NotExists(prev_data) => {
                self.active_keys += 1;
                self.log
                    .append(Operation::Update(KeyData {
                        key: key.clone(),
                        value,
                        next_key: prev_data.next_key,
                    }))
                    .await?;
                // For a key that was not previously active, we need to update the next_key value of
                // the previous key.
                Operation::Update(KeyData {
                    key: prev_data.key,
                    value: prev_data.value,
                    next_key: key,
                })
            }
        };

        self.log.append(op).await?;
        // For either a new key or an update of existing key, we inactivate exactly one previous
        // operation. A new key inactivates a previous span, and an update of existing key
        // inactivates a previous value.
        self.steps += 1;

        Ok(())
    }

    /// Delete `key` and its value from the db. Deleting a key that already has no value is a no-op.
    /// The operation is reflected in the snapshot, but will be subject to rollback until the next
    /// successful `commit`.
    pub async fn delete(&mut self, key: K) -> Result<(), Error> {
        self.delete_with_callback(key, |_, _| {}).await
    }

    /// Delete `key` and its value from the db. Deleting a key that already has no value is a no-op.
    /// The operation is reflected in the snapshot, but will be subject to rollback until the next
    /// successful `commit`. For each operation added to the log by this method, the callback is
    /// invoked with the old location of the affected key (if any).
    pub(crate) async fn delete_with_callback(
        &mut self,
        key: K,
        mut callback: impl FnMut(bool, Option<Location>),
    ) -> Result<(), Error> {
        let mut prev_key = None;
        let mut next_key = None;
        {
            // If the translated key is in the snapshot, get a cursor to look for the key.
            let Some(mut cursor) = self.snapshot.get_mut(&key) else {
                // no-op
                return Ok(());
            };

            // Iterate over conflicts in the snapshot entry to delete the key if it exists, and
            // potentially find the previous key.
            while let Some(&loc) = cursor.next() {
                let data = Self::get_update_op(&self.log, loc).await?;
                if data.key == key {
                    // The key is in the snapshot, so delete it.
                    cursor.delete();
                    next_key = Some(data.next_key);
                    callback(false, Some(loc));
                    continue;
                }
                if data.key > key {
                    continue;
                }
                let Some((_, ref current_prev_key, _)) = prev_key else {
                    prev_key = Some((loc, data.key.clone(), data.value));
                    continue;
                };
                if data.key > *current_prev_key {
                    prev_key = Some((loc, data.key.clone(), data.value));
                }
            }
        }

        let Some(next_key) = next_key else {
            // no-op
            return Ok(());
        };

        self.active_keys -= 1;
        let op = Operation::Delete(key.clone());
        self.log.append(op).await?;
        self.steps += 1;

        if self.is_empty() {
            // This was the last key in the DB so there is no span to update.
            return Ok(());
        }

        // Find & update the affected span.
        if prev_key.is_none() {
            let iter = self.snapshot.prev_translated_key(&key);
            let last_key = Self::last_key_in_iter(&self.log, iter).await?;
            prev_key = last_key.map(|(loc, data)| (loc, data.key, data.value));
        }
        if prev_key.is_none() {
            // Unusual case where we deleted the very first key in the DB, so the very last key in
            // the DB defines the span in need of update.
            let iter = self.snapshot.last_translated_key();
            let last_key = Self::last_key_in_iter(&self.log, iter).await?;
            prev_key = last_key.map(|(loc, data)| (loc, data.key, data.value));
        }

        let prev_key = prev_key.expect("prev_key should have been found");

        let loc = self.op_count();
        callback(true, Some(prev_key.0));
        self.update_known_loc(&prev_key.1, prev_key.0, loc).await?;

        let op = Operation::Update(KeyData {
            key: prev_key.1,
            value: prev_key.2,
            next_key,
        });
        self.log.append(op).await?;
        self.steps += 1;

        Ok(())
    }

    /// Returns a wrapper around the db's state that can be used to perform shared functions.
    pub(crate) fn as_floor_helper(&mut self) -> FloorHelperState<'_, E, K, V, H, T> {
        FloorHelper {
            snapshot: &mut self.snapshot,
            log: &mut self.log,
            translator: PhantomData,
        }
    }

    /// Return the root of the db.
    ///
    /// # Warning
    ///
    /// Panics if there are uncommitted operations.
    pub fn root(&self, hasher: &mut StandardHasher<H>) -> H::Digest {
        self.log.root(hasher)
    }

    /// Generate and return:
    ///  1. a proof of all operations applied to the db in the range starting at (and including)
    ///     location `start_loc`, and ending at the first of either:
    ///     - the last operation performed, or
    ///     - the operation `max_ops` from the start.
    ///  2. the operations corresponding to the leaves in this range.
    ///
    /// # Warning
    ///
    /// Panics if there are uncommitted operations.
    pub async fn proof(
        &self,
        start_loc: Location,
        max_ops: NonZeroU64,
    ) -> Result<(Proof<H::Digest>, Vec<Operation<K, V>>), Error> {
        self.historical_proof(self.op_count(), start_loc, max_ops)
            .await
    }

    /// Analogous to proof, but with respect to the state of the MMR when it had `op_count`
    /// operations.
    ///
    /// # Errors
    ///
    /// Returns [crate::mmr::Error::LocationOverflow] if `op_count` or `start_loc` >
    /// [crate::mmr::MAX_LOCATION].
    /// Returns [crate::mmr::Error::RangeOutOfBounds] if `start_loc` >= `op_count`.
    pub async fn historical_proof(
        &self,
        op_count: Location,
        start_loc: Location,
        max_ops: NonZeroU64,
    ) -> Result<(Proof<H::Digest>, Vec<Operation<K, V>>), Error> {
        self.log
            .historical_proof(op_count, start_loc, max_ops)
            .await
            .map_err(Into::into)
    }

    /// Commit any pending operations to the database, ensuring their durability upon return from
    /// this function. Also raises the inactivity floor according to the schedule.
    ///
    /// Failures after commit (but before `sync` or `close`) may still require reprocessing to
    /// recover the database on restart.
    pub async fn commit(&mut self) -> Result<(), Error> {
        // Raise the inactivity floor by taking `self.steps` steps, plus 1 to account for the
        // previous commit becoming inactive.
        if self.is_empty() {
            self.inactivity_floor_loc = self.op_count();
            debug!(tip = ?self.inactivity_floor_loc, "db is empty, raising floor to tip");
        } else {
            let steps_to_take = self.steps + 1;
            for _ in 0..steps_to_take {
                let loc = self.inactivity_floor_loc;
                self.inactivity_floor_loc = self.as_floor_helper().raise_floor(loc).await?;
            }
        }
        self.steps = 0;

        // Apply the commit operation with the new inactivity floor.
        let loc = self.inactivity_floor_loc;
        self.log.append(Operation::CommitFloor(loc)).await?;

        // Sync the log.
        self.log.commit().await.map_err(Into::into)
    }

    /// Sync all database state to disk. While this isn't necessary to ensure durability of
    /// committed operations, periodic invocation may reduce memory usage and the time required to
    /// recover the database on restart.
    pub async fn sync(&mut self) -> Result<(), Error> {
        self.log.sync().await.map_err(Into::into)
    }

    /// Prune historical operations prior to `prune_loc`. This does not affect the db's root or
    /// current snapshot.
    ///
    /// # Errors
    ///
    /// - Returns [Error::PruneBeyondMinRequired] if `prune_loc` > inactivity floor.
    /// - Returns [crate::mmr::Error::LocationOverflow] if `prune_loc` > [crate::mmr::MAX_LOCATION].
    pub async fn prune(&mut self, prune_loc: Location) -> Result<(), Error> {
        if prune_loc > self.inactivity_floor_loc {
            return Err(Error::PruneBeyondMinRequired(
                prune_loc,
                self.inactivity_floor_loc,
            ));
        }

        self.log.prune(prune_loc).await?;

        Ok(())
    }

    /// Close the db. Operations that have not been committed will be lost or rolled back on
    /// restart.
    pub async fn close(self) -> Result<(), Error> {
        self.log.close().await.map_err(Into::into)
    }

    /// Destroy the db, removing all data from disk.
    pub async fn destroy(self) -> Result<(), Error> {
        self.log.destroy().await.map_err(Into::into)
    }

    /// Simulate an unclean shutdown by consuming the db. If commit_log is true, the log will be
    /// committed before consuming.
    #[cfg(any(test, feature = "fuzzing"))]
    pub async fn simulate_failure(mut self, commit_log: bool) -> Result<(), Error> {
        if commit_log {
            self.log.commit().await?;
        }

        Ok(())
    }
}

impl<E: Storage + Clock + Metrics, K: Array, V: CodecFixed<Cfg = ()>, H: Hasher, T: Translator>
    Db<E, K, V, T> for Any<E, K, V, H, T>
{
    fn op_count(&self) -> Location {
        self.op_count()
    }

    fn inactivity_floor_loc(&self) -> Location {
        self.inactivity_floor_loc()
    }

    async fn get(&self, key: &K) -> Result<Option<V>, Error> {
        self.get(key).await
    }

    async fn update(&mut self, key: K, value: V) -> Result<(), Error> {
        self.update(key, value).await
    }

    async fn delete(&mut self, key: K) -> Result<(), Error> {
        self.delete(key).await
    }

    async fn commit(&mut self) -> Result<(), Error> {
        self.commit().await
    }

    async fn sync(&mut self) -> Result<(), Error> {
        self.sync().await
    }

    async fn prune(&mut self, prune_loc: Location) -> Result<(), Error> {
        self.prune(prune_loc).await
    }

    async fn close(self) -> Result<(), Error> {
        self.close().await
    }

    async fn destroy(self) -> Result<(), Error> {
        self.destroy().await
    }
}

#[cfg(test)]
mod test {
    use super::*;
    use crate::{
        adb::verify_proof,
        mmr::{mem::Mmr as MemMmr, Position, StandardHasher as Standard},
        translator::{OneCap, TwoCap},
    };
    use commonware_cryptography::{sha256::Digest, Digest as _, Hasher, Sha256};
    use commonware_macros::test_traced;
    use commonware_runtime::{
        buffer::PoolRef,
        deterministic::{self, Context},
        Runner as _,
    };
    use commonware_utils::{sequence::FixedBytes, NZUsize, NZU64};
    use rand::{rngs::StdRng, seq::IteratorRandom, RngCore, SeedableRng};
    use std::collections::{BTreeMap, HashMap};

    // Janky page & cache sizes to exercise boundary conditions.
    const PAGE_SIZE: usize = 103;
    const PAGE_CACHE_SIZE: usize = 13;

    fn any_db_config(suffix: &str) -> Config<TwoCap> {
        Config {
            mmr_journal_partition: format!("journal_{suffix}"),
            mmr_metadata_partition: format!("metadata_{suffix}"),
            mmr_items_per_blob: NZU64!(11),
            mmr_write_buffer: NZUsize!(1024),
            log_journal_partition: format!("log_journal_{suffix}"),
            log_items_per_blob: NZU64!(7),
            log_write_buffer: NZUsize!(1024),
            translator: TwoCap,
            thread_pool: None,
            buffer_pool: PoolRef::new(NZUsize!(PAGE_SIZE), NZUsize!(PAGE_CACHE_SIZE)),
        }
    }

    /// A type alias for the concrete [Any] type used in these unit tests.
    type AnyTest = Any<deterministic::Context, Digest, Digest, Sha256, TwoCap>;

    /// Return an `Any` database initialized with a fixed config.
    async fn open_db(context: deterministic::Context) -> AnyTest {
        AnyTest::init(context, any_db_config("partition"))
            .await
            .unwrap()
    }

    fn create_test_config(seed: u64) -> Config<TwoCap> {
        create_generic_test_config::<TwoCap>(seed, TwoCap)
    }

    fn create_generic_test_config<T: Translator>(seed: u64, t: T) -> Config<T> {
        Config {
            mmr_journal_partition: format!("mmr_journal_{seed}"),
            mmr_metadata_partition: format!("mmr_metadata_{seed}"),
            mmr_items_per_blob: NZU64!(12), // intentionally small and janky size
            mmr_write_buffer: NZUsize!(64),
            log_journal_partition: format!("log_journal_{seed}"),
            log_items_per_blob: NZU64!(14), // intentionally small and janky size
            log_write_buffer: NZUsize!(64),
            translator: t,
            thread_pool: None,
            buffer_pool: PoolRef::new(NZUsize!(PAGE_SIZE), NZUsize!(PAGE_CACHE_SIZE)),
        }
    }

    /// Create a test database with unique partition names
    async fn create_test_db(mut context: Context) -> AnyTest {
        let seed = context.next_u64();
        let config = create_test_config(seed);
        AnyTest::init(context, config).await.unwrap()
    }

    /// Create n random operations. Some portion of the updates are deletes.
    /// create_test_ops(n') is a suffix of create_test_ops(n) for n' > n.
    fn create_test_ops(n: usize) -> Vec<Operation<Digest, Digest>> {
        let mut rng = StdRng::seed_from_u64(1337);
        let mut prev_key = Digest::random(&mut rng);
        let mut ops = Vec::new();
        for i in 0..n {
            if i % 10 == 0 && i > 0 {
                ops.push(Operation::Delete(prev_key));
            } else {
                let key = Digest::random(&mut rng);
                let next_key = Digest::random(&mut rng);
                let value = Digest::random(&mut rng);
                ops.push(Operation::Update(KeyData {
                    key,
                    value,
                    next_key,
                }));
                prev_key = key;
            }
        }
        ops
    }

    /// Applies the given operations to the database.
    async fn apply_ops(db: &mut AnyTest, ops: Vec<Operation<Digest, Digest>>) {
        for op in ops {
            match op {
                Operation::Update(data) => {
                    db.update(data.key, data.value).await.unwrap();
                }
                Operation::Delete(key) => {
                    db.delete(key).await.unwrap();
                }
                Operation::CommitFloor(_) => {
                    db.commit().await.unwrap();
                }
            }
        }
    }

    #[test_traced("WARN")]
    fn test_ordered_any_fixed_db_empty() {
        let executor = deterministic::Runner::default();
        executor.start(|context| async move {
            let mut db = open_db(context.clone()).await;
            let mut hasher = Standard::<Sha256>::new();
            assert_eq!(db.op_count(), 0);
            assert!(matches!(db.prune(db.inactivity_floor_loc()).await, Ok(())));
            assert_eq!(db.root(&mut hasher), MemMmr::default().root(&mut hasher));

            // Make sure closing/reopening gets us back to the same state, even after adding an
            // uncommitted op, and even without a clean shutdown.
            let d1 = Sha256::fill(1u8);
            let d2 = Sha256::fill(2u8);
            let root = db.root(&mut hasher);
            db.update(d1, d2).await.unwrap();
            let mut db = open_db(context.clone()).await;
            assert_eq!(db.root(&mut hasher), root);
            assert_eq!(db.op_count(), 0);

            // Test calling commit on an empty db which should make it (durably) non-empty.
            db.commit().await.unwrap();
            assert_eq!(db.op_count(), 1); // floor op added
            let root = db.root(&mut hasher);
            assert!(matches!(db.prune(db.inactivity_floor_loc()).await, Ok(())));

            // Re-opening the DB without a clean shutdown should still recover the correct state.
            let mut db = open_db(context.clone()).await;
            assert_eq!(db.op_count(), 1);
            assert_eq!(db.root(&mut hasher), root);

            // Confirm the inactivity floor doesn't fall endlessly behind with multiple commits.
            for _ in 1..100 {
                db.commit().await.unwrap();
                assert_eq!(db.op_count() - 1, db.inactivity_floor_loc);
            }

            db.destroy().await.unwrap();
        });
    }

    #[test_traced("WARN")]
    // Test the edge case that arises where we're inserting the second key and it precedes the first
    // key, but shares the same translated key.
    fn test_ordered_any_fixed_db_translated_key_collision_edge_case() {
        let executor = deterministic::Runner::default();
        executor.start(|mut context| async move {
            let seed = context.next_u64();
            let config = create_generic_test_config::<OneCap>(seed, OneCap);
            let mut db =
                Any::<Context, FixedBytes<2>, i32, Sha256, OneCap>::init(context.clone(), config)
                    .await
                    .unwrap();
            let key1 = FixedBytes::<2>::new([1u8, 1u8]);
            let key2 = FixedBytes::<2>::new([1u8, 3u8]);
            // Create some keys that will not be added to the snapshot.
            let early_key = FixedBytes::<2>::new([0u8, 2u8]);
            let late_key = FixedBytes::<2>::new([3u8, 0u8]);
            let middle_key = FixedBytes::<2>::new([1u8, 2u8]);

            db.update(key1.clone(), 1).await.unwrap();
            db.update(key2.clone(), 2).await.unwrap();
            db.commit().await.unwrap();
            assert_eq!(db.get_all(&key1).await.unwrap().unwrap(), (1, key2.clone()));
            assert_eq!(db.get_all(&key2).await.unwrap().unwrap(), (2, key1.clone()));
            assert!(db.get_span(&key1).await.unwrap().unwrap().1.next_key == key2.clone());
            assert!(db.get_span(&key2).await.unwrap().unwrap().1.next_key == key1.clone());
            assert!(db.get_span(&early_key).await.unwrap().unwrap().1.next_key == key1.clone());
            assert!(db.get_span(&middle_key).await.unwrap().unwrap().1.next_key == key2.clone());
            assert!(db.get_span(&late_key).await.unwrap().unwrap().1.next_key == key1.clone());

            db.delete(key1.clone()).await.unwrap();
            assert!(db.get_span(&key1).await.unwrap().unwrap().1.next_key == key2.clone());
            assert!(db.get_span(&key2).await.unwrap().unwrap().1.next_key == key2.clone());
            assert!(db.get_span(&early_key).await.unwrap().unwrap().1.next_key == key2.clone());
            assert!(db.get_span(&middle_key).await.unwrap().unwrap().1.next_key == key2.clone());
            assert!(db.get_span(&late_key).await.unwrap().unwrap().1.next_key == key2.clone());

            db.delete(key2.clone()).await.unwrap();
            assert!(db.get_span(&key1).await.unwrap().is_none());
            assert!(db.get_span(&key2).await.unwrap().is_none());

            db.commit().await.unwrap();
            assert!(db.is_empty());

            // Update the keys in opposite order from earlier.
            db.update(key2.clone(), 2).await.unwrap();
            db.update(key1.clone(), 1).await.unwrap();
            db.commit().await.unwrap();
            assert_eq!(db.get_all(&key1).await.unwrap().unwrap(), (1, key2.clone()));
            assert_eq!(db.get_all(&key2).await.unwrap().unwrap(), (2, key1.clone()));
            assert!(db.get_span(&key1).await.unwrap().unwrap().1.next_key == key2.clone());
            assert!(db.get_span(&key2).await.unwrap().unwrap().1.next_key == key1.clone());
            assert!(db.get_span(&early_key).await.unwrap().unwrap().1.next_key == key1.clone());
            assert!(db.get_span(&middle_key).await.unwrap().unwrap().1.next_key == key2.clone());
            assert!(db.get_span(&late_key).await.unwrap().unwrap().1.next_key == key1.clone());

            // Delete the keys in opposite order from earlier.
            db.delete(key2.clone()).await.unwrap();
            assert!(db.get_span(&key1).await.unwrap().unwrap().1.next_key == key1.clone());
            assert!(db.get_span(&key2).await.unwrap().unwrap().1.next_key == key1.clone());
            assert!(db.get_span(&early_key).await.unwrap().unwrap().1.next_key == key1.clone());
            assert!(db.get_span(&middle_key).await.unwrap().unwrap().1.next_key == key1.clone());
            assert!(db.get_span(&late_key).await.unwrap().unwrap().1.next_key == key1.clone());

            db.delete(key1.clone()).await.unwrap();
            assert!(db.get_span(&key1).await.unwrap().is_none());
            assert!(db.get_span(&key2).await.unwrap().is_none());
            db.commit().await.unwrap();

            db.destroy().await.unwrap();
        });
    }

    #[test_traced("WARN")]
    fn test_ordered_any_fixed_db_build_basic() {
        let executor = deterministic::Runner::default();
        executor.start(|context| async move {
            // Build a db with 2 keys and make sure updates and deletions of those keys work as
            // expected.
            let mut hasher = Standard::<Sha256>::new();
            let mut db = open_db(context.clone()).await;

            let key1 = Sha256::fill(1u8);
            let key2 = Sha256::fill(2u8);
            let val1 = Sha256::fill(3u8);
            let val2 = Sha256::fill(4u8);

            assert!(db.get(&key1).await.unwrap().is_none());
            assert!(db.get(&key2).await.unwrap().is_none());

            db.update(key1, val1).await.unwrap();
            assert_eq!(db.get_all(&key1).await.unwrap().unwrap(), (val1, key1));
            assert!(db.get_all(&key2).await.unwrap().is_none());

            db.update(key2, val2).await.unwrap();
            assert_eq!(db.get_all(&key1).await.unwrap().unwrap(), (val1, key2));
            assert_eq!(db.get_all(&key2).await.unwrap().unwrap(), (val2, key1));

            db.delete(key1).await.unwrap();
            assert!(db.get_all(&key1).await.unwrap().is_none());
            assert_eq!(db.get_all(&key2).await.unwrap().unwrap(), (val2, key2));

            let new_val = Sha256::fill(5u8);
            db.update(key1, new_val).await.unwrap();
            assert_eq!(db.get_all(&key1).await.unwrap().unwrap(), (new_val, key2));

            db.update(key2, new_val).await.unwrap();
            assert_eq!(db.get_all(&key2).await.unwrap().unwrap(), (new_val, key1));

            assert_eq!(db.log.size(), 8); // 2 new keys (4), 2 updates (2), 1 deletion (2)
            assert_eq!(db.snapshot.keys(), 2);
            assert_eq!(db.inactivity_floor_loc, 0);
            db.sync().await.unwrap();

            // take one floor raising step, which should move the first active op (at location 5) to
            // tip, leaving the floor at the next location (6).
            let loc = db.inactivity_floor_loc;
            db.inactivity_floor_loc = db.as_floor_helper().raise_floor(loc).await.unwrap();
            assert_eq!(db.inactivity_floor_loc, Location::new_unchecked(6));
            assert_eq!(db.log.size(), 9);
            db.sync().await.unwrap();

            // Delete all keys and commit the changes.
            db.delete(key1).await.unwrap();
            db.delete(key2).await.unwrap();
            assert!(db.get(&key1).await.unwrap().is_none());
            assert!(db.get(&key2).await.unwrap().is_none());
            assert_eq!(db.log.size(), 12);
            db.commit().await.unwrap();
            let root = db.root(&mut hasher);

            // Since this db no longer has any active keys, the inactivity floor should have been
            // set to tip.
            assert_eq!(db.inactivity_floor_loc, db.op_count() - 1);

            // Multiple deletions of the same key should be a no-op.
            db.delete(key1).await.unwrap();
            assert_eq!(db.log.size(), 13);
            assert_eq!(db.root(&mut hasher), root);

            // Deletions of non-existent keys should be a no-op.
            let key3 = Sha256::fill(5u8);
            assert!(db.delete(key3).await.is_ok());
            assert_eq!(db.log.size(), 13);
            db.sync().await.unwrap();
            assert_eq!(db.root(&mut hasher), root);

            // Make sure closing/reopening gets us back to the same state.
            assert_eq!(db.log.size(), 13);
            db.close().await.unwrap();
            let mut db = open_db(context.clone()).await;
            assert_eq!(db.log.size(), 13);
            assert_eq!(db.root(&mut hasher), root);

            // Re-activate the keys by updating them.
            db.update(key1, val1).await.unwrap();
            db.update(key2, val2).await.unwrap();
            db.delete(key1).await.unwrap();
            db.update(key2, val1).await.unwrap();
            db.update(key1, val2).await.unwrap();
            assert_eq!(db.get_all(&key1).await.unwrap().unwrap(), (val2, key2));
            assert_eq!(db.get_all(&key2).await.unwrap().unwrap(), (val1, key1));
            assert_eq!(db.snapshot.keys(), 2);

            // Confirm close/reopen gets us back to the same state.
            db.commit().await.unwrap();
            let root = db.root(&mut hasher);
            db.close().await.unwrap();
            let mut db = open_db(context).await;
            assert_eq!(db.root(&mut hasher), root);
            assert_eq!(db.snapshot.keys(), 2);

            // Commit will raise the inactivity floor, which won't affect state but will affect the
            // root.
            db.commit().await.unwrap();

            assert!(db.root(&mut hasher) != root);

            // Pruning inactive ops should not affect current state or root
            let root = db.root(&mut hasher);
            db.prune(db.inactivity_floor_loc()).await.unwrap();
            assert_eq!(db.snapshot.keys(), 2);
            assert_eq!(db.root(&mut hasher), root);

            // We should not be able to prune beyond the inactivity floor.
            assert!(matches!(
                db.prune(db.inactivity_floor_loc() + 1).await,
                Err(Error::PruneBeyondMinRequired(_, _))
            ));

            db.destroy().await.unwrap();
        });
    }

    #[test_traced("WARN")]
    fn test_ordered_any_fixed_db_build_and_authenticate() {
        let executor = deterministic::Runner::default();
        // Build a db with 1000 keys, some of which we update and some of which we delete, and
        // confirm that the end state of the db matches that of an identically updated hashmap.
        const ELEMENTS: u64 = 1000;
        executor.start(|context| async move {
            let mut hasher = Standard::<Sha256>::new();
            let mut db = open_db(context.clone()).await;

            let mut map = HashMap::<Digest, Digest>::default();
            for i in 0u64..ELEMENTS {
                let k = Sha256::hash(&i.to_be_bytes());
                let v = Sha256::hash(&(i * 1000).to_be_bytes());
                db.update(k, v).await.unwrap();
                map.insert(k, v);
            }

            // Update every 3rd key
            for i in 0u64..ELEMENTS {
                if i % 3 != 0 {
                    continue;
                }
                let k = Sha256::hash(&i.to_be_bytes());
                let v = Sha256::hash(&((i + 1) * 10000).to_be_bytes());
                db.update(k, v).await.unwrap();
                map.insert(k, v);
            }

            // Delete every 7th key
            for i in 0u64..ELEMENTS {
                if i % 7 != 1 {
                    continue;
                }
                let k = Sha256::hash(&i.to_be_bytes());
                db.delete(k).await.unwrap();
                map.remove(&k);
            }

            assert_eq!(db.op_count(), 2619);
            assert_eq!(db.inactivity_floor_loc, 0);
            assert_eq!(db.log.size(), 2619);
            assert_eq!(db.snapshot.items(), 857);

            // Test that commit + sync w/ pruning will raise the activity floor.
            db.commit().await.unwrap();
            db.sync().await.unwrap();
            db.prune(db.inactivity_floor_loc()).await.unwrap();
            assert_eq!(db.op_count(), 4240);
            assert_eq!(db.inactivity_floor_loc, 3382);
            assert_eq!(db.snapshot.items(), 857);

            // Close & reopen the db, making sure the re-opened db has exactly the same state.
            let root = db.root(&mut hasher);
            db.close().await.unwrap();
            let mut db = open_db(context.clone()).await;
            assert_eq!(root, db.root(&mut hasher));
            assert_eq!(db.op_count(), 4240);
            assert_eq!(db.inactivity_floor_loc, 3382);
            assert_eq!(db.snapshot.items(), 857);

            // Confirm the db's state matches that of the separate map we computed independently.
            for i in 0u64..1000 {
                let k = Sha256::hash(&i.to_be_bytes());
                if let Some(map_value) = map.get(&k) {
                    let Some(db_value) = db.get(&k).await.unwrap() else {
                        panic!("key not found in db: {k}");
                    };
                    assert_eq!(*map_value, db_value);
                } else {
                    assert!(db.get(&k).await.unwrap().is_none());
                }
            }

            // Make sure size-constrained batches of operations are provable from the oldest
            // retained op to tip.
            let max_ops = NZU64!(4);
            let end_loc = db.op_count();
            let start_pos = db.log.mmr.pruned_to_pos();
            let start_loc = Location::try_from(start_pos).unwrap();
            // Raise the inactivity floor via commit and make sure historical inactive operations
            // are still provable.
            db.commit().await.unwrap();
            let root = db.root(&mut hasher);
            assert!(start_loc < db.inactivity_floor_loc);

            for i in start_loc.as_u64()..end_loc.as_u64() {
                let loc = Location::from(i);
                let (proof, log) = db.proof(loc, max_ops).await.unwrap();
                assert!(verify_proof(&mut hasher, &proof, loc, &log, &root));
            }

            db.destroy().await.unwrap();
        });
    }

    /// Test that various types of unclean shutdown while updating a non-empty DB recover to the
    /// empty DB on re-open.
    #[test_traced("WARN")]
    fn test_ordered_any_fixed_non_empty_db_recovery() {
        let executor = deterministic::Runner::default();
        executor.start(|context| async move {
            let mut hasher = Standard::<Sha256>::new();
            let mut db = open_db(context.clone()).await;

            // Insert 1000 keys then sync.
            const ELEMENTS: u64 = 1000;
            for i in 0u64..ELEMENTS {
                let k = Sha256::hash(&i.to_be_bytes());
                let v = Sha256::hash(&(i * 1000).to_be_bytes());
                db.update(k, v).await.unwrap();
            }
            db.commit().await.unwrap();
            db.prune(db.inactivity_floor_loc()).await.unwrap();
            let root = db.root(&mut hasher);
            let op_count = db.op_count();
            let inactivity_floor_loc = db.inactivity_floor_loc();

            // Reopen DB without clean shutdown and make sure the state is the same.
            let mut db = open_db(context.clone()).await;
            assert_eq!(db.op_count(), op_count);
            assert_eq!(db.inactivity_floor_loc(), inactivity_floor_loc);
            assert_eq!(db.root(&mut hasher), root);

            async fn apply_more_ops(db: &mut AnyTest) {
                for i in 0u64..ELEMENTS {
                    let k = Sha256::hash(&i.to_be_bytes());
                    let v = Sha256::hash(&((i + 1) * 10000).to_be_bytes());
                    db.update(k, v).await.unwrap();
                }
            }

            // Insert operations without commit, then simulate failure, syncing nothing.
            apply_more_ops(&mut db).await;
            db.simulate_failure(false).await.unwrap();
            let mut db = open_db(context.clone()).await;
            assert_eq!(db.op_count(), op_count);
            assert_eq!(db.inactivity_floor_loc(), inactivity_floor_loc);
            assert_eq!(db.root(&mut hasher), root);

            // Repeat, though this time sync the log.
            apply_more_ops(&mut db).await;
            db.simulate_failure(true).await.unwrap();
            let mut db = open_db(context.clone()).await;
            assert_eq!(db.op_count(), op_count);
            assert_eq!(db.root(&mut hasher), root);

            // One last check that re-open without proper shutdown still recovers the correct state.
            apply_more_ops(&mut db).await;
            apply_more_ops(&mut db).await;
            apply_more_ops(&mut db).await;
            let mut db = open_db(context.clone()).await;
            assert_eq!(db.op_count(), op_count);
            assert_eq!(db.root(&mut hasher), root);

            // Apply the ops one last time but fully commit them this time, then clean up.
            apply_more_ops(&mut db).await;
            db.commit().await.unwrap();
            let db = open_db(context.clone()).await;
            assert!(db.op_count() > op_count);
            assert_ne!(db.inactivity_floor_loc(), inactivity_floor_loc);
            assert_ne!(db.root(&mut hasher), root);

            db.destroy().await.unwrap();
        });
    }

    /// Test that various types of unclean shutdown while updating an empty DB recover to the empty
    /// DB on re-open.
    #[test_traced("WARN")]
    fn test_ordered_any_fixed_empty_db_recovery() {
        let executor = deterministic::Runner::default();
        executor.start(|context| async move {
            // Initialize an empty db.
            let mut hasher = Standard::<Sha256>::new();
            let db = open_db(context.clone()).await;
            let root = db.root(&mut hasher);

            // Reopen DB without clean shutdown and make sure the state is the same.
            let mut db = open_db(context.clone()).await;
            assert_eq!(db.op_count(), 0);
            assert_eq!(db.root(&mut hasher), root);

            async fn apply_ops(db: &mut AnyTest) {
                for i in 0u64..1000 {
                    let k = Sha256::hash(&i.to_be_bytes());
                    let v = Sha256::hash(&((i + 1) * 10000).to_be_bytes());
                    db.update(k, v).await.unwrap();
                }
            }

            // Insert operations without commit then simulate failure, syncing nothing.
            apply_ops(&mut db).await;
            db.simulate_failure(false).await.unwrap();
            let mut db = open_db(context.clone()).await;
            assert_eq!(db.op_count(), 0);
            assert_eq!(db.root(&mut hasher), root);

            // Repeat, though this time sync the log.
            apply_ops(&mut db).await;
            db.simulate_failure(true).await.unwrap();
            let mut db = open_db(context.clone()).await;
            assert_eq!(db.op_count(), 0);
            assert_eq!(db.root(&mut hasher), root);

            // One last check that re-open without proper shutdown still recovers the correct state.
            apply_ops(&mut db).await;
            apply_ops(&mut db).await;
            apply_ops(&mut db).await;
            let mut db = open_db(context.clone()).await;
            assert_eq!(db.op_count(), 0);
            assert_eq!(db.root(&mut hasher), root);

            // Apply the ops one last time but fully commit them this time, then clean up.
            apply_ops(&mut db).await;
            db.commit().await.unwrap();
            let db = open_db(context.clone()).await;
            assert!(db.op_count() > 0);
            assert_ne!(db.root(&mut hasher), root);

            db.destroy().await.unwrap();
        });
    }

    // Test that replaying multiple updates of the same key on startup doesn't leave behind old data
    // in the snapshot.
    #[test_traced("WARN")]
    fn test_ordered_any_fixed_db_log_replay() {
        let executor = deterministic::Runner::default();
        executor.start(|context| async move {
            let mut hasher = Standard::<Sha256>::new();
            let mut db = open_db(context.clone()).await;

            // Update the same key many times.
            const UPDATES: u64 = 100;
            let k = Sha256::hash(&UPDATES.to_be_bytes());
            for i in 0u64..UPDATES {
                let v = Sha256::hash(&(i * 1000).to_be_bytes());
                db.update(k, v).await.unwrap();
            }
            db.commit().await.unwrap();
            let root = db.root(&mut hasher);
            db.close().await.unwrap();

            // Simulate a failed commit and test that the log replay doesn't leave behind old data.
            let db = open_db(context.clone()).await;
            let iter = db.snapshot.get(&k);
            assert_eq!(iter.cloned().collect::<Vec<_>>().len(), 1);
            assert_eq!(db.root(&mut hasher), root);

            db.destroy().await.unwrap();
        });
    }

    #[test_traced("WARN")]
    fn test_ordered_any_fixed_db_multiple_commits_delete_gets_replayed() {
        let executor = deterministic::Runner::default();
        executor.start(|context| async move {
            let mut hasher = Standard::<Sha256>::new();
            let mut db = open_db(context.clone()).await;

            let mut map = HashMap::<Digest, Digest>::default();
            const ELEMENTS: u64 = 10;
            // insert & commit multiple batches to ensure repeated inactivity floor raising.
            for j in 0u64..ELEMENTS {
                for i in 0u64..ELEMENTS {
                    let k = Sha256::hash(&(j * 1000 + i).to_be_bytes());
                    let v = Sha256::hash(&(i * 1000).to_be_bytes());
                    db.update(k, v).await.unwrap();
                    map.insert(k, v);
                }
                db.commit().await.unwrap();
            }
            let k = Sha256::hash(&((ELEMENTS - 1) * 1000 + (ELEMENTS - 1)).to_be_bytes());

            // Do one last delete operation which will be above the inactivity
            // floor, to make sure it gets replayed on restart.
            db.delete(k).await.unwrap();
            db.commit().await.unwrap();
            assert!(db.get(&k).await.unwrap().is_none());

            // Close & reopen the db, making sure the re-opened db has exactly the same state.
            let root = db.root(&mut hasher);
            db.close().await.unwrap();
            let db = open_db(context.clone()).await;
            assert_eq!(root, db.root(&mut hasher));
            assert!(db.get(&k).await.unwrap().is_none());

            db.destroy().await.unwrap();
        });
    }

    #[test]
    fn test_ordered_any_fixed_db_historical_proof_basic() {
        let executor = deterministic::Runner::default();
        executor.start(|context| async move {
            let mut db = create_test_db(context.clone()).await;
            let ops = create_test_ops(20);
            apply_ops(&mut db, ops.clone()).await;
            db.commit().await.unwrap();
            let mut hasher = Standard::<Sha256>::new();
            let root_hash = db.root(&mut hasher);
            let original_op_count = db.op_count();

            // Historical proof should match "regular" proof when historical size == current database size
            let max_ops = NZU64!(10);
            let (historical_proof, historical_ops) = db
                .historical_proof(original_op_count, Location::new_unchecked(5), max_ops)
                .await
                .unwrap();
            let (regular_proof, regular_ops) =
                db.proof(Location::new_unchecked(5), max_ops).await.unwrap();

            assert_eq!(historical_proof.size, regular_proof.size);
            assert_eq!(historical_proof.digests, regular_proof.digests);
            assert_eq!(historical_ops, regular_ops);
            assert!(verify_proof(
                &mut hasher,
                &historical_proof,
                Location::new_unchecked(5),
                &historical_ops,
                &root_hash
            ));

            // Add more operations to the database
            let more_ops = create_test_ops(5);
            apply_ops(&mut db, more_ops.clone()).await;
            db.commit().await.unwrap();

            // Historical proof should remain the same even though database has grown
            let (historical_proof, historical_ops) = db
                .historical_proof(original_op_count, Location::new_unchecked(5), NZU64!(10))
                .await
                .unwrap();
            assert_eq!(
                historical_proof.size,
                Position::try_from(original_op_count).unwrap()
            );
            assert_eq!(historical_proof.size, regular_proof.size);
            assert_eq!(historical_ops.len(), 10);
            assert_eq!(historical_proof.digests, regular_proof.digests);
            assert_eq!(historical_ops, regular_ops);
            assert!(verify_proof(
                &mut hasher,
                &historical_proof,
                Location::new_unchecked(5),
                &historical_ops,
                &root_hash
            ));

            db.destroy().await.unwrap();
        });
    }

    #[test]
    fn test_ordered_any_fixed_db_historical_proof_edge_cases() {
        let executor = deterministic::Runner::default();
        executor.start(|context| async move {
            let mut db = create_test_db(context.clone()).await;
            let ops = create_test_ops(50);
            apply_ops(&mut db, ops.clone()).await;
            db.commit().await.unwrap();

            let mut hasher = Standard::<Sha256>::new();

            // Test singleton database
            let (single_proof, single_ops) = db
                .historical_proof(
                    Location::new_unchecked(1),
                    Location::new_unchecked(0),
                    NZU64!(1),
                )
                .await
                .unwrap();
            assert_eq!(
                single_proof.size,
                Position::try_from(Location::new_unchecked(1)).unwrap()
            );
            assert_eq!(single_ops.len(), 1);

            // Create historical database with single operation
            let mut single_db = create_test_db(context.clone()).await;
            apply_ops(&mut single_db, ops[0..1].to_vec()).await;
            // Don't commit - this changes the root due to commit operations
            single_db.sync().await.unwrap();
            let single_root = single_db.root(&mut hasher);

            assert!(verify_proof(
                &mut hasher,
                &single_proof,
                Location::new_unchecked(0),
                &single_ops,
                &single_root
            ));

            // Test requesting more operations than available in historical position
            let (_limited_proof, limited_ops) = db
                .historical_proof(
                    Location::new_unchecked(10),
                    Location::new_unchecked(5),
                    NZU64!(20),
                )
                .await
                .unwrap();
            assert_eq!(limited_ops.len(), 5); // Should be limited by historical position

            // Test proof at minimum historical position
            let (min_proof, min_ops) = db
                .historical_proof(
                    Location::new_unchecked(3),
                    Location::new_unchecked(0),
                    NZU64!(3),
                )
                .await
                .unwrap();
            assert_eq!(
                min_proof.size,
                Position::try_from(Location::new_unchecked(3)).unwrap()
            );
            assert_eq!(min_ops.len(), 3);

            single_db.destroy().await.unwrap();
            db.destroy().await.unwrap();
        });
    }

    #[test]
    fn test_ordered_any_fixed_db_historical_proof_different_historical_sizes() {
        let executor = deterministic::Runner::default();
        executor.start(|context| async move {
            let mut db = create_test_db(context.clone()).await;
            let ops = create_test_ops(100);
            apply_ops(&mut db, ops.clone()).await;
            db.commit().await.unwrap();

            let mut hasher = Standard::<Sha256>::new();
            let root = db.root(&mut hasher);

            let start_loc = Location::new_unchecked(20);
            let max_ops = NZU64!(10);
            let (proof, ops) = db.proof(start_loc, max_ops).await.unwrap();

            // Now keep adding operations and make sure we can still generate a historical proof that matches the original.
            let historical_size = db.op_count();

            for _ in 1..10 {
                let more_ops = create_test_ops(100);
                apply_ops(&mut db, more_ops).await;
                db.commit().await.unwrap();

                let (historical_proof, historical_ops) = db
                    .historical_proof(historical_size, start_loc, max_ops)
                    .await
                    .unwrap();
                assert_eq!(proof.size, historical_proof.size);
                assert_eq!(ops, historical_ops);
                assert_eq!(proof.digests, historical_proof.digests);

                // Verify proof against reference root
                assert!(verify_proof(
                    &mut hasher,
                    &historical_proof,
                    start_loc,
                    &historical_ops,
                    &root
                ));
            }

            db.destroy().await.unwrap();
        });
    }

    #[test]
    fn test_ordered_any_fixed_db_historical_proof_invalid() {
        let executor = deterministic::Runner::default();
        executor.start(|context| async move {
            let mut db = create_test_db(context.clone()).await;
            let ops = create_test_ops(10);
            apply_ops(&mut db, ops).await;
            db.commit().await.unwrap();

            let historical_op_count = Location::new_unchecked(5);
            let historical_mmr_size = Position::try_from(historical_op_count).unwrap();
            let (proof, ops) = db
                .historical_proof(historical_op_count, Location::new_unchecked(1), NZU64!(10))
                .await
                .unwrap();
            assert_eq!(proof.size, historical_mmr_size);
            assert_eq!(ops.len(), 4);

            let mut hasher = Standard::<Sha256>::new();

            // Changing the proof digests should cause verification to fail
            {
                let mut proof = proof.clone();
                proof.digests[0] = Sha256::hash(b"invalid");
                let root_hash = db.root(&mut hasher);
                assert!(!verify_proof(
                    &mut hasher,
                    &proof,
                    Location::new_unchecked(0),
                    &ops,
                    &root_hash
                ));
            }
            {
                let mut proof = proof.clone();
                proof.digests.push(Sha256::hash(b"invalid"));
                let root_hash = db.root(&mut hasher);
                assert!(!verify_proof(
                    &mut hasher,
                    &proof,
                    Location::new_unchecked(0),
                    &ops,
                    &root_hash
                ));
            }

            // Changing the ops should cause verification to fail
            let changed_op = Operation::Update(KeyData {
                key: Sha256::hash(b"key1"),
                value: Sha256::hash(b"value1"),
                next_key: Sha256::hash(b"key2"),
            });
            {
                let mut ops = ops.clone();
                ops[0] = changed_op.clone();
                let root_hash = db.root(&mut hasher);
                assert!(!verify_proof(
                    &mut hasher,
                    &proof,
                    Location::new_unchecked(0),
                    &ops,
                    &root_hash
                ));
            }
            {
                let mut ops = ops.clone();
                ops.push(changed_op);
                let root_hash = db.root(&mut hasher);
                assert!(!verify_proof(
                    &mut hasher,
                    &proof,
                    Location::new_unchecked(0),
                    &ops,
                    &root_hash
                ));
            }

            // Changing the start location should cause verification to fail
            {
                let root_hash = db.root(&mut hasher);
                assert!(!verify_proof(
                    &mut hasher,
                    &proof,
                    Location::new_unchecked(1),
                    &ops,
                    &root_hash
                ));
            }

            // Changing the root digest should cause verification to fail
            {
                assert!(!verify_proof(
                    &mut hasher,
                    &proof,
                    Location::new_unchecked(0),
                    &ops,
                    &Sha256::hash(b"invalid")
                ));
            }

            // Changing the proof size should cause verification to fail
            {
                let mut proof = proof.clone();
                proof.size = Position::from(100u64);
                let root_hash = db.root(&mut hasher);
                assert!(!verify_proof(
                    &mut hasher,
                    &proof,
                    Location::new_unchecked(0),
                    &ops,
                    &root_hash
                ));
            }

            db.destroy().await.unwrap();
        });
    }

    #[test]
    fn test_ordered_any_fixed_db_span_maintenance_under_collisions() {
        let executor = deterministic::Runner::default();
        executor.start(|mut context| async move {
            async fn insert_random<T: Translator>(
                db: &mut Any<Context, Digest, i32, Sha256, T>,
                rng: &mut StdRng,
            ) {
                let mut keys = BTreeMap::new();

                // Insert 1000 random keys into both the db and an ordered map.
                for i in 0..1000 {
                    let key = Digest::random(rng);
                    keys.insert(key, i);
                    db.update(key, i).await.unwrap();
                }

                db.commit().await.unwrap();

                // Make sure the db and ordered map agree on contents & key order.
                let mut iter = keys.iter();
                let first_key = iter.next().unwrap().0;
                let mut next_key = db.get_all(first_key).await.unwrap().unwrap().1;
                for (key, value) in iter {
                    let (v, next) = db.get_all(key).await.unwrap().unwrap();
                    assert_eq!(*value, v);
                    assert_eq!(*key, next_key);
                    assert_eq!(db.get_span(key).await.unwrap().unwrap().1.next_key, next);
                    next_key = next;
                }

                // Delete some random keys and check order agreement again.
                for _ in 0..500 {
                    let key = keys.keys().choose(rng).cloned().unwrap();
                    keys.remove(&key);
                    db.delete(key).await.unwrap();
                }

                let mut iter = keys.iter();
                let first_key = iter.next().unwrap().0;
                let mut next_key = db.get_all(first_key).await.unwrap().unwrap().1;
                for (key, value) in iter {
                    let (v, next) = db.get_all(key).await.unwrap().unwrap();
                    assert_eq!(*value, v);
                    assert_eq!(*key, next_key);
                    assert_eq!(db.get_span(key).await.unwrap().unwrap().1.next_key, next);
                    next_key = next;
                }

                // Delete the rest of the keys and make sure we get back to empty.
                for _ in 0..500 {
                    let key = keys.keys().choose(rng).cloned().unwrap();
                    keys.remove(&key);
                    db.delete(key).await.unwrap();
                }
                assert_eq!(keys.len(), 0);
                assert!(db.is_empty());
                assert_eq!(db.get_span(&Digest::random(rng)).await.unwrap(), None);
            }

            let mut rng = StdRng::seed_from_u64(context.next_u64());
            let seed = context.next_u64();

            // Use a OneCap to ensure many collisions.
            let config = create_generic_test_config::<OneCap>(seed, OneCap);
            let mut db = Any::<Context, Digest, i32, Sha256, OneCap>::init(context.clone(), config)
                .await
                .unwrap();
            insert_random(&mut db, &mut rng).await;
            db.destroy().await.unwrap();

            // Repeat test with TwoCap to test low/no collisions.
            let config = create_generic_test_config::<TwoCap>(seed, TwoCap);
            let mut db = Any::<Context, Digest, i32, Sha256, TwoCap>::init(context.clone(), config)
                .await
                .unwrap();
            insert_random(&mut db, &mut rng).await;
            db.destroy().await.unwrap();
        });
    }
}<|MERGE_RESOLUTION|>--- conflicted
+++ resolved
@@ -44,18 +44,6 @@
     H: Hasher,
     T: Translator,
 > {
-<<<<<<< HEAD
-    /// An MMR over digests of the operations applied to the db.
-    ///
-    /// # Invariants
-    ///
-    /// - The number of leaves in this MMR always equals the number of operations in the unpruned
-    ///   `log`.
-    /// - The MMR is never pruned beyond the inactivity floor.
-    pub(crate) mmr: Mmr<E, H::Digest>,
-
-=======
->>>>>>> 27cee9d0
     /// A (pruned) log of all operations applied to the db in order of occurrence. The position of
     /// each operation in the log is called its _location_, which is a stable identifier.
     ///
