--- conflicted
+++ resolved
@@ -12,12 +12,7 @@
     index::{Cursor, Index as _, Unordered as Index},
     journal::fixed::{Config as JConfig, Journal},
     mmr::{
-<<<<<<< HEAD
         bitmap::MerkleizedBitMap,
-        iterator::{leaf_num_to_pos, leaf_pos_to_num},
-=======
-        bitmap::Bitmap,
->>>>>>> bba5f9d5
         journaled::{Config as MmrConfig, Mmr},
         Location, Position, Proof, StandardHasher as Standard,
     },
@@ -258,13 +253,8 @@
     pub(crate) async fn build_snapshot_from_log<const N: usize>(
         inactivity_floor_loc: Location,
         log: &Journal<E, Operation<K, V>>,
-<<<<<<< HEAD
-        snapshot: &mut Index<T, u64>,
+        snapshot: &mut Index<T, Location>,
         mut bitmap: Option<&mut MerkleizedBitMap<H, N>>,
-=======
-        snapshot: &mut Index<T, Location>,
-        mut bitmap: Option<&mut Bitmap<H, N>>,
->>>>>>> bba5f9d5
     ) -> Result<(), Error> {
         if let Some(ref bitmap) = bitmap {
             assert_eq!(inactivity_floor_loc, bitmap.len() as u64);
@@ -295,11 +285,7 @@
                             if let Some(ref mut bitmap) = bitmap {
                                 // Mark previous location (if any) of the deleted key as inactive.
                                 if let Some(old_loc) = result {
-<<<<<<< HEAD
-                                    bitmap.set_bit(old_loc as usize, false);
-=======
-                                    bitmap.set_bit(old_loc.as_u64(), false);
->>>>>>> bba5f9d5
+                                    bitmap.set_bit(old_loc.as_u64() as usize, false);
                                 }
                             }
                         }
@@ -313,11 +299,7 @@
                             .await?;
                             if let Some(ref mut bitmap) = bitmap {
                                 if let Some(old_loc) = result {
-<<<<<<< HEAD
-                                    bitmap.set_bit(old_loc as usize, false);
-=======
-                                    bitmap.set_bit(old_loc.as_u64(), false);
->>>>>>> bba5f9d5
+                                    bitmap.set_bit(old_loc.as_u64() as usize, false);
                                 }
                                 bitmap.push(true);
                             }
@@ -1405,15 +1387,9 @@
             // Close the db, then replay its operations with a bitmap.
             db.close().await.unwrap();
             // Initialize the bitmap based on the current db's inactivity floor.
-<<<<<<< HEAD
             let mut bitmap = MerkleizedBitMap::<_, SHA256_SIZE>::new();
-            for _ in 0..inactivity_floor_loc {
+            for _ in 0..inactivity_floor_loc.as_u64() {
                 bitmap.push(false);
-=======
-            let mut bitmap = Bitmap::<_, SHA256_SIZE>::new();
-            for _ in 0..inactivity_floor_loc.as_u64() {
-                bitmap.append(false);
->>>>>>> bba5f9d5
             }
             bitmap.sync(&mut hasher).await.unwrap();
 
