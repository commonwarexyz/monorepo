//! An authenticated database (ADB) that provides succinct proofs of _any_ value ever associated
//! with a key. Its implementation is based on an [Mmr] over a log of state-change operations backed
//! by a [Journal].
//!
//! In the [Any] db, it is not possible to prove whether the value of a key is the currently active
//! one, only that it was associated with the key at some point in the past. This type of
//! authenticated database is most useful for applications involving keys that are given values once
//! and cannot be updated after.

use crate::{
    adb::Error,
    index::Index,
    journal::fixed::{Config as JConfig, Journal},
    metadata::{self, Metadata},
    mmr::{
        bitmap::Bitmap,
        hasher::Standard,
        iterator::{leaf_num_to_pos, leaf_pos_to_num},
        journaled::{Config as MmrConfig, Mmr},
        verification::Proof,
    },
    store::operation::Fixed as Operation,
    translator::Translator,
};
use commonware_codec::{CodecFixed, Encode as _};
use commonware_cryptography::Hasher as CHasher;
use commonware_runtime::{buffer::PoolRef, Clock, Metrics, Storage, ThreadPool};
use commonware_utils::{sequence::prefixed_u64::U64, Array, NZUsize};
use futures::{
    future::{try_join_all, TryFutureExt},
    pin_mut, try_join, StreamExt,
};
use std::num::{NonZeroU64, NonZeroUsize};
use tracing::{debug, warn};

pub mod sync;

/// Indicator that the generic parameter N is unused by the call. N is only
/// needed if the caller is providing the optional bitmap.
const UNUSED_N: usize = 0;

/// The size of the read buffer to use for replaying the operations log when rebuilding the
/// snapshot.
const SNAPSHOT_READ_BUFFER_SIZE: usize = 1 << 16;

/// Prefix used for the oldest_retained_loc key in metadata.
const OLDEST_RETAINED_LOC_PREFIX: u8 = 0;

/// Read the oldest_retained_loc from metadata, returning 0 if not found.
pub(crate) fn read_oldest_retained_loc<E: Storage + Clock + Metrics>(
    metadata: &Metadata<E, U64, u64>,
) -> u64 {
    let key = U64::new(OLDEST_RETAINED_LOC_PREFIX, 0);
    match metadata.get(&key) {
        Some(oldest_retained_loc) => *oldest_retained_loc,
        None => 0,
    }
}

/// Write the oldest_retained_loc to metadata.
pub(crate) fn write_oldest_retained_loc<E: Storage + Clock + Metrics>(
    metadata: &mut Metadata<E, U64, u64>,
    value: u64,
) {
    let key = U64::new(OLDEST_RETAINED_LOC_PREFIX, 0);
    metadata.put(key, value);
}

/// Configuration for an `Any` authenticated db.
#[derive(Clone)]
pub struct Config<T: Translator> {
    /// The name of the [Storage] partition used for the MMR's backing journal.
    pub mmr_journal_partition: String,

    /// The items per blob configuration value used by the MMR journal.
    pub mmr_items_per_blob: NonZeroU64,

    /// The size of the write buffer to use for each blob in the MMR journal.
    pub mmr_write_buffer: NonZeroUsize,

    /// The name of the [Storage] partition used for the MMR's metadata.
    pub mmr_metadata_partition: String,

    /// The name of the [Storage] partition used for the db's metadata.
    pub db_metadata_partition: String,

    /// The name of the [Storage] partition used to persist the (pruned) log of operations.
    pub log_journal_partition: String,

    /// The items per blob configuration value used by the log journal.
    pub log_items_per_blob: NonZeroU64,

    /// The size of the write buffer to use for each blob in the log journal.
    pub log_write_buffer: NonZeroUsize,

    /// The translator used by the compressed index.
    pub translator: T,

    /// An optional thread pool to use for parallelizing batch operations.
    pub thread_pool: Option<ThreadPool>,

    /// The buffer pool to use for caching data.
    pub buffer_pool: PoolRef,
}

/// A key-value ADB based on an MMR over its log of operations, supporting authentication of any
/// value ever associated with a key.
pub struct Any<
    E: Storage + Clock + Metrics,
    K: Array,
    V: CodecFixed<Cfg = ()>,
    H: CHasher,
    T: Translator,
> {
    /// An MMR over digests of the operations applied to the db.
    ///
    /// # Invariant
    ///
    /// The number of leaves in this MMR always equals the number of operations in the unpruned
    /// `log`.
    pub(crate) mmr: Mmr<E, H>,

    /// A (pruned) log of all operations applied to the db in order of occurrence. The position of
    /// each operation in the log is called its _location_, which is a stable identifier. Pruning is
    /// indicated by a non-zero value for `pruned_loc`, which provides the location of the first
    /// operation in the log.
    ///
    /// # Invariant
    ///
    /// An operation's location is always equal to the number of the MMR leaf storing the digest of
    /// the operation.
    pub(crate) log: Journal<E, Operation<K, V>>,

    /// A location before which all operations are "inactive" (that is, operations before this point
    /// are over keys that have been updated by some operation at or after this point).
    pub(crate) inactivity_floor_loc: u64,

    /// The location of the oldest operation in the log that remains readable.
    pub(crate) oldest_retained_loc: u64,

<<<<<<< HEAD
    /// Stores the persisted oldest_retained_loc.
    /// The oldest_retained_loc persisted here is updated (i.e. moved forward) before actually
    /// pruning the log up the the given target. On init, if we find that the oldest_retained_loc
    /// persisted here is in a blob ahead of the log's oldest retained blob, we rewind this value
    /// to the log's oldest retained blob.
    pub(crate) metadata: Metadata<E, U64, u64>,

=======
>>>>>>> aba1a891
    /// A snapshot of all currently active operations in the form of a map from each key to the
    /// location in the log containing its most recent update.
    ///
    /// # Invariant
    ///
    /// Only references operations of type [Operation::Update].
    pub(crate) snapshot: Index<T, u64>,

    /// The number of operations that are pending commit.
    pub(crate) uncommitted_ops: u64,

    /// Cryptographic hasher to re-use within mutable operations requiring digest computation.
    pub(crate) hasher: Standard<H>,
}

impl<
        E: Storage + Clock + Metrics,
        K: Array,
        V: CodecFixed<Cfg = ()>,
        H: CHasher,
        T: Translator,
    > Any<E, K, V, H, T>
{
    /// Returns an [Any] adb initialized from `cfg`. Any uncommitted log operations will be
    /// discarded and the state of the db will be as of the last committed operation.
    pub async fn init(context: E, cfg: Config<T>) -> Result<Self, Error> {
        let mut snapshot: Index<T, u64> =
            Index::init(context.with_label("snapshot"), cfg.translator.clone());
        let mut hasher = Standard::<H>::new();
<<<<<<< HEAD
        let (mmr, log, metadata) = Self::init_components(context.clone(), cfg, &mut hasher).await?;
=======
        let (mmr, log) = Self::init_mmr_and_log(context, cfg, &mut hasher).await?;
>>>>>>> aba1a891

        let oldest_retained_loc = read_oldest_retained_loc(&metadata);
        let inactivity_floor_loc = Self::build_snapshot_from_log(
            oldest_retained_loc,
            &log,
            &mut snapshot,
            None::<&mut Bitmap<H, UNUSED_N>>,
        )
        .await?;

        let oldest_retained_loc = log.oldest_retained_pos().await?.unwrap_or(0);
        let db = Any {
            mmr,
            log,
            snapshot,
            inactivity_floor_loc,
            oldest_retained_loc,
            uncommitted_ops: 0,
            hasher,
<<<<<<< HEAD
            metadata,
=======
>>>>>>> aba1a891
        };

        Ok(db)
    }

    /// Initialize and return the MMR, log and metadata from the given config, correcting any inconsistencies
    /// between them. Any uncommitted operations in the log will be rolled back and the state of the
    /// db will be as of the last committed operation.
    pub(crate) async fn init_components(
        context: E,
        cfg: Config<T>,
        hasher: &mut Standard<H>,
    ) -> Result<
        (
            Mmr<E, H>,
            Journal<E, Operation<K, V>>,
            Metadata<E, U64, u64>,
        ),
        Error,
    > {
        let mut mmr = Mmr::init(
            context.with_label("mmr"),
            hasher,
            MmrConfig {
                journal_partition: cfg.mmr_journal_partition,
                metadata_partition: cfg.mmr_metadata_partition,
                items_per_blob: cfg.mmr_items_per_blob,
                write_buffer: cfg.mmr_write_buffer,
                thread_pool: cfg.thread_pool,
                buffer_pool: cfg.buffer_pool.clone(),
            },
        )
        .await?;

        let mut metadata = Metadata::init(
            context.with_label("db_metadata"),
            metadata::Config {
                partition: cfg.db_metadata_partition.clone(),
                codec_config: (),
            },
        )
        .await?;
        let metadata_oldest_retained_loc = read_oldest_retained_loc(&metadata);

        let mut log = Journal::init(
            context.with_label("log"),
            JConfig {
                partition: cfg.log_journal_partition,
                items_per_blob: cfg.log_items_per_blob,
                write_buffer: cfg.log_write_buffer,
                buffer_pool: cfg.buffer_pool,
            },
        )
        .await?;

        // We advance the persisted oldest_retained_loc before actually pruning the log up the the given target.
        // If we find that the persisted oldest_retained_loc is in a blob ahead of the log's oldest retained blob,
        // rewind the persisted oldest_retained_loc to the start of the log's oldest retained blob.
        let expected_oldest_blob = metadata_oldest_retained_loc / cfg.log_items_per_blob.get();
        if let Some(actual_oldest_blob) = log.blobs.first_key_value().map(|(k, _)| k) {
            if expected_oldest_blob != *actual_oldest_blob {
                let actual_oldest_loc = actual_oldest_blob * cfg.log_items_per_blob.get();
                warn!(
                    expected_oldest_blob,
                    actual_oldest_blob,
                    actual_oldest_loc,
                    "expected oldest blob does not match log's oldest blob; setting oldest_retained_loc"
                );
                write_oldest_retained_loc(&mut metadata, actual_oldest_loc);
                metadata.sync().await?;
            }
        }

        // Back up over / discard any uncommitted operations in the log.
        let mut log_size = log.size().await?;
        let mut rewind_leaf_num = log_size;
        while rewind_leaf_num > 0 {
            if let Operation::CommitFloor(_) = log.read(rewind_leaf_num - 1).await? {
                break;
            }
            rewind_leaf_num -= 1;
        }
        if rewind_leaf_num != log_size {
            let op_count = log_size - rewind_leaf_num;
            warn!(
                log_size,
                op_count, "rewinding over uncommitted log operations"
            );
            log.rewind(rewind_leaf_num).await?;
            log.sync().await?;
            log_size = rewind_leaf_num;
        }

        // Pop any MMR elements that are ahead of the last log commit point.
        let mut next_mmr_leaf_num = leaf_pos_to_num(mmr.size()).unwrap();
        if next_mmr_leaf_num > log_size {
            let op_count = next_mmr_leaf_num - log_size;
            warn!(log_size, op_count, "popping uncommitted MMR operations");
            mmr.pop(op_count as usize).await?;
            next_mmr_leaf_num = log_size;
        }

        // If the MMR is behind, replay log operations to catch up.
        if next_mmr_leaf_num < log_size {
            let op_count = log_size - next_mmr_leaf_num;
            warn!(
                log_size,
                op_count, "MMR lags behind log, replaying log to catch up"
            );
            while next_mmr_leaf_num < log_size {
                let op = log.read(next_mmr_leaf_num).await?;
                mmr.add_batched(hasher, &op.encode()).await?;
                next_mmr_leaf_num += 1;
            }
            mmr.sync(hasher).await.map_err(Error::Mmr)?;
        }

        // At this point the MMR and log should be consistent.
        assert_eq!(log.size().await?, leaf_pos_to_num(mmr.size()).unwrap());

        Ok((mmr, log, metadata))
    }

    /// Builds the database's snapshot by replaying the log starting at `start_leaf_num`.
    ///
    /// If a bitmap is provided, then a bit is appended for each operation in the operation log,
    /// with its value reflecting its activity status. The bitmap is expected to already have a
    /// number of bits corresponding to the portion of the database below the inactivity floor, and
    /// this method will panic otherwise. The caller is responsible for syncing any changes made to
    /// the bitmap.
    pub(crate) async fn build_snapshot_from_log<const N: usize>(
        oldest_retained_loc: u64,
        log: &Journal<E, Operation<K, V>>,
        snapshot: &mut Index<T, u64>,
        mut bitmap: Option<&mut Bitmap<H, N>>,
    ) -> Result<u64, Error> {
        let mut inactivity_floor_loc = oldest_retained_loc;
        if let Some(ref bitmap) = bitmap {
            assert_eq!(oldest_retained_loc, bitmap.bit_count());
        }

        let stream = log
            .replay(NZUsize!(SNAPSHOT_READ_BUFFER_SIZE), oldest_retained_loc)
            .await?;
        pin_mut!(stream);
        while let Some(result) = stream.next().await {
            match result {
                Err(e) => {
                    return Err(Error::Journal(e));
                }
                Ok((i, op)) => {
                    match op {
                        Operation::Delete(key) => {
                            let result =
                                Any::<E, K, V, H, T>::delete_key(snapshot, log, &key, i).await?;
                            if let Some(ref mut bitmap) = bitmap {
                                // Mark previous location (if any) of the deleted key as inactive.
                                if let Some(old_loc) = result {
                                    bitmap.set_bit(old_loc, false);
                                }
                            }
                        }
                        Operation::Update(key, _) => {
                            let result =
                                Any::<E, K, V, H, T>::update_loc(snapshot, log, &key, i).await?;
                            if let Some(ref mut bitmap) = bitmap {
                                if let Some(old_loc) = result {
                                    bitmap.set_bit(old_loc, false);
                                }
                                bitmap.append(true);
                            }
                        }
                        Operation::CommitFloor(loc) => inactivity_floor_loc = loc,
                    }
                    if let Some(ref mut bitmap) = bitmap {
                        // If we reach this point and a bit hasn't been added for the operation, then it's
                        // an inactive operation and we need to tag it as such in the bitmap.
                        if bitmap.bit_count() == i {
                            bitmap.append(false);
                        }
                    }
                }
            }
        }

        Ok(inactivity_floor_loc)
    }

    /// Update the location of `key` to `new_loc` in the snapshot and return its old location, or
    /// insert it if the key isn't already present.
    async fn update_loc(
        snapshot: &mut Index<T, u64>,
        log: &Journal<E, Operation<K, V>>,
        key: &K,
        new_loc: u64,
    ) -> Result<Option<u64>, Error> {
        // If the translated key is not in the snapshot, insert the new location. Otherwise, get a
        // cursor to look for the key.
        let Some(mut cursor) = snapshot.get_mut_or_insert(key, new_loc) else {
            return Ok(None);
        };

        // Iterate over conflicts in the snapshot.
        while let Some(&loc) = cursor.next() {
            let (k, _) = Self::get_update_op(log, loc).await?;
            if k == *key {
                // Found the key in the snapshot.
                assert!(new_loc > loc);
                cursor.update(new_loc);
                return Ok(Some(loc));
            }
        }

        // The key wasn't in the snapshot, so add it to the cursor.
        cursor.insert(new_loc);

        Ok(None)
    }

    /// Get the update operation corresponding to a location from the snapshot.
    ///
    /// # Warning
    ///
    /// Panics if the location does not reference an update operation. This should never happen
    /// unless the snapshot is buggy, or this method is being used to look up an operation
    /// independent of the snapshot contents.
    async fn get_update_op(log: &Journal<E, Operation<K, V>>, loc: u64) -> Result<(K, V), Error> {
        let Operation::Update(k, v) = log.read(loc).await? else {
            panic!("location does not reference update operation. loc={loc}");
        };

        Ok((k, v))
    }

    /// Get the value of `key` in the db, or None if it has no value.
    pub async fn get(&self, key: &K) -> Result<Option<V>, Error> {
        Ok(self.get_key_loc(key).await?.map(|(v, _)| v))
    }

    /// Get the value of the operation with location `loc` in the db. Returns [Error::OperationPruned]
    /// if the location precedes the oldest retained location. The location is otherwise assumed
    /// valid.
    pub async fn get_loc(&self, loc: u64) -> Result<Option<V>, Error> {
        assert!(loc < self.op_count());
        if loc < self.inactivity_floor_loc {
            return Err(Error::OperationPruned(loc));
        }

        Ok(self.log.read(loc).await?.into_value())
    }

    /// Get the value & location of the active operation for `key` in the db, or None if it has no
    /// value.
    pub(crate) async fn get_key_loc(&self, key: &K) -> Result<Option<(V, u64)>, Error> {
        for &loc in self.snapshot.get(key) {
            let (k, v) = Self::get_update_op(&self.log, loc).await?;
            if k == *key {
                return Ok(Some((v, loc)));
            }
        }

        Ok(None)
    }

    /// Get the number of operations that have been applied to this db, including those that are not
    /// yet committed.
    pub fn op_count(&self) -> u64 {
        leaf_pos_to_num(self.mmr.size()).unwrap()
    }

    /// Return the oldest location that remains readable & provable.
    pub fn oldest_retained_loc(&self) -> Option<u64> {
        if self.mmr.size() == 0 {
            None
        } else {
            Some(self.oldest_retained_loc)
        }
    }

    /// Return the inactivity floor location. This is the location before which all operations are
    /// known to be inactive.
    pub fn inactivity_floor_loc(&self) -> u64 {
        self.inactivity_floor_loc
    }

    /// Updates `key` to have value `value`. The operation is reflected in the snapshot, but will be
    /// subject to rollback until the next successful `commit`.
    pub async fn update(&mut self, key: K, value: V) -> Result<(), Error> {
        self.update_return_loc(key, value).await?;

        Ok(())
    }

    /// Updates `key` to have value `value`, returning the old location of the key if it was
    /// previously assigned some value, and None otherwise.
    pub(crate) async fn update_return_loc(
        &mut self,
        key: K,
        value: V,
    ) -> Result<Option<u64>, Error> {
        let new_loc = self.op_count();
        let res =
            Any::<_, _, _, H, T>::update_loc(&mut self.snapshot, &self.log, &key, new_loc).await?;

        let op = Operation::Update(key, value);
        self.apply_op(op).await?;

        Ok(res)
    }

    /// Delete `key` and its value from the db. Deleting a key that already has no value is a no-op.
    /// The operation is reflected in the snapshot, but will be subject to rollback until the next
    /// successful `commit`. Returns the location of the deleted value for the key (if any).
    pub async fn delete(&mut self, key: K) -> Result<Option<u64>, Error> {
        let loc = self.op_count();
        let r = Self::delete_key(&mut self.snapshot, &self.log, &key, loc).await?;
        if r.is_some() {
            self.apply_op(Operation::Delete(key)).await?;
        };

        Ok(r)
    }

    /// Delete `key` from the snapshot if it exists, returning the location that was previously
    /// associated with it.
    async fn delete_key(
        snapshot: &mut Index<T, u64>,
        log: &Journal<E, Operation<K, V>>,
        key: &K,
        delete_loc: u64,
    ) -> Result<Option<u64>, Error> {
        // If the translated key is in the snapshot, get a cursor to look for the key.
        let Some(mut cursor) = snapshot.get_mut(key) else {
            return Ok(None);
        };
        // Iterate over all conflicting keys in the snapshot.
        while let Some(&loc) = cursor.next() {
            let (k, _) = Self::get_update_op(log, loc).await?;
            if k == *key {
                // The key is in the snapshot, so delete it.
                //
                // If there are no longer any conflicting keys in the cursor, it will
                // automatically be removed from the snapshot.
                assert!(loc < delete_loc);
                cursor.delete();
                return Ok(Some(loc));
            }
        }

        // The key isn't in the conflicting keys, so this is a no-op.
        Ok(None)
    }

    /// Return the root of the db.
    ///
    /// # Warning
    ///
    /// Panics if there are uncommitted operations.
    pub fn root(&self, hasher: &mut Standard<H>) -> H::Digest {
        self.mmr.root(hasher)
    }

    /// Append `op` to the log and add it to the MMR. The operation will be subject to rollback
    /// until the next successful `commit`.
    pub(crate) async fn apply_op(&mut self, op: Operation<K, V>) -> Result<(), Error> {
        let encoded_op = op.encode();

        // Append operation to the log and update the MMR in parallel.
        try_join!(
            self.mmr
                .add_batched(&mut self.hasher, &encoded_op)
                .map_err(Error::Mmr),
            self.log.append(op).map_err(Error::Journal)
        )?;
        self.uncommitted_ops += 1;

        Ok(())
    }

    /// Generate and return:
    ///  1. a proof of all operations applied to the db in the range starting at (and including)
    ///     location `start_loc`, and ending at the first of either:
    ///     - the last operation performed, or
    ///     - the operation `max_ops` from the start.
    ///  2. the operations corresponding to the leaves in this range.
    ///
    /// # Warning
    ///
    /// Panics if there are uncommitted operations.
    pub async fn proof(
        &self,
        start_loc: u64,
        max_ops: NonZeroU64,
    ) -> Result<(Proof<H::Digest>, Vec<Operation<K, V>>), Error> {
        self.historical_proof(self.op_count(), start_loc, max_ops)
            .await
    }

    /// Analogous to proof, but with respect to the state of the MMR when it had `size` elements.
    pub async fn historical_proof(
        &self,
        size: u64,
        start_loc: u64,
        max_ops: NonZeroU64,
    ) -> Result<(Proof<H::Digest>, Vec<Operation<K, V>>), Error> {
        let start_pos = leaf_num_to_pos(start_loc);
        let end_loc = std::cmp::min(
            size.saturating_sub(1),
            start_loc.saturating_add(max_ops.get()) - 1,
        );
        let end_pos = leaf_num_to_pos(end_loc);
        let mmr_size = leaf_num_to_pos(size);

        let proof = self
            .mmr
            .historical_range_proof(mmr_size, start_pos, end_pos)
            .await?;
        let mut ops = Vec::with_capacity((end_loc - start_loc + 1) as usize);
        let futures = (start_loc..=end_loc)
            .map(|i| self.log.read(i))
            .collect::<Vec<_>>();
        try_join_all(futures)
            .await?
            .into_iter()
            .for_each(|op| ops.push(op));

        Ok((proof, ops))
    }

    /// Commit any pending operations to the db, ensuring they are persisted to disk & recoverable
    /// upon return from this function. Also raises the inactivity floor according to the schedule.
    pub async fn commit(&mut self) -> Result<(), Error> {
        // Raise the inactivity floor by the # of uncommitted operations, plus 1 to account for the
        // commit op that will be appended.
        self.raise_inactivity_floor(self.uncommitted_ops + 1)
            .await?;

        // Sync the log and process the updates to the MMR in parallel.
        let mmr_fut = async {
            self.mmr.process_updates(&mut self.hasher);
            Ok::<(), Error>(())
        };
        try_join!(self.log.sync().map_err(Error::Journal), mmr_fut)?;
        self.uncommitted_ops = 0;

        Ok(())
    }

    /// Sync the db to disk ensuring the current state is fully persisted.
    pub async fn sync(&mut self) -> Result<(), Error> {
        try_join!(
            self.log.sync().map_err(Error::Journal),
            self.mmr.sync(&mut self.hasher).map_err(Error::Mmr),
        )?;

        Ok(())
    }

    // Moves the given operation to the tip of the log if it is active, rendering its old location
    // inactive. If the operation was not active, then this is a no-op. Returns the old location
    // of the operation if it was active.
    pub(crate) async fn move_op_if_active(
        &mut self,
        op: Operation<K, V>,
        old_loc: u64,
    ) -> Result<Option<u64>, Error> {
        // If the translated key is not in the snapshot, get a cursor to look for the key.
        let Some(key) = op.key() else {
            return Ok(None); // operations without keys cannot be active
        };
        let new_loc = self.op_count();
        let Some(mut cursor) = self.snapshot.get_mut(key) else {
            return Ok(None);
        };

        // Iterate over all conflicting keys in the snapshot.
        while let Some(&loc) = cursor.next() {
            if loc == old_loc {
                // Update the location of the operation in the snapshot.
                cursor.update(new_loc);
                drop(cursor);

                // Update the MMR with the operation.
                self.apply_op(op).await?;
                return Ok(Some(old_loc));
            }
        }

        // The operation is not active, so this is a no-op.
        Ok(None)
    }

    /// Raise the inactivity floor by exactly `max_steps` steps, followed by applying a commit
    /// operation. Each step either advances over an inactive operation, or re-applies an active
    /// operation to the tip and then advances over it.
    ///
    /// This method does not change the state of the db's snapshot, but it always changes the root
    /// since it applies at least one operation.
    async fn raise_inactivity_floor(&mut self, max_steps: u64) -> Result<(), Error> {
        for _ in 0..max_steps {
            if self.inactivity_floor_loc == self.op_count() {
                break;
            }
            let op = self.log.read(self.inactivity_floor_loc).await?;
            self.move_op_if_active(op, self.inactivity_floor_loc)
                .await?;
            self.inactivity_floor_loc += 1;
        }

        self.apply_op(Operation::CommitFloor(self.inactivity_floor_loc))
            .await?;

        Ok(())
    }

    /// Prune historical operations prior to `target_prune_loc`. This does not affect the db's root
    /// or current snapshot.
    ///
    /// # Panic
    ///
    /// Panics if `target_prune_loc` is greater than the inactivity floor.
    pub async fn prune(&mut self, target_prune_loc: u64) -> Result<(), Error> {
        assert!(target_prune_loc <= self.inactivity_floor_loc);
        if self.mmr.size() == 0 {
            // DB is empty, nothing to prune.
            return Ok(());
        };

<<<<<<< HEAD
        // Advance the persisted oldest_retained_loc before actually pruning the log up the the given target.
        let target_blob_index = target_prune_loc / self.log.cfg.items_per_blob.get();
        let target_blob_start = target_blob_index * self.log.cfg.items_per_blob.get();
        write_oldest_retained_loc(&mut self.metadata, target_blob_start);
        self.metadata.sync().await?;

=======
>>>>>>> aba1a891
        if !self.log.prune(target_prune_loc).await? {
            return Ok(());
        }

        // Get the actual (blob aligned) pruning boundary from the log.
        let oldest_retained_loc = self
            .log
            .oldest_retained_pos()
            .await?
            .expect("oldest retained loc known to be non-none since db is non-empty");
<<<<<<< HEAD
        assert_eq!(oldest_retained_loc, target_blob_start);
=======
>>>>>>> aba1a891
        self.oldest_retained_loc = oldest_retained_loc;

        debug!(
            log_size = self.op_count(),
            oldest_retained_loc, "pruned inactive ops"
        );

        // Align the MMR's pruning boundary with the log's.
        self.mmr
            .prune_to_pos(&mut self.hasher, leaf_num_to_pos(oldest_retained_loc))
            .await?;

        Ok(())
    }

    /// Close the db. Operations that have not been committed will be lost or rolled back on
    /// restart.
    pub async fn close(mut self) -> Result<(), Error> {
        if self.uncommitted_ops > 0 {
            warn!(
                op_count = self.uncommitted_ops,
                "closing db with uncommitted operations"
            );
        }

        self.sync().await?;

        Ok(())
    }

    /// Destroy the db, removing all data from disk.
    pub async fn destroy(self) -> Result<(), Error> {
        try_join!(
            self.log.destroy().map_err(Error::Journal),
            self.mmr.destroy().map_err(Error::Mmr),
        )?;

        Ok(())
    }

    /// Simulate an unclean shutdown by consuming the db without syncing (or only partially syncing)
    /// the log and/or mmr. When _not_ fully syncing the mmr, the `write_limit` parameter dictates
    /// how many mmr nodes to write during a partial sync (can be 0).
    #[cfg(test)]
    pub async fn simulate_failure(
        mut self,
        sync_log: bool,
        sync_mmr: bool,
        write_limit: usize,
    ) -> Result<(), Error> {
        if sync_log {
            self.log.sync().await?;
        }
        if sync_mmr {
            assert_eq!(write_limit, 0);
            self.mmr.sync(&mut self.hasher).await?;
        } else if write_limit > 0 {
            self.mmr
                .simulate_partial_sync(&mut self.hasher, write_limit)
                .await?;
        }

        Ok(())
    }
}

// pub(super) so helpers can be used by the sync module.
#[cfg(test)]
pub(super) mod test {
    use super::*;
    use crate::{
        adb::verify_proof,
        mmr::{hasher::Standard, mem::Mmr as MemMmr},
        translator::TwoCap,
    };
    use commonware_codec::{DecodeExt, FixedSize};
    use commonware_cryptography::{sha256::Digest, Digest as _, Hasher as CHasher, Sha256};
    use commonware_macros::test_traced;
    use commonware_runtime::{
        deterministic::{self, Context},
        Runner as _,
    };
    use commonware_utils::NZU64;
    use rand::{
        rngs::{OsRng, StdRng},
        RngCore, SeedableRng,
    };
    use std::collections::{HashMap, HashSet};

    const SHA256_SIZE: usize = <Sha256 as CHasher>::Digest::SIZE;

    // Janky page & cache sizes to exercise boundary conditions.
    const PAGE_SIZE: usize = 101;
    const PAGE_CACHE_SIZE: usize = 11;

    pub(super) fn any_db_config(suffix: &str) -> Config<TwoCap> {
        Config {
            mmr_journal_partition: format!("journal_{suffix}"),
            mmr_metadata_partition: format!("metadata_{suffix}"),
            db_metadata_partition: format!("db_metadata_{suffix}"),
            mmr_items_per_blob: NZU64!(11),
            mmr_write_buffer: NZUsize!(1024),
            log_journal_partition: format!("log_journal_{suffix}"),
            log_items_per_blob: NZU64!(7),
            log_write_buffer: NZUsize!(1024),
            translator: TwoCap,
            thread_pool: None,
            buffer_pool: PoolRef::new(NZUsize!(PAGE_SIZE), NZUsize!(PAGE_CACHE_SIZE)),
        }
    }

    /// A type alias for the concrete [Any] type used in these unit tests.
    pub(super) type AnyTest = Any<deterministic::Context, Digest, Digest, Sha256, TwoCap>;

    /// Return an `Any` database initialized with a fixed config.
    async fn open_db(context: deterministic::Context) -> AnyTest {
        AnyTest::init(context, any_db_config("partition"))
            .await
            .unwrap()
    }

    pub(super) fn create_test_config(seed: u64) -> Config<TwoCap> {
        Config {
            mmr_journal_partition: format!("mmr_journal_{seed}"),
            mmr_metadata_partition: format!("mmr_metadata_{seed}"),
            db_metadata_partition: format!("db_metadata_{seed}"),
            mmr_items_per_blob: NZU64!(1024),
            mmr_write_buffer: NZUsize!(64),
            log_journal_partition: format!("log_journal_{seed}"),
            log_items_per_blob: NZU64!(1024),
            log_write_buffer: NZUsize!(64),
            translator: TwoCap,
            thread_pool: None,
            buffer_pool: PoolRef::new(NZUsize!(PAGE_SIZE), NZUsize!(PAGE_CACHE_SIZE)),
        }
    }

    /// Create a test database with unique partition names
    pub(super) async fn create_test_db(mut context: Context) -> AnyTest {
        let seed = context.next_u64();
        let config = create_test_config(seed);
        AnyTest::init(context, config).await.unwrap()
    }

    /// Create n random operations. Some portion of the updates are deletes.
    /// create_test_ops(n') is a suffix of create_test_ops(n) for n' > n.
    pub(super) fn create_test_ops(n: usize) -> Vec<Operation<Digest, Digest>> {
        let mut rng = StdRng::seed_from_u64(1337);
        let mut prev_key = Digest::random(&mut rng);
        let mut ops = Vec::new();
        for i in 0..n {
            let key = Digest::random(&mut rng);
            if i % 10 == 0 && i > 0 {
                ops.push(Operation::Delete(prev_key));
            } else {
                let value = Digest::random(&mut rng);
                ops.push(Operation::Update(key, value));
                prev_key = key;
            }
        }
        ops
    }

    /// Applies the given operations to the database.
    pub(super) async fn apply_ops(db: &mut AnyTest, ops: Vec<Operation<Digest, Digest>>) {
        for op in ops {
            match op {
                Operation::Update(key, value) => {
                    db.update(key, value).await.unwrap();
                }
                Operation::Delete(key) => {
                    db.delete(key).await.unwrap();
                }
                Operation::CommitFloor(_) => {
                    db.commit().await.unwrap();
                }
            }
        }
    }

    #[test_traced("WARN")]
    fn test_any_fixed_db_empty() {
        let executor = deterministic::Runner::default();
        executor.start(|context| async move {
            let mut db = open_db(context.clone()).await;
            let mut hasher = Standard::<Sha256>::new();
            assert_eq!(db.op_count(), 0);
            assert_eq!(db.oldest_retained_loc(), None);
            assert!(matches!(db.prune(db.inactivity_floor_loc()).await, Ok(())));
            assert_eq!(db.root(&mut hasher), MemMmr::default().root(&mut hasher));

            // Make sure closing/reopening gets us back to the same state, even after adding an
            // uncommitted op, and even without a clean shutdown.
            let d1 = Sha256::fill(1u8);
            let d2 = Sha256::fill(2u8);
            let root = db.root(&mut hasher);
            db.update(d1, d2).await.unwrap();
            let mut db = open_db(context.clone()).await;
            assert_eq!(db.root(&mut hasher), root);
            assert_eq!(db.op_count(), 0);

            // Test calling commit on an empty db which should make it (durably) non-empty.
            db.commit().await.unwrap();
            assert_eq!(db.op_count(), 1); // floor op added
            let root = db.root(&mut hasher);
            assert!(matches!(db.prune(db.inactivity_floor_loc()).await, Ok(())));

            // Re-opening the DB without a clean shutdown should still recover the correct state.
            let mut db = open_db(context.clone()).await;
            assert_eq!(db.op_count(), 1);
            assert_eq!(db.root(&mut hasher), root);

            // Confirm the inactivity floor doesn't fall endlessly behind with multiple commits.
            for _ in 1..100 {
                db.commit().await.unwrap();
                assert_eq!(db.op_count() - 1, db.inactivity_floor_loc);
            }

            db.destroy().await.unwrap();
        });
    }

    #[test_traced("WARN")]
    fn test_any_fixed_db_build_basic() {
        let executor = deterministic::Runner::default();
        executor.start(|context| async move {
            // Build a db with 2 keys and make sure updates and deletions of those keys work as
            // expected.
            let mut hasher = Standard::<Sha256>::new();
            let mut db = open_db(context.clone()).await;

            let d1 = Sha256::fill(1u8);
            let d2 = Sha256::fill(2u8);

            assert!(db.get(&d1).await.unwrap().is_none());
            assert!(db.get(&d2).await.unwrap().is_none());

            db.update(d1, d2).await.unwrap();
            assert_eq!(db.get(&d1).await.unwrap().unwrap(), d2);
            assert!(db.get(&d2).await.unwrap().is_none());

            db.update(d2, d1).await.unwrap();
            assert_eq!(db.get(&d1).await.unwrap().unwrap(), d2);
            assert_eq!(db.get(&d2).await.unwrap().unwrap(), d1);

            db.delete(d1).await.unwrap();
            assert!(db.get(&d1).await.unwrap().is_none());
            assert_eq!(db.get(&d2).await.unwrap().unwrap(), d1);

            db.update(d1, d1).await.unwrap();
            assert_eq!(db.get(&d1).await.unwrap().unwrap(), d1);

            db.update(d2, d2).await.unwrap();
            assert_eq!(db.get(&d2).await.unwrap().unwrap(), d2);

            assert_eq!(db.log.size().await.unwrap(), 5); // 4 updates, 1 deletion.
            assert_eq!(db.snapshot.keys(), 2);
            assert_eq!(db.inactivity_floor_loc, 0);
            db.sync().await.unwrap();

            // Advance over 3 inactive operations.
            db.raise_inactivity_floor(3).await.unwrap();
            assert_eq!(db.inactivity_floor_loc, 3);
            assert_eq!(db.log.size().await.unwrap(), 6); // 4 updates, 1 deletion, 1 commit
            db.sync().await.unwrap();

            // Delete all keys.
            db.delete(d1).await.unwrap();
            db.delete(d2).await.unwrap();
            assert!(db.get(&d1).await.unwrap().is_none());
            assert!(db.get(&d2).await.unwrap().is_none());
            assert_eq!(db.log.size().await.unwrap(), 8); // 4 updates, 3 deletions, 1 commit
            assert_eq!(db.inactivity_floor_loc, 3);

            db.sync().await.unwrap();
            let root = db.root(&mut hasher);

            // Multiple deletions of the same key should be a no-op.
            db.delete(d1).await.unwrap();
            assert_eq!(db.log.size().await.unwrap(), 8);
            assert_eq!(db.root(&mut hasher), root);

            // Deletions of non-existent keys should be a no-op.
            let d3 = <Sha256 as CHasher>::Digest::decode(vec![2u8; SHA256_SIZE].as_ref()).unwrap();
            assert!(db.delete(d3).await.unwrap().is_none());
            assert_eq!(db.log.size().await.unwrap(), 8);
            db.sync().await.unwrap();
            assert_eq!(db.root(&mut hasher), root);

            // Make sure closing/reopening gets us back to the same state.
            db.commit().await.unwrap();
            assert_eq!(db.log.size().await.unwrap(), 9);
            let root = db.root(&mut hasher);
            db.close().await.unwrap();
            let mut db = open_db(context.clone()).await;
            assert_eq!(db.log.size().await.unwrap(), 9);
            assert_eq!(db.root(&mut hasher), root);

            // Since this db no longer has any active keys, we should be able to raise the
            // inactivity floor to the tip (only the inactive commit op remains).
            db.raise_inactivity_floor(100).await.unwrap();
            assert_eq!(db.inactivity_floor_loc, db.op_count() - 1);

            // Re-activate the keys by updating them.
            db.update(d1, d1).await.unwrap();
            db.update(d2, d2).await.unwrap();
            db.delete(d1).await.unwrap();
            db.update(d2, d1).await.unwrap();
            db.update(d1, d2).await.unwrap();
            assert_eq!(db.snapshot.keys(), 2);

            // Confirm close/reopen gets us back to the same state.
            db.commit().await.unwrap();
            let root = db.root(&mut hasher);
            db.close().await.unwrap();
            let mut db = open_db(context).await;
            assert_eq!(db.root(&mut hasher), root);
            assert_eq!(db.snapshot.keys(), 2);

            // Commit will raise the inactivity floor, which won't affect state but will affect the
            // root.
            db.commit().await.unwrap();

            assert!(db.root(&mut hasher) != root);

            // Pruning inactive ops should not affect current state or root
            let root = db.root(&mut hasher);
            db.prune(db.inactivity_floor_loc()).await.unwrap();
            assert_eq!(db.snapshot.keys(), 2);
            assert_eq!(db.root(&mut hasher), root);
            assert!(db.inactivity_floor_loc >= db.oldest_retained_loc().unwrap());

            db.destroy().await.unwrap();
        });
    }

    #[test_traced("WARN")]
    fn test_any_fixed_db_build_and_authenticate() {
        let executor = deterministic::Runner::default();
        // Build a db with 1000 keys, some of which we update and some of which we delete, and
        // confirm that the end state of the db matches that of an identically updated hashmap.
        const ELEMENTS: u64 = 1000;
        executor.start(|context| async move {
            let mut hasher = Standard::<Sha256>::new();
            let mut db = open_db(context.clone()).await;

            let mut map = HashMap::<Digest, Digest>::default();
            for i in 0u64..ELEMENTS {
                let k = Sha256::hash(&i.to_be_bytes());
                let v = Sha256::hash(&(i * 1000).to_be_bytes());
                db.update(k, v).await.unwrap();
                map.insert(k, v);
            }

            // Update every 3rd key
            for i in 0u64..ELEMENTS {
                if i % 3 != 0 {
                    continue;
                }
                let k = Sha256::hash(&i.to_be_bytes());
                let v = Sha256::hash(&((i + 1) * 10000).to_be_bytes());
                db.update(k, v).await.unwrap();
                map.insert(k, v);
            }

            // Delete every 7th key
            for i in 0u64..ELEMENTS {
                if i % 7 != 1 {
                    continue;
                }
                let k = Sha256::hash(&i.to_be_bytes());
                db.delete(k).await.unwrap();
                map.remove(&k);
            }

            assert_eq!(db.op_count(), 1477);
            assert_eq!(db.inactivity_floor_loc, 0);
            assert_eq!(db.log.size().await.unwrap(), 1477);
            assert_eq!(db.oldest_retained_loc().unwrap(), 0); // no pruning yet
            assert_eq!(db.snapshot.items(), 857);

            // Test that commit + sync w/ pruning will raise the activity floor.
            db.commit().await.unwrap();
            db.sync().await.unwrap();
            db.prune(db.inactivity_floor_loc()).await.unwrap();
            assert_eq!(db.op_count(), 2336);
            assert!(db.oldest_retained_loc().unwrap() <= 1478_u64);
            assert_eq!(db.inactivity_floor_loc, 1478);
            assert_eq!(db.snapshot.items(), 857);

            // Close & reopen the db, making sure the re-opened db has exactly the same state.
            let root = db.root(&mut hasher);
            db.close().await.unwrap();
            let mut db = open_db(context.clone()).await;
            assert_eq!(root, db.root(&mut hasher));
            assert_eq!(db.op_count(), 2336);
            assert_eq!(db.inactivity_floor_loc, 1478);
            assert_eq!(db.snapshot.items(), 857);

            // Raise the inactivity floor to the point where all inactive operations can be pruned.
            db.raise_inactivity_floor(3000).await.unwrap();
            db.prune(db.inactivity_floor_loc()).await.unwrap();
            assert_eq!(db.inactivity_floor_loc, 4478);
            // Inactivity floor should be 858 operations from tip since 858 operations are active
            // (counting the floor op itself).
            assert_eq!(db.op_count(), 4478 + 858);
            assert_eq!(db.snapshot.items(), 857);

            // Confirm the db's state matches that of the separate map we computed independently.
            for i in 0u64..1000 {
                let k = Sha256::hash(&i.to_be_bytes());
                if let Some(map_value) = map.get(&k) {
                    let Some(db_value) = db.get(&k).await.unwrap() else {
                        panic!("key not found in db: {k}");
                    };
                    assert_eq!(*map_value, db_value);
                } else {
                    assert!(db.get(&k).await.unwrap().is_none());
                }
            }

            // Make sure size-constrained batches of operations are provable from the oldest
            // retained op to tip.
            let max_ops = NZU64!(4);
            let end_loc = db.op_count();
            let start_pos = db.mmr.pruned_to_pos();
            let start_loc = leaf_pos_to_num(start_pos).unwrap();
            // Raise the inactivity floor and make sure historical inactive operations are still provable.
            db.raise_inactivity_floor(100).await.unwrap();
            db.sync().await.unwrap();
            let root = db.root(&mut hasher);
            assert!(start_loc < db.inactivity_floor_loc);

            for i in start_loc..end_loc {
                let (proof, log) = db.proof(i, max_ops).await.unwrap();
                assert!(verify_proof(&mut hasher, &proof, i, &log, &root));
            }

            db.destroy().await.unwrap();
        });
    }

    /// Test that various types of unclean shutdown while updating a non-empty DB recover to the
    /// empty DB on re-open.
    #[test_traced("WARN")]
    fn test_any_fixed_non_empty_db_recovery() {
        let executor = deterministic::Runner::default();
        executor.start(|context| async move {
            let mut hasher = Standard::<Sha256>::new();
            let mut db = open_db(context.clone()).await;

            // Insert 1000 keys then sync.
            const ELEMENTS: u64 = 1000;
            for i in 0u64..ELEMENTS {
                let k = Sha256::hash(&i.to_be_bytes());
                let v = Sha256::hash(&(i * 1000).to_be_bytes());
                db.update(k, v).await.unwrap();
            }
            db.commit().await.unwrap();
            db.prune(db.inactivity_floor_loc()).await.unwrap();
            let root = db.root(&mut hasher);
            let op_count = db.op_count();
            let inactivity_floor_loc = db.inactivity_floor_loc();

            // Reopen DB without clean shutdown and make sure the state is the same.
            let mut db = open_db(context.clone()).await;
            assert_eq!(db.op_count(), op_count);
            assert_eq!(db.inactivity_floor_loc(), inactivity_floor_loc);
            assert_eq!(db.root(&mut hasher), root);

            async fn apply_more_ops(db: &mut AnyTest) {
                for i in 0u64..ELEMENTS {
                    let k = Sha256::hash(&i.to_be_bytes());
                    let v = Sha256::hash(&((i + 1) * 10000).to_be_bytes());
                    db.update(k, v).await.unwrap();
                }
            }

            // Insert operations without commit, then simulate failure, syncing nothing.
            apply_more_ops(&mut db).await;
            db.simulate_failure(false, false, 0).await.unwrap();
            let mut db = open_db(context.clone()).await;
            assert_eq!(db.op_count(), op_count);
            assert_eq!(db.inactivity_floor_loc(), inactivity_floor_loc);
            assert_eq!(db.root(&mut hasher), root);

            // Repeat, though this time sync the log and only 10 elements of the mmr.
            apply_more_ops(&mut db).await;
            db.simulate_failure(true, false, 10).await.unwrap();
            let mut db = open_db(context.clone()).await;
            assert_eq!(db.op_count(), op_count);
            assert_eq!(db.root(&mut hasher), root);

            // Repeat, though this time only fully sync the mmr.
            apply_more_ops(&mut db).await;
            db.simulate_failure(false, true, 0).await.unwrap();
            let mut db = open_db(context.clone()).await;
            assert_eq!(db.op_count(), op_count);
            assert_eq!(db.inactivity_floor_loc(), inactivity_floor_loc);
<<<<<<< HEAD
            assert_eq!(db.root(&mut hasher), root);

            // One last check that re-open without proper shutdown still recovers the correct state.
            apply_more_ops(&mut db).await;
            apply_more_ops(&mut db).await;
            apply_more_ops(&mut db).await;
            let mut db = open_db(context.clone()).await;
            assert_eq!(db.op_count(), op_count);
            assert_eq!(db.root(&mut hasher), root);

=======
            assert_eq!(db.root(&mut hasher), root);

            // One last check that re-open without proper shutdown still recovers the correct state.
            apply_more_ops(&mut db).await;
            apply_more_ops(&mut db).await;
            apply_more_ops(&mut db).await;
            let mut db = open_db(context.clone()).await;
            assert_eq!(db.op_count(), op_count);
            assert_eq!(db.root(&mut hasher), root);

>>>>>>> aba1a891
            // Apply the ops one last time but fully commit them this time, then clean up.
            apply_more_ops(&mut db).await;
            db.commit().await.unwrap();
            let db = open_db(context.clone()).await;
            assert!(db.op_count() > op_count);
            assert_ne!(db.inactivity_floor_loc(), inactivity_floor_loc);
            assert_ne!(db.root(&mut hasher), root);

            db.destroy().await.unwrap();
        });
    }

    /// Test that various types of unclean shutdown while updating an empty DB recover to the empty
    /// DB on re-open.
    #[test_traced("WARN")]
    fn test_any_fixed_empty_db_recovery() {
        let executor = deterministic::Runner::default();
        executor.start(|context| async move {
            // Initialize an empty db.
            let mut hasher = Standard::<Sha256>::new();
            let db = open_db(context.clone()).await;
            let root = db.root(&mut hasher);

            // Reopen DB without clean shutdown and make sure the state is the same.
            let mut db = open_db(context.clone()).await;
            assert_eq!(db.op_count(), 0);
            assert_eq!(db.root(&mut hasher), root);

            async fn apply_ops(db: &mut AnyTest) {
                for i in 0u64..1000 {
                    let k = Sha256::hash(&i.to_be_bytes());
                    let v = Sha256::hash(&((i + 1) * 10000).to_be_bytes());
                    db.update(k, v).await.unwrap();
                }
            }

            // Insert operations without commit then simulate failure, syncing nothing except one
            // element of the mmr.
            apply_ops(&mut db).await;
            db.simulate_failure(false, false, 1).await.unwrap();
            let mut db = open_db(context.clone()).await;
            assert_eq!(db.op_count(), 0);
            assert_eq!(db.root(&mut hasher), root);

            // Repeat, though this time sync the log.
            apply_ops(&mut db).await;
            db.simulate_failure(true, false, 0).await.unwrap();
            let mut db = open_db(context.clone()).await;
            assert_eq!(db.op_count(), 0);
            assert_eq!(db.root(&mut hasher), root);

            // Repeat, though this time sync the mmr.
            apply_ops(&mut db).await;
            db.simulate_failure(false, true, 0).await.unwrap();
            let mut db = open_db(context.clone()).await;
            assert_eq!(db.op_count(), 0);
            assert_eq!(db.root(&mut hasher), root);

            // One last check that re-open without proper shutdown still recovers the correct state.
            apply_ops(&mut db).await;
            apply_ops(&mut db).await;
            apply_ops(&mut db).await;
            let mut db = open_db(context.clone()).await;
            assert_eq!(db.op_count(), 0);
            assert_eq!(db.root(&mut hasher), root);

            // Apply the ops one last time but fully commit them this time, then clean up.
            apply_ops(&mut db).await;
            db.commit().await.unwrap();
            let db = open_db(context.clone()).await;
            assert!(db.op_count() > 0);
            assert_ne!(db.root(&mut hasher), root);

            db.destroy().await.unwrap();
        });
    }

    // Test that replaying multiple updates of the same key on startup doesn't leave behind old data
    // in the snapshot.
    #[test_traced("WARN")]
    fn test_any_fixed_db_log_replay() {
        let executor = deterministic::Runner::default();
        executor.start(|context| async move {
            let mut hasher = Standard::<Sha256>::new();
            let mut db = open_db(context.clone()).await;

            // Update the same key many times.
            const UPDATES: u64 = 100;
            let k = Sha256::hash(&UPDATES.to_be_bytes());
            for i in 0u64..UPDATES {
                let v = Sha256::hash(&(i * 1000).to_be_bytes());
                db.update(k, v).await.unwrap();
            }
            db.commit().await.unwrap();
            let root = db.root(&mut hasher);
            db.close().await.unwrap();

            // Simulate a failed commit and test that the log replay doesn't leave behind old data.
            let db = open_db(context.clone()).await;
            let iter = db.snapshot.get(&k);
            assert_eq!(iter.cloned().collect::<Vec<_>>().len(), 1);
            assert_eq!(db.root(&mut hasher), root);

            db.destroy().await.unwrap();
        });
    }

    #[test_traced("WARN")]
    fn test_any_fixed_db_multiple_commits_delete_gets_replayed() {
        let executor = deterministic::Runner::default();
        executor.start(|context| async move {
            let mut hasher = Standard::<Sha256>::new();
            let mut db = open_db(context.clone()).await;

            let mut map = HashMap::<Digest, Digest>::default();
            const ELEMENTS: u64 = 10;
            // insert & commit multiple batches to ensure repeated inactivity floor raising.
            for j in 0u64..ELEMENTS {
                for i in 0u64..ELEMENTS {
                    let k = Sha256::hash(&(j * 1000 + i).to_be_bytes());
                    let v = Sha256::hash(&(i * 1000).to_be_bytes());
                    db.update(k, v).await.unwrap();
                    map.insert(k, v);
                }
                db.commit().await.unwrap();
            }
            let k = Sha256::hash(&((ELEMENTS - 1) * 1000 + (ELEMENTS - 1)).to_be_bytes());

            // Do one last delete operation which will be above the inactivity
            // floor, to make sure it gets replayed on restart.
            db.delete(k).await.unwrap();
            db.commit().await.unwrap();
            assert!(db.get(&k).await.unwrap().is_none());

            // Close & reopen the db, making sure the re-opened db has exactly the same state.
            let root = db.root(&mut hasher);
            db.close().await.unwrap();
            let db = open_db(context.clone()).await;
            assert_eq!(root, db.root(&mut hasher));
            assert!(db.get(&k).await.unwrap().is_none());

            db.destroy().await.unwrap();
        });
    }

    /// This test builds a random database, and makes sure that its state can be replayed by
    /// `build_snapshot_from_log` with a bitmap to correctly capture the active operations.
    #[test_traced("WARN")]
    fn test_any_fixed_db_build_snapshot_with_bitmap() {
        // Number of elements to initially insert into the db.
        const ELEMENTS: u64 = 1000;

        // Use a non-deterministic rng seed to ensure each run is different.
        let rng_seed = OsRng.next_u64();
        // Log the seed with high visibility to make failures reproducible.
        warn!("rng_seed={}", rng_seed);
        let mut rng = StdRng::seed_from_u64(rng_seed);

        let executor = deterministic::Runner::default();
        executor.start(|context| async move {
            let mut hasher = Standard::<Sha256>::new();
            let mut db = open_db(context.clone()).await;

            for i in 0u64..ELEMENTS {
                let k = Sha256::hash(&i.to_be_bytes());
                let v = Sha256::hash(&rng.next_u32().to_be_bytes());
                db.update(k, v).await.unwrap();
            }

            // Randomly update / delete them. We use a delete frequency that is 1/7th of the update
            // frequency.
            for _ in 0u64..ELEMENTS * 10 {
                let rand_key = Sha256::hash(&(rng.next_u64() % ELEMENTS).to_be_bytes());
                if rng.next_u32() % 7 == 0 {
                    db.delete(rand_key).await.unwrap();
                    continue;
                }
                let v = Sha256::hash(&rng.next_u32().to_be_bytes());
                db.update(rand_key, v).await.unwrap();
                if rng.next_u32() % 20 == 0 {
                    // Commit every ~20 updates.
                    db.commit().await.unwrap();
                }
            }
            db.commit().await.unwrap();

            // Close the db, then replay its operations with a bitmap.
            let root = db.root(&mut hasher);
            // Create a bitmap based on the current db's pruned/inactive state.
            let mut bitmap = Bitmap::<_, SHA256_SIZE>::new();
            let pruning_boundary = db.oldest_retained_loc().unwrap();
            for _ in 0..pruning_boundary {
                bitmap.append(false);
            }
            bitmap.sync(&mut hasher).await.unwrap();
            assert_eq!(bitmap.bit_count(), pruning_boundary);
            db.close().await.unwrap();

            // Initialize the db's mmr/log.
            let cfg = any_db_config("partition");
<<<<<<< HEAD
            let (mmr, log, metadata) = AnyTest::init_components(context.clone(), cfg, &mut hasher)
=======
            let (mmr, log) = AnyTest::init_mmr_and_log(context.clone(), cfg, &mut hasher)
>>>>>>> aba1a891
                .await
                .unwrap();
            let oldest_retained_loc = read_oldest_retained_loc(&metadata);

            // Replay log to populate the bitmap. Use a TwoCap instead of EightCap here so we exercise some collisions.
            let mut snapshot: Index<TwoCap, u64> =
                Index::init(context.with_label("snapshot"), TwoCap);
            let inactivity_floor_loc = AnyTest::build_snapshot_from_log::<SHA256_SIZE>(
                oldest_retained_loc,
                &log,
                &mut snapshot,
                Some(&mut bitmap),
            )
            .await
            .unwrap();

            // Check the recovered state is correct.
            let oldest_retained_loc = log.oldest_retained_pos().await.unwrap().unwrap_or(0);
            let db = AnyTest {
                mmr,
                log,
                snapshot,
                inactivity_floor_loc,
                oldest_retained_loc,
                uncommitted_ops: 0,
                metadata,
                hasher: Standard::<Sha256>::new(),
            };
            assert_eq!(db.root(&mut hasher), root);

            // Check the bitmap state matches that of the snapshot.
            let items = db.log.size().await.unwrap();
            assert_eq!(bitmap.bit_count(), items);
            let mut active_positions = HashSet::new();
            // This loop checks that the expected true bits are true in the bitmap.
            for pos in db.inactivity_floor_loc..items {
                let item = db.log.read(pos).await.unwrap();
                let Some(item_key) = item.key() else {
                    // `item` is a commit
                    continue;
                };
                let iter = db.snapshot.get(item_key);
                for loc in iter {
                    if *loc == pos {
                        // Found an active op.
                        active_positions.insert(pos);
                        assert!(bitmap.get_bit(pos));
                        break;
                    }
                }
            }
            // This loop checks that the expected false bits are false in the bitmap.
            for pos in db.inactivity_floor_loc..items {
                if !active_positions.contains(&pos) {
                    assert!(!bitmap.get_bit(pos));
                }
            }

            db.destroy().await.unwrap();
        });
    }

    #[test]
    fn test_any_fixed_db_historical_proof_basic() {
        let executor = deterministic::Runner::default();
        executor.start(|context| async move {
            let mut db = create_test_db(context.clone()).await;
            let ops = create_test_ops(20);
            apply_ops(&mut db, ops.clone()).await;
            db.commit().await.unwrap();
            let mut hasher = Standard::<Sha256>::new();
            let root_hash = db.root(&mut hasher);
            let original_op_count = db.op_count();

            // Historical proof should match "regular" proof when historical size == current database size
            let max_ops = NZU64!(10);
            let (historical_proof, historical_ops) = db
                .historical_proof(original_op_count, 5, max_ops)
                .await
                .unwrap();
            let (regular_proof, regular_ops) = db.proof(5, max_ops).await.unwrap();

            assert_eq!(historical_proof.size, regular_proof.size);
            assert_eq!(historical_proof.digests, regular_proof.digests);
            assert_eq!(historical_ops, regular_ops);
            assert_eq!(historical_ops, ops[5..15]);
            assert!(verify_proof(
                &mut hasher,
                &historical_proof,
                5,
                &historical_ops,
                &root_hash
            ));

            // Add more operations to the database
            let more_ops = create_test_ops(5);
            apply_ops(&mut db, more_ops.clone()).await;
            db.commit().await.unwrap();

            // Historical proof should remain the same even though database has grown
            let (historical_proof, historical_ops) = db
                .historical_proof(original_op_count, 5, NZU64!(10))
                .await
                .unwrap();
            assert_eq!(historical_proof.size, leaf_num_to_pos(original_op_count));
            assert_eq!(historical_proof.size, regular_proof.size);
            assert_eq!(historical_ops.len(), 10);
            assert_eq!(historical_proof.digests, regular_proof.digests);
            assert_eq!(historical_ops, regular_ops);
            assert!(verify_proof(
                &mut hasher,
                &historical_proof,
                5,
                &historical_ops,
                &root_hash
            ));

            db.destroy().await.unwrap();
        });
    }

    #[test]
    fn test_any_fixed_db_historical_proof_edge_cases() {
        let executor = deterministic::Runner::default();
        executor.start(|context| async move {
            let mut db = create_test_db(context.clone()).await;
            let ops = create_test_ops(50);
            apply_ops(&mut db, ops.clone()).await;
            db.commit().await.unwrap();

            let mut hasher = Standard::<Sha256>::new();

            // Test singleton database
            let (single_proof, single_ops) = db.historical_proof(1, 0, NZU64!(1)).await.unwrap();
            assert_eq!(single_proof.size, leaf_num_to_pos(1));
            assert_eq!(single_ops.len(), 1);

            // Create historical database with single operation
            let mut single_db = create_test_db(context.clone()).await;
            apply_ops(&mut single_db, ops[0..1].to_vec()).await;
            // Don't commit - this changes the root due to commit operations
            single_db.sync().await.unwrap();
            let single_root = single_db.root(&mut hasher);

            assert!(verify_proof(
                &mut hasher,
                &single_proof,
                0,
                &single_ops,
                &single_root
            ));

            // Test requesting more operations than available in historical position
            let (_limited_proof, limited_ops) =
                db.historical_proof(10, 5, NZU64!(20)).await.unwrap();
            assert_eq!(limited_ops.len(), 5); // Should be limited by historical position
            assert_eq!(limited_ops, ops[5..10]);

            // Test proof at minimum historical position
            let (min_proof, min_ops) = db.historical_proof(3, 0, NZU64!(3)).await.unwrap();
            assert_eq!(min_proof.size, leaf_num_to_pos(3));
            assert_eq!(min_ops.len(), 3);
            assert_eq!(min_ops, ops[0..3]);

            single_db.destroy().await.unwrap();
            db.destroy().await.unwrap();
        });
    }

    #[test]
    fn test_any_fixed_db_historical_proof_different_historical_sizes() {
        let executor = deterministic::Runner::default();
        executor.start(|context| async move {
            let mut db = create_test_db(context.clone()).await;
            let ops = create_test_ops(100);
            apply_ops(&mut db, ops.clone()).await;
            db.commit().await.unwrap();

            let mut hasher = Standard::<Sha256>::new();

            // Test historical proof generation for several historical states.
            let start_loc = 20;
            let max_ops = NZU64!(10);
            for end_loc in 31..50 {
                let (historical_proof, historical_ops) = db
                    .historical_proof(end_loc, start_loc, max_ops)
                    .await
                    .unwrap();

                assert_eq!(historical_proof.size, leaf_num_to_pos(end_loc));

                // Create  reference database at the given historical size
                let mut ref_db = create_test_db(context.clone()).await;
                apply_ops(&mut ref_db, ops[0..end_loc as usize].to_vec()).await;
                // Sync to process dirty nodes but don't commit - commit changes the root due to commit operations
                ref_db.sync().await.unwrap();

                let (ref_proof, ref_ops) = ref_db.proof(start_loc, max_ops).await.unwrap();
                assert_eq!(ref_proof.size, historical_proof.size);
                assert_eq!(ref_ops, historical_ops);
                assert_eq!(ref_proof.digests, historical_proof.digests);
                let end_loc = std::cmp::min(start_loc + max_ops.get(), end_loc);
                assert_eq!(ref_ops, ops[start_loc as usize..end_loc as usize]);

                // Verify proof against reference root
                let ref_root = ref_db.root(&mut hasher);
                assert!(verify_proof(
                    &mut hasher,
                    &historical_proof,
                    start_loc,
                    &historical_ops,
                    &ref_root
                ),);

                ref_db.destroy().await.unwrap();
            }

            db.destroy().await.unwrap();
        });
    }

    #[test]
    fn test_any_fixed_db_historical_proof_invalid() {
        let executor = deterministic::Runner::default();
        executor.start(|context| async move {
            let mut db = create_test_db(context.clone()).await;
            let ops = create_test_ops(10);
            apply_ops(&mut db, ops).await;
            db.commit().await.unwrap();

            let (proof, ops) = db.historical_proof(5, 1, NZU64!(10)).await.unwrap();
            assert_eq!(proof.size, leaf_num_to_pos(5));
            assert_eq!(ops.len(), 4);

            let mut hasher = Standard::<Sha256>::new();

            // Changing the proof digests should cause verification to fail
            {
                let mut proof = proof.clone();
                proof.digests[0] = Sha256::hash(b"invalid");
                let root_hash = db.root(&mut hasher);
                assert!(!verify_proof(&mut hasher, &proof, 0, &ops, &root_hash));
            }
            {
                let mut proof = proof.clone();
                proof.digests.push(Sha256::hash(b"invalid"));
                let root_hash = db.root(&mut hasher);
                assert!(!verify_proof(&mut hasher, &proof, 0, &ops, &root_hash));
            }

            // Changing the ops should cause verification to fail
            {
                let mut ops = ops.clone();
                ops[0] = Operation::Update(Sha256::hash(b"key1"), Sha256::hash(b"value1"));
                let root_hash = db.root(&mut hasher);
                assert!(!verify_proof(&mut hasher, &proof, 0, &ops, &root_hash));
            }
            {
                let mut ops = ops.clone();
                ops.push(Operation::Update(
                    Sha256::hash(b"key1"),
                    Sha256::hash(b"value1"),
                ));
                let root_hash = db.root(&mut hasher);
                assert!(!verify_proof(&mut hasher, &proof, 0, &ops, &root_hash));
            }

            // Changing the start location should cause verification to fail
            {
                let root_hash = db.root(&mut hasher);
                assert!(!verify_proof(&mut hasher, &proof, 1, &ops, &root_hash));
            }

            // Changing the root digest should cause verification to fail
            {
                assert!(!verify_proof(
                    &mut hasher,
                    &proof,
                    0,
                    &ops,
                    &Sha256::hash(b"invalid")
                ));
            }

            // Changing the proof size should cause verification to fail
            {
                let mut proof = proof.clone();
                proof.size = 100;
                let root_hash = db.root(&mut hasher);
                assert!(!verify_proof(&mut hasher, &proof, 0, &ops, &root_hash));
            }

            db.destroy().await.unwrap();
        });
    }
}<|MERGE_RESOLUTION|>--- conflicted
+++ resolved
@@ -138,7 +138,6 @@
     /// The location of the oldest operation in the log that remains readable.
     pub(crate) oldest_retained_loc: u64,
 
-<<<<<<< HEAD
     /// Stores the persisted oldest_retained_loc.
     /// The oldest_retained_loc persisted here is updated (i.e. moved forward) before actually
     /// pruning the log up the the given target. On init, if we find that the oldest_retained_loc
@@ -146,8 +145,6 @@
     /// to the log's oldest retained blob.
     pub(crate) metadata: Metadata<E, U64, u64>,
 
-=======
->>>>>>> aba1a891
     /// A snapshot of all currently active operations in the form of a map from each key to the
     /// location in the log containing its most recent update.
     ///
@@ -177,11 +174,7 @@
         let mut snapshot: Index<T, u64> =
             Index::init(context.with_label("snapshot"), cfg.translator.clone());
         let mut hasher = Standard::<H>::new();
-<<<<<<< HEAD
         let (mmr, log, metadata) = Self::init_components(context.clone(), cfg, &mut hasher).await?;
-=======
-        let (mmr, log) = Self::init_mmr_and_log(context, cfg, &mut hasher).await?;
->>>>>>> aba1a891
 
         let oldest_retained_loc = read_oldest_retained_loc(&metadata);
         let inactivity_floor_loc = Self::build_snapshot_from_log(
@@ -192,7 +185,6 @@
         )
         .await?;
 
-        let oldest_retained_loc = log.oldest_retained_pos().await?.unwrap_or(0);
         let db = Any {
             mmr,
             log,
@@ -201,10 +193,7 @@
             oldest_retained_loc,
             uncommitted_ops: 0,
             hasher,
-<<<<<<< HEAD
             metadata,
-=======
->>>>>>> aba1a891
         };
 
         Ok(db)
@@ -733,15 +722,12 @@
             return Ok(());
         };
 
-<<<<<<< HEAD
         // Advance the persisted oldest_retained_loc before actually pruning the log up the the given target.
         let target_blob_index = target_prune_loc / self.log.cfg.items_per_blob.get();
         let target_blob_start = target_blob_index * self.log.cfg.items_per_blob.get();
         write_oldest_retained_loc(&mut self.metadata, target_blob_start);
         self.metadata.sync().await?;
 
-=======
->>>>>>> aba1a891
         if !self.log.prune(target_prune_loc).await? {
             return Ok(());
         }
@@ -752,10 +738,7 @@
             .oldest_retained_pos()
             .await?
             .expect("oldest retained loc known to be non-none since db is non-empty");
-<<<<<<< HEAD
         assert_eq!(oldest_retained_loc, target_blob_start);
-=======
->>>>>>> aba1a891
         self.oldest_retained_loc = oldest_retained_loc;
 
         debug!(
@@ -1255,7 +1238,6 @@
             let mut db = open_db(context.clone()).await;
             assert_eq!(db.op_count(), op_count);
             assert_eq!(db.inactivity_floor_loc(), inactivity_floor_loc);
-<<<<<<< HEAD
             assert_eq!(db.root(&mut hasher), root);
 
             // One last check that re-open without proper shutdown still recovers the correct state.
@@ -1266,18 +1248,6 @@
             assert_eq!(db.op_count(), op_count);
             assert_eq!(db.root(&mut hasher), root);
 
-=======
-            assert_eq!(db.root(&mut hasher), root);
-
-            // One last check that re-open without proper shutdown still recovers the correct state.
-            apply_more_ops(&mut db).await;
-            apply_more_ops(&mut db).await;
-            apply_more_ops(&mut db).await;
-            let mut db = open_db(context.clone()).await;
-            assert_eq!(db.op_count(), op_count);
-            assert_eq!(db.root(&mut hasher), root);
-
->>>>>>> aba1a891
             // Apply the ops one last time but fully commit them this time, then clean up.
             apply_more_ops(&mut db).await;
             db.commit().await.unwrap();
@@ -1478,11 +1448,7 @@
 
             // Initialize the db's mmr/log.
             let cfg = any_db_config("partition");
-<<<<<<< HEAD
             let (mmr, log, metadata) = AnyTest::init_components(context.clone(), cfg, &mut hasher)
-=======
-            let (mmr, log) = AnyTest::init_mmr_and_log(context.clone(), cfg, &mut hasher)
->>>>>>> aba1a891
                 .await
                 .unwrap();
             let oldest_retained_loc = read_oldest_retained_loc(&metadata);
