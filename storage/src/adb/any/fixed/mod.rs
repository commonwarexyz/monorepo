//! An authenticated database (ADB) that provides succinct proofs of _any_ value ever associated
//! with a key. Its implementation is based on an [Mmr] over a log of state-change operations backed
//! by a [Journal].
//!
//! In the [Any] db, it is not possible to prove whether the value of a key is the currently active
//! one, only that it was associated with the key at some point in the past. This type of
//! authenticated database is most useful for applications involving keys that are given values once
//! and cannot be updated after.

use crate::{
    adb::Error,
    index::{Cursor, Index as _, Unordered as Index},
    journal::fixed::{Config as JConfig, Journal},
    mmr::{
<<<<<<< HEAD
        bitmap::MerkleizedBitMap,
=======
>>>>>>> 73c62054
        journaled::{Config as MmrConfig, Mmr},
        Location, Position, Proof, StandardHasher as Standard,
    },
    store::operation::Fixed as Operation,
    translator::Translator,
};
use commonware_codec::{CodecFixed, Encode as _};
use commonware_cryptography::Hasher as CHasher;
use commonware_runtime::{buffer::PoolRef, Clock, Metrics, Storage, ThreadPool};
use commonware_utils::{Array, NZUsize};
use futures::{
    future::{try_join_all, TryFutureExt},
    pin_mut, try_join, StreamExt,
};
use std::num::{NonZeroU64, NonZeroUsize};
use tracing::{debug, info, warn};

pub mod sync;

/// The size of the read buffer to use for replaying the operations log when rebuilding the
/// snapshot.
const SNAPSHOT_READ_BUFFER_SIZE: usize = 1 << 16;

/// Configuration for an `Any` authenticated db.
#[derive(Clone)]
pub struct Config<T: Translator> {
    /// The name of the [Storage] partition used for the MMR's backing journal.
    pub mmr_journal_partition: String,

    /// The items per blob configuration value used by the MMR journal.
    pub mmr_items_per_blob: NonZeroU64,

    /// The size of the write buffer to use for each blob in the MMR journal.
    pub mmr_write_buffer: NonZeroUsize,

    /// The name of the [Storage] partition used for the MMR's metadata.
    pub mmr_metadata_partition: String,

    /// The name of the [Storage] partition used to persist the (pruned) log of operations.
    pub log_journal_partition: String,

    /// The items per blob configuration value used by the log journal.
    pub log_items_per_blob: NonZeroU64,

    /// The size of the write buffer to use for each blob in the log journal.
    pub log_write_buffer: NonZeroUsize,

    /// The translator used by the compressed index.
    pub translator: T,

    /// An optional thread pool to use for parallelizing batch operations.
    pub thread_pool: Option<ThreadPool>,

    /// The buffer pool to use for caching data.
    pub buffer_pool: PoolRef,
}

/// A key-value ADB based on an MMR over its log of operations, supporting authentication of any
/// value ever associated with a key.
pub struct Any<
    E: Storage + Clock + Metrics,
    K: Array,
    V: CodecFixed<Cfg = ()>,
    H: CHasher,
    T: Translator,
> {
    /// An MMR over digests of the operations applied to the db.
    ///
    /// # Invariant
    ///
    /// - The number of leaves in this MMR always equals the number of operations in the unpruned
    ///   `log`.
    /// - The MMR is never pruned beyond the inactivity floor.
    pub(crate) mmr: Mmr<E, H>,

    /// A (pruned) log of all operations applied to the db in order of occurrence. The position of
    /// each operation in the log is called its _location_, which is a stable identifier.
    ///
    /// # Invariants
    ///
    /// - An operation's location is always equal to the number of the MMR leaf storing the digest
    ///   of the operation.
    /// - The log is never pruned beyond the inactivity floor.
    pub(crate) log: Journal<E, Operation<K, V>>,

    /// A snapshot of all currently active operations in the form of a map from each key to the
    /// location in the log containing its most recent update.
    ///
    /// # Invariant
    ///
    /// Only references operations of type [Operation::Update].
    pub(crate) snapshot: Index<T, Location>,

    /// A location before which all operations are "inactive" (that is, operations before this point
    /// are over keys that have been updated by some operation at or after this point).
    pub(crate) inactivity_floor_loc: Location,

    /// The number of _steps_ to raise the inactivity floor. Each step involves moving exactly one
    /// active operation to tip.
    pub(crate) steps: u64,

    /// Cryptographic hasher to re-use within mutable operations requiring digest computation.
    pub(crate) hasher: Standard<H>,
}

impl<
        E: Storage + Clock + Metrics,
        K: Array,
        V: CodecFixed<Cfg = ()>,
        H: CHasher,
        T: Translator,
    > Any<E, K, V, H, T>
{
    /// Returns an [Any] adb initialized from `cfg`. Any uncommitted log operations will be
    /// discarded and the state of the db will be as of the last committed operation.
    pub async fn init(context: E, cfg: Config<T>) -> Result<Self, Error> {
        let mut snapshot: Index<T, Location> =
            Index::init(context.with_label("snapshot"), cfg.translator.clone());
        let mut hasher = Standard::<H>::new();
        let (inactivity_floor_loc, mmr, log) =
            Self::init_mmr_and_log(context, cfg, &mut hasher).await?;

<<<<<<< HEAD
        Self::build_snapshot_from_log(
            inactivity_floor_loc,
            &log,
            &mut snapshot,
            None::<&mut MerkleizedBitMap<H, UNUSED_N>>,
        )
        .await?;
=======
        Self::build_snapshot_from_log(inactivity_floor_loc, &log, &mut snapshot, |_, _| {}).await?;
>>>>>>> 73c62054

        let db = Any {
            mmr,
            log,
            snapshot,
            inactivity_floor_loc,
            steps: 0,
            hasher,
        };

        Ok(db)
    }

    /// Initialize and return the mmr and log from the given config, correcting any inconsistencies
    /// between them. Any uncommitted operations in the log will be rolled back and the state of the
    /// db will be as of the last committed operation.
    pub(crate) async fn init_mmr_and_log(
        context: E,
        cfg: Config<T>,
        hasher: &mut Standard<H>,
    ) -> Result<(Location, Mmr<E, H>, Journal<E, Operation<K, V>>), Error> {
        let mut mmr = Mmr::init(
            context.with_label("mmr"),
            hasher,
            MmrConfig {
                journal_partition: cfg.mmr_journal_partition,
                metadata_partition: cfg.mmr_metadata_partition,
                items_per_blob: cfg.mmr_items_per_blob,
                write_buffer: cfg.mmr_write_buffer,
                thread_pool: cfg.thread_pool,
                buffer_pool: cfg.buffer_pool.clone(),
            },
        )
        .await?;

        let mut log = Journal::init(
            context.with_label("log"),
            JConfig {
                partition: cfg.log_journal_partition,
                items_per_blob: cfg.log_items_per_blob,
                write_buffer: cfg.log_write_buffer,
                buffer_pool: cfg.buffer_pool,
            },
        )
        .await?;

        // Back up over / discard any uncommitted operations in the log.
        let mut log_size = log.size().await?;
        let mut rewind_leaf_loc = log_size;
        let mut inactivity_floor_loc = Location::new(0);
        while rewind_leaf_loc > 0 {
            if let Operation::CommitFloor(loc) = log.read(rewind_leaf_loc - 1).await? {
                inactivity_floor_loc = loc;
                break;
            }
            rewind_leaf_loc -= 1;
        }
        if rewind_leaf_loc != log_size {
            let op_count = log_size - rewind_leaf_loc;
            warn!(
                log_size,
                op_count, "rewinding over uncommitted log operations"
            );
            log.rewind(rewind_leaf_loc).await?;
            log.sync().await?;
            log_size = rewind_leaf_loc;
        }

        // Pop any MMR elements that are ahead of the last log commit point.
        let mut next_mmr_leaf_loc = *mmr.leaves();
        if next_mmr_leaf_loc > log_size {
            let num_to_pop = (next_mmr_leaf_loc - log_size) as usize;
            warn!(log_size, num_to_pop, "popping uncommitted MMR operations");
            mmr.pop(num_to_pop).await?;
            next_mmr_leaf_loc = log_size;
        }

        // If the MMR is behind, replay log operations to catch up.
        if next_mmr_leaf_loc < log_size {
            warn!(
                log_size,
                next_mmr_leaf_loc, "MMR lags behind log, replaying log to catch up"
            );
            while next_mmr_leaf_loc < log_size {
                let op = log.read(next_mmr_leaf_loc).await?;
                mmr.add_batched(hasher, &op.encode()).await?;
                next_mmr_leaf_loc += 1;
            }
            mmr.sync(hasher).await.map_err(Error::Mmr)?;
        }

        // At this point the MMR and log should be consistent.
        assert_eq!(log.size().await?, mmr.leaves());

        Ok((inactivity_floor_loc, mmr, log))
    }

    /// Builds the database's snapshot by replaying the log starting at the inactivity floor.
    /// Assumes the log and mmr have the same number of operations and are not pruned beyond the
    /// inactivity floor. The callback is invoked for each replayed operation, indicating activity
    /// status updates. The first argument of the callback is the activity status of the operation,
    /// and the second argument is the location of the operation it inactivates (if any).
    pub(crate) async fn build_snapshot_from_log<F>(
        inactivity_floor_loc: Location,
        log: &Journal<E, Operation<K, V>>,
        snapshot: &mut Index<T, Location>,
<<<<<<< HEAD
        mut bitmap: Option<&mut MerkleizedBitMap<H, N>>,
    ) -> Result<(), Error> {
        if let Some(ref bitmap) = bitmap {
            assert_eq!(inactivity_floor_loc, bitmap.len());
        }

=======
        mut callback: F,
    ) -> Result<(), Error>
    where
        F: FnMut(bool, Option<Location>),
    {
>>>>>>> 73c62054
        let stream = log
            .replay(NZUsize!(SNAPSHOT_READ_BUFFER_SIZE), *inactivity_floor_loc)
            .await?;
        pin_mut!(stream);
        let last_commit_loc = log.size().await?.saturating_sub(1);
        while let Some(result) = stream.next().await {
            match result {
                Err(e) => {
                    return Err(Error::Journal(e));
                }
                Ok((i, op)) => {
                    let loc = Location::new(i);
                    match op {
                        Operation::Delete(key) => {
                            let result =
                                Any::<E, K, V, H, T>::delete_key(snapshot, log, &key, loc).await?;
                            callback(false, result);
                        }
                        Operation::Update(key, _) => {
<<<<<<< HEAD
                            let result = Any::<E, K, V, H, T>::update_loc(
                                snapshot,
                                log,
                                &key,
                                Location::new(i),
                            )
                            .await?;
                            if let Some(ref mut bitmap) = bitmap {
                                if let Some(old_loc) = result {
                                    bitmap.set_bit(*old_loc, false);
                                }
                                bitmap.push(true);
                            }
                        }
                        Operation::CommitFloor(_) => {}
                    }
                    if let Some(ref mut bitmap) = bitmap {
                        // If we reach this point and a bit hasn't been added for the operation, then it's
                        // an inactive operation and we need to tag it as such in the bitmap.
                        if bitmap.len() == i {
                            bitmap.push(false);
=======
                            let result =
                                Any::<E, K, V, H, T>::update_loc(snapshot, log, &key, loc).await?;
                            callback(true, result);
>>>>>>> 73c62054
                        }
                        Operation::CommitFloor(_) => callback(i == last_commit_loc, None),
                    }
                }
            }
        }

        Ok(())
    }

    /// Update the location of `key` to `new_loc` in the snapshot and return its old location, or
    /// insert it if the key isn't already present.
    async fn update_loc(
        snapshot: &mut Index<T, Location>,
        log: &Journal<E, Operation<K, V>>,
        key: &K,
        new_loc: Location,
    ) -> Result<Option<Location>, Error> {
        // If the translated key is not in the snapshot, insert the new location. Otherwise, get a
        // cursor to look for the key.
        let Some(mut cursor) = snapshot.get_mut_or_insert(key, new_loc) else {
            return Ok(None);
        };

        // Iterate over conflicts in the snapshot.
        while let Some(&loc) = cursor.next() {
            let (k, _) = Self::get_update_op(log, loc).await?;
            if k == *key {
                // Found the key in the snapshot.
                assert!(new_loc > loc);
                cursor.update(new_loc);
                return Ok(Some(loc));
            }
        }

        // The key wasn't in the snapshot, so add it to the cursor.
        cursor.insert(new_loc);

        Ok(None)
    }

    /// Get the update operation corresponding to a location from the snapshot.
    ///
    /// # Warning
    ///
    /// Panics if the location does not reference an update operation. This should never happen
    /// unless the snapshot is buggy, or this method is being used to look up an operation
    /// independent of the snapshot contents.
    async fn get_update_op(
        log: &Journal<E, Operation<K, V>>,
        loc: Location,
    ) -> Result<(K, V), Error> {
        let Operation::Update(k, v) = log.read(*loc).await? else {
            panic!("location does not reference update operation. loc={loc}");
        };

        Ok((k, v))
    }

    /// Get the value of `key` in the db, or None if it has no value.
    pub async fn get(&self, key: &K) -> Result<Option<V>, Error> {
        Ok(self.get_key_loc(key).await?.map(|(v, _)| v))
    }

    /// Get the value of the operation with location `loc` in the db. Returns [Error::OperationPruned]
    /// if the location precedes the oldest retained location. The location is otherwise assumed
    /// valid.
    pub async fn get_loc(&self, loc: Location) -> Result<Option<V>, Error> {
        assert!(loc < self.op_count());
        if loc < self.inactivity_floor_loc {
            return Err(Error::OperationPruned(loc));
        }

        Ok(self.log.read(*loc).await?.into_value())
    }

    /// Get the value & location of the active operation for `key` in the db, or None if it has no
    /// value.
    pub(crate) async fn get_key_loc(&self, key: &K) -> Result<Option<(V, Location)>, Error> {
        for &loc in self.snapshot.get(key) {
            let (k, v) = Self::get_update_op(&self.log, loc).await?;
            if k == *key {
                return Ok(Some((v, loc)));
            }
        }

        Ok(None)
    }

    /// Get the number of operations that have been applied to this db, including those that are not
    /// yet committed.
    pub fn op_count(&self) -> Location {
        self.mmr.leaves()
    }

    /// Return the inactivity floor location. This is the location before which all operations are
    /// known to be inactive.
    pub fn inactivity_floor_loc(&self) -> Location {
        self.inactivity_floor_loc
    }

    /// Updates `key` to have value `value`. The operation is reflected in the snapshot, but will be
    /// subject to rollback until the next successful `commit`.
    pub async fn update(&mut self, key: K, value: V) -> Result<(), Error> {
        self.update_return_loc(key, value).await?;

        Ok(())
    }

    /// Updates `key` to have value `value`, returning the old location of the key if it was
    /// previously assigned some value, and None otherwise.
    pub(crate) async fn update_return_loc(
        &mut self,
        key: K,
        value: V,
    ) -> Result<Option<Location>, Error> {
        let new_loc = self.op_count();
        let res =
            Any::<_, _, _, H, T>::update_loc(&mut self.snapshot, &self.log, &key, new_loc).await?;

        let op = Operation::Update(key, value);
        self.apply_op(op).await?;
        if res.is_some() {
            self.steps += 1;
        }

        Ok(res)
    }

    /// Delete `key` and its value from the db. Deleting a key that already has no value is a no-op.
    /// The operation is reflected in the snapshot, but will be subject to rollback until the next
    /// successful `commit`. Returns the location of the deleted value for the key (if any).
    pub async fn delete(&mut self, key: K) -> Result<Option<Location>, Error> {
        let loc = self.op_count();
        let r = Self::delete_key(&mut self.snapshot, &self.log, &key, loc).await?;
        if r.is_some() {
            self.apply_op(Operation::Delete(key)).await?;
            self.steps += 1;
        };

        Ok(r)
    }

    /// Delete `key` from the snapshot if it exists, returning the location that was previously
    /// associated with it.
    async fn delete_key(
        snapshot: &mut Index<T, Location>,
        log: &Journal<E, Operation<K, V>>,
        key: &K,
        delete_loc: Location,
    ) -> Result<Option<Location>, Error> {
        // If the translated key is in the snapshot, get a cursor to look for the key.
        let Some(mut cursor) = snapshot.get_mut(key) else {
            return Ok(None);
        };
        // Iterate over all conflicting keys in the snapshot.
        while let Some(&loc) = cursor.next() {
            let (k, _) = Self::get_update_op(log, loc).await?;
            if k == *key {
                // The key is in the snapshot, so delete it.
                //
                // If there are no longer any conflicting keys in the cursor, it will
                // automatically be removed from the snapshot.
                assert!(loc < delete_loc);
                cursor.delete();
                return Ok(Some(loc));
            }
        }

        // The key isn't in the conflicting keys, so this is a no-op.
        Ok(None)
    }

    /// Return the root of the db.
    ///
    /// # Warning
    ///
    /// Panics if there are uncommitted operations.
    pub fn root(&self, hasher: &mut Standard<H>) -> H::Digest {
        self.mmr.root(hasher)
    }

    /// Append `op` to the log and add it to the MMR. The operation will be subject to rollback
    /// until the next successful `commit`.
    pub(crate) async fn apply_op(&mut self, op: Operation<K, V>) -> Result<(), Error> {
        let encoded_op = op.encode();

        // Append operation to the log and update the MMR in parallel.
        try_join!(
            self.mmr
                .add_batched(&mut self.hasher, &encoded_op)
                .map_err(Error::Mmr),
            self.log.append(op).map_err(Error::Journal)
        )?;

        Ok(())
    }

    /// Generate and return:
    ///  1. a proof of all operations applied to the db in the range starting at (and including)
    ///     location `start_loc`, and ending at the first of either:
    ///     - the last operation performed, or
    ///     - the operation `max_ops` from the start.
    ///  2. the operations corresponding to the leaves in this range.
    ///
    /// # Warning
    ///
    /// Panics if there are uncommitted operations.
    pub async fn proof(
        &self,
        start_loc: Location,
        max_ops: NonZeroU64,
    ) -> Result<(Proof<H::Digest>, Vec<Operation<K, V>>), Error> {
        self.historical_proof(self.op_count(), start_loc, max_ops)
            .await
    }

    /// Analogous to proof, but with respect to the state of the MMR when it had `op_count`
    /// operations.
    pub async fn historical_proof(
        &self,
        op_count: Location,
        start_loc: Location,
        max_ops: NonZeroU64,
    ) -> Result<(Proof<H::Digest>, Vec<Operation<K, V>>), Error> {
        let end_loc = std::cmp::min(op_count, start_loc.saturating_add(max_ops.get()));

        let mmr_size = Position::from(op_count);
        let proof = self
            .mmr
            .historical_range_proof(mmr_size, start_loc..end_loc)
            .await?;
        let mut ops = Vec::with_capacity((*end_loc - *start_loc) as usize);
        let futures = (*start_loc..*end_loc)
            .map(|i| self.log.read(i))
            .collect::<Vec<_>>();
        try_join_all(futures)
            .await?
            .into_iter()
            .for_each(|op| ops.push(op));

        Ok((proof, ops))
    }

    /// Commit any pending operations to the database, ensuring their durability upon return from
    /// this function. Also raises the inactivity floor according to the schedule.
    ///
    /// Failures after commit (but before `sync` or `close`) may still require reprocessing to
    /// recover the database on restart.
    pub async fn commit(&mut self) -> Result<(), Error> {
        // Raise the inactivity floor by taking `self.steps` steps, plus 1 to account for the
        // previous commit becoming inactive.
        let steps_to_take = self.steps + 1;
        for _ in 0..steps_to_take {
            if self.snapshot.keys() == 0 {
                self.inactivity_floor_loc = self.op_count();
                info!(tip = ?self.inactivity_floor_loc, "db is empty, raising floor to tip");
                break;
            }
            self.raise_floor().await?;
        }
        self.steps = 0;

        // Apply the commit operation with the new inactivity floor.
        self.apply_op(Operation::CommitFloor(self.inactivity_floor_loc))
            .await?;

        // Sync the log and process the updates to the MMR in parallel.
        let mmr_fut = async {
            self.mmr.process_updates(&mut self.hasher);
            Ok::<(), Error>(())
        };
        try_join!(self.log.sync().map_err(Error::Journal), mmr_fut)?;

        Ok(())
    }

    /// Sync all database state to disk. While this isn't necessary to ensure durability of
    /// committed operations, periodic invocation may reduce memory usage and the time required to
    /// recover the database on restart.
    pub async fn sync(&mut self) -> Result<(), Error> {
        try_join!(
            self.log.sync().map_err(Error::Journal),
            self.mmr.sync(&mut self.hasher).map_err(Error::Mmr),
        )?;

        Ok(())
    }

    // Moves the given operation to the tip of the log if it is active, rendering its old location
    // inactive. If the operation was not active, then this is a no-op. Returns the old location
    // of the operation if it was active.
    pub(crate) async fn move_op_if_active(
        &mut self,
        op: Operation<K, V>,
        old_loc: Location,
    ) -> Result<Option<Location>, Error> {
        // If the translated key is not in the snapshot, get a cursor to look for the key.
        let Some(key) = op.key() else {
            return Ok(None); // operations without keys cannot be active
        };
        let new_loc = self.op_count();
        let Some(mut cursor) = self.snapshot.get_mut(key) else {
            return Ok(None);
        };

        // Iterate over all conflicting keys in the snapshot.
        while let Some(&loc) = cursor.next() {
            if loc == old_loc {
                // Update the location of the operation in the snapshot.
                cursor.update(new_loc);
                drop(cursor);

                // Update the MMR with the operation.
                self.apply_op(op).await?;
                return Ok(Some(old_loc));
            }
        }

        // The operation is not active, so this is a no-op.
        Ok(None)
    }

    /// Raise the inactivity floor by taking one _step_, which involves searching for the first
    /// active operation above the inactivity floor, moving it to tip, and then setting the
    /// inactivity floor to the location following the moved operation. This method is therefore
    /// guaranteed to raise the floor by at least one.
    ///
    /// # Panics
    ///
    /// Panics if there is not at least one active operation above the inactivity floor.
    async fn raise_floor(&mut self) -> Result<(), Error> {
        // Search for the first active operation above the inactivity floor and move it to tip.
        //
        // TODO(https://github.com/commonwarexyz/monorepo/issues/1829): optimize this w/ a bitmap.
        let mut op = self.log.read(*self.inactivity_floor_loc).await?;
        while self
            .move_op_if_active(op, self.inactivity_floor_loc)
            .await?
            .is_none()
        {
            self.inactivity_floor_loc += 1;
            op = self.log.read(*self.inactivity_floor_loc).await?;
        }

        // Increment the floor to the next operation since we know the current one is inactive.
        self.inactivity_floor_loc += 1;

        Ok(())
    }

    /// Prune historical operations prior to `target_prune_loc`. This does not affect the db's root
    /// or current snapshot.
    ///
    /// # Panics
    ///
    /// Panics if `target_prune_loc` is greater than the inactivity floor.
    pub async fn prune(&mut self, target_prune_loc: Location) -> Result<(), Error> {
        assert!(target_prune_loc <= self.inactivity_floor_loc);
        if self.mmr.size() == 0 {
            // DB is empty, nothing to prune.
            return Ok(());
        };

        // Sync the mmr before pruning the log, otherwise the MMR tip could end up behind the log's
        // pruning boundary on restart from an unclean shutdown, and there would be no way to replay
        // the operations between the MMR tip and the log pruning boundary.
        self.mmr.sync(&mut self.hasher).await?;

        if !self.log.prune(*target_prune_loc).await? {
            return Ok(());
        }

        debug!(
            log_size = ?self.op_count(),
            ?target_prune_loc,
            "pruned inactive ops"
        );

        self.mmr
            .prune_to_pos(&mut self.hasher, Position::from(target_prune_loc))
            .await?;

        Ok(())
    }

    /// Close the db. Operations that have not been committed will be lost or rolled back on
    /// restart.
    pub async fn close(mut self) -> Result<(), Error> {
        self.sync().await?;

        Ok(())
    }

    /// Destroy the db, removing all data from disk.
    pub async fn destroy(self) -> Result<(), Error> {
        try_join!(
            self.log.destroy().map_err(Error::Journal),
            self.mmr.destroy().map_err(Error::Mmr),
        )?;

        Ok(())
    }

    /// Simulate an unclean shutdown by consuming the db without syncing (or only partially syncing)
    /// the log and/or mmr. When _not_ fully syncing the mmr, the `write_limit` parameter dictates
    /// how many mmr nodes to write during a partial sync (can be 0).
    #[cfg(any(test, feature = "fuzzing"))]
    pub async fn simulate_failure(
        mut self,
        sync_log: bool,
        sync_mmr: bool,
        write_limit: usize,
    ) -> Result<(), Error> {
        if sync_log {
            self.log.sync().await?;
        }
        if sync_mmr {
            assert_eq!(write_limit, 0);
            self.mmr.sync(&mut self.hasher).await?;
        } else if write_limit > 0 {
            self.mmr
                .simulate_partial_sync(&mut self.hasher, write_limit)
                .await?;
        }

        Ok(())
    }
}

// pub(super) so helpers can be used by the sync module.
#[cfg(test)]
pub(super) mod test {
    use super::*;
    use crate::{
        adb::verify_proof,
        mmr::{bitmap::Bitmap, mem::Mmr as MemMmr, StandardHasher as Standard},
        translator::TwoCap,
    };
    use commonware_codec::{DecodeExt, FixedSize};
    use commonware_cryptography::{sha256::Digest, Digest as _, Hasher as CHasher, Sha256};
    use commonware_macros::test_traced;
    use commonware_runtime::{
        deterministic::{self, Context},
        Runner as _,
    };
    use commonware_utils::NZU64;
    use rand::{
        rngs::{OsRng, StdRng},
        RngCore, SeedableRng,
    };
    use std::collections::{HashMap, HashSet};

    const SHA256_SIZE: usize = <Sha256 as CHasher>::Digest::SIZE;

    // Janky page & cache sizes to exercise boundary conditions.
    const PAGE_SIZE: usize = 101;
    const PAGE_CACHE_SIZE: usize = 11;

    pub(super) fn any_db_config(suffix: &str) -> Config<TwoCap> {
        Config {
            mmr_journal_partition: format!("journal_{suffix}"),
            mmr_metadata_partition: format!("metadata_{suffix}"),
            mmr_items_per_blob: NZU64!(11),
            mmr_write_buffer: NZUsize!(1024),
            log_journal_partition: format!("log_journal_{suffix}"),
            log_items_per_blob: NZU64!(7),
            log_write_buffer: NZUsize!(1024),
            translator: TwoCap,
            thread_pool: None,
            buffer_pool: PoolRef::new(NZUsize!(PAGE_SIZE), NZUsize!(PAGE_CACHE_SIZE)),
        }
    }

    /// A type alias for the concrete [Any] type used in these unit tests.
    pub(super) type AnyTest = Any<deterministic::Context, Digest, Digest, Sha256, TwoCap>;

    /// Return an `Any` database initialized with a fixed config.
    async fn open_db(context: deterministic::Context) -> AnyTest {
        AnyTest::init(context, any_db_config("partition"))
            .await
            .unwrap()
    }

    pub(super) fn create_test_config(seed: u64) -> Config<TwoCap> {
        Config {
            mmr_journal_partition: format!("mmr_journal_{seed}"),
            mmr_metadata_partition: format!("mmr_metadata_{seed}"),
            mmr_items_per_blob: NZU64!(13), // intentionally small and janky size
            mmr_write_buffer: NZUsize!(64),
            log_journal_partition: format!("log_journal_{seed}"),
            log_items_per_blob: NZU64!(11), // intentionally small and janky size
            log_write_buffer: NZUsize!(64),
            translator: TwoCap,
            thread_pool: None,
            buffer_pool: PoolRef::new(NZUsize!(PAGE_SIZE), NZUsize!(PAGE_CACHE_SIZE)),
        }
    }

    /// Create a test database with unique partition names
    pub(super) async fn create_test_db(mut context: Context) -> AnyTest {
        let seed = context.next_u64();
        let config = create_test_config(seed);
        AnyTest::init(context, config).await.unwrap()
    }

    /// Create n random operations. Some portion of the updates are deletes.
    /// create_test_ops(n') is a suffix of create_test_ops(n) for n' > n.
    pub(super) fn create_test_ops(n: usize) -> Vec<Operation<Digest, Digest>> {
        let mut rng = StdRng::seed_from_u64(1337);
        let mut prev_key = Digest::random(&mut rng);
        let mut ops = Vec::new();
        for i in 0..n {
            let key = Digest::random(&mut rng);
            if i % 10 == 0 && i > 0 {
                ops.push(Operation::Delete(prev_key));
            } else {
                let value = Digest::random(&mut rng);
                ops.push(Operation::Update(key, value));
                prev_key = key;
            }
        }
        ops
    }

    /// Applies the given operations to the database.
    pub(super) async fn apply_ops(db: &mut AnyTest, ops: Vec<Operation<Digest, Digest>>) {
        for op in ops {
            match op {
                Operation::Update(key, value) => {
                    db.update(key, value).await.unwrap();
                }
                Operation::Delete(key) => {
                    db.delete(key).await.unwrap();
                }
                Operation::CommitFloor(_) => {
                    db.commit().await.unwrap();
                }
            }
        }
    }

    #[test_traced("INFO")]
    fn test_any_fixed_db_empty() {
        let executor = deterministic::Runner::default();
        executor.start(|context| async move {
            let mut db = open_db(context.clone()).await;
            let mut hasher = Standard::<Sha256>::new();
            assert_eq!(db.op_count(), 0);
            assert!(matches!(db.prune(db.inactivity_floor_loc()).await, Ok(())));
            let empty_root = db.root(&mut hasher);
            assert_eq!(empty_root, MemMmr::default().root(&mut hasher));

            // Make sure closing/reopening gets us back to the same state, even after adding an
            // uncommitted op, and even without a clean shutdown.
            let d1 = Sha256::fill(1u8);
            let d2 = Sha256::fill(2u8);
            db.update(d1, d2).await.unwrap();
            let mut db = open_db(context.clone()).await;
            assert_eq!(db.op_count(), 0);
            assert_eq!(db.root(&mut hasher), empty_root);

            let empty_proof = Proof::default();
            assert!(verify_proof(
                &mut hasher,
                &empty_proof,
                Location::new(0),
                &[] as &[Operation<Digest, Digest>],
                &empty_root
            ));

            // Test calling commit on an empty db which should make it (durably) non-empty.
            db.commit().await.unwrap();
            assert_eq!(db.op_count(), 1); // commit op added
            let root = db.root(&mut hasher);
            assert!(matches!(db.prune(db.inactivity_floor_loc()).await, Ok(())));

            // Re-opening the DB without a clean shutdown should still recover the correct state.
            let mut db = open_db(context.clone()).await;
            assert_eq!(db.op_count(), 1);
            assert_eq!(db.root(&mut hasher), root);

            // Empty proof should no longer verify.
            assert!(!verify_proof(
                &mut hasher,
                &empty_proof,
                Location::new(0),
                &[] as &[Operation<Digest, Digest>],
                &root
            ));

            // Confirm the inactivity floor doesn't fall endlessly behind with multiple commits on a
            // non-empty db.
            db.update(d1, d2).await.unwrap();
            for _ in 1..100 {
                db.commit().await.unwrap();
                // Distance should equal 3 after the second commit, with inactivity_floor
                // referencing the previous commit operation.
                assert!(db.op_count() - db.inactivity_floor_loc <= 3);
            }

            // Confirm the inactivity floor is raised to tip when the db becomes empty.
            db.delete(d1).await.unwrap();
            db.commit().await.unwrap();
            assert_eq!(db.snapshot.keys(), 0);
            assert_eq!(db.op_count() - 1, db.inactivity_floor_loc);

            db.destroy().await.unwrap();
        });
    }

    #[test_traced("WARN")]
    fn test_any_fixed_db_build_basic() {
        let executor = deterministic::Runner::default();
        executor.start(|context| async move {
            // Build a db with 2 keys and make sure updates and deletions of those keys work as
            // expected.
            let mut hasher = Standard::<Sha256>::new();
            let mut db = open_db(context.clone()).await;

            let d1 = Sha256::fill(1u8);
            let d2 = Sha256::fill(2u8);

            assert!(db.get(&d1).await.unwrap().is_none());
            assert!(db.get(&d2).await.unwrap().is_none());

            db.update(d1, d2).await.unwrap();
            assert_eq!(db.get(&d1).await.unwrap().unwrap(), d2);
            assert!(db.get(&d2).await.unwrap().is_none());

            db.update(d2, d1).await.unwrap();
            assert_eq!(db.get(&d1).await.unwrap().unwrap(), d2);
            assert_eq!(db.get(&d2).await.unwrap().unwrap(), d1);

            db.delete(d1).await.unwrap(); // inactivates op 0
            assert!(db.get(&d1).await.unwrap().is_none());
            assert_eq!(db.get(&d2).await.unwrap().unwrap(), d1);

            db.update(d1, d1).await.unwrap();
            assert_eq!(db.get(&d1).await.unwrap().unwrap(), d1);

            db.update(d2, d2).await.unwrap(); // inactivates op  1
            assert_eq!(db.get(&d2).await.unwrap().unwrap(), d2);

            assert_eq!(db.log.size().await.unwrap(), 5); // 4 updates, 1 deletion.
            assert_eq!(db.snapshot.keys(), 2);
            assert_eq!(db.inactivity_floor_loc, Location::new(0));
            db.sync().await.unwrap();

            // take one floor raising step, which should move the first active op (at location 3) to
            // tip, leaving the floor at the next location (4).
            db.raise_floor().await.unwrap();
            assert_eq!(db.inactivity_floor_loc, Location::new(4));
            assert_eq!(db.log.size().await.unwrap(), 6); // 4 updates, 1 deletion, 1 commit
            db.sync().await.unwrap();

            // Delete all keys.
            db.delete(d1).await.unwrap();
            db.delete(d2).await.unwrap();
            assert!(db.get(&d1).await.unwrap().is_none());
            assert!(db.get(&d2).await.unwrap().is_none());
            assert_eq!(db.log.size().await.unwrap(), 8); // 4 updates, 3 deletions, 1 commit

            db.commit().await.unwrap();
            // Since this db no longer has any active keys, the inactivity floor should have been
            // set to tip.
            assert_eq!(db.inactivity_floor_loc, db.op_count() - 1);
            let root = db.root(&mut hasher);

            // Multiple deletions of the same key should be a no-op.
            db.delete(d1).await.unwrap();
            assert_eq!(db.log.size().await.unwrap(), 9); // one more commit op added.
            assert_eq!(db.root(&mut hasher), root);

            // Deletions of non-existent keys should be a no-op.
            let d3 = <Sha256 as CHasher>::Digest::decode(vec![2u8; SHA256_SIZE].as_ref()).unwrap();
            assert!(db.delete(d3).await.unwrap().is_none());
            assert_eq!(db.log.size().await.unwrap(), 9);
            db.sync().await.unwrap();
            assert_eq!(db.root(&mut hasher), root);

            // Make sure closing/reopening gets us back to the same state.
            assert_eq!(db.log.size().await.unwrap(), 9);
            let root = db.root(&mut hasher);
            db.close().await.unwrap();
            let mut db = open_db(context.clone()).await;
            assert_eq!(db.log.size().await.unwrap(), 9);
            assert_eq!(db.root(&mut hasher), root);

            // Re-activate the keys by updating them.
            db.update(d1, d1).await.unwrap();
            db.update(d2, d2).await.unwrap();
            db.delete(d1).await.unwrap();
            db.update(d2, d1).await.unwrap();
            db.update(d1, d2).await.unwrap();
            assert_eq!(db.snapshot.keys(), 2);

            // Confirm close/reopen gets us back to the same state.
            db.commit().await.unwrap();
            let root = db.root(&mut hasher);
            db.close().await.unwrap();
            let mut db = open_db(context).await;
            assert_eq!(db.root(&mut hasher), root);
            assert_eq!(db.snapshot.keys(), 2);

            // Commit will raise the inactivity floor, which won't affect state but will affect the
            // root.
            db.commit().await.unwrap();

            assert!(db.root(&mut hasher) != root);

            // Pruning inactive ops should not affect current state or root
            let root = db.root(&mut hasher);
            db.prune(db.inactivity_floor_loc()).await.unwrap();
            assert_eq!(db.snapshot.keys(), 2);
            assert_eq!(db.root(&mut hasher), root);

            db.destroy().await.unwrap();
        });
    }

    #[test_traced("WARN")]
    fn test_any_fixed_db_build_and_authenticate() {
        let executor = deterministic::Runner::default();
        // Build a db with 1000 keys, some of which we update and some of which we delete, and
        // confirm that the end state of the db matches that of an identically updated hashmap.
        const ELEMENTS: u64 = 1000;
        executor.start(|context| async move {
            let mut hasher = Standard::<Sha256>::new();
            let mut db = open_db(context.clone()).await;

            let mut map = HashMap::<Digest, Digest>::default();
            for i in 0u64..ELEMENTS {
                let k = Sha256::hash(&i.to_be_bytes());
                let v = Sha256::hash(&(i * 1000).to_be_bytes());
                db.update(k, v).await.unwrap();
                map.insert(k, v);
            }

            // Update every 3rd key
            for i in 0u64..ELEMENTS {
                if i % 3 != 0 {
                    continue;
                }
                let k = Sha256::hash(&i.to_be_bytes());
                let v = Sha256::hash(&((i + 1) * 10000).to_be_bytes());
                db.update(k, v).await.unwrap();
                map.insert(k, v);
            }

            // Delete every 7th key
            for i in 0u64..ELEMENTS {
                if i % 7 != 1 {
                    continue;
                }
                let k = Sha256::hash(&i.to_be_bytes());
                db.delete(k).await.unwrap();
                map.remove(&k);
            }

            assert_eq!(db.op_count(), 1477);
            assert_eq!(db.inactivity_floor_loc, Location::new(0));
            assert_eq!(db.log.size().await.unwrap(), 1477);
            assert_eq!(db.snapshot.items(), 857);

            // Test that commit + sync w/ pruning will raise the activity floor.
            db.commit().await.unwrap();
            db.sync().await.unwrap();
            db.prune(db.inactivity_floor_loc()).await.unwrap();
            assert_eq!(db.op_count(), 1956);
            assert_eq!(db.inactivity_floor_loc, Location::new(837));
            assert_eq!(db.snapshot.items(), 857);

            // Close & reopen the db, making sure the re-opened db has exactly the same state.
            let root = db.root(&mut hasher);
            db.close().await.unwrap();
            let mut db = open_db(context.clone()).await;
            assert_eq!(root, db.root(&mut hasher));
            assert_eq!(db.op_count(), 1956);
            assert_eq!(db.inactivity_floor_loc, Location::new(837));
            assert_eq!(db.snapshot.items(), 857);

            // Confirm the db's state matches that of the separate map we computed independently.
            for i in 0u64..1000 {
                let k = Sha256::hash(&i.to_be_bytes());
                if let Some(map_value) = map.get(&k) {
                    let Some(db_value) = db.get(&k).await.unwrap() else {
                        panic!("key not found in db: {k}");
                    };
                    assert_eq!(*map_value, db_value);
                } else {
                    assert!(db.get(&k).await.unwrap().is_none());
                }
            }

            // Make sure size-constrained batches of operations are provable from the oldest
            // retained op to tip.
            let max_ops = NZU64!(4);
            let end_loc = db.op_count();
            let start_pos = db.mmr.pruned_to_pos();
            let start_loc = Location::try_from(start_pos).unwrap();
            // Raise the inactivity floor via commit and make sure historical inactive operations
            // are still provable.
            db.commit().await.unwrap();
            let root = db.root(&mut hasher);
            assert!(start_loc < db.inactivity_floor_loc);

            for loc in *start_loc..*end_loc {
                let loc = Location::new(loc);
                let (proof, log) = db.proof(loc, max_ops).await.unwrap();
                assert!(verify_proof(&mut hasher, &proof, loc, &log, &root));
            }

            db.destroy().await.unwrap();
        });
    }

    /// Test that various types of unclean shutdown while updating a non-empty DB recover to the
    /// empty DB on re-open.
    #[test_traced("WARN")]
    fn test_any_fixed_non_empty_db_recovery() {
        let executor = deterministic::Runner::default();
        executor.start(|context| async move {
            let mut hasher = Standard::<Sha256>::new();
            let mut db = open_db(context.clone()).await;

            // Insert 1000 keys then sync.
            const ELEMENTS: u64 = 1000;
            for i in 0u64..ELEMENTS {
                let k = Sha256::hash(&i.to_be_bytes());
                let v = Sha256::hash(&(i * 1000).to_be_bytes());
                db.update(k, v).await.unwrap();
            }
            db.commit().await.unwrap();
            db.prune(db.inactivity_floor_loc()).await.unwrap();
            let root = db.root(&mut hasher);
            let op_count = db.op_count();
            let inactivity_floor_loc = db.inactivity_floor_loc();

            // Reopen DB without clean shutdown and make sure the state is the same.
            let mut db = open_db(context.clone()).await;
            assert_eq!(db.op_count(), op_count);
            assert_eq!(db.inactivity_floor_loc(), inactivity_floor_loc);
            assert_eq!(db.root(&mut hasher), root);

            async fn apply_more_ops(db: &mut AnyTest) {
                for i in 0u64..ELEMENTS {
                    let k = Sha256::hash(&i.to_be_bytes());
                    let v = Sha256::hash(&((i + 1) * 10000).to_be_bytes());
                    db.update(k, v).await.unwrap();
                }
            }

            // Insert operations without commit, then simulate failure, syncing nothing.
            apply_more_ops(&mut db).await;
            db.simulate_failure(false, false, 0).await.unwrap();
            let mut db = open_db(context.clone()).await;
            assert_eq!(db.op_count(), op_count);
            assert_eq!(db.inactivity_floor_loc(), inactivity_floor_loc);
            assert_eq!(db.root(&mut hasher), root);

            // Repeat, though this time sync the log and only 10 elements of the mmr.
            apply_more_ops(&mut db).await;
            db.simulate_failure(true, false, 10).await.unwrap();
            let mut db = open_db(context.clone()).await;
            assert_eq!(db.op_count(), op_count);
            assert_eq!(db.root(&mut hasher), root);

            // Repeat, though this time only fully sync the mmr.
            apply_more_ops(&mut db).await;
            db.simulate_failure(false, true, 0).await.unwrap();
            let mut db = open_db(context.clone()).await;
            assert_eq!(db.op_count(), op_count);
            assert_eq!(db.inactivity_floor_loc(), inactivity_floor_loc);
            assert_eq!(db.root(&mut hasher), root);

            // One last check that re-open without proper shutdown still recovers the correct state.
            apply_more_ops(&mut db).await;
            apply_more_ops(&mut db).await;
            apply_more_ops(&mut db).await;
            let mut db = open_db(context.clone()).await;
            assert_eq!(db.op_count(), op_count);
            assert_eq!(db.root(&mut hasher), root);

            // Apply the ops one last time but fully commit them this time, then clean up.
            apply_more_ops(&mut db).await;
            db.commit().await.unwrap();
            let db = open_db(context.clone()).await;
            assert!(db.op_count() > op_count);
            assert_ne!(db.inactivity_floor_loc(), inactivity_floor_loc);
            assert_ne!(db.root(&mut hasher), root);

            db.destroy().await.unwrap();
        });
    }

    /// Test that various types of unclean shutdown while updating an empty DB recover to the empty
    /// DB on re-open.
    #[test_traced("WARN")]
    fn test_any_fixed_empty_db_recovery() {
        let executor = deterministic::Runner::default();
        executor.start(|context| async move {
            // Initialize an empty db.
            let mut hasher = Standard::<Sha256>::new();
            let db = open_db(context.clone()).await;
            let root = db.root(&mut hasher);

            // Reopen DB without clean shutdown and make sure the state is the same.
            let mut db = open_db(context.clone()).await;
            assert_eq!(db.op_count(), 0);
            assert_eq!(db.root(&mut hasher), root);

            async fn apply_ops(db: &mut AnyTest) {
                for i in 0u64..1000 {
                    let k = Sha256::hash(&i.to_be_bytes());
                    let v = Sha256::hash(&((i + 1) * 10000).to_be_bytes());
                    db.update(k, v).await.unwrap();
                }
            }

            // Insert operations without commit then simulate failure, syncing nothing except one
            // element of the mmr.
            apply_ops(&mut db).await;
            db.simulate_failure(false, false, 1).await.unwrap();
            let mut db = open_db(context.clone()).await;
            assert_eq!(db.op_count(), 0);
            assert_eq!(db.root(&mut hasher), root);

            // Repeat, though this time sync the log.
            apply_ops(&mut db).await;
            db.simulate_failure(true, false, 0).await.unwrap();
            let mut db = open_db(context.clone()).await;
            assert_eq!(db.op_count(), 0);
            assert_eq!(db.root(&mut hasher), root);

            // Repeat, though this time sync the mmr.
            apply_ops(&mut db).await;
            db.simulate_failure(false, true, 0).await.unwrap();
            let mut db = open_db(context.clone()).await;
            assert_eq!(db.op_count(), 0);
            assert_eq!(db.root(&mut hasher), root);

            // One last check that re-open without proper shutdown still recovers the correct state.
            apply_ops(&mut db).await;
            apply_ops(&mut db).await;
            apply_ops(&mut db).await;
            let mut db = open_db(context.clone()).await;
            assert_eq!(db.op_count(), 0);
            assert_eq!(db.root(&mut hasher), root);

            // Apply the ops one last time but fully commit them this time, then clean up.
            apply_ops(&mut db).await;
            db.commit().await.unwrap();
            let db = open_db(context.clone()).await;
            assert!(db.op_count() > 0);
            assert_ne!(db.root(&mut hasher), root);

            db.destroy().await.unwrap();
        });
    }

    // Test that replaying multiple updates of the same key on startup doesn't leave behind old data
    // in the snapshot.
    #[test_traced("WARN")]
    fn test_any_fixed_db_log_replay() {
        let executor = deterministic::Runner::default();
        executor.start(|context| async move {
            let mut hasher = Standard::<Sha256>::new();
            let mut db = open_db(context.clone()).await;

            // Update the same key many times.
            const UPDATES: u64 = 100;
            let k = Sha256::hash(&UPDATES.to_be_bytes());
            for i in 0u64..UPDATES {
                let v = Sha256::hash(&(i * 1000).to_be_bytes());
                db.update(k, v).await.unwrap();
            }
            db.commit().await.unwrap();
            let root = db.root(&mut hasher);
            db.close().await.unwrap();

            // Simulate a failed commit and test that the log replay doesn't leave behind old data.
            let db = open_db(context.clone()).await;
            let iter = db.snapshot.get(&k);
            assert_eq!(iter.cloned().collect::<Vec<_>>().len(), 1);
            assert_eq!(db.root(&mut hasher), root);

            db.destroy().await.unwrap();
        });
    }

    #[test_traced("WARN")]
    fn test_any_fixed_db_multiple_commits_delete_gets_replayed() {
        let executor = deterministic::Runner::default();
        executor.start(|context| async move {
            let mut hasher = Standard::<Sha256>::new();
            let mut db = open_db(context.clone()).await;

            let mut map = HashMap::<Digest, Digest>::default();
            const ELEMENTS: u64 = 10;
            // insert & commit multiple batches to ensure repeated inactivity floor raising.
            for j in 0u64..ELEMENTS {
                for i in 0u64..ELEMENTS {
                    let k = Sha256::hash(&(j * 1000 + i).to_be_bytes());
                    let v = Sha256::hash(&(i * 1000).to_be_bytes());
                    db.update(k, v).await.unwrap();
                    map.insert(k, v);
                }
                db.commit().await.unwrap();
            }
            let k = Sha256::hash(&((ELEMENTS - 1) * 1000 + (ELEMENTS - 1)).to_be_bytes());

            // Do one last delete operation which will be above the inactivity
            // floor, to make sure it gets replayed on restart.
            db.delete(k).await.unwrap();
            db.commit().await.unwrap();
            assert!(db.get(&k).await.unwrap().is_none());

            // Close & reopen the db, making sure the re-opened db has exactly the same state.
            let root = db.root(&mut hasher);
            db.close().await.unwrap();
            let db = open_db(context.clone()).await;
            assert_eq!(root, db.root(&mut hasher));
            assert!(db.get(&k).await.unwrap().is_none());

            db.destroy().await.unwrap();
        });
    }

    /// This test builds a random database, and makes sure that its state can be replayed by
    /// `build_snapshot_from_log` with a bitmap to correctly capture the active operations.
    #[test_traced("WARN")]
    fn test_any_fixed_db_build_snapshot_with_bitmap() {
        // Number of elements to initially insert into the db.
        const ELEMENTS: u64 = 1000;

        // Use a non-deterministic rng seed to ensure each run is different.
        let rng_seed = OsRng.next_u64();
        // Log the seed with high visibility to make failures reproducible.
        warn!("rng_seed={}", rng_seed);
        let mut rng = StdRng::seed_from_u64(rng_seed);

        let executor = deterministic::Runner::default();
        executor.start(|context| async move {
            let mut hasher = Standard::<Sha256>::new();
            let mut db = open_db(context.clone()).await;

            for i in 0u64..ELEMENTS {
                let k = Sha256::hash(&i.to_be_bytes());
                let v = Sha256::hash(&rng.next_u32().to_be_bytes());
                db.update(k, v).await.unwrap();
            }

            // Randomly update / delete them. We use a delete frequency that is 1/7th of the update
            // frequency.
            for _ in 0u64..ELEMENTS * 10 {
                let rand_key = Sha256::hash(&(rng.next_u64() % ELEMENTS).to_be_bytes());
                if rng.next_u32() % 7 == 0 {
                    db.delete(rand_key).await.unwrap();
                    continue;
                }
                let v = Sha256::hash(&rng.next_u32().to_be_bytes());
                db.update(rand_key, v).await.unwrap();
                if rng.next_u32() % 20 == 0 {
                    // Commit every ~20 updates.
                    db.commit().await.unwrap();
                }
            }
            db.commit().await.unwrap();

            let root = db.root(&mut hasher);
            let inactivity_floor_loc = db.inactivity_floor_loc;

            // Close the db, then replay its operations with a bitmap.
            db.close().await.unwrap();
            // Initialize the bitmap based on the current db's inactivity floor.
            let mut bitmap = MerkleizedBitMap::<_, SHA256_SIZE>::new();
            for _ in 0..*inactivity_floor_loc {
                bitmap.push(false);
            }
            bitmap.sync(&mut hasher).await.unwrap();

            // Initialize the db's mmr/log.
            let cfg = any_db_config("partition");
            let (inactivity_floor_loc, mmr, log) =
                AnyTest::init_mmr_and_log(context.clone(), cfg, &mut hasher)
                    .await
                    .unwrap();

            // Replay log to populate the bitmap. Use a TwoCap instead of EightCap here so we exercise some collisions.
            let mut snapshot = Index::init(context.with_label("snapshot"), TwoCap);
            AnyTest::build_snapshot_from_log(
                inactivity_floor_loc,
                &log,
                &mut snapshot,
                |append, loc| {
                    bitmap.append(append);
                    if let Some(loc) = loc {
                        bitmap.set_bit(*loc, false);
                    }
                },
            )
            .await
            .unwrap();

            // Check the recovered state is correct.
            let db = AnyTest {
                mmr,
                log,
                snapshot,
                inactivity_floor_loc,
                steps: 0,
                hasher: Standard::<Sha256>::new(),
            };
            assert_eq!(db.root(&mut hasher), root);

            // Check the bitmap state matches that of the snapshot.
            let items = db.log.size().await.unwrap();
            assert_eq!(bitmap.len(), items);
            let mut active_positions = HashSet::new();
            // This loop checks that the expected true bits are true in the bitmap.
            for pos in *db.inactivity_floor_loc..items {
                let item = db.log.read(pos).await.unwrap();
                let Some(item_key) = item.key() else {
                    // `item` is a commit
                    continue;
                };
                let iter = db.snapshot.get(item_key);
                for loc in iter {
                    if *loc == pos {
                        // Found an active op.
                        active_positions.insert(pos);
                        assert!(bitmap.get_bit(pos));
                        break;
                    }
                }
            }
            // This loop checks that the expected false bits are false in the bitmap.
            for pos in *db.inactivity_floor_loc..items - 1 {
                assert_eq!(bitmap.get_bit(pos), active_positions.contains(&pos));
            }
            assert!(bitmap.get_bit(items - 1)); // last commit should always be active

            db.destroy().await.unwrap();
        });
    }

    #[test]
    fn test_any_fixed_db_historical_proof_basic() {
        let executor = deterministic::Runner::default();
        executor.start(|context| async move {
            let mut db = create_test_db(context.clone()).await;
            let ops = create_test_ops(20);
            apply_ops(&mut db, ops.clone()).await;
            db.commit().await.unwrap();
            let mut hasher = Standard::<Sha256>::new();
            let root_hash = db.root(&mut hasher);
            let original_op_count = db.op_count();

            // Historical proof should match "regular" proof when historical size == current database size
            let max_ops = NZU64!(10);
            let (historical_proof, historical_ops) = db
                .historical_proof(original_op_count, Location::new(5), max_ops)
                .await
                .unwrap();
            let (regular_proof, regular_ops) = db.proof(Location::new(5), max_ops).await.unwrap();

            assert_eq!(historical_proof.size, regular_proof.size);
            assert_eq!(historical_proof.digests, regular_proof.digests);
            assert_eq!(historical_ops, regular_ops);
            assert_eq!(historical_ops, ops[5..15]);
            assert!(verify_proof(
                &mut hasher,
                &historical_proof,
                Location::new(5),
                &historical_ops,
                &root_hash
            ));

            // Add more operations to the database
            let more_ops = create_test_ops(5);
            apply_ops(&mut db, more_ops.clone()).await;
            db.commit().await.unwrap();

            // Historical proof should remain the same even though database has grown
            let (historical_proof, historical_ops) = db
                .historical_proof(original_op_count, Location::new(5), NZU64!(10))
                .await
                .unwrap();
            assert_eq!(historical_proof.size, Position::from(original_op_count));
            assert_eq!(historical_proof.size, regular_proof.size);
            assert_eq!(historical_ops.len(), 10);
            assert_eq!(historical_proof.digests, regular_proof.digests);
            assert_eq!(historical_ops, regular_ops);
            assert!(verify_proof(
                &mut hasher,
                &historical_proof,
                Location::new(5),
                &historical_ops,
                &root_hash
            ));

            db.destroy().await.unwrap();
        });
    }

    #[test]
    fn test_any_fixed_db_historical_proof_edge_cases() {
        let executor = deterministic::Runner::default();
        executor.start(|context| async move {
            let mut db = create_test_db(context.clone()).await;
            let ops = create_test_ops(50);
            apply_ops(&mut db, ops.clone()).await;
            db.commit().await.unwrap();

            let mut hasher = Standard::<Sha256>::new();

            // Test singleton database
            let (single_proof, single_ops) = db
                .historical_proof(Location::new(1), Location::new(0), NZU64!(1))
                .await
                .unwrap();
            assert_eq!(single_proof.size, Position::from(Location::new(1)));
            assert_eq!(single_ops.len(), 1);

            // Create historical database with single operation
            let mut single_db = create_test_db(context.clone()).await;
            apply_ops(&mut single_db, ops[0..1].to_vec()).await;
            // Don't commit - this changes the root due to commit operations
            single_db.sync().await.unwrap();
            let single_root = single_db.root(&mut hasher);

            assert!(verify_proof(
                &mut hasher,
                &single_proof,
                Location::new(0),
                &single_ops,
                &single_root
            ));

            // Test requesting more operations than available in historical position
            let (_limited_proof, limited_ops) = db
                .historical_proof(Location::new(10), Location::new(5), NZU64!(20))
                .await
                .unwrap();
            assert_eq!(limited_ops.len(), 5); // Should be limited by historical position
            assert_eq!(limited_ops, ops[5..10]);

            // Test proof at minimum historical position
            let (min_proof, min_ops) = db
                .historical_proof(Location::new(3), Location::new(0), NZU64!(3))
                .await
                .unwrap();
            assert_eq!(min_proof.size, Position::from(Location::new(3)));
            assert_eq!(min_ops.len(), 3);
            assert_eq!(min_ops, ops[0..3]);

            single_db.destroy().await.unwrap();
            db.destroy().await.unwrap();
        });
    }

    #[test]
    fn test_any_fixed_db_historical_proof_different_historical_sizes() {
        let executor = deterministic::Runner::default();
        executor.start(|context| async move {
            let mut db = create_test_db(context.clone()).await;
            let ops = create_test_ops(100);
            apply_ops(&mut db, ops.clone()).await;
            db.commit().await.unwrap();

            let mut hasher = Standard::<Sha256>::new();

            // Test historical proof generation for several historical states.
            let start_loc = Location::new(20);
            let max_ops = NZU64!(10);
            for end_loc in 31..50 {
                let end_loc = Location::new(end_loc);
                let (historical_proof, historical_ops) = db
                    .historical_proof(end_loc, start_loc, max_ops)
                    .await
                    .unwrap();

                assert_eq!(historical_proof.size, Position::from(end_loc));

                // Create  reference database at the given historical size
                let mut ref_db = create_test_db(context.clone()).await;
                apply_ops(&mut ref_db, ops[0..*end_loc as usize].to_vec()).await;
                // Sync to process dirty nodes but don't commit - commit changes the root due to commit operations
                ref_db.sync().await.unwrap();

                let (ref_proof, ref_ops) = ref_db.proof(start_loc, max_ops).await.unwrap();
                assert_eq!(ref_proof.size, historical_proof.size);
                assert_eq!(ref_ops, historical_ops);
                assert_eq!(ref_proof.digests, historical_proof.digests);
                let end_loc = std::cmp::min(start_loc.checked_add(max_ops.get()).unwrap(), end_loc);
                assert_eq!(ref_ops, ops[*start_loc as usize..*end_loc as usize]);

                // Verify proof against reference root
                let ref_root = ref_db.root(&mut hasher);
                assert!(verify_proof(
                    &mut hasher,
                    &historical_proof,
                    start_loc,
                    &historical_ops,
                    &ref_root
                ),);

                ref_db.destroy().await.unwrap();
            }

            db.destroy().await.unwrap();
        });
    }

    #[test]
    fn test_any_fixed_db_historical_proof_invalid() {
        let executor = deterministic::Runner::default();
        executor.start(|context| async move {
            let mut db = create_test_db(context.clone()).await;
            let ops = create_test_ops(10);
            apply_ops(&mut db, ops).await;
            db.commit().await.unwrap();

            let (proof, ops) = db
                .historical_proof(Location::new(5), Location::new(1), NZU64!(10))
                .await
                .unwrap();
            assert_eq!(proof.size, Position::from(Location::new(5)));
            assert_eq!(ops.len(), 4);

            let mut hasher = Standard::<Sha256>::new();

            // Changing the proof digests should cause verification to fail
            {
                let mut proof = proof.clone();
                proof.digests[0] = Sha256::hash(b"invalid");
                let root_hash = db.root(&mut hasher);
                assert!(!verify_proof(
                    &mut hasher,
                    &proof,
                    Location::new(0),
                    &ops,
                    &root_hash
                ));
            }
            {
                let mut proof = proof.clone();
                proof.digests.push(Sha256::hash(b"invalid"));
                let root_hash = db.root(&mut hasher);
                assert!(!verify_proof(
                    &mut hasher,
                    &proof,
                    Location::new(0),
                    &ops,
                    &root_hash
                ));
            }

            // Changing the ops should cause verification to fail
            {
                let mut ops = ops.clone();
                ops[0] = Operation::Update(Sha256::hash(b"key1"), Sha256::hash(b"value1"));
                let root_hash = db.root(&mut hasher);
                assert!(!verify_proof(
                    &mut hasher,
                    &proof,
                    Location::new(0),
                    &ops,
                    &root_hash
                ));
            }
            {
                let mut ops = ops.clone();
                ops.push(Operation::Update(
                    Sha256::hash(b"key1"),
                    Sha256::hash(b"value1"),
                ));
                let root_hash = db.root(&mut hasher);
                assert!(!verify_proof(
                    &mut hasher,
                    &proof,
                    Location::new(0),
                    &ops,
                    &root_hash
                ));
            }

            // Changing the start location should cause verification to fail
            {
                let root_hash = db.root(&mut hasher);
                assert!(!verify_proof(
                    &mut hasher,
                    &proof,
                    Location::new(1),
                    &ops,
                    &root_hash
                ));
            }

            // Changing the root digest should cause verification to fail
            {
                assert!(!verify_proof(
                    &mut hasher,
                    &proof,
                    Location::new(0),
                    &ops,
                    &Sha256::hash(b"invalid")
                ));
            }

            // Changing the proof size should cause verification to fail
            {
                let mut proof = proof.clone();
                proof.size = Position::new(100);
                let root_hash = db.root(&mut hasher);
                assert!(!verify_proof(
                    &mut hasher,
                    &proof,
                    Location::new(0),
                    &ops,
                    &root_hash
                ));
            }

            db.destroy().await.unwrap();
        });
    }
}<|MERGE_RESOLUTION|>--- conflicted
+++ resolved
@@ -12,10 +12,6 @@
     index::{Cursor, Index as _, Unordered as Index},
     journal::fixed::{Config as JConfig, Journal},
     mmr::{
-<<<<<<< HEAD
-        bitmap::MerkleizedBitMap,
-=======
->>>>>>> 73c62054
         journaled::{Config as MmrConfig, Mmr},
         Location, Position, Proof, StandardHasher as Standard,
     },
@@ -138,17 +134,7 @@
         let (inactivity_floor_loc, mmr, log) =
             Self::init_mmr_and_log(context, cfg, &mut hasher).await?;
 
-<<<<<<< HEAD
-        Self::build_snapshot_from_log(
-            inactivity_floor_loc,
-            &log,
-            &mut snapshot,
-            None::<&mut MerkleizedBitMap<H, UNUSED_N>>,
-        )
-        .await?;
-=======
         Self::build_snapshot_from_log(inactivity_floor_loc, &log, &mut snapshot, |_, _| {}).await?;
->>>>>>> 73c62054
 
         let db = Any {
             mmr,
@@ -255,20 +241,11 @@
         inactivity_floor_loc: Location,
         log: &Journal<E, Operation<K, V>>,
         snapshot: &mut Index<T, Location>,
-<<<<<<< HEAD
-        mut bitmap: Option<&mut MerkleizedBitMap<H, N>>,
-    ) -> Result<(), Error> {
-        if let Some(ref bitmap) = bitmap {
-            assert_eq!(inactivity_floor_loc, bitmap.len());
-        }
-
-=======
         mut callback: F,
     ) -> Result<(), Error>
     where
         F: FnMut(bool, Option<Location>),
     {
->>>>>>> 73c62054
         let stream = log
             .replay(NZUsize!(SNAPSHOT_READ_BUFFER_SIZE), *inactivity_floor_loc)
             .await?;
@@ -288,33 +265,9 @@
                             callback(false, result);
                         }
                         Operation::Update(key, _) => {
-<<<<<<< HEAD
-                            let result = Any::<E, K, V, H, T>::update_loc(
-                                snapshot,
-                                log,
-                                &key,
-                                Location::new(i),
-                            )
-                            .await?;
-                            if let Some(ref mut bitmap) = bitmap {
-                                if let Some(old_loc) = result {
-                                    bitmap.set_bit(*old_loc, false);
-                                }
-                                bitmap.push(true);
-                            }
-                        }
-                        Operation::CommitFloor(_) => {}
-                    }
-                    if let Some(ref mut bitmap) = bitmap {
-                        // If we reach this point and a bit hasn't been added for the operation, then it's
-                        // an inactive operation and we need to tag it as such in the bitmap.
-                        if bitmap.len() == i {
-                            bitmap.push(false);
-=======
                             let result =
                                 Any::<E, K, V, H, T>::update_loc(snapshot, log, &key, loc).await?;
                             callback(true, result);
->>>>>>> 73c62054
                         }
                         Operation::CommitFloor(_) => callback(i == last_commit_loc, None),
                     }
@@ -751,7 +704,7 @@
     use super::*;
     use crate::{
         adb::verify_proof,
-        mmr::{bitmap::Bitmap, mem::Mmr as MemMmr, StandardHasher as Standard},
+        mmr::{bitmap::MerkleizedBitMap, mem::Mmr as MemMmr, StandardHasher as Standard},
         translator::TwoCap,
     };
     use commonware_codec::{DecodeExt, FixedSize};
@@ -1411,7 +1364,7 @@
                 &log,
                 &mut snapshot,
                 |append, loc| {
-                    bitmap.append(append);
+                    bitmap.push(append);
                     if let Some(loc) = loc {
                         bitmap.set_bit(*loc, false);
                     }
