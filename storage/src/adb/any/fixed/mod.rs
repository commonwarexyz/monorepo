//! An authenticated database (ADB) that provides succinct proofs of _any_ value ever associated
//! with a key. Its implementation is based on an [Mmr] over a log of state-change operations backed
//! by a [Journal].
//!
//! In the [Any] db, it is not possible to prove whether the value of a key is the currently active
//! one, only that it was associated with the key at some point in the past. This type of
//! authenticated database is most useful for applications involving keys that are given values once
//! and cannot be updated after.

use crate::{
    adb::Error,
    index::{Cursor, Index as _, Unordered as Index},
    journal::fixed::{Config as JConfig, Journal},
    mmr::{
        bitmap::Bitmap,
        journaled::{Config as MmrConfig, Mmr},
        Location, Position, Proof, StandardHasher as Standard,
    },
    store::operation::Fixed as Operation,
    translator::Translator,
};
use commonware_codec::{CodecFixed, Encode as _};
use commonware_cryptography::Hasher as CHasher;
use commonware_runtime::{buffer::PoolRef, Clock, Metrics, Storage, ThreadPool};
use commonware_utils::{Array, NZUsize};
use futures::{
    future::{try_join_all, TryFutureExt},
    pin_mut, try_join, StreamExt,
};
use std::num::{NonZeroU64, NonZeroUsize};
use tracing::{debug, warn};

pub mod sync;

/// Indicator that the generic parameter N is unused by the call. N is only
/// needed if the caller is providing the optional bitmap.
const UNUSED_N: usize = 0;

/// The size of the read buffer to use for replaying the operations log when rebuilding the
/// snapshot.
const SNAPSHOT_READ_BUFFER_SIZE: usize = 1 << 16;

/// Configuration for an `Any` authenticated db.
#[derive(Clone)]
pub struct Config<T: Translator> {
    /// The name of the [Storage] partition used for the MMR's backing journal.
    pub mmr_journal_partition: String,

    /// The items per blob configuration value used by the MMR journal.
    pub mmr_items_per_blob: NonZeroU64,

    /// The size of the write buffer to use for each blob in the MMR journal.
    pub mmr_write_buffer: NonZeroUsize,

    /// The name of the [Storage] partition used for the MMR's metadata.
    pub mmr_metadata_partition: String,

    /// The name of the [Storage] partition used to persist the (pruned) log of operations.
    pub log_journal_partition: String,

    /// The items per blob configuration value used by the log journal.
    pub log_items_per_blob: NonZeroU64,

    /// The size of the write buffer to use for each blob in the log journal.
    pub log_write_buffer: NonZeroUsize,

    /// The translator used by the compressed index.
    pub translator: T,

    /// An optional thread pool to use for parallelizing batch operations.
    pub thread_pool: Option<ThreadPool>,

    /// The buffer pool to use for caching data.
    pub buffer_pool: PoolRef,
}

/// A key-value ADB based on an MMR over its log of operations, supporting authentication of any
/// value ever associated with a key.
pub struct Any<
    E: Storage + Clock + Metrics,
    K: Array,
    V: CodecFixed<Cfg = ()>,
    H: CHasher,
    T: Translator,
> {
    /// An MMR over digests of the operations applied to the db.
    ///
    /// # Invariant
    ///
    /// - The number of leaves in this MMR always equals the number of operations in the unpruned
    ///   `log`.
    /// - The MMR is never pruned beyond the inactivity floor.
    pub(crate) mmr: Mmr<E, H>,

    /// A (pruned) log of all operations applied to the db in order of occurrence. The position of
    /// each operation in the log is called its _location_, which is a stable identifier.
    ///
    /// # Invariants
    ///
    /// - An operation's location is always equal to the number of the MMR leaf storing the digest
    ///   of the operation.
    /// - The log is never pruned beyond the inactivity floor.
    pub(crate) log: Journal<E, Operation<K, V>>,

    /// A snapshot of all currently active operations in the form of a map from each key to the
    /// location in the log containing its most recent update.
    ///
    /// # Invariant
    ///
    /// Only references operations of type [Operation::Update].
    pub(crate) snapshot: Index<T, Location>,

    /// A location before which all operations are "inactive" (that is, operations before this point
    /// are over keys that have been updated by some operation at or after this point).
    pub(crate) inactivity_floor_loc: Location,

    /// The number of operations that are pending commit.
    pub(crate) uncommitted_ops: u64,

    /// Cryptographic hasher to re-use within mutable operations requiring digest computation.
    pub(crate) hasher: Standard<H>,
}

impl<
        E: Storage + Clock + Metrics,
        K: Array,
        V: CodecFixed<Cfg = ()>,
        H: CHasher,
        T: Translator,
    > Any<E, K, V, H, T>
{
    /// Returns an [Any] adb initialized from `cfg`. Any uncommitted log operations will be
    /// discarded and the state of the db will be as of the last committed operation.
    pub async fn init(context: E, cfg: Config<T>) -> Result<Self, Error> {
        let mut snapshot: Index<T, Location> =
            Index::init(context.with_label("snapshot"), cfg.translator.clone());
        let mut hasher = Standard::<H>::new();
        let (inactivity_floor_loc, mmr, log) =
            Self::init_mmr_and_log(context, cfg, &mut hasher).await?;

        Self::build_snapshot_from_log(
            inactivity_floor_loc,
            &log,
            &mut snapshot,
            None::<&mut Bitmap<H, UNUSED_N>>,
        )
        .await?;

        let db = Any {
            mmr,
            log,
            snapshot,
            inactivity_floor_loc,
            uncommitted_ops: 0,
            hasher,
        };

        Ok(db)
    }

    /// Initialize and return the mmr and log from the given config, correcting any inconsistencies
    /// between them. Any uncommitted operations in the log will be rolled back and the state of the
    /// db will be as of the last committed operation.
    pub(crate) async fn init_mmr_and_log(
        context: E,
        cfg: Config<T>,
        hasher: &mut Standard<H>,
    ) -> Result<(Location, Mmr<E, H>, Journal<E, Operation<K, V>>), Error> {
        let mut mmr = Mmr::init(
            context.with_label("mmr"),
            hasher,
            MmrConfig {
                journal_partition: cfg.mmr_journal_partition,
                metadata_partition: cfg.mmr_metadata_partition,
                items_per_blob: cfg.mmr_items_per_blob,
                write_buffer: cfg.mmr_write_buffer,
                thread_pool: cfg.thread_pool,
                buffer_pool: cfg.buffer_pool.clone(),
            },
        )
        .await?;

        let mut log = Journal::init(
            context.with_label("log"),
            JConfig {
                partition: cfg.log_journal_partition,
                items_per_blob: cfg.log_items_per_blob,
                write_buffer: cfg.log_write_buffer,
                buffer_pool: cfg.buffer_pool,
            },
        )
        .await?;

        // Back up over / discard any uncommitted operations in the log.
        let mut log_size = log.size().await?;
        let mut rewind_leaf_loc = log_size;
        let mut inactivity_floor_loc = Location::new(0);
        while rewind_leaf_loc > 0 {
            if let Operation::CommitFloor(loc) = log.read(rewind_leaf_loc - 1).await? {
                inactivity_floor_loc = loc;
                break;
            }
            rewind_leaf_loc -= 1;
        }
        if rewind_leaf_loc != log_size {
            let op_count = log_size - rewind_leaf_loc;
            warn!(
                log_size,
                op_count, "rewinding over uncommitted log operations"
            );
            log.rewind(rewind_leaf_loc).await?;
            log.sync().await?;
            log_size = rewind_leaf_loc;
        }

        // Pop any MMR elements that are ahead of the last log commit point.
        let mut next_mmr_leaf_loc = mmr.leaves();
        if next_mmr_leaf_loc > log_size {
            let op_count = next_mmr_leaf_loc - log_size;
            warn!(log_size, op_count, "popping uncommitted MMR operations");
            mmr.pop(op_count as usize).await?;
            next_mmr_leaf_loc = log_size;
        }

        // If the MMR is behind, replay log operations to catch up.
        if next_mmr_leaf_loc < log_size {
            let op_count = log_size - next_mmr_leaf_loc;
            warn!(
                log_size,
                op_count, "MMR lags behind log, replaying log to catch up"
            );
            while next_mmr_leaf_loc < log_size {
                let op = log.read(next_mmr_leaf_loc).await?;
                mmr.add_batched(hasher, &op.encode()).await?;
                next_mmr_leaf_loc += 1;
            }
            mmr.sync(hasher).await.map_err(Error::Mmr)?;
        }

        // At this point the MMR and log should be consistent.
        assert_eq!(log.size().await?, mmr.leaves());

        Ok((inactivity_floor_loc, mmr, log))
    }

    /// Builds the database's snapshot by replaying the log starting at the inactivity floor.
    /// Assumes the log and mmr have the same number of operations and are not pruned beyond the
    /// inactivity floor.
    ///
    /// If a bitmap is provided, then a bit is appended for each operation in the operation log,
    /// with its value reflecting its activity status. The caller is responsible for syncing any
    /// changes made to the bitmap.
    pub(crate) async fn build_snapshot_from_log<const N: usize>(
        inactivity_floor_loc: Location,
        log: &Journal<E, Operation<K, V>>,
        snapshot: &mut Index<T, Location>,
        mut bitmap: Option<&mut Bitmap<H, N>>,
    ) -> Result<(), Error> {
        if let Some(ref bitmap) = bitmap {
            assert_eq!(inactivity_floor_loc, bitmap.bit_count());
        }

        let stream = log
            .replay(
                NZUsize!(SNAPSHOT_READ_BUFFER_SIZE),
                inactivity_floor_loc.as_u64(),
            )
            .await?;
        pin_mut!(stream);
        while let Some(result) = stream.next().await {
            match result {
                Err(e) => {
                    return Err(Error::Journal(e));
                }
                Ok((i, op)) => {
                    match op {
                        Operation::Delete(key) => {
                            let result = Any::<E, K, V, H, T>::delete_key(
                                snapshot,
                                log,
                                &key,
                                Location::new(i),
                            )
                            .await?;
                            if let Some(ref mut bitmap) = bitmap {
                                // Mark previous location (if any) of the deleted key as inactive.
                                if let Some(old_loc) = result {
                                    bitmap.set_bit(old_loc.as_u64(), false);
                                }
                            }
                        }
                        Operation::Update(key, _) => {
                            let result = Any::<E, K, V, H, T>::update_loc(
                                snapshot,
                                log,
                                &key,
                                Location::new(i),
                            )
                            .await?;
                            if let Some(ref mut bitmap) = bitmap {
                                if let Some(old_loc) = result {
                                    bitmap.set_bit(old_loc.as_u64(), false);
                                }
                                bitmap.append(true);
                            }
                        }
                        Operation::CommitFloor(_) => {}
                    }
                    if let Some(ref mut bitmap) = bitmap {
                        // If we reach this point and a bit hasn't been added for the operation, then it's
                        // an inactive operation and we need to tag it as such in the bitmap.
                        if bitmap.bit_count() == i {
                            bitmap.append(false);
                        }
                    }
                }
            }
        }

        Ok(())
    }

    /// Update the location of `key` to `new_loc` in the snapshot and return its old location, or
    /// insert it if the key isn't already present.
    async fn update_loc(
        snapshot: &mut Index<T, Location>,
        log: &Journal<E, Operation<K, V>>,
        key: &K,
        new_loc: Location,
    ) -> Result<Option<Location>, Error> {
        // If the translated key is not in the snapshot, insert the new location. Otherwise, get a
        // cursor to look for the key.
        let Some(mut cursor) = snapshot.get_mut_or_insert(key, new_loc) else {
            return Ok(None);
        };

        // Iterate over conflicts in the snapshot.
        while let Some(&loc) = cursor.next() {
            let (k, _) = Self::get_update_op(log, loc).await?;
            if k == *key {
                // Found the key in the snapshot.
                assert!(new_loc > loc);
                cursor.update(new_loc);
                return Ok(Some(loc));
            }
        }

        // The key wasn't in the snapshot, so add it to the cursor.
        cursor.insert(new_loc);

        Ok(None)
    }

    /// Get the update operation corresponding to a location from the snapshot.
    ///
    /// # Warning
    ///
    /// Panics if the location does not reference an update operation. This should never happen
    /// unless the snapshot is buggy, or this method is being used to look up an operation
    /// independent of the snapshot contents.
    async fn get_update_op(
        log: &Journal<E, Operation<K, V>>,
        loc: Location,
    ) -> Result<(K, V), Error> {
        let Operation::Update(k, v) = log.read(loc.as_u64()).await? else {
            panic!("location does not reference update operation. loc={loc}");
        };

        Ok((k, v))
    }

    /// Get the value of `key` in the db, or None if it has no value.
    pub async fn get(&self, key: &K) -> Result<Option<V>, Error> {
        Ok(self.get_key_loc(key).await?.map(|(v, _)| v))
    }

    /// Get the value of the operation with location `loc` in the db. Returns [Error::OperationPruned]
    /// if the location precedes the oldest retained location. The location is otherwise assumed
    /// valid.
    pub async fn get_loc(&self, loc: Location) -> Result<Option<V>, Error> {
        assert!(loc < self.op_count());
        if loc < self.inactivity_floor_loc {
            return Err(Error::OperationPruned(loc));
        }

        Ok(self.log.read(loc.as_u64()).await?.into_value())
    }

    /// Get the value & location of the active operation for `key` in the db, or None if it has no
    /// value.
    pub(crate) async fn get_key_loc(&self, key: &K) -> Result<Option<(V, Location)>, Error> {
        for &loc in self.snapshot.get(key) {
            let (k, v) = Self::get_update_op(&self.log, loc).await?;
            if k == *key {
                return Ok(Some((v, loc)));
            }
        }

        Ok(None)
    }

    /// Get the number of operations that have been applied to this db, including those that are not
    /// yet committed.
    pub fn op_count(&self) -> u64 {
        self.mmr.leaves()
    }

    /// Return the inactivity floor location. This is the location before which all operations are
    /// known to be inactive.
    pub fn inactivity_floor_loc(&self) -> Location {
        self.inactivity_floor_loc
    }

    /// Updates `key` to have value `value`. The operation is reflected in the snapshot, but will be
    /// subject to rollback until the next successful `commit`.
    pub async fn update(&mut self, key: K, value: V) -> Result<(), Error> {
        self.update_return_loc(key, value).await?;

        Ok(())
    }

    /// Updates `key` to have value `value`, returning the old location of the key if it was
    /// previously assigned some value, and None otherwise.
    pub(crate) async fn update_return_loc(
        &mut self,
        key: K,
        value: V,
    ) -> Result<Option<Location>, Error> {
        let new_loc = self.op_count();
        let res = Any::<_, _, _, H, T>::update_loc(
            &mut self.snapshot,
            &self.log,
            &key,
            Location::new(new_loc),
        )
        .await?;

        let op = Operation::Update(key, value);
        self.apply_op(op).await?;

        Ok(res)
    }

    /// Delete `key` and its value from the db. Deleting a key that already has no value is a no-op.
    /// The operation is reflected in the snapshot, but will be subject to rollback until the next
    /// successful `commit`. Returns the location of the deleted value for the key (if any).
    pub async fn delete(&mut self, key: K) -> Result<Option<Location>, Error> {
        let loc = self.op_count();
        let r = Self::delete_key(&mut self.snapshot, &self.log, &key, Location::new(loc)).await?;
        if r.is_some() {
            self.apply_op(Operation::Delete(key)).await?;
        };

        Ok(r)
    }

    /// Delete `key` from the snapshot if it exists, returning the location that was previously
    /// associated with it.
    async fn delete_key(
        snapshot: &mut Index<T, Location>,
        log: &Journal<E, Operation<K, V>>,
        key: &K,
        delete_loc: Location,
    ) -> Result<Option<Location>, Error> {
        // If the translated key is in the snapshot, get a cursor to look for the key.
        let Some(mut cursor) = snapshot.get_mut(key) else {
            return Ok(None);
        };
        // Iterate over all conflicting keys in the snapshot.
        while let Some(&loc) = cursor.next() {
            let (k, _) = Self::get_update_op(log, loc).await?;
            if k == *key {
                // The key is in the snapshot, so delete it.
                //
                // If there are no longer any conflicting keys in the cursor, it will
                // automatically be removed from the snapshot.
                assert!(loc < delete_loc);
                cursor.delete();
                return Ok(Some(loc));
            }
        }

        // The key isn't in the conflicting keys, so this is a no-op.
        Ok(None)
    }

    /// Return the root of the db.
    ///
    /// # Warning
    ///
    /// Panics if there are uncommitted operations.
    pub fn root(&self, hasher: &mut Standard<H>) -> H::Digest {
        self.mmr.root(hasher)
    }

    /// Append `op` to the log and add it to the MMR. The operation will be subject to rollback
    /// until the next successful `commit`.
    pub(crate) async fn apply_op(&mut self, op: Operation<K, V>) -> Result<(), Error> {
        let encoded_op = op.encode();

        // Append operation to the log and update the MMR in parallel.
        try_join!(
            self.mmr
                .add_batched(&mut self.hasher, &encoded_op)
                .map_err(Error::Mmr),
            self.log.append(op).map_err(Error::Journal)
        )?;
        self.uncommitted_ops += 1;

        Ok(())
    }

    /// Generate and return:
    ///  1. a proof of all operations applied to the db in the range starting at (and including)
    ///     location `start_loc`, and ending at the first of either:
    ///     - the last operation performed, or
    ///     - the operation `max_ops` from the start.
    ///  2. the operations corresponding to the leaves in this range.
    ///
    /// # Warning
    ///
    /// Panics if there are uncommitted operations.
    pub async fn proof(
        &self,
        start_loc: Location,
        max_ops: NonZeroU64,
    ) -> Result<(Proof<H::Digest>, Vec<Operation<K, V>>), Error> {
        self.historical_proof(self.op_count(), start_loc, max_ops)
            .await
    }

    /// Analogous to proof, but with respect to the state of the MMR when it had `op_count`
    /// operations.
    pub async fn historical_proof(
        &self,
        op_count: u64,
        start_loc: Location,
        max_ops: NonZeroU64,
    ) -> Result<(Proof<H::Digest>, Vec<Operation<K, V>>), Error> {
        let op_count = Location::new(op_count);
        let end_loc = std::cmp::min(op_count, start_loc.checked_add(max_ops.get()).unwrap());

        let mmr_size = Position::from(op_count).as_u64();
        let proof = self
            .mmr
            .historical_range_proof(mmr_size, start_loc..end_loc)
            .await?;
        let mut ops = Vec::with_capacity((end_loc - start_loc).as_u64() as usize);
        let futures = (start_loc.as_u64()..end_loc.as_u64())
            .map(|i| self.log.read(i))
            .collect::<Vec<_>>();
        try_join_all(futures)
            .await?
            .into_iter()
            .for_each(|op| ops.push(op));

        Ok((proof, ops))
    }

    /// Commit any pending operations to the database, ensuring their durability upon return from
    /// this function. Also raises the inactivity floor according to the schedule.
    ///
    /// Failures after commit (but before `sync` or `close`) may still require reprocessing to
    /// recover the database on restart.
    pub async fn commit(&mut self) -> Result<(), Error> {
        // Raise the inactivity floor by the # of uncommitted operations, plus 1 to account for the
        // commit op that will be appended.
        self.raise_inactivity_floor(self.uncommitted_ops + 1)
            .await?;

        // Sync the log and process the updates to the MMR in parallel.
        let mmr_fut = async {
            self.mmr.process_updates(&mut self.hasher);
            Ok::<(), Error>(())
        };
        try_join!(self.log.sync().map_err(Error::Journal), mmr_fut)?;
        self.uncommitted_ops = 0;

        Ok(())
    }

    /// Sync all database state to disk. While this isn't necessary to ensure durability of
    /// committed operations, periodic invocation may reduce memory usage and the time required to
    /// recover the database on restart.
    pub async fn sync(&mut self) -> Result<(), Error> {
        try_join!(
            self.log.sync().map_err(Error::Journal),
            self.mmr.sync(&mut self.hasher).map_err(Error::Mmr),
        )?;

        Ok(())
    }

    // Moves the given operation to the tip of the log if it is active, rendering its old location
    // inactive. If the operation was not active, then this is a no-op. Returns the old location
    // of the operation if it was active.
    pub(crate) async fn move_op_if_active(
        &mut self,
        op: Operation<K, V>,
        old_loc: Location,
    ) -> Result<Option<Location>, Error> {
        // If the translated key is not in the snapshot, get a cursor to look for the key.
        let Some(key) = op.key() else {
            return Ok(None); // operations without keys cannot be active
        };
        let new_loc = Location::new(self.op_count());
        let Some(mut cursor) = self.snapshot.get_mut(key) else {
            return Ok(None);
        };

        // Iterate over all conflicting keys in the snapshot.
        while let Some(&loc) = cursor.next() {
            if loc == old_loc {
                // Update the location of the operation in the snapshot.
                cursor.update(new_loc);
                drop(cursor);

                // Update the MMR with the operation.
                self.apply_op(op).await?;
                return Ok(Some(old_loc));
            }
        }

        // The operation is not active, so this is a no-op.
        Ok(None)
    }

    /// Raise the inactivity floor by exactly `max_steps` steps, followed by applying a commit
    /// operation. Each step either advances over an inactive operation, or re-applies an active
    /// operation to the tip and then advances over it.
    ///
    /// This method does not change the state of the db's snapshot, but it always changes the root
    /// since it applies at least one operation.
    async fn raise_inactivity_floor(&mut self, max_steps: u64) -> Result<(), Error> {
        for _ in 0..max_steps {
            if self.inactivity_floor_loc == self.op_count() {
                break;
            }
            let op = self.log.read(self.inactivity_floor_loc.as_u64()).await?;
            self.move_op_if_active(op, self.inactivity_floor_loc)
                .await?;
            self.inactivity_floor_loc += 1;
        }

        self.apply_op(Operation::CommitFloor(self.inactivity_floor_loc))
            .await?;

        Ok(())
    }

    /// Prune historical operations prior to `target_prune_loc`. This does not affect the db's root
    /// or current snapshot.
    ///
    /// # Panic
    ///
    /// Panics if `target_prune_loc` is greater than the inactivity floor.
    pub async fn prune(&mut self, target_prune_loc: Location) -> Result<(), Error> {
        assert!(target_prune_loc <= self.inactivity_floor_loc);
        if self.mmr.size() == 0 {
            // DB is empty, nothing to prune.
            return Ok(());
        };

        // Sync the mmr before pruning the log, otherwise the MMR tip could end up behind the log's
        // pruning boundary on restart from an unclean shutdown, and there would be no way to replay
        // the operations between the MMR tip and the log pruning boundary.
        self.mmr.sync(&mut self.hasher).await?;

        if !self.log.prune(target_prune_loc.as_u64()).await? {
            return Ok(());
        }

        debug!(
            log_size = self.op_count(),
            ?target_prune_loc,
            "pruned inactive ops"
        );

        self.mmr
            .prune_to_pos(&mut self.hasher, Position::from(target_prune_loc))
            .await?;

        Ok(())
    }

    /// Close the db. Operations that have not been committed will be lost or rolled back on
    /// restart.
    pub async fn close(mut self) -> Result<(), Error> {
        if self.uncommitted_ops > 0 {
            warn!(
                op_count = self.uncommitted_ops,
                "closing db with uncommitted operations"
            );
        }

        self.sync().await?;

        Ok(())
    }

    /// Destroy the db, removing all data from disk.
    pub async fn destroy(self) -> Result<(), Error> {
        try_join!(
            self.log.destroy().map_err(Error::Journal),
            self.mmr.destroy().map_err(Error::Mmr),
        )?;

        Ok(())
    }

    /// Simulate an unclean shutdown by consuming the db without syncing (or only partially syncing)
    /// the log and/or mmr. When _not_ fully syncing the mmr, the `write_limit` parameter dictates
    /// how many mmr nodes to write during a partial sync (can be 0).
    #[cfg(test)]
    pub async fn simulate_failure(
        mut self,
        sync_log: bool,
        sync_mmr: bool,
        write_limit: usize,
    ) -> Result<(), Error> {
        if sync_log {
            self.log.sync().await?;
        }
        if sync_mmr {
            assert_eq!(write_limit, 0);
            self.mmr.sync(&mut self.hasher).await?;
        } else if write_limit > 0 {
            self.mmr
                .simulate_partial_sync(&mut self.hasher, write_limit)
                .await?;
        }

        Ok(())
    }
}

// pub(super) so helpers can be used by the sync module.
#[cfg(test)]
pub(super) mod test {
    use super::*;
    use crate::{
        adb::verify_proof,
        mmr::{mem::Mmr as MemMmr, StandardHasher as Standard},
        translator::TwoCap,
    };
    use commonware_codec::{DecodeExt, FixedSize};
    use commonware_cryptography::{sha256::Digest, Digest as _, Hasher as CHasher, Sha256};
    use commonware_macros::test_traced;
    use commonware_runtime::{
        deterministic::{self, Context},
        Runner as _,
    };
    use commonware_utils::NZU64;
    use rand::{
        rngs::{OsRng, StdRng},
        RngCore, SeedableRng,
    };
    use std::collections::{HashMap, HashSet};

    const SHA256_SIZE: usize = <Sha256 as CHasher>::Digest::SIZE;

    // Janky page & cache sizes to exercise boundary conditions.
    const PAGE_SIZE: usize = 101;
    const PAGE_CACHE_SIZE: usize = 11;

    pub(super) fn any_db_config(suffix: &str) -> Config<TwoCap> {
        Config {
            mmr_journal_partition: format!("journal_{suffix}"),
            mmr_metadata_partition: format!("metadata_{suffix}"),
            mmr_items_per_blob: NZU64!(11),
            mmr_write_buffer: NZUsize!(1024),
            log_journal_partition: format!("log_journal_{suffix}"),
            log_items_per_blob: NZU64!(7),
            log_write_buffer: NZUsize!(1024),
            translator: TwoCap,
            thread_pool: None,
            buffer_pool: PoolRef::new(NZUsize!(PAGE_SIZE), NZUsize!(PAGE_CACHE_SIZE)),
        }
    }

    /// A type alias for the concrete [Any] type used in these unit tests.
    pub(super) type AnyTest = Any<deterministic::Context, Digest, Digest, Sha256, TwoCap>;

    /// Return an `Any` database initialized with a fixed config.
    async fn open_db(context: deterministic::Context) -> AnyTest {
        AnyTest::init(context, any_db_config("partition"))
            .await
            .unwrap()
    }

    pub(super) fn create_test_config(seed: u64) -> Config<TwoCap> {
        Config {
            mmr_journal_partition: format!("mmr_journal_{seed}"),
            mmr_metadata_partition: format!("mmr_metadata_{seed}"),
            mmr_items_per_blob: NZU64!(13), // intentionally small and janky size
            mmr_write_buffer: NZUsize!(64),
            log_journal_partition: format!("log_journal_{seed}"),
            log_items_per_blob: NZU64!(11), // intentionally small and janky size
            log_write_buffer: NZUsize!(64),
            translator: TwoCap,
            thread_pool: None,
            buffer_pool: PoolRef::new(NZUsize!(PAGE_SIZE), NZUsize!(PAGE_CACHE_SIZE)),
        }
    }

    /// Create a test database with unique partition names
    pub(super) async fn create_test_db(mut context: Context) -> AnyTest {
        let seed = context.next_u64();
        let config = create_test_config(seed);
        AnyTest::init(context, config).await.unwrap()
    }

    /// Create n random operations. Some portion of the updates are deletes.
    /// create_test_ops(n') is a suffix of create_test_ops(n) for n' > n.
    pub(super) fn create_test_ops(n: usize) -> Vec<Operation<Digest, Digest>> {
        let mut rng = StdRng::seed_from_u64(1337);
        let mut prev_key = Digest::random(&mut rng);
        let mut ops = Vec::new();
        for i in 0..n {
            let key = Digest::random(&mut rng);
            if i % 10 == 0 && i > 0 {
                ops.push(Operation::Delete(prev_key));
            } else {
                let value = Digest::random(&mut rng);
                ops.push(Operation::Update(key, value));
                prev_key = key;
            }
        }
        ops
    }

    /// Applies the given operations to the database.
    pub(super) async fn apply_ops(db: &mut AnyTest, ops: Vec<Operation<Digest, Digest>>) {
        for op in ops {
            match op {
                Operation::Update(key, value) => {
                    db.update(key, value).await.unwrap();
                }
                Operation::Delete(key) => {
                    db.delete(key).await.unwrap();
                }
                Operation::CommitFloor(_) => {
                    db.commit().await.unwrap();
                }
            }
        }
    }

    #[test_traced("WARN")]
    fn test_any_fixed_db_empty() {
        let executor = deterministic::Runner::default();
        executor.start(|context| async move {
            let mut db = open_db(context.clone()).await;
            let mut hasher = Standard::<Sha256>::new();
            assert_eq!(db.op_count(), 0);
            assert!(matches!(db.prune(db.inactivity_floor_loc()).await, Ok(())));
            assert_eq!(db.root(&mut hasher), MemMmr::default().root(&mut hasher));

            // Make sure closing/reopening gets us back to the same state, even after adding an
            // uncommitted op, and even without a clean shutdown.
            let d1 = Sha256::fill(1u8);
            let d2 = Sha256::fill(2u8);
            let root = db.root(&mut hasher);
            db.update(d1, d2).await.unwrap();
            let mut db = open_db(context.clone()).await;
            assert_eq!(db.root(&mut hasher), root);
            assert_eq!(db.op_count(), 0);

            // Test calling commit on an empty db which should make it (durably) non-empty.
            db.commit().await.unwrap();
            assert_eq!(db.op_count(), 1); // floor op added
            let root = db.root(&mut hasher);
            assert!(matches!(db.prune(db.inactivity_floor_loc()).await, Ok(())));

            // Re-opening the DB without a clean shutdown should still recover the correct state.
            let mut db = open_db(context.clone()).await;
            assert_eq!(db.op_count(), 1);
            assert_eq!(db.root(&mut hasher), root);

            // Confirm the inactivity floor doesn't fall endlessly behind with multiple commits.
            for _ in 1..100 {
                db.commit().await.unwrap();
                assert_eq!(db.op_count() - 1, db.inactivity_floor_loc);
            }

            db.destroy().await.unwrap();
        });
    }

    #[test_traced("WARN")]
    fn test_any_fixed_db_build_basic() {
        let executor = deterministic::Runner::default();
        executor.start(|context| async move {
            // Build a db with 2 keys and make sure updates and deletions of those keys work as
            // expected.
            let mut hasher = Standard::<Sha256>::new();
            let mut db = open_db(context.clone()).await;

            let d1 = Sha256::fill(1u8);
            let d2 = Sha256::fill(2u8);

            assert!(db.get(&d1).await.unwrap().is_none());
            assert!(db.get(&d2).await.unwrap().is_none());

            db.update(d1, d2).await.unwrap();
            assert_eq!(db.get(&d1).await.unwrap().unwrap(), d2);
            assert!(db.get(&d2).await.unwrap().is_none());

            db.update(d2, d1).await.unwrap();
            assert_eq!(db.get(&d1).await.unwrap().unwrap(), d2);
            assert_eq!(db.get(&d2).await.unwrap().unwrap(), d1);

            db.delete(d1).await.unwrap();
            assert!(db.get(&d1).await.unwrap().is_none());
            assert_eq!(db.get(&d2).await.unwrap().unwrap(), d1);

            db.update(d1, d1).await.unwrap();
            assert_eq!(db.get(&d1).await.unwrap().unwrap(), d1);

            db.update(d2, d2).await.unwrap();
            assert_eq!(db.get(&d2).await.unwrap().unwrap(), d2);

            assert_eq!(db.log.size().await.unwrap(), 5); // 4 updates, 1 deletion.
            assert_eq!(db.snapshot.keys(), 2);
            assert_eq!(db.inactivity_floor_loc, Location::new(0));
            db.sync().await.unwrap();

            // Advance over 3 inactive operations.
            db.raise_inactivity_floor(3).await.unwrap();
            assert_eq!(db.inactivity_floor_loc, Location::new(3));
            assert_eq!(db.log.size().await.unwrap(), 6); // 4 updates, 1 deletion, 1 commit
            db.sync().await.unwrap();

            // Delete all keys.
            db.delete(d1).await.unwrap();
            db.delete(d2).await.unwrap();
            assert!(db.get(&d1).await.unwrap().is_none());
            assert!(db.get(&d2).await.unwrap().is_none());
            assert_eq!(db.log.size().await.unwrap(), 8); // 4 updates, 3 deletions, 1 commit
            assert_eq!(db.inactivity_floor_loc, Location::new(3));

            db.sync().await.unwrap();
            let root = db.root(&mut hasher);

            // Multiple deletions of the same key should be a no-op.
            db.delete(d1).await.unwrap();
            assert_eq!(db.log.size().await.unwrap(), 8);
            assert_eq!(db.root(&mut hasher), root);

            // Deletions of non-existent keys should be a no-op.
            let d3 = <Sha256 as CHasher>::Digest::decode(vec![2u8; SHA256_SIZE].as_ref()).unwrap();
            assert!(db.delete(d3).await.unwrap().is_none());
            assert_eq!(db.log.size().await.unwrap(), 8);
            db.sync().await.unwrap();
            assert_eq!(db.root(&mut hasher), root);

            // Make sure closing/reopening gets us back to the same state.
            db.commit().await.unwrap();
            assert_eq!(db.log.size().await.unwrap(), 9);
            let root = db.root(&mut hasher);
            db.close().await.unwrap();
            let mut db = open_db(context.clone()).await;
            assert_eq!(db.log.size().await.unwrap(), 9);
            assert_eq!(db.root(&mut hasher), root);

            // Since this db no longer has any active keys, we should be able to raise the
            // inactivity floor to the tip (only the inactive commit op remains).
            db.raise_inactivity_floor(100).await.unwrap();
            assert_eq!(db.inactivity_floor_loc, Location::new(db.op_count() - 1));

            // Re-activate the keys by updating them.
            db.update(d1, d1).await.unwrap();
            db.update(d2, d2).await.unwrap();
            db.delete(d1).await.unwrap();
            db.update(d2, d1).await.unwrap();
            db.update(d1, d2).await.unwrap();
            assert_eq!(db.snapshot.keys(), 2);

            // Confirm close/reopen gets us back to the same state.
            db.commit().await.unwrap();
            let root = db.root(&mut hasher);
            db.close().await.unwrap();
            let mut db = open_db(context).await;
            assert_eq!(db.root(&mut hasher), root);
            assert_eq!(db.snapshot.keys(), 2);

            // Commit will raise the inactivity floor, which won't affect state but will affect the
            // root.
            db.commit().await.unwrap();

            assert!(db.root(&mut hasher) != root);

            // Pruning inactive ops should not affect current state or root
            let root = db.root(&mut hasher);
            db.prune(db.inactivity_floor_loc()).await.unwrap();
            assert_eq!(db.snapshot.keys(), 2);
            assert_eq!(db.root(&mut hasher), root);

            db.destroy().await.unwrap();
        });
    }

    #[test_traced("WARN")]
    fn test_any_fixed_db_build_and_authenticate() {
        let executor = deterministic::Runner::default();
        // Build a db with 1000 keys, some of which we update and some of which we delete, and
        // confirm that the end state of the db matches that of an identically updated hashmap.
        const ELEMENTS: u64 = 1000;
        executor.start(|context| async move {
            let mut hasher = Standard::<Sha256>::new();
            let mut db = open_db(context.clone()).await;

            let mut map = HashMap::<Digest, Digest>::default();
            for i in 0u64..ELEMENTS {
                let k = Sha256::hash(&i.to_be_bytes());
                let v = Sha256::hash(&(i * 1000).to_be_bytes());
                db.update(k, v).await.unwrap();
                map.insert(k, v);
            }

            // Update every 3rd key
            for i in 0u64..ELEMENTS {
                if i % 3 != 0 {
                    continue;
                }
                let k = Sha256::hash(&i.to_be_bytes());
                let v = Sha256::hash(&((i + 1) * 10000).to_be_bytes());
                db.update(k, v).await.unwrap();
                map.insert(k, v);
            }

            // Delete every 7th key
            for i in 0u64..ELEMENTS {
                if i % 7 != 1 {
                    continue;
                }
                let k = Sha256::hash(&i.to_be_bytes());
                db.delete(k).await.unwrap();
                map.remove(&k);
            }

            assert_eq!(db.op_count(), 1477);
            assert_eq!(db.inactivity_floor_loc, Location::new(0));
            assert_eq!(db.log.size().await.unwrap(), 1477);
            assert_eq!(db.snapshot.items(), 857);

            // Test that commit + sync w/ pruning will raise the activity floor.
            db.commit().await.unwrap();
            db.sync().await.unwrap();
            db.prune(db.inactivity_floor_loc()).await.unwrap();
            assert_eq!(db.op_count(), 2336);
            assert_eq!(db.inactivity_floor_loc, Location::new(1478));
            assert_eq!(db.snapshot.items(), 857);

            // Close & reopen the db, making sure the re-opened db has exactly the same state.
            let root = db.root(&mut hasher);
            db.close().await.unwrap();
            let mut db = open_db(context.clone()).await;
            assert_eq!(root, db.root(&mut hasher));
            assert_eq!(db.op_count(), 2336);
            assert_eq!(db.inactivity_floor_loc, Location::new(1478));
            assert_eq!(db.snapshot.items(), 857);

            // Raise the inactivity floor to the point where all inactive operations can be pruned.
            db.raise_inactivity_floor(3000).await.unwrap();
            db.prune(db.inactivity_floor_loc()).await.unwrap();
            assert_eq!(db.inactivity_floor_loc, Location::new(4478));
            // Inactivity floor should be 858 operations from tip since 858 operations are active
            // (counting the floor op itself).
            assert_eq!(db.op_count(), 4478 + 858);
            assert_eq!(db.snapshot.items(), 857);

            // Confirm the db's state matches that of the separate map we computed independently.
            for i in 0u64..1000 {
                let k = Sha256::hash(&i.to_be_bytes());
                if let Some(map_value) = map.get(&k) {
                    let Some(db_value) = db.get(&k).await.unwrap() else {
                        panic!("key not found in db: {k}");
                    };
                    assert_eq!(*map_value, db_value);
                } else {
                    assert!(db.get(&k).await.unwrap().is_none());
                }
            }

            // Make sure size-constrained batches of operations are provable from the oldest
            // retained op to tip.
            let max_ops = NZU64!(4);
            let end_loc = db.op_count();
            let start_pos = db.mmr.pruned_to_pos();
            let start_loc = Location::try_from(start_pos).unwrap().as_u64();
            // Raise the inactivity floor and make sure historical inactive operations are still provable.
            db.raise_inactivity_floor(100).await.unwrap();
            db.sync().await.unwrap();
            let root = db.root(&mut hasher);
            assert!(start_loc < db.inactivity_floor_loc);

            for i in start_loc..end_loc {
                let (proof, log) = db.proof(Location::new(i), max_ops).await.unwrap();
                assert!(verify_proof(
                    &mut hasher,
                    &proof,
                    Location::new(i),
                    &log,
                    &root
                ));
            }

            db.destroy().await.unwrap();
        });
    }

    /// Test that various types of unclean shutdown while updating a non-empty DB recover to the
    /// empty DB on re-open.
    #[test_traced("WARN")]
    fn test_any_fixed_non_empty_db_recovery() {
        let executor = deterministic::Runner::default();
        executor.start(|context| async move {
            let mut hasher = Standard::<Sha256>::new();
            let mut db = open_db(context.clone()).await;

            // Insert 1000 keys then sync.
            const ELEMENTS: u64 = 1000;
            for i in 0u64..ELEMENTS {
                let k = Sha256::hash(&i.to_be_bytes());
                let v = Sha256::hash(&(i * 1000).to_be_bytes());
                db.update(k, v).await.unwrap();
            }
            db.commit().await.unwrap();
            db.prune(db.inactivity_floor_loc()).await.unwrap();
            let root = db.root(&mut hasher);
            let op_count = db.op_count();
            let inactivity_floor_loc = db.inactivity_floor_loc();

            // Reopen DB without clean shutdown and make sure the state is the same.
            let mut db = open_db(context.clone()).await;
            assert_eq!(db.op_count(), op_count);
            assert_eq!(db.inactivity_floor_loc(), inactivity_floor_loc);
            assert_eq!(db.root(&mut hasher), root);

            async fn apply_more_ops(db: &mut AnyTest) {
                for i in 0u64..ELEMENTS {
                    let k = Sha256::hash(&i.to_be_bytes());
                    let v = Sha256::hash(&((i + 1) * 10000).to_be_bytes());
                    db.update(k, v).await.unwrap();
                }
            }

            // Insert operations without commit, then simulate failure, syncing nothing.
            apply_more_ops(&mut db).await;
            db.simulate_failure(false, false, 0).await.unwrap();
            let mut db = open_db(context.clone()).await;
            assert_eq!(db.op_count(), op_count);
            assert_eq!(db.inactivity_floor_loc(), inactivity_floor_loc);
            assert_eq!(db.root(&mut hasher), root);

            // Repeat, though this time sync the log and only 10 elements of the mmr.
            apply_more_ops(&mut db).await;
            db.simulate_failure(true, false, 10).await.unwrap();
            let mut db = open_db(context.clone()).await;
            assert_eq!(db.op_count(), op_count);
            assert_eq!(db.root(&mut hasher), root);

            // Repeat, though this time only fully sync the mmr.
            apply_more_ops(&mut db).await;
            db.simulate_failure(false, true, 0).await.unwrap();
            let mut db = open_db(context.clone()).await;
            assert_eq!(db.op_count(), op_count);
            assert_eq!(db.inactivity_floor_loc(), inactivity_floor_loc);
            assert_eq!(db.root(&mut hasher), root);

            // One last check that re-open without proper shutdown still recovers the correct state.
            apply_more_ops(&mut db).await;
            apply_more_ops(&mut db).await;
            apply_more_ops(&mut db).await;
            let mut db = open_db(context.clone()).await;
            assert_eq!(db.op_count(), op_count);
            assert_eq!(db.root(&mut hasher), root);

            // Apply the ops one last time but fully commit them this time, then clean up.
            apply_more_ops(&mut db).await;
            db.commit().await.unwrap();
            let db = open_db(context.clone()).await;
            assert!(db.op_count() > op_count);
            assert_ne!(db.inactivity_floor_loc(), inactivity_floor_loc);
            assert_ne!(db.root(&mut hasher), root);

            db.destroy().await.unwrap();
        });
    }

    /// Test that various types of unclean shutdown while updating an empty DB recover to the empty
    /// DB on re-open.
    #[test_traced("WARN")]
    fn test_any_fixed_empty_db_recovery() {
        let executor = deterministic::Runner::default();
        executor.start(|context| async move {
            // Initialize an empty db.
            let mut hasher = Standard::<Sha256>::new();
            let db = open_db(context.clone()).await;
            let root = db.root(&mut hasher);

            // Reopen DB without clean shutdown and make sure the state is the same.
            let mut db = open_db(context.clone()).await;
            assert_eq!(db.op_count(), 0);
            assert_eq!(db.root(&mut hasher), root);

            async fn apply_ops(db: &mut AnyTest) {
                for i in 0u64..1000 {
                    let k = Sha256::hash(&i.to_be_bytes());
                    let v = Sha256::hash(&((i + 1) * 10000).to_be_bytes());
                    db.update(k, v).await.unwrap();
                }
            }

            // Insert operations without commit then simulate failure, syncing nothing except one
            // element of the mmr.
            apply_ops(&mut db).await;
            db.simulate_failure(false, false, 1).await.unwrap();
            let mut db = open_db(context.clone()).await;
            assert_eq!(db.op_count(), 0);
            assert_eq!(db.root(&mut hasher), root);

            // Repeat, though this time sync the log.
            apply_ops(&mut db).await;
            db.simulate_failure(true, false, 0).await.unwrap();
            let mut db = open_db(context.clone()).await;
            assert_eq!(db.op_count(), 0);
            assert_eq!(db.root(&mut hasher), root);

            // Repeat, though this time sync the mmr.
            apply_ops(&mut db).await;
            db.simulate_failure(false, true, 0).await.unwrap();
            let mut db = open_db(context.clone()).await;
            assert_eq!(db.op_count(), 0);
            assert_eq!(db.root(&mut hasher), root);

            // One last check that re-open without proper shutdown still recovers the correct state.
            apply_ops(&mut db).await;
            apply_ops(&mut db).await;
            apply_ops(&mut db).await;
            let mut db = open_db(context.clone()).await;
            assert_eq!(db.op_count(), 0);
            assert_eq!(db.root(&mut hasher), root);

            // Apply the ops one last time but fully commit them this time, then clean up.
            apply_ops(&mut db).await;
            db.commit().await.unwrap();
            let db = open_db(context.clone()).await;
            assert!(db.op_count() > 0);
            assert_ne!(db.root(&mut hasher), root);

            db.destroy().await.unwrap();
        });
    }

    // Test that replaying multiple updates of the same key on startup doesn't leave behind old data
    // in the snapshot.
    #[test_traced("WARN")]
    fn test_any_fixed_db_log_replay() {
        let executor = deterministic::Runner::default();
        executor.start(|context| async move {
            let mut hasher = Standard::<Sha256>::new();
            let mut db = open_db(context.clone()).await;

            // Update the same key many times.
            const UPDATES: u64 = 100;
            let k = Sha256::hash(&UPDATES.to_be_bytes());
            for i in 0u64..UPDATES {
                let v = Sha256::hash(&(i * 1000).to_be_bytes());
                db.update(k, v).await.unwrap();
            }
            db.commit().await.unwrap();
            let root = db.root(&mut hasher);
            db.close().await.unwrap();

            // Simulate a failed commit and test that the log replay doesn't leave behind old data.
            let db = open_db(context.clone()).await;
            let iter = db.snapshot.get(&k);
            assert_eq!(iter.cloned().collect::<Vec<_>>().len(), 1);
            assert_eq!(db.root(&mut hasher), root);

            db.destroy().await.unwrap();
        });
    }

    #[test_traced("WARN")]
    fn test_any_fixed_db_multiple_commits_delete_gets_replayed() {
        let executor = deterministic::Runner::default();
        executor.start(|context| async move {
            let mut hasher = Standard::<Sha256>::new();
            let mut db = open_db(context.clone()).await;

            let mut map = HashMap::<Digest, Digest>::default();
            const ELEMENTS: u64 = 10;
            // insert & commit multiple batches to ensure repeated inactivity floor raising.
            for j in 0u64..ELEMENTS {
                for i in 0u64..ELEMENTS {
                    let k = Sha256::hash(&(j * 1000 + i).to_be_bytes());
                    let v = Sha256::hash(&(i * 1000).to_be_bytes());
                    db.update(k, v).await.unwrap();
                    map.insert(k, v);
                }
                db.commit().await.unwrap();
            }
            let k = Sha256::hash(&((ELEMENTS - 1) * 1000 + (ELEMENTS - 1)).to_be_bytes());

            // Do one last delete operation which will be above the inactivity
            // floor, to make sure it gets replayed on restart.
            db.delete(k).await.unwrap();
            db.commit().await.unwrap();
            assert!(db.get(&k).await.unwrap().is_none());

            // Close & reopen the db, making sure the re-opened db has exactly the same state.
            let root = db.root(&mut hasher);
            db.close().await.unwrap();
            let db = open_db(context.clone()).await;
            assert_eq!(root, db.root(&mut hasher));
            assert!(db.get(&k).await.unwrap().is_none());

            db.destroy().await.unwrap();
        });
    }

    /// This test builds a random database, and makes sure that its state can be replayed by
    /// `build_snapshot_from_log` with a bitmap to correctly capture the active operations.
    #[test_traced("WARN")]
    fn test_any_fixed_db_build_snapshot_with_bitmap() {
        // Number of elements to initially insert into the db.
        const ELEMENTS: u64 = 1000;

        // Use a non-deterministic rng seed to ensure each run is different.
        let rng_seed = OsRng.next_u64();
        // Log the seed with high visibility to make failures reproducible.
        warn!("rng_seed={}", rng_seed);
        let mut rng = StdRng::seed_from_u64(rng_seed);

        let executor = deterministic::Runner::default();
        executor.start(|context| async move {
            let mut hasher = Standard::<Sha256>::new();
            let mut db = open_db(context.clone()).await;

            for i in 0u64..ELEMENTS {
                let k = Sha256::hash(&i.to_be_bytes());
                let v = Sha256::hash(&rng.next_u32().to_be_bytes());
                db.update(k, v).await.unwrap();
            }

            // Randomly update / delete them. We use a delete frequency that is 1/7th of the update
            // frequency.
            for _ in 0u64..ELEMENTS * 10 {
                let rand_key = Sha256::hash(&(rng.next_u64() % ELEMENTS).to_be_bytes());
                if rng.next_u32() % 7 == 0 {
                    db.delete(rand_key).await.unwrap();
                    continue;
                }
                let v = Sha256::hash(&rng.next_u32().to_be_bytes());
                db.update(rand_key, v).await.unwrap();
                if rng.next_u32() % 20 == 0 {
                    // Commit every ~20 updates.
                    db.commit().await.unwrap();
                }
            }
            db.commit().await.unwrap();

            let root = db.root(&mut hasher);
            let inactivity_floor_loc = db.inactivity_floor_loc;

            // Close the db, then replay its operations with a bitmap.
            db.close().await.unwrap();
            // Initialize the bitmap based on the current db's inactivity floor.
            let mut bitmap = Bitmap::<_, SHA256_SIZE>::new();
            for _ in 0..inactivity_floor_loc.as_u64() {
                bitmap.append(false);
            }
            bitmap.sync(&mut hasher).await.unwrap();

            // Initialize the db's mmr/log.
            let cfg = any_db_config("partition");
            let (inactivity_floor_loc, mmr, log) =
                AnyTest::init_mmr_and_log(context.clone(), cfg, &mut hasher)
                    .await
                    .unwrap();

            // Replay log to populate the bitmap. Use a TwoCap instead of EightCap here so we exercise some collisions.
<<<<<<< HEAD
            let mut snapshot: Index<TwoCap, Location> =
                Index::init(context.with_label("snapshot"), TwoCap);
=======
            let mut snapshot: Index<_, u64> =
                Index::<_, u64>::init(context.with_label("snapshot"), TwoCap);
>>>>>>> 1097ee09
            AnyTest::build_snapshot_from_log::<SHA256_SIZE>(
                inactivity_floor_loc,
                &log,
                &mut snapshot,
                Some(&mut bitmap),
            )
            .await
            .unwrap();

            // Check the recovered state is correct.
            let db = AnyTest {
                mmr,
                log,
                snapshot,
                inactivity_floor_loc,
                uncommitted_ops: 0,
                hasher: Standard::<Sha256>::new(),
            };
            assert_eq!(db.root(&mut hasher), root);

            // Check the bitmap state matches that of the snapshot.
            let items = db.log.size().await.unwrap();
            assert_eq!(bitmap.bit_count(), items);
            let mut active_positions = HashSet::new();
            // This loop checks that the expected true bits are true in the bitmap.
            for pos in db.inactivity_floor_loc.as_u64()..items {
                let item = db.log.read(pos).await.unwrap();
                let Some(item_key) = item.key() else {
                    // `item` is a commit
                    continue;
                };
                let iter = db.snapshot.get(item_key);
                for loc in iter {
                    if *loc == pos {
                        // Found an active op.
                        active_positions.insert(pos);
                        assert!(bitmap.get_bit(pos));
                        break;
                    }
                }
            }
            // This loop checks that the expected false bits are false in the bitmap.
            for pos in db.inactivity_floor_loc.as_u64()..items {
                if !active_positions.contains(&pos) {
                    assert!(!bitmap.get_bit(pos));
                }
            }

            db.destroy().await.unwrap();
        });
    }

    #[test]
    fn test_any_fixed_db_historical_proof_basic() {
        let executor = deterministic::Runner::default();
        executor.start(|context| async move {
            let mut db = create_test_db(context.clone()).await;
            let ops = create_test_ops(20);
            apply_ops(&mut db, ops.clone()).await;
            db.commit().await.unwrap();
            let mut hasher = Standard::<Sha256>::new();
            let root_hash = db.root(&mut hasher);
            let original_op_count = db.op_count();

            // Historical proof should match "regular" proof when historical size == current database size
            let max_ops = NZU64!(10);
            let (historical_proof, historical_ops) = db
                .historical_proof(original_op_count, Location::new(5), max_ops)
                .await
                .unwrap();
            let (regular_proof, regular_ops) = db.proof(Location::new(5), max_ops).await.unwrap();

            assert_eq!(historical_proof.size, regular_proof.size);
            assert_eq!(historical_proof.digests, regular_proof.digests);
            assert_eq!(historical_ops, regular_ops);
            assert_eq!(historical_ops, ops[5..15]);
            assert!(verify_proof(
                &mut hasher,
                &historical_proof,
                Location::new(5),
                &historical_ops,
                &root_hash
            ));

            // Add more operations to the database
            let more_ops = create_test_ops(5);
            apply_ops(&mut db, more_ops.clone()).await;
            db.commit().await.unwrap();

            // Historical proof should remain the same even though database has grown
            let (historical_proof, historical_ops) = db
                .historical_proof(original_op_count, Location::new(5), NZU64!(10))
                .await
                .unwrap();
            assert_eq!(
                historical_proof.size,
                Position::from(Location::from(original_op_count))
            );
            assert_eq!(historical_proof.size, regular_proof.size);
            assert_eq!(historical_ops.len(), 10);
            assert_eq!(historical_proof.digests, regular_proof.digests);
            assert_eq!(historical_ops, regular_ops);
            assert!(verify_proof(
                &mut hasher,
                &historical_proof,
                Location::new(5),
                &historical_ops,
                &root_hash
            ));

            db.destroy().await.unwrap();
        });
    }

    #[test]
    fn test_any_fixed_db_historical_proof_edge_cases() {
        let executor = deterministic::Runner::default();
        executor.start(|context| async move {
            let mut db = create_test_db(context.clone()).await;
            let ops = create_test_ops(50);
            apply_ops(&mut db, ops.clone()).await;
            db.commit().await.unwrap();

            let mut hasher = Standard::<Sha256>::new();

            // Test singleton database
            let (single_proof, single_ops) = db
                .historical_proof(1, Location::new(0), NZU64!(1))
                .await
                .unwrap();
            assert_eq!(single_proof.size, Position::from(Location::new(1)));
            assert_eq!(single_ops.len(), 1);

            // Create historical database with single operation
            let mut single_db = create_test_db(context.clone()).await;
            apply_ops(&mut single_db, ops[0..1].to_vec()).await;
            // Don't commit - this changes the root due to commit operations
            single_db.sync().await.unwrap();
            let single_root = single_db.root(&mut hasher);

            assert!(verify_proof(
                &mut hasher,
                &single_proof,
                Location::new(0),
                &single_ops,
                &single_root
            ));

            // Test requesting more operations than available in historical position
            let (_limited_proof, limited_ops) = db
                .historical_proof(10, Location::new(5), NZU64!(20))
                .await
                .unwrap();
            assert_eq!(limited_ops.len(), 5); // Should be limited by historical position
            assert_eq!(limited_ops, ops[5..10]);

            // Test proof at minimum historical position
            let (min_proof, min_ops) = db
                .historical_proof(3, Location::new(0), NZU64!(3))
                .await
                .unwrap();
            assert_eq!(min_proof.size, Position::from(Location::new(3)));
            assert_eq!(min_ops.len(), 3);
            assert_eq!(min_ops, ops[0..3]);

            single_db.destroy().await.unwrap();
            db.destroy().await.unwrap();
        });
    }

    #[test]
    fn test_any_fixed_db_historical_proof_different_historical_sizes() {
        let executor = deterministic::Runner::default();
        executor.start(|context| async move {
            let mut db = create_test_db(context.clone()).await;
            let ops = create_test_ops(100);
            apply_ops(&mut db, ops.clone()).await;
            db.commit().await.unwrap();

            let mut hasher = Standard::<Sha256>::new();

            // Test historical proof generation for several historical states.
            let start_loc = Location::new(20);
            let max_ops = NZU64!(10);
            for end_loc in 31..50 {
                let end_loc = Location::new(end_loc);
                let (historical_proof, historical_ops) = db
                    .historical_proof(end_loc.as_u64(), start_loc, max_ops)
                    .await
                    .unwrap();

                assert_eq!(historical_proof.size, Position::from(end_loc));

                // Create  reference database at the given historical size
                let mut ref_db = create_test_db(context.clone()).await;
                apply_ops(&mut ref_db, ops[0..end_loc.as_u64() as usize].to_vec()).await;
                // Sync to process dirty nodes but don't commit - commit changes the root due to commit operations
                ref_db.sync().await.unwrap();

                let (ref_proof, ref_ops) = ref_db.proof(start_loc, max_ops).await.unwrap();
                assert_eq!(ref_proof.size, historical_proof.size);
                assert_eq!(ref_ops, historical_ops);
                assert_eq!(ref_proof.digests, historical_proof.digests);
                let end_loc = std::cmp::min(start_loc.checked_add(max_ops.get()).unwrap(), end_loc);
                assert_eq!(
                    ref_ops,
                    ops[start_loc.as_u64() as usize..end_loc.as_u64() as usize]
                );

                // Verify proof against reference root
                let ref_root = ref_db.root(&mut hasher);
                assert!(verify_proof(
                    &mut hasher,
                    &historical_proof,
                    start_loc,
                    &historical_ops,
                    &ref_root
                ),);

                ref_db.destroy().await.unwrap();
            }

            db.destroy().await.unwrap();
        });
    }

    #[test]
    fn test_any_fixed_db_historical_proof_invalid() {
        let executor = deterministic::Runner::default();
        executor.start(|context| async move {
            let mut db = create_test_db(context.clone()).await;
            let ops = create_test_ops(10);
            apply_ops(&mut db, ops).await;
            db.commit().await.unwrap();

            let (proof, ops) = db
                .historical_proof(5, Location::new(1), NZU64!(10))
                .await
                .unwrap();
            assert_eq!(proof.size, Position::from(Location::new(5)));
            assert_eq!(ops.len(), 4);

            let mut hasher = Standard::<Sha256>::new();

            // Changing the proof digests should cause verification to fail
            {
                let mut proof = proof.clone();
                proof.digests[0] = Sha256::hash(b"invalid");
                let root_hash = db.root(&mut hasher);
                assert!(!verify_proof(
                    &mut hasher,
                    &proof,
                    Location::new(0),
                    &ops,
                    &root_hash
                ));
            }
            {
                let mut proof = proof.clone();
                proof.digests.push(Sha256::hash(b"invalid"));
                let root_hash = db.root(&mut hasher);
                assert!(!verify_proof(
                    &mut hasher,
                    &proof,
                    Location::new(0),
                    &ops,
                    &root_hash
                ));
            }

            // Changing the ops should cause verification to fail
            {
                let mut ops = ops.clone();
                ops[0] = Operation::Update(Sha256::hash(b"key1"), Sha256::hash(b"value1"));
                let root_hash = db.root(&mut hasher);
                assert!(!verify_proof(
                    &mut hasher,
                    &proof,
                    Location::new(0),
                    &ops,
                    &root_hash
                ));
            }
            {
                let mut ops = ops.clone();
                ops.push(Operation::Update(
                    Sha256::hash(b"key1"),
                    Sha256::hash(b"value1"),
                ));
                let root_hash = db.root(&mut hasher);
                assert!(!verify_proof(
                    &mut hasher,
                    &proof,
                    Location::new(0),
                    &ops,
                    &root_hash
                ));
            }

            // Changing the start location should cause verification to fail
            {
                let root_hash = db.root(&mut hasher);
                assert!(!verify_proof(
                    &mut hasher,
                    &proof,
                    Location::new(1),
                    &ops,
                    &root_hash
                ));
            }

            // Changing the root digest should cause verification to fail
            {
                assert!(!verify_proof(
                    &mut hasher,
                    &proof,
                    Location::new(0),
                    &ops,
                    &Sha256::hash(b"invalid")
                ));
            }

            // Changing the proof size should cause verification to fail
            {
                let mut proof = proof.clone();
                proof.size = 100;
                let root_hash = db.root(&mut hasher);
                assert!(!verify_proof(
                    &mut hasher,
                    &proof,
                    Location::new(0),
                    &ops,
                    &root_hash
                ));
            }

            db.destroy().await.unwrap();
        });
    }
}<|MERGE_RESOLUTION|>--- conflicted
+++ resolved
@@ -1383,13 +1383,7 @@
                     .unwrap();
 
             // Replay log to populate the bitmap. Use a TwoCap instead of EightCap here so we exercise some collisions.
-<<<<<<< HEAD
-            let mut snapshot: Index<TwoCap, Location> =
-                Index::init(context.with_label("snapshot"), TwoCap);
-=======
-            let mut snapshot: Index<_, u64> =
-                Index::<_, u64>::init(context.with_label("snapshot"), TwoCap);
->>>>>>> 1097ee09
+            let mut snapshot = Index::init(context.with_label("snapshot"), TwoCap);
             AnyTest::build_snapshot_from_log::<SHA256_SIZE>(
                 inactivity_floor_loc,
                 &log,
