//! An _Any_ authenticated database (ADB) provides succinct proofs of _any_ value ever associated
//! with a key. Its implementation is based on an [Mmr] over a log of state-change operations backed
//! by a [Journal].
//!
//! In an Any db, it is not possible to prove whether the value of a key is the currently active
//! one, only that it was associated with the key at some point in the past. This type of
//! authenticated database is most useful for applications involving keys that are given values once
//! and cannot be updated after.

use crate::{
    adb::Error,
    journal::fixed::{Config as JConfig, Journal},
    mmr::{
        journaled::{Config as MmrConfig, Mmr},
        Location, Position, Proof, StandardHasher as Standard,
    },
    store::operation::FixedOperation as OperationTrait,
    translator::Translator,
};
use commonware_codec::Encode as _;
use commonware_cryptography::Hasher as CHasher;
use commonware_runtime::{buffer::PoolRef, Clock, Metrics, Storage, ThreadPool};
use futures::future::try_join_all;
use std::num::{NonZeroU64, NonZeroUsize};
use tracing::{debug, warn};

pub mod sync;
pub mod unordered;
pub use unordered::Any;

/// The size of the read buffer to use for replaying the operations log when rebuilding the
/// snapshot.
const SNAPSHOT_READ_BUFFER_SIZE: usize = 1 << 16;

/// Configuration for an `Any` authenticated db.
#[derive(Clone)]
pub struct Config<T: Translator> {
    /// The name of the [Storage] partition used for the MMR's backing journal.
    pub mmr_journal_partition: String,

    /// The items per blob configuration value used by the MMR journal.
    pub mmr_items_per_blob: NonZeroU64,

    /// The size of the write buffer to use for each blob in the MMR journal.
    pub mmr_write_buffer: NonZeroUsize,

    /// The name of the [Storage] partition used for the MMR's metadata.
    pub mmr_metadata_partition: String,

    /// The name of the [Storage] partition used to persist the (pruned) log of operations.
    pub log_journal_partition: String,

    /// The items per blob configuration value used by the log journal.
    pub log_items_per_blob: NonZeroU64,

    /// The size of the write buffer to use for each blob in the log journal.
    pub log_write_buffer: NonZeroUsize,

    /// The translator used by the compressed index.
    pub translator: T,

    /// An optional thread pool to use for parallelizing batch operations.
    pub thread_pool: Option<ThreadPool>,

    /// The buffer pool to use for caching data.
    pub buffer_pool: PoolRef,
}

/// Initialize and return the mmr and log from the given config, correcting any inconsistencies
/// between them. Any uncommitted operations in the log will be rolled back and the state of the
/// db will be as of the last committed operation.
pub(crate) async fn init_mmr_and_log<
    E: Storage + Clock + Metrics,
    O: OperationTrait,
    H: CHasher,
    T: Translator,
<<<<<<< HEAD
> {
    /// An MMR over digests of the operations applied to the db.
    ///
    /// # Invariant
    ///
    /// - The number of leaves in this MMR always equals the number of operations in the unpruned
    ///   `log`.
    /// - The MMR is never pruned beyond the inactivity floor.
    pub(crate) mmr: Mmr<E, H>,

    /// A (pruned) log of all operations applied to the db in order of occurrence. The position of
    /// each operation in the log is called its _location_, which is a stable identifier.
    ///
    /// # Invariants
    ///
    /// - An operation's location is always equal to the number of the MMR leaf storing the digest
    ///   of the operation.
    /// - The log is never pruned beyond the inactivity floor.
    pub(crate) log: Journal<E, Operation<K, V>>,

    /// A snapshot of all currently active operations in the form of a map from each key to the
    /// location in the log containing its most recent update.
    ///
    /// # Invariant
    ///
    /// Only references operations of type [Operation::Update].
    pub(crate) snapshot: Index<T, Location>,

    /// A location before which all operations are "inactive" (that is, operations before this point
    /// are over keys that have been updated by some operation at or after this point).
    pub(crate) inactivity_floor_loc: Location,

    /// The number of _steps_ to raise the inactivity floor. Each step involves moving exactly one
    /// active operation to tip.
    pub(crate) steps: u64,

    /// Cryptographic hasher to re-use within mutable operations requiring digest computation.
    pub(crate) hasher: Standard<H>,
}

impl<
        E: Storage + Clock + Metrics,
        K: Array,
        V: CodecFixed<Cfg = ()>,
        H: CHasher,
        T: Translator,
    > Any<E, K, V, H, T>
{
    /// Returns an [Any] adb initialized from `cfg`. Any uncommitted log operations will be
    /// discarded and the state of the db will be as of the last committed operation.
    pub async fn init(context: E, cfg: Config<T>) -> Result<Self, Error> {
        let mut snapshot: Index<T, Location> =
            Index::init(context.with_label("snapshot"), cfg.translator.clone());
        let mut hasher = Standard::<H>::new();
        let (inactivity_floor_loc, mmr, log) =
            Self::init_mmr_and_log(context, cfg, &mut hasher).await?;

        Self::build_snapshot_from_log(inactivity_floor_loc, &log, &mut snapshot, |_, _| {}).await?;

        let db = Any {
            mmr,
            log,
            snapshot,
            inactivity_floor_loc,
            steps: 0,
            hasher,
        };

        Ok(db)
    }

    /// Initialize and return the mmr and log from the given config, correcting any inconsistencies
    /// between them. Any uncommitted operations in the log will be rolled back and the state of the
    /// db will be as of the last committed operation.
    pub(crate) async fn init_mmr_and_log(
        context: E,
        cfg: Config<T>,
        hasher: &mut Standard<H>,
    ) -> Result<(Location, Mmr<E, H>, Journal<E, Operation<K, V>>), Error> {
        let mut mmr = Mmr::init(
            context.with_label("mmr"),
            hasher,
            MmrConfig {
                journal_partition: cfg.mmr_journal_partition,
                metadata_partition: cfg.mmr_metadata_partition,
                items_per_blob: cfg.mmr_items_per_blob,
                write_buffer: cfg.mmr_write_buffer,
                thread_pool: cfg.thread_pool,
                buffer_pool: cfg.buffer_pool.clone(),
            },
        )
        .await?;

        let mut log = Journal::init(
            context.with_label("log"),
            JConfig {
                partition: cfg.log_journal_partition,
                items_per_blob: cfg.log_items_per_blob,
                write_buffer: cfg.log_write_buffer,
                buffer_pool: cfg.buffer_pool,
            },
        )
        .await?;

        // Back up over / discard any uncommitted operations in the log.
        let mut log_size = log.size().await?;
        let mut rewind_leaf_loc = log_size;
        let mut inactivity_floor_loc = Location::new_unchecked(0);
        while rewind_leaf_loc > 0 {
            if let Operation::CommitFloor(loc) = log.read(rewind_leaf_loc - 1).await? {
                inactivity_floor_loc = loc;
                break;
            }
            rewind_leaf_loc -= 1;
        }
        if rewind_leaf_loc != log_size {
            let op_count = log_size - rewind_leaf_loc;
            warn!(
                log_size,
                op_count, "rewinding over uncommitted log operations"
            );
            log.rewind(rewind_leaf_loc).await?;
            log.sync().await?;
            log_size = rewind_leaf_loc;
        }

        // Pop any MMR elements that are ahead of the last log commit point.
        let mut next_mmr_leaf_loc = *mmr.leaves();
        if next_mmr_leaf_loc > log_size {
            let num_to_pop = (next_mmr_leaf_loc - log_size) as usize;
            warn!(log_size, num_to_pop, "popping uncommitted MMR operations");
            mmr.pop(num_to_pop).await?;
            next_mmr_leaf_loc = log_size;
        }

        // If the MMR is behind, replay log operations to catch up.
        if next_mmr_leaf_loc < log_size {
            warn!(
                log_size,
                next_mmr_leaf_loc, "MMR lags behind log, replaying log to catch up"
            );
            while next_mmr_leaf_loc < log_size {
                let op = log.read(next_mmr_leaf_loc).await?;
                mmr.add_batched(hasher, &op.encode()).await?;
                next_mmr_leaf_loc += 1;
            }
            mmr.sync(hasher).await.map_err(Error::Mmr)?;
        }

        // At this point the MMR and log should be consistent.
        assert_eq!(log.size().await?, mmr.leaves());

        Ok((inactivity_floor_loc, mmr, log))
    }

    /// Builds the database's snapshot by replaying the log starting at the inactivity floor.
    /// Assumes the log and mmr have the same number of operations and are not pruned beyond the
    /// inactivity floor. The callback is invoked for each replayed operation, indicating activity
    /// status updates. The first argument of the callback is the activity status of the operation,
    /// and the second argument is the location of the operation it inactivates (if any).
    pub(crate) async fn build_snapshot_from_log<F>(
        inactivity_floor_loc: Location,
        log: &Journal<E, Operation<K, V>>,
        snapshot: &mut Index<T, Location>,
        mut callback: F,
    ) -> Result<(), Error>
    where
        F: FnMut(bool, Option<Location>),
    {
        let stream = log
            .replay(NZUsize!(SNAPSHOT_READ_BUFFER_SIZE), *inactivity_floor_loc)
            .await?;
        pin_mut!(stream);
        let last_commit_loc = log.size().await?.saturating_sub(1);
        while let Some(result) = stream.next().await {
            match result {
                Err(e) => {
                    return Err(Error::Journal(e));
                }
                Ok((i, op)) => {
                    let loc = Location::new_unchecked(i);
                    match op {
                        Operation::Delete(key) => {
                            let result =
                                Any::<E, K, V, H, T>::delete_key(snapshot, log, &key, loc).await?;
                            callback(false, result);
                        }
                        Operation::Update(key, _) => {
                            let result =
                                Any::<E, K, V, H, T>::update_loc(snapshot, log, &key, loc).await?;
                            callback(true, result);
                        }
                        Operation::CommitFloor(_) => callback(i == last_commit_loc, None),
                    }
                }
            }
        }

        Ok(())
    }

    /// Update the location of `key` to `new_loc` in the snapshot and return its old location, or
    /// insert it if the key isn't already present.
    async fn update_loc(
        snapshot: &mut Index<T, Location>,
        log: &Journal<E, Operation<K, V>>,
        key: &K,
        new_loc: Location,
    ) -> Result<Option<Location>, Error> {
        // If the translated key is not in the snapshot, insert the new location. Otherwise, get a
        // cursor to look for the key.
        let Some(mut cursor) = snapshot.get_mut_or_insert(key, new_loc) else {
            return Ok(None);
        };

        // Iterate over conflicts in the snapshot.
        while let Some(&loc) = cursor.next() {
            let (k, _) = Self::get_update_op(log, loc).await?;
            if k == *key {
                // Found the key in the snapshot.
                assert!(new_loc > loc);
                cursor.update(new_loc);
                return Ok(Some(loc));
            }
        }

        // The key wasn't in the snapshot, so add it to the cursor.
        cursor.insert(new_loc);

        Ok(None)
    }

    /// Get the update operation corresponding to a location from the snapshot.
    ///
    /// # Warning
    ///
    /// Returns [Error::UnexpectedData] if the location does not reference an update operation.
    async fn get_update_op(
        log: &Journal<E, Operation<K, V>>,
        loc: Location,
    ) -> Result<(K, V), Error> {
        let Operation::Update(k, v) = log.read(*loc).await? else {
            return Err(Error::UnexpectedData(loc));
        };

        Ok((k, v))
    }

    /// Get the value of `key` in the db, or None if it has no value.
    pub async fn get(&self, key: &K) -> Result<Option<V>, Error> {
        Ok(self.get_key_loc(key).await?.map(|(v, _)| v))
    }

    /// Get the value of the operation with location `loc` in the db.
    ///
    /// # Errors
    ///
    /// Returns [crate::mmr::Error::LocationOverflow] if `loc` > [crate::mmr::MAX_LOCATION].
    /// Returns [Error::LocationOutOfBounds] if `loc` >= [Self::op_count].
    /// Returns [Error::OperationPruned] if the location precedes the oldest retained location.
    pub async fn get_loc(&self, loc: Location) -> Result<Option<V>, Error> {
        if !loc.is_valid() {
            return Err(Error::Mmr(crate::mmr::Error::LocationOverflow(loc)));
        }
        if loc >= self.op_count() {
            return Err(Error::LocationOutOfBounds(loc, self.op_count()));
        }
        if loc < self.inactivity_floor_loc {
            return Err(Error::OperationPruned(loc));
        }

        Ok(self.log.read(*loc).await?.into_value())
    }

    /// Get the value & location of the active operation for `key` in the db, or None if it has no
    /// value.
    pub(crate) async fn get_key_loc(&self, key: &K) -> Result<Option<(V, Location)>, Error> {
        for &loc in self.snapshot.get(key) {
            let (k, v) = Self::get_update_op(&self.log, loc).await?;
            if k == *key {
                return Ok(Some((v, loc)));
            }
        }

        Ok(None)
    }

    /// Get the number of operations that have been applied to this db, including those that are not
    /// yet committed.
    pub fn op_count(&self) -> Location {
        self.mmr.leaves()
    }

    /// Return the inactivity floor location. This is the location before which all operations are
    /// known to be inactive.
    pub fn inactivity_floor_loc(&self) -> Location {
        self.inactivity_floor_loc
    }

    /// Updates `key` to have value `value`. The operation is reflected in the snapshot, but will be
    /// subject to rollback until the next successful `commit`.
    pub async fn update(&mut self, key: K, value: V) -> Result<(), Error> {
        self.update_return_loc(key, value).await?;

        Ok(())
    }

    /// Updates `key` to have value `value`, returning the old location of the key if it was
    /// previously assigned some value, and None otherwise.
    pub(crate) async fn update_return_loc(
        &mut self,
        key: K,
        value: V,
    ) -> Result<Option<Location>, Error> {
        let new_loc = self.op_count();
        let res =
            Any::<_, _, _, H, T>::update_loc(&mut self.snapshot, &self.log, &key, new_loc).await?;

        let op = Operation::Update(key, value);
        self.apply_op(op).await?;
        if res.is_some() {
            self.steps += 1;
        }

        Ok(res)
    }

    /// Delete `key` and its value from the db. Deleting a key that already has no value is a no-op.
    /// The operation is reflected in the snapshot, but will be subject to rollback until the next
    /// successful `commit`. Returns the location of the deleted value for the key (if any).
    pub async fn delete(&mut self, key: K) -> Result<Option<Location>, Error> {
        let loc = self.op_count();
        let r = Self::delete_key(&mut self.snapshot, &self.log, &key, loc).await?;
        if r.is_some() {
            self.apply_op(Operation::Delete(key)).await?;
            self.steps += 1;
        };

        Ok(r)
    }

    /// Delete `key` from the snapshot if it exists, returning the location that was previously
    /// associated with it.
    async fn delete_key(
        snapshot: &mut Index<T, Location>,
        log: &Journal<E, Operation<K, V>>,
        key: &K,
        delete_loc: Location,
    ) -> Result<Option<Location>, Error> {
        // If the translated key is in the snapshot, get a cursor to look for the key.
        let Some(mut cursor) = snapshot.get_mut(key) else {
            return Ok(None);
        };
        // Iterate over all conflicting keys in the snapshot.
        while let Some(&loc) = cursor.next() {
            let (k, _) = Self::get_update_op(log, loc).await?;
            if k == *key {
                // The key is in the snapshot, so delete it.
                //
                // If there are no longer any conflicting keys in the cursor, it will
                // automatically be removed from the snapshot.
                assert!(loc < delete_loc);
                cursor.delete();
                return Ok(Some(loc));
            }
        }

        // The key isn't in the conflicting keys, so this is a no-op.
        Ok(None)
    }

    /// Return the root of the db.
    ///
    /// # Warning
    ///
    /// Panics if there are uncommitted operations.
    pub fn root(&self, hasher: &mut Standard<H>) -> H::Digest {
        self.mmr.root(hasher)
    }

    /// Append `op` to the log and add it to the MMR. The operation will be subject to rollback
    /// until the next successful `commit`.
    pub(crate) async fn apply_op(&mut self, op: Operation<K, V>) -> Result<(), Error> {
        let encoded_op = op.encode();

        // Append operation to the log and update the MMR in parallel.
        try_join!(
            self.mmr
                .add_batched(&mut self.hasher, &encoded_op)
                .map_err(Error::Mmr),
            self.log.append(op).map_err(Error::Journal)
        )?;

        Ok(())
    }

    /// Generate and return:
    ///  1. a proof of all operations applied to the db in the range starting at (and including)
    ///     location `start_loc`, and ending at the first of either:
    ///     - the last operation performed, or
    ///     - the operation `max_ops` from the start.
    ///  2. the operations corresponding to the leaves in this range.
    ///
    /// # Warning
    ///
    /// Panics if there are uncommitted operations.
    pub async fn proof(
        &self,
        start_loc: Location,
        max_ops: NonZeroU64,
    ) -> Result<(Proof<H::Digest>, Vec<Operation<K, V>>), Error> {
        self.historical_proof(self.op_count(), start_loc, max_ops)
            .await
    }

    /// Analogous to proof, but with respect to the state of the MMR when it had `op_count`
    /// operations.
    ///
    /// # Errors
    ///
    /// Returns [crate::mmr::Error::LocationOverflow] if `op_count` or `start_loc` >
    /// [crate::mmr::MAX_LOCATION].
    /// Returns [crate::mmr::Error::RangeOutOfBounds] if `start_loc` >= `op_count`.
    pub async fn historical_proof(
        &self,
        op_count: Location,
        start_loc: Location,
        max_ops: NonZeroU64,
    ) -> Result<(Proof<H::Digest>, Vec<Operation<K, V>>), Error> {
        if start_loc >= op_count {
            return Err(crate::mmr::Error::RangeOutOfBounds(start_loc).into());
        }
        let end_loc = std::cmp::min(op_count, start_loc.saturating_add(max_ops.get()));
        let mmr_size = Position::try_from(op_count)?;
        let proof = self
            .mmr
            .historical_range_proof(mmr_size, start_loc..end_loc)
            .await?;
        let mut ops = Vec::with_capacity((*end_loc - *start_loc) as usize);
        let futures = (*start_loc..*end_loc)
            .map(|i| self.log.read(i))
            .collect::<Vec<_>>();
        try_join_all(futures)
            .await?
            .into_iter()
            .for_each(|op| ops.push(op));

        Ok((proof, ops))
    }

    /// Commit any pending operations to the database, ensuring their durability upon return from
    /// this function. Also raises the inactivity floor according to the schedule.
    ///
    /// Failures after commit (but before `sync` or `close`) may still require reprocessing to
    /// recover the database on restart.
    pub async fn commit(&mut self) -> Result<(), Error> {
        // Raise the inactivity floor by taking `self.steps` steps, plus 1 to account for the
        // previous commit becoming inactive.
        let steps_to_take = self.steps + 1;
        for _ in 0..steps_to_take {
            if self.snapshot.keys() == 0 {
                self.inactivity_floor_loc = self.op_count();
                info!(tip = ?self.inactivity_floor_loc, "db is empty, raising floor to tip");
                break;
            }
            self.raise_floor().await?;
        }
        self.steps = 0;

        // Apply the commit operation with the new inactivity floor.
        self.apply_op(Operation::CommitFloor(self.inactivity_floor_loc))
            .await?;

        // Sync the log and process the updates to the MMR in parallel.
        let mmr_fut = async {
            self.mmr.process_updates(&mut self.hasher);
            Ok::<(), Error>(())
        };
        try_join!(self.log.sync().map_err(Error::Journal), mmr_fut)?;

        Ok(())
    }

    /// Sync all database state to disk. While this isn't necessary to ensure durability of
    /// committed operations, periodic invocation may reduce memory usage and the time required to
    /// recover the database on restart.
    pub async fn sync(&mut self) -> Result<(), Error> {
        try_join!(
            self.log.sync().map_err(Error::Journal),
            self.mmr.sync(&mut self.hasher).map_err(Error::Mmr),
        )?;

        Ok(())
    }

    // Moves the given operation to the tip of the log if it is active, rendering its old location
    // inactive. If the operation was not active, then this is a no-op. Returns the old location
    // of the operation if it was active.
    pub(crate) async fn move_op_if_active(
        &mut self,
        op: Operation<K, V>,
        old_loc: Location,
    ) -> Result<Option<Location>, Error> {
        // If the translated key is not in the snapshot, get a cursor to look for the key.
        let Some(key) = op.key() else {
            return Ok(None); // operations without keys cannot be active
        };
        let new_loc = self.op_count();
        let Some(mut cursor) = self.snapshot.get_mut(key) else {
            return Ok(None);
        };

        // Iterate over all conflicting keys in the snapshot.
        while let Some(&loc) = cursor.next() {
            if loc == old_loc {
                // Update the location of the operation in the snapshot.
                cursor.update(new_loc);
                drop(cursor);

                // Update the MMR with the operation.
                self.apply_op(op).await?;
                return Ok(Some(old_loc));
            }
        }

        // The operation is not active, so this is a no-op.
        Ok(None)
    }

    /// Raise the inactivity floor by taking one _step_, which involves searching for the first
    /// active operation above the inactivity floor, moving it to tip, and then setting the
    /// inactivity floor to the location following the moved operation. This method is therefore
    /// guaranteed to raise the floor by at least one.
    ///
    /// # Panics
    ///
    /// Panics if there is not at least one active operation above the inactivity floor.
    async fn raise_floor(&mut self) -> Result<(), Error> {
        // Search for the first active operation above the inactivity floor and move it to tip.
        //
        // TODO(https://github.com/commonwarexyz/monorepo/issues/1829): optimize this w/ a bitmap.
        let mut op = self.log.read(*self.inactivity_floor_loc).await?;
        while self
            .move_op_if_active(op, self.inactivity_floor_loc)
            .await?
            .is_none()
        {
            self.inactivity_floor_loc += 1;
            op = self.log.read(*self.inactivity_floor_loc).await?;
        }

        // Increment the floor to the next operation since we know the current one is inactive.
        self.inactivity_floor_loc += 1;

        Ok(())
    }

    /// Prune historical operations prior to `target_prune_loc`. This does not affect the db's root
    /// or current snapshot.
    ///
    /// # Errors
    ///
    /// Returns [crate::mmr::Error::LocationOverflow] if `target_prune_loc` > [crate::mmr::MAX_LOCATION].
    /// Returns [Error::PruneBeyondInactivityFloor] if `target_prune_loc` > inactivity floor.
    pub async fn prune(&mut self, target_prune_loc: Location) -> Result<(), Error> {
        let target_prune_pos = Position::try_from(target_prune_loc)?;

        if target_prune_loc > self.inactivity_floor_loc {
            return Err(Error::PruneBeyondInactivityFloor(
                target_prune_loc,
                self.inactivity_floor_loc,
            ));
        }
        if self.mmr.size() == 0 {
            // DB is empty, nothing to prune.
            return Ok(());
        };

        // Sync the mmr before pruning the log, otherwise the MMR tip could end up behind the log's
        // pruning boundary on restart from an unclean shutdown, and there would be no way to replay
        // the operations between the MMR tip and the log pruning boundary.
        self.mmr.sync(&mut self.hasher).await?;

        if !self.log.prune(*target_prune_loc).await? {
            return Ok(());
        }

        debug!(
            log_size = ?self.op_count(),
            ?target_prune_loc,
            "pruned inactive ops"
=======
>(
    context: E,
    cfg: Config<T>,
    hasher: &mut Standard<H>,
) -> Result<(Location, Mmr<E, H>, Journal<E, O>), Error> {
    let mut mmr = Mmr::init(
        context.with_label("mmr"),
        hasher,
        MmrConfig {
            journal_partition: cfg.mmr_journal_partition,
            metadata_partition: cfg.mmr_metadata_partition,
            items_per_blob: cfg.mmr_items_per_blob,
            write_buffer: cfg.mmr_write_buffer,
            thread_pool: cfg.thread_pool,
            buffer_pool: cfg.buffer_pool.clone(),
        },
    )
    .await?;

    let mut log: Journal<E, O> = Journal::init(
        context.with_label("log"),
        JConfig {
            partition: cfg.log_journal_partition,
            items_per_blob: cfg.log_items_per_blob,
            write_buffer: cfg.log_write_buffer,
            buffer_pool: cfg.buffer_pool,
        },
    )
    .await?;

    // Back up over / discard any uncommitted operations in the log.
    let mut log_size: Location = log.size().await?.into();
    let mut rewind_leaf_num = log_size;
    let mut inactivity_floor_loc = Location::new_unchecked(0);
    while rewind_leaf_num > 0 {
        let op = log.read(rewind_leaf_num.as_u64() - 1).await?;
        if let Some(loc) = op.commit_floor() {
            inactivity_floor_loc = loc;
            break;
        }
        rewind_leaf_num -= 1;
    }
    if rewind_leaf_num != log_size {
        let op_count = log_size - rewind_leaf_num;
        warn!(
            ?log_size,
            ?op_count,
            "rewinding over uncommitted log operations"
>>>>>>> 9c7abdc6
        );
        log.rewind(rewind_leaf_num.as_u64()).await?;
        log.sync().await?;
        log_size = rewind_leaf_num;
    }

    // Pop any MMR elements that are ahead of the last log commit point.
    let mut next_mmr_leaf_num = mmr.leaves();
    if next_mmr_leaf_num > log_size {
        let op_count = next_mmr_leaf_num - log_size;
        warn!(?log_size, ?op_count, "popping uncommitted MMR operations");
        mmr.pop(op_count.as_u64() as usize).await?;
        next_mmr_leaf_num = log_size;
    }

    // If the MMR is behind, replay log operations to catch up.
    if next_mmr_leaf_num < log_size {
        let op_count = log_size - next_mmr_leaf_num;
        warn!(
            ?log_size,
            ?op_count,
            "MMR lags behind log, replaying log to catch up"
        );
        while next_mmr_leaf_num < log_size {
            let op = log.read(next_mmr_leaf_num.as_u64()).await?;
            mmr.add_batched(hasher, &op.encode()).await?;
            next_mmr_leaf_num += 1;
        }
        mmr.sync(hasher).await.map_err(Error::Mmr)?;
    }

    // At this point the MMR and log should be consistent.
    assert_eq!(log.size().await?, mmr.leaves());

    Ok((inactivity_floor_loc, mmr, log))
}

/// Common implementation for pruning an Any database.
///
/// # Errors
///
/// Returns [crate::mmr::Error::LocationOverflow] if `target_prune_loc` > [crate::mmr::MAX_LOCATION].
///
/// # Panic
///
/// Panics if `target_prune_loc` is greater than the inactivity floor.
async fn prune_db<E, O, H>(
    mmr: &mut Mmr<E, H>,
    log: &mut Journal<E, O>,
    hasher: &mut Standard<H>,
    target_prune_loc: Location,
    inactivity_floor_loc: Location,
    op_count: Location,
) -> Result<(), Error>
where
    E: Storage + Clock + Metrics,
    O: OperationTrait,
    H: CHasher,
{
    let target_prune_pos = Position::try_from(target_prune_loc)?;

    assert!(target_prune_loc <= inactivity_floor_loc);
    if mmr.size() == 0 {
        // DB is empty, nothing to prune.
        return Ok(());
    };

    // Sync the mmr before pruning the log, otherwise the MMR tip could end up behind the log's
    // pruning boundary on restart from an unclean shutdown, and there would be no way to replay
    // the operations between the MMR tip and the log pruning boundary.
    mmr.sync(hasher).await?;

    if !log.prune(target_prune_loc.as_u64()).await? {
        return Ok(());
    }

    debug!(
        log_size = op_count.as_u64(),
        ?target_prune_loc,
        "pruned inactive ops"
    );

    mmr.prune_to_pos(hasher, target_prune_pos).await?;

    Ok(())
}

/// Common implementation for historical_proof.
///
/// Generates a proof with respect to the state of the MMR when it had `op_count` operations.
///
/// # Errors
///
/// Returns [crate::mmr::Error::LocationOverflow] if `op_count` or `start_loc` >
/// [crate::mmr::MAX_LOCATION].
/// Returns [crate::mmr::Error::RangeOutOfBounds] if `start_loc` >= `op_count`.
async fn historical_proof<E, O, H>(
    mmr: &Mmr<E, H>,
    log: &Journal<E, O>,
    op_count: Location,
    start_loc: Location,
    max_ops: NonZeroU64,
) -> Result<(Proof<H::Digest>, Vec<O>), Error>
where
    E: Storage + Clock + Metrics,
    O: OperationTrait,
    H: CHasher,
{
    if start_loc >= op_count {
        return Err(crate::mmr::Error::RangeOutOfBounds(start_loc).into());
    }
    let end_loc = std::cmp::min(op_count, start_loc.saturating_add(max_ops.get()));

    let mmr_size = Position::try_from(op_count)?;
    let proof = mmr
        .historical_range_proof(mmr_size, start_loc..end_loc)
        .await?;

    let mut ops = Vec::with_capacity((end_loc.as_u64() - start_loc.as_u64()) as usize);
    let futures = (start_loc.as_u64()..end_loc.as_u64())
        .map(|i| log.read(i))
        .collect::<Vec<_>>();
    try_join_all(futures)
        .await?
        .into_iter()
        .for_each(|op| ops.push(op));

<<<<<<< HEAD
            db.destroy().await.unwrap();
        });
    }

    #[test_traced]
    fn test_fixed_db_get_loc_out_of_bounds() {
        let executor = deterministic::Runner::default();
        executor.start(|mut context| async move {
            let mut db = open_db(context.clone()).await;

            // Test getting from empty database
            let result = db.get_loc(Location::new_unchecked(0)).await;
            assert!(
                matches!(result, Err(Error::LocationOutOfBounds(loc, size)) if loc == Location::new_unchecked(0) && size == Location::new_unchecked(0))
            );

            // Add some operations
            let key1 = Digest::random(&mut context);
            let key2 = Digest::random(&mut context);
            let key3 = Digest::random(&mut context);
            let val1 = Digest::random(&mut context);
            let val2 = Digest::random(&mut context);
            let val3 = Digest::random(&mut context);

            db.update(key1, val1).await.unwrap();
            db.update(key2, val2).await.unwrap();
            db.update(key3, val3).await.unwrap();
            db.commit().await.unwrap();

            // Test getting valid locations succeeds (only check if not pruned)
            let inactivity_floor = *db.inactivity_floor_loc();
                assert!(db.get_loc(Location::new_unchecked(inactivity_floor)).await.unwrap().is_some());
                assert!(db.get_loc(Location::new_unchecked(inactivity_floor + 1)).await.unwrap().is_some());
                assert!(db.get_loc(Location::new_unchecked(inactivity_floor + 2)).await.unwrap().is_some());

            // Test getting exactly at boundary
            let op_count = *db.op_count();
            let result = db.get_loc(Location::new_unchecked(op_count)).await;
            assert!(
                matches!(result, Err(Error::LocationOutOfBounds(loc, size)) 
                    if loc == Location::new_unchecked(op_count) && size == Location::new_unchecked(op_count))
            );

            db.destroy().await.unwrap();
        });
    }

    #[test_traced]
    fn test_fixed_db_prune_beyond_inactivity_floor() {
        let executor = deterministic::Runner::default();
        executor.start(|mut context| async move {
            let mut db = open_db(context.clone()).await;

            // Add some operations
            let key1 = Digest::random(&mut context);
            let key2 = Digest::random(&mut context);
            let key3 = Digest::random(&mut context);
            let val1 = Digest::random(&mut context);
            let val2 = Digest::random(&mut context);
            let val3 = Digest::random(&mut context);

            db.update(key1, val1).await.unwrap();
            db.update(key2, val2).await.unwrap();
            db.update(key3, val3).await.unwrap();
            db.commit().await.unwrap();

            // inactivity_floor should be at some location < op_count
            let inactivity_floor = db.inactivity_floor_loc();
            let beyond_floor = Location::new_unchecked(*inactivity_floor + 1);

            // Try to prune beyond the inactivity floor
            let result = db.prune(beyond_floor).await;
            assert!(
                matches!(result, Err(Error::PruneBeyondInactivityFloor(loc, floor)) 
                    if loc == beyond_floor && floor == inactivity_floor)
            );

            db.destroy().await.unwrap();
        });
    }
=======
    Ok((proof, ops))
>>>>>>> 9c7abdc6
}<|MERGE_RESOLUTION|>--- conflicted
+++ resolved
@@ -74,599 +74,6 @@
     O: OperationTrait,
     H: CHasher,
     T: Translator,
-<<<<<<< HEAD
-> {
-    /// An MMR over digests of the operations applied to the db.
-    ///
-    /// # Invariant
-    ///
-    /// - The number of leaves in this MMR always equals the number of operations in the unpruned
-    ///   `log`.
-    /// - The MMR is never pruned beyond the inactivity floor.
-    pub(crate) mmr: Mmr<E, H>,
-
-    /// A (pruned) log of all operations applied to the db in order of occurrence. The position of
-    /// each operation in the log is called its _location_, which is a stable identifier.
-    ///
-    /// # Invariants
-    ///
-    /// - An operation's location is always equal to the number of the MMR leaf storing the digest
-    ///   of the operation.
-    /// - The log is never pruned beyond the inactivity floor.
-    pub(crate) log: Journal<E, Operation<K, V>>,
-
-    /// A snapshot of all currently active operations in the form of a map from each key to the
-    /// location in the log containing its most recent update.
-    ///
-    /// # Invariant
-    ///
-    /// Only references operations of type [Operation::Update].
-    pub(crate) snapshot: Index<T, Location>,
-
-    /// A location before which all operations are "inactive" (that is, operations before this point
-    /// are over keys that have been updated by some operation at or after this point).
-    pub(crate) inactivity_floor_loc: Location,
-
-    /// The number of _steps_ to raise the inactivity floor. Each step involves moving exactly one
-    /// active operation to tip.
-    pub(crate) steps: u64,
-
-    /// Cryptographic hasher to re-use within mutable operations requiring digest computation.
-    pub(crate) hasher: Standard<H>,
-}
-
-impl<
-        E: Storage + Clock + Metrics,
-        K: Array,
-        V: CodecFixed<Cfg = ()>,
-        H: CHasher,
-        T: Translator,
-    > Any<E, K, V, H, T>
-{
-    /// Returns an [Any] adb initialized from `cfg`. Any uncommitted log operations will be
-    /// discarded and the state of the db will be as of the last committed operation.
-    pub async fn init(context: E, cfg: Config<T>) -> Result<Self, Error> {
-        let mut snapshot: Index<T, Location> =
-            Index::init(context.with_label("snapshot"), cfg.translator.clone());
-        let mut hasher = Standard::<H>::new();
-        let (inactivity_floor_loc, mmr, log) =
-            Self::init_mmr_and_log(context, cfg, &mut hasher).await?;
-
-        Self::build_snapshot_from_log(inactivity_floor_loc, &log, &mut snapshot, |_, _| {}).await?;
-
-        let db = Any {
-            mmr,
-            log,
-            snapshot,
-            inactivity_floor_loc,
-            steps: 0,
-            hasher,
-        };
-
-        Ok(db)
-    }
-
-    /// Initialize and return the mmr and log from the given config, correcting any inconsistencies
-    /// between them. Any uncommitted operations in the log will be rolled back and the state of the
-    /// db will be as of the last committed operation.
-    pub(crate) async fn init_mmr_and_log(
-        context: E,
-        cfg: Config<T>,
-        hasher: &mut Standard<H>,
-    ) -> Result<(Location, Mmr<E, H>, Journal<E, Operation<K, V>>), Error> {
-        let mut mmr = Mmr::init(
-            context.with_label("mmr"),
-            hasher,
-            MmrConfig {
-                journal_partition: cfg.mmr_journal_partition,
-                metadata_partition: cfg.mmr_metadata_partition,
-                items_per_blob: cfg.mmr_items_per_blob,
-                write_buffer: cfg.mmr_write_buffer,
-                thread_pool: cfg.thread_pool,
-                buffer_pool: cfg.buffer_pool.clone(),
-            },
-        )
-        .await?;
-
-        let mut log = Journal::init(
-            context.with_label("log"),
-            JConfig {
-                partition: cfg.log_journal_partition,
-                items_per_blob: cfg.log_items_per_blob,
-                write_buffer: cfg.log_write_buffer,
-                buffer_pool: cfg.buffer_pool,
-            },
-        )
-        .await?;
-
-        // Back up over / discard any uncommitted operations in the log.
-        let mut log_size = log.size().await?;
-        let mut rewind_leaf_loc = log_size;
-        let mut inactivity_floor_loc = Location::new_unchecked(0);
-        while rewind_leaf_loc > 0 {
-            if let Operation::CommitFloor(loc) = log.read(rewind_leaf_loc - 1).await? {
-                inactivity_floor_loc = loc;
-                break;
-            }
-            rewind_leaf_loc -= 1;
-        }
-        if rewind_leaf_loc != log_size {
-            let op_count = log_size - rewind_leaf_loc;
-            warn!(
-                log_size,
-                op_count, "rewinding over uncommitted log operations"
-            );
-            log.rewind(rewind_leaf_loc).await?;
-            log.sync().await?;
-            log_size = rewind_leaf_loc;
-        }
-
-        // Pop any MMR elements that are ahead of the last log commit point.
-        let mut next_mmr_leaf_loc = *mmr.leaves();
-        if next_mmr_leaf_loc > log_size {
-            let num_to_pop = (next_mmr_leaf_loc - log_size) as usize;
-            warn!(log_size, num_to_pop, "popping uncommitted MMR operations");
-            mmr.pop(num_to_pop).await?;
-            next_mmr_leaf_loc = log_size;
-        }
-
-        // If the MMR is behind, replay log operations to catch up.
-        if next_mmr_leaf_loc < log_size {
-            warn!(
-                log_size,
-                next_mmr_leaf_loc, "MMR lags behind log, replaying log to catch up"
-            );
-            while next_mmr_leaf_loc < log_size {
-                let op = log.read(next_mmr_leaf_loc).await?;
-                mmr.add_batched(hasher, &op.encode()).await?;
-                next_mmr_leaf_loc += 1;
-            }
-            mmr.sync(hasher).await.map_err(Error::Mmr)?;
-        }
-
-        // At this point the MMR and log should be consistent.
-        assert_eq!(log.size().await?, mmr.leaves());
-
-        Ok((inactivity_floor_loc, mmr, log))
-    }
-
-    /// Builds the database's snapshot by replaying the log starting at the inactivity floor.
-    /// Assumes the log and mmr have the same number of operations and are not pruned beyond the
-    /// inactivity floor. The callback is invoked for each replayed operation, indicating activity
-    /// status updates. The first argument of the callback is the activity status of the operation,
-    /// and the second argument is the location of the operation it inactivates (if any).
-    pub(crate) async fn build_snapshot_from_log<F>(
-        inactivity_floor_loc: Location,
-        log: &Journal<E, Operation<K, V>>,
-        snapshot: &mut Index<T, Location>,
-        mut callback: F,
-    ) -> Result<(), Error>
-    where
-        F: FnMut(bool, Option<Location>),
-    {
-        let stream = log
-            .replay(NZUsize!(SNAPSHOT_READ_BUFFER_SIZE), *inactivity_floor_loc)
-            .await?;
-        pin_mut!(stream);
-        let last_commit_loc = log.size().await?.saturating_sub(1);
-        while let Some(result) = stream.next().await {
-            match result {
-                Err(e) => {
-                    return Err(Error::Journal(e));
-                }
-                Ok((i, op)) => {
-                    let loc = Location::new_unchecked(i);
-                    match op {
-                        Operation::Delete(key) => {
-                            let result =
-                                Any::<E, K, V, H, T>::delete_key(snapshot, log, &key, loc).await?;
-                            callback(false, result);
-                        }
-                        Operation::Update(key, _) => {
-                            let result =
-                                Any::<E, K, V, H, T>::update_loc(snapshot, log, &key, loc).await?;
-                            callback(true, result);
-                        }
-                        Operation::CommitFloor(_) => callback(i == last_commit_loc, None),
-                    }
-                }
-            }
-        }
-
-        Ok(())
-    }
-
-    /// Update the location of `key` to `new_loc` in the snapshot and return its old location, or
-    /// insert it if the key isn't already present.
-    async fn update_loc(
-        snapshot: &mut Index<T, Location>,
-        log: &Journal<E, Operation<K, V>>,
-        key: &K,
-        new_loc: Location,
-    ) -> Result<Option<Location>, Error> {
-        // If the translated key is not in the snapshot, insert the new location. Otherwise, get a
-        // cursor to look for the key.
-        let Some(mut cursor) = snapshot.get_mut_or_insert(key, new_loc) else {
-            return Ok(None);
-        };
-
-        // Iterate over conflicts in the snapshot.
-        while let Some(&loc) = cursor.next() {
-            let (k, _) = Self::get_update_op(log, loc).await?;
-            if k == *key {
-                // Found the key in the snapshot.
-                assert!(new_loc > loc);
-                cursor.update(new_loc);
-                return Ok(Some(loc));
-            }
-        }
-
-        // The key wasn't in the snapshot, so add it to the cursor.
-        cursor.insert(new_loc);
-
-        Ok(None)
-    }
-
-    /// Get the update operation corresponding to a location from the snapshot.
-    ///
-    /// # Warning
-    ///
-    /// Returns [Error::UnexpectedData] if the location does not reference an update operation.
-    async fn get_update_op(
-        log: &Journal<E, Operation<K, V>>,
-        loc: Location,
-    ) -> Result<(K, V), Error> {
-        let Operation::Update(k, v) = log.read(*loc).await? else {
-            return Err(Error::UnexpectedData(loc));
-        };
-
-        Ok((k, v))
-    }
-
-    /// Get the value of `key` in the db, or None if it has no value.
-    pub async fn get(&self, key: &K) -> Result<Option<V>, Error> {
-        Ok(self.get_key_loc(key).await?.map(|(v, _)| v))
-    }
-
-    /// Get the value of the operation with location `loc` in the db.
-    ///
-    /// # Errors
-    ///
-    /// Returns [crate::mmr::Error::LocationOverflow] if `loc` > [crate::mmr::MAX_LOCATION].
-    /// Returns [Error::LocationOutOfBounds] if `loc` >= [Self::op_count].
-    /// Returns [Error::OperationPruned] if the location precedes the oldest retained location.
-    pub async fn get_loc(&self, loc: Location) -> Result<Option<V>, Error> {
-        if !loc.is_valid() {
-            return Err(Error::Mmr(crate::mmr::Error::LocationOverflow(loc)));
-        }
-        if loc >= self.op_count() {
-            return Err(Error::LocationOutOfBounds(loc, self.op_count()));
-        }
-        if loc < self.inactivity_floor_loc {
-            return Err(Error::OperationPruned(loc));
-        }
-
-        Ok(self.log.read(*loc).await?.into_value())
-    }
-
-    /// Get the value & location of the active operation for `key` in the db, or None if it has no
-    /// value.
-    pub(crate) async fn get_key_loc(&self, key: &K) -> Result<Option<(V, Location)>, Error> {
-        for &loc in self.snapshot.get(key) {
-            let (k, v) = Self::get_update_op(&self.log, loc).await?;
-            if k == *key {
-                return Ok(Some((v, loc)));
-            }
-        }
-
-        Ok(None)
-    }
-
-    /// Get the number of operations that have been applied to this db, including those that are not
-    /// yet committed.
-    pub fn op_count(&self) -> Location {
-        self.mmr.leaves()
-    }
-
-    /// Return the inactivity floor location. This is the location before which all operations are
-    /// known to be inactive.
-    pub fn inactivity_floor_loc(&self) -> Location {
-        self.inactivity_floor_loc
-    }
-
-    /// Updates `key` to have value `value`. The operation is reflected in the snapshot, but will be
-    /// subject to rollback until the next successful `commit`.
-    pub async fn update(&mut self, key: K, value: V) -> Result<(), Error> {
-        self.update_return_loc(key, value).await?;
-
-        Ok(())
-    }
-
-    /// Updates `key` to have value `value`, returning the old location of the key if it was
-    /// previously assigned some value, and None otherwise.
-    pub(crate) async fn update_return_loc(
-        &mut self,
-        key: K,
-        value: V,
-    ) -> Result<Option<Location>, Error> {
-        let new_loc = self.op_count();
-        let res =
-            Any::<_, _, _, H, T>::update_loc(&mut self.snapshot, &self.log, &key, new_loc).await?;
-
-        let op = Operation::Update(key, value);
-        self.apply_op(op).await?;
-        if res.is_some() {
-            self.steps += 1;
-        }
-
-        Ok(res)
-    }
-
-    /// Delete `key` and its value from the db. Deleting a key that already has no value is a no-op.
-    /// The operation is reflected in the snapshot, but will be subject to rollback until the next
-    /// successful `commit`. Returns the location of the deleted value for the key (if any).
-    pub async fn delete(&mut self, key: K) -> Result<Option<Location>, Error> {
-        let loc = self.op_count();
-        let r = Self::delete_key(&mut self.snapshot, &self.log, &key, loc).await?;
-        if r.is_some() {
-            self.apply_op(Operation::Delete(key)).await?;
-            self.steps += 1;
-        };
-
-        Ok(r)
-    }
-
-    /// Delete `key` from the snapshot if it exists, returning the location that was previously
-    /// associated with it.
-    async fn delete_key(
-        snapshot: &mut Index<T, Location>,
-        log: &Journal<E, Operation<K, V>>,
-        key: &K,
-        delete_loc: Location,
-    ) -> Result<Option<Location>, Error> {
-        // If the translated key is in the snapshot, get a cursor to look for the key.
-        let Some(mut cursor) = snapshot.get_mut(key) else {
-            return Ok(None);
-        };
-        // Iterate over all conflicting keys in the snapshot.
-        while let Some(&loc) = cursor.next() {
-            let (k, _) = Self::get_update_op(log, loc).await?;
-            if k == *key {
-                // The key is in the snapshot, so delete it.
-                //
-                // If there are no longer any conflicting keys in the cursor, it will
-                // automatically be removed from the snapshot.
-                assert!(loc < delete_loc);
-                cursor.delete();
-                return Ok(Some(loc));
-            }
-        }
-
-        // The key isn't in the conflicting keys, so this is a no-op.
-        Ok(None)
-    }
-
-    /// Return the root of the db.
-    ///
-    /// # Warning
-    ///
-    /// Panics if there are uncommitted operations.
-    pub fn root(&self, hasher: &mut Standard<H>) -> H::Digest {
-        self.mmr.root(hasher)
-    }
-
-    /// Append `op` to the log and add it to the MMR. The operation will be subject to rollback
-    /// until the next successful `commit`.
-    pub(crate) async fn apply_op(&mut self, op: Operation<K, V>) -> Result<(), Error> {
-        let encoded_op = op.encode();
-
-        // Append operation to the log and update the MMR in parallel.
-        try_join!(
-            self.mmr
-                .add_batched(&mut self.hasher, &encoded_op)
-                .map_err(Error::Mmr),
-            self.log.append(op).map_err(Error::Journal)
-        )?;
-
-        Ok(())
-    }
-
-    /// Generate and return:
-    ///  1. a proof of all operations applied to the db in the range starting at (and including)
-    ///     location `start_loc`, and ending at the first of either:
-    ///     - the last operation performed, or
-    ///     - the operation `max_ops` from the start.
-    ///  2. the operations corresponding to the leaves in this range.
-    ///
-    /// # Warning
-    ///
-    /// Panics if there are uncommitted operations.
-    pub async fn proof(
-        &self,
-        start_loc: Location,
-        max_ops: NonZeroU64,
-    ) -> Result<(Proof<H::Digest>, Vec<Operation<K, V>>), Error> {
-        self.historical_proof(self.op_count(), start_loc, max_ops)
-            .await
-    }
-
-    /// Analogous to proof, but with respect to the state of the MMR when it had `op_count`
-    /// operations.
-    ///
-    /// # Errors
-    ///
-    /// Returns [crate::mmr::Error::LocationOverflow] if `op_count` or `start_loc` >
-    /// [crate::mmr::MAX_LOCATION].
-    /// Returns [crate::mmr::Error::RangeOutOfBounds] if `start_loc` >= `op_count`.
-    pub async fn historical_proof(
-        &self,
-        op_count: Location,
-        start_loc: Location,
-        max_ops: NonZeroU64,
-    ) -> Result<(Proof<H::Digest>, Vec<Operation<K, V>>), Error> {
-        if start_loc >= op_count {
-            return Err(crate::mmr::Error::RangeOutOfBounds(start_loc).into());
-        }
-        let end_loc = std::cmp::min(op_count, start_loc.saturating_add(max_ops.get()));
-        let mmr_size = Position::try_from(op_count)?;
-        let proof = self
-            .mmr
-            .historical_range_proof(mmr_size, start_loc..end_loc)
-            .await?;
-        let mut ops = Vec::with_capacity((*end_loc - *start_loc) as usize);
-        let futures = (*start_loc..*end_loc)
-            .map(|i| self.log.read(i))
-            .collect::<Vec<_>>();
-        try_join_all(futures)
-            .await?
-            .into_iter()
-            .for_each(|op| ops.push(op));
-
-        Ok((proof, ops))
-    }
-
-    /// Commit any pending operations to the database, ensuring their durability upon return from
-    /// this function. Also raises the inactivity floor according to the schedule.
-    ///
-    /// Failures after commit (but before `sync` or `close`) may still require reprocessing to
-    /// recover the database on restart.
-    pub async fn commit(&mut self) -> Result<(), Error> {
-        // Raise the inactivity floor by taking `self.steps` steps, plus 1 to account for the
-        // previous commit becoming inactive.
-        let steps_to_take = self.steps + 1;
-        for _ in 0..steps_to_take {
-            if self.snapshot.keys() == 0 {
-                self.inactivity_floor_loc = self.op_count();
-                info!(tip = ?self.inactivity_floor_loc, "db is empty, raising floor to tip");
-                break;
-            }
-            self.raise_floor().await?;
-        }
-        self.steps = 0;
-
-        // Apply the commit operation with the new inactivity floor.
-        self.apply_op(Operation::CommitFloor(self.inactivity_floor_loc))
-            .await?;
-
-        // Sync the log and process the updates to the MMR in parallel.
-        let mmr_fut = async {
-            self.mmr.process_updates(&mut self.hasher);
-            Ok::<(), Error>(())
-        };
-        try_join!(self.log.sync().map_err(Error::Journal), mmr_fut)?;
-
-        Ok(())
-    }
-
-    /// Sync all database state to disk. While this isn't necessary to ensure durability of
-    /// committed operations, periodic invocation may reduce memory usage and the time required to
-    /// recover the database on restart.
-    pub async fn sync(&mut self) -> Result<(), Error> {
-        try_join!(
-            self.log.sync().map_err(Error::Journal),
-            self.mmr.sync(&mut self.hasher).map_err(Error::Mmr),
-        )?;
-
-        Ok(())
-    }
-
-    // Moves the given operation to the tip of the log if it is active, rendering its old location
-    // inactive. If the operation was not active, then this is a no-op. Returns the old location
-    // of the operation if it was active.
-    pub(crate) async fn move_op_if_active(
-        &mut self,
-        op: Operation<K, V>,
-        old_loc: Location,
-    ) -> Result<Option<Location>, Error> {
-        // If the translated key is not in the snapshot, get a cursor to look for the key.
-        let Some(key) = op.key() else {
-            return Ok(None); // operations without keys cannot be active
-        };
-        let new_loc = self.op_count();
-        let Some(mut cursor) = self.snapshot.get_mut(key) else {
-            return Ok(None);
-        };
-
-        // Iterate over all conflicting keys in the snapshot.
-        while let Some(&loc) = cursor.next() {
-            if loc == old_loc {
-                // Update the location of the operation in the snapshot.
-                cursor.update(new_loc);
-                drop(cursor);
-
-                // Update the MMR with the operation.
-                self.apply_op(op).await?;
-                return Ok(Some(old_loc));
-            }
-        }
-
-        // The operation is not active, so this is a no-op.
-        Ok(None)
-    }
-
-    /// Raise the inactivity floor by taking one _step_, which involves searching for the first
-    /// active operation above the inactivity floor, moving it to tip, and then setting the
-    /// inactivity floor to the location following the moved operation. This method is therefore
-    /// guaranteed to raise the floor by at least one.
-    ///
-    /// # Panics
-    ///
-    /// Panics if there is not at least one active operation above the inactivity floor.
-    async fn raise_floor(&mut self) -> Result<(), Error> {
-        // Search for the first active operation above the inactivity floor and move it to tip.
-        //
-        // TODO(https://github.com/commonwarexyz/monorepo/issues/1829): optimize this w/ a bitmap.
-        let mut op = self.log.read(*self.inactivity_floor_loc).await?;
-        while self
-            .move_op_if_active(op, self.inactivity_floor_loc)
-            .await?
-            .is_none()
-        {
-            self.inactivity_floor_loc += 1;
-            op = self.log.read(*self.inactivity_floor_loc).await?;
-        }
-
-        // Increment the floor to the next operation since we know the current one is inactive.
-        self.inactivity_floor_loc += 1;
-
-        Ok(())
-    }
-
-    /// Prune historical operations prior to `target_prune_loc`. This does not affect the db's root
-    /// or current snapshot.
-    ///
-    /// # Errors
-    ///
-    /// Returns [crate::mmr::Error::LocationOverflow] if `target_prune_loc` > [crate::mmr::MAX_LOCATION].
-    /// Returns [Error::PruneBeyondInactivityFloor] if `target_prune_loc` > inactivity floor.
-    pub async fn prune(&mut self, target_prune_loc: Location) -> Result<(), Error> {
-        let target_prune_pos = Position::try_from(target_prune_loc)?;
-
-        if target_prune_loc > self.inactivity_floor_loc {
-            return Err(Error::PruneBeyondInactivityFloor(
-                target_prune_loc,
-                self.inactivity_floor_loc,
-            ));
-        }
-        if self.mmr.size() == 0 {
-            // DB is empty, nothing to prune.
-            return Ok(());
-        };
-
-        // Sync the mmr before pruning the log, otherwise the MMR tip could end up behind the log's
-        // pruning boundary on restart from an unclean shutdown, and there would be no way to replay
-        // the operations between the MMR tip and the log pruning boundary.
-        self.mmr.sync(&mut self.hasher).await?;
-
-        if !self.log.prune(*target_prune_loc).await? {
-            return Ok(());
-        }
-
-        debug!(
-            log_size = ?self.op_count(),
-            ?target_prune_loc,
-            "pruned inactive ops"
-=======
 >(
     context: E,
     cfg: Config<T>,
@@ -715,7 +122,6 @@
             ?log_size,
             ?op_count,
             "rewinding over uncommitted log operations"
->>>>>>> 9c7abdc6
         );
         log.rewind(rewind_leaf_num.as_u64()).await?;
         log.sync().await?;
@@ -843,88 +249,5 @@
         .into_iter()
         .for_each(|op| ops.push(op));
 
-<<<<<<< HEAD
-            db.destroy().await.unwrap();
-        });
-    }
-
-    #[test_traced]
-    fn test_fixed_db_get_loc_out_of_bounds() {
-        let executor = deterministic::Runner::default();
-        executor.start(|mut context| async move {
-            let mut db = open_db(context.clone()).await;
-
-            // Test getting from empty database
-            let result = db.get_loc(Location::new_unchecked(0)).await;
-            assert!(
-                matches!(result, Err(Error::LocationOutOfBounds(loc, size)) if loc == Location::new_unchecked(0) && size == Location::new_unchecked(0))
-            );
-
-            // Add some operations
-            let key1 = Digest::random(&mut context);
-            let key2 = Digest::random(&mut context);
-            let key3 = Digest::random(&mut context);
-            let val1 = Digest::random(&mut context);
-            let val2 = Digest::random(&mut context);
-            let val3 = Digest::random(&mut context);
-
-            db.update(key1, val1).await.unwrap();
-            db.update(key2, val2).await.unwrap();
-            db.update(key3, val3).await.unwrap();
-            db.commit().await.unwrap();
-
-            // Test getting valid locations succeeds (only check if not pruned)
-            let inactivity_floor = *db.inactivity_floor_loc();
-                assert!(db.get_loc(Location::new_unchecked(inactivity_floor)).await.unwrap().is_some());
-                assert!(db.get_loc(Location::new_unchecked(inactivity_floor + 1)).await.unwrap().is_some());
-                assert!(db.get_loc(Location::new_unchecked(inactivity_floor + 2)).await.unwrap().is_some());
-
-            // Test getting exactly at boundary
-            let op_count = *db.op_count();
-            let result = db.get_loc(Location::new_unchecked(op_count)).await;
-            assert!(
-                matches!(result, Err(Error::LocationOutOfBounds(loc, size)) 
-                    if loc == Location::new_unchecked(op_count) && size == Location::new_unchecked(op_count))
-            );
-
-            db.destroy().await.unwrap();
-        });
-    }
-
-    #[test_traced]
-    fn test_fixed_db_prune_beyond_inactivity_floor() {
-        let executor = deterministic::Runner::default();
-        executor.start(|mut context| async move {
-            let mut db = open_db(context.clone()).await;
-
-            // Add some operations
-            let key1 = Digest::random(&mut context);
-            let key2 = Digest::random(&mut context);
-            let key3 = Digest::random(&mut context);
-            let val1 = Digest::random(&mut context);
-            let val2 = Digest::random(&mut context);
-            let val3 = Digest::random(&mut context);
-
-            db.update(key1, val1).await.unwrap();
-            db.update(key2, val2).await.unwrap();
-            db.update(key3, val3).await.unwrap();
-            db.commit().await.unwrap();
-
-            // inactivity_floor should be at some location < op_count
-            let inactivity_floor = db.inactivity_floor_loc();
-            let beyond_floor = Location::new_unchecked(*inactivity_floor + 1);
-
-            // Try to prune beyond the inactivity floor
-            let result = db.prune(beyond_floor).await;
-            assert!(
-                matches!(result, Err(Error::PruneBeyondInactivityFloor(loc, floor)) 
-                    if loc == beyond_floor && floor == inactivity_floor)
-            );
-
-            db.destroy().await.unwrap();
-        });
-    }
-=======
     Ok((proof, ops))
->>>>>>> 9c7abdc6
 }