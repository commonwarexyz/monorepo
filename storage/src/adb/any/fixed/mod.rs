--- conflicted
+++ resolved
@@ -1372,15 +1372,9 @@
             // Close the db, then replay its operations with a bitmap.
             db.close().await.unwrap();
             // Initialize the bitmap based on the current db's inactivity floor.
-<<<<<<< HEAD
             let mut bitmap = MerkleizedBitMap::<_, SHA256_SIZE>::new();
-            for _ in 0..inactivity_floor_loc.as_u64() {
+            for _ in 0..*inactivity_floor_loc {
                 bitmap.push(false);
-=======
-            let mut bitmap = Bitmap::<_, SHA256_SIZE>::new();
-            for _ in 0..*inactivity_floor_loc {
-                bitmap.append(false);
->>>>>>> ccdfa091
             }
             bitmap.sync(&mut hasher).await.unwrap();
 
