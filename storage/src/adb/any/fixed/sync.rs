use crate::{
    adb::{self, any},
    index::Index,
    journal::fixed,
<<<<<<< HEAD
    mmr::{Location, Position, StandardHasher},
=======
    mmr::{
        iterator::{leaf_loc_to_pos, leaf_pos_to_loc},
        StandardHasher,
    },
>>>>>>> 7a66af61
    store::operation::Fixed,
    translator::Translator,
};
use commonware_codec::{CodecFixed, Encode as _};
use commonware_cryptography::Hasher;
use commonware_runtime::{buffer::Append, Blob, Clock, Metrics, Storage};
use commonware_utils::Array;
use prometheus_client::metrics::{counter::Counter, gauge::Gauge};
use std::{collections::BTreeMap, marker::PhantomData};
use tracing::debug;

impl<E, K, V, H, T> adb::sync::Database for any::fixed::Any<E, K, V, H, T>
where
    E: Storage + Clock + Metrics,
    K: Array,
    V: CodecFixed<Cfg = ()> + Send + Sync + 'static,
    H: Hasher,
    T: Translator,
{
    type Context = E;
    type Op = Fixed<K, V>;
    type Journal = fixed::Journal<E, Fixed<K, V>>;
    type Hasher = H;
    type Config = adb::any::fixed::Config<T>;
    type Digest = H::Digest;

    async fn create_journal(
        context: Self::Context,
        config: &Self::Config,
        lower_bound: Location,
        upper_bound: Location,
    ) -> Result<Self::Journal, adb::Error> {
        let journal_config = fixed::Config {
            partition: config.log_journal_partition.clone(),
            items_per_blob: config.log_items_per_blob,
            write_buffer: config.log_write_buffer,
            buffer_pool: config.buffer_pool.clone(),
        };

        init_journal(
            context.with_label("log"),
            journal_config,
            lower_bound.as_u64(),
            upper_bound.as_u64(),
        )
        .await
    }

    async fn from_sync_result(
        context: Self::Context,
        db_config: Self::Config,
        log: Self::Journal,
        pinned_nodes: Option<Vec<Self::Digest>>,
        lower_bound: Location,
        upper_bound: Location,
        apply_batch_size: usize,
    ) -> Result<Self, adb::Error> {
        let mut mmr = crate::mmr::journaled::Mmr::init_sync(
            context.with_label("mmr"),
            crate::mmr::journaled::SyncConfig {
                config: crate::mmr::journaled::Config {
                    journal_partition: db_config.mmr_journal_partition,
                    metadata_partition: db_config.mmr_metadata_partition,
                    items_per_blob: db_config.mmr_items_per_blob,
                    write_buffer: db_config.mmr_write_buffer,
                    thread_pool: db_config.thread_pool.clone(),
                    buffer_pool: db_config.buffer_pool.clone(),
                },
<<<<<<< HEAD
                lower_bound_pos: Position::from(lower_bound),
                // The last node of an MMR with `upper_bound` + 1 operations is at the position
                // right before where the next leaf goes.
                upper_bound_pos: Position::from(
                    // TODO make this less ugly
                    Position::from(upper_bound.saturating_add(1)).as_u64() - 1,
                ),
=======
                lower_bound_pos: leaf_loc_to_pos(lower_bound),
                // The last node of an MMR with `upper_bound` + 1 operations is at the position
                // right before where the next leaf goes.
                upper_bound_pos: leaf_loc_to_pos(upper_bound + 1) - 1,
>>>>>>> 7a66af61
                pinned_nodes,
            },
        )
        .await?;

        // Convert MMR size to number of operations.
<<<<<<< HEAD
        let Ok(mmr_ops) = Location::try_from(Position::from(mmr.size())) else {
            return Err(crate::mmr::Error::InvalidSize(mmr.size()).into()); // TODO what error should we return?
=======
        let Some(mmr_ops) = leaf_pos_to_loc(mmr.size()) else {
            return Err(crate::mmr::Error::InvalidSize(mmr.size()).into());
>>>>>>> 7a66af61
        };
        let mmr_ops = mmr_ops.as_u64();

        // Apply the missing operations from the log to the MMR.
        let mut hasher = StandardHasher::<H>::new();
        let log_size = log.size().await?;
        for i in mmr_ops..log_size {
            let op = log.read(i).await?;
            mmr.add_batched(&mut hasher, &op.encode()).await?;
            if i % apply_batch_size as u64 == 0 {
                // Periodically sync the MMR to avoid memory bloat.
                // Since the first value i takes may not be a multiple of `apply_batch_size`,
                // the first sync may occur before `apply_batch_size` operations are applied.
                // This is fine.
                mmr.sync(&mut hasher).await?;
            }
        }
        mmr.sync(&mut hasher).await?;

        // Build the snapshot from the log.
        let mut snapshot =
            Index::init(context.with_label("snapshot"), db_config.translator.clone());
        any::fixed::Any::<E, K, V, H, T>::build_snapshot_from_log::<0 /* UNUSED_N */>(
            lower_bound,
            &log,
            &mut snapshot,
            None,
        )
        .await?;

        let mut db = any::fixed::Any {
            mmr,
            log,
            inactivity_floor_loc: lower_bound,
            snapshot,
            uncommitted_ops: 0,
            hasher: StandardHasher::<H>::new(),
        };
        db.sync().await?;
        Ok(db)
    }

    fn root(&self) -> Self::Digest {
        any::fixed::Any::root(self, &mut StandardHasher::<H>::new())
    }

    async fn resize_journal(
        mut journal: Self::Journal,
        context: Self::Context,
        config: &Self::Config,
        lower_bound: Location,
        upper_bound: Location,
    ) -> Result<Self::Journal, adb::Error> {
        let size = journal.size().await?;

        if size <= lower_bound.as_u64() {
            // Close the existing journal before creating a new one
            journal.close().await?;

            // Create a new journal with the new bounds
            Self::create_journal(context, config, lower_bound, upper_bound).await
        } else {
            // Just prune to the lower bound
            journal.prune(lower_bound.as_u64()).await?;
            Ok(journal)
        }
    }
}

/// Initialize a [fixed::Journal] for synchronization, reusing existing data if possible.
///
/// Handles three sync scenarios based on existing journal data vs. the given sync boundaries.
///
/// 1. **Fresh Start**: existing_size ≤ lower_bound
///    - Deletes existing data (if any)
///    - Creates new [fixed::Journal] pruned to `lower_bound` and size `lower_bound`
///
/// 2. **Prune and Reuse**: lower_bound < existing_size ≤ upper_bound + 1
///    - Prunes the journal to `lower_bound`
///    - Reuses existing journal data overlapping with the sync range
///
/// 3. **Unexpected Data**: existing_size > upper_bound + 1
///    - Returns [adb::Error::UnexpectedData]
///
/// # Invariants
///
/// The returned [fixed::Journal] has size in [`lower_bound`, `upper_bound + 1`].
pub(crate) async fn init_journal<E: Storage + Metrics, A: CodecFixed<Cfg = ()>>(
    context: E,
    cfg: fixed::Config,
    lower_bound: u64,
    upper_bound: u64,
) -> Result<fixed::Journal<E, A>, adb::Error> {
    assert!(
        lower_bound <= upper_bound,
        "lower_bound ({lower_bound}) must be <= upper_bound ({upper_bound})"
    );

    let mut journal = fixed::Journal::<E, A>::init(context.clone(), cfg.clone()).await?;
    let journal_size = journal.size().await?;
    let journal = if journal_size <= lower_bound {
        debug!(
            journal_size,
            lower_bound, "Existing journal data is stale, re-initializing in pruned state"
        );
        journal.destroy().await?;
        init_journal_at_size(context, cfg, lower_bound).await?
    } else if journal_size <= upper_bound + 1 {
        debug!(
            journal_size,
            lower_bound,
            upper_bound,
            "Existing journal data within sync range, pruning to lower bound"
        );
        journal.prune(lower_bound).await?;
        journal
    } else {
        return Err(adb::Error::UnexpectedData(Location::new(journal_size)));
    };
    let journal_size = journal.size().await?;
    assert!(journal_size <= upper_bound + 1);
    assert!(journal_size >= lower_bound);
    Ok(journal)
}

/// Initialize a new [fixed::Journal] instance in a pruned state at a given size.
///
/// # Arguments
/// * `context` - The storage context
/// * `cfg` - Configuration for the journal
/// * `size` - The number of operations that have been pruned.
///
/// # Behavior
/// - Creates only the tail blob at the index that would contain the operation at `size`
/// - Sets the tail blob size to represent the "leftover" operations within that blob.
/// - The [fixed::Journal] is not `sync`ed before being returned.
///
/// # Invariants
/// - The directory given by `cfg.partition` is empty.
///
/// For example, if `items_per_blob = 10` and `size = 25`:
/// - Tail blob index would be 25 / 10 = 2 (third blob, 0-indexed)
/// - Tail blob size would be (25 % 10) * CHUNK_SIZE = 5 * CHUNK_SIZE
/// - Tail blob is filled with dummy data up to its size -- this shouldn't be read.
/// - No blobs are created for indices 0 and 1 (the pruned range)
/// - Reading from positions 0-19 will return `ItemPruned` since those blobs don't exist
/// - This represents a journal that had operations 0-24, with operations 0-19 pruned,
///   leaving operations 20-24 in tail blob 2.
pub(crate) async fn init_journal_at_size<E: Storage + Metrics, A: CodecFixed<Cfg = ()>>(
    context: E,
    cfg: fixed::Config,
    size: u64,
) -> Result<fixed::Journal<E, A>, crate::journal::Error> {
    // Calculate the tail blob index and number of items in the tail
    let tail_index = size / cfg.items_per_blob;
    let tail_items = size % cfg.items_per_blob;
    let tail_size = tail_items * fixed::Journal::<E, A>::CHUNK_SIZE_U64;

    debug!(
        size,
        tail_index, tail_items, tail_size, "Initializing fresh journal at size"
    );

    // Create the tail blob with the correct size to reflect the position
    let (tail_blob, tail_actual_size) = context
        .open(&cfg.partition, &tail_index.to_be_bytes())
        .await?;
    assert_eq!(
        tail_actual_size, 0,
        "Expected empty blob for fresh initialization"
    );

    let tail = Append::new(tail_blob, 0, cfg.write_buffer, cfg.buffer_pool.clone()).await?;
    if tail_items > 0 {
        tail.resize(tail_size).await?;
    }

    // Initialize metrics
    let tracked = Gauge::default();
    tracked.set(tail_index as i64 + 1);
    let synced = Counter::default();
    let pruned = Counter::default();
    context.register("tracked", "Number of blobs", tracked.clone());
    context.register("synced", "Number of syncs", synced.clone());
    context.register("pruned", "Number of blobs pruned", pruned.clone());

    Ok(fixed::Journal::<E, A> {
        context,
        cfg,
        blobs: BTreeMap::new(),
        tail,
        tail_index,
        tracked,
        synced,
        pruned,
        _array: PhantomData,
    })
}

#[cfg(test)]
mod tests {
    use super::*;
    use crate::{
        adb::{
            self,
            any::fixed::{
                test::{
                    any_db_config, apply_ops, create_test_config, create_test_db, create_test_ops,
                    AnyTest,
                },
                Any,
            },
            sync::{
                self,
                engine::{Config, NextStep},
                resolver::tests::FailResolver,
                Engine, Target,
            },
        },
        journal::{self, fixed},
        mmr::iterator::nodes_to_pin,
        store::operation::Fixed,
        translator::TwoCap,
    };
    use commonware_cryptography::{
        sha256::{self, Digest},
        Digest as _, Hasher, Sha256,
    };
    use commonware_macros::test_traced;
    use commonware_runtime::{
        buffer::PoolRef,
        deterministic::{self, Context},
        Runner as _, RwLock,
    };
    use commonware_utils::{NZUsize, NZU64};
    use futures::{channel::mpsc, future::join_all, SinkExt as _};
    use rand::{rngs::StdRng, RngCore as _, SeedableRng as _};
    use std::{
        collections::{HashMap, HashSet},
        num::NonZeroU64,
        sync::Arc,
    };
    use test_case::test_case;

    // Janky sizes to test boundary conditions.
    const PAGE_SIZE: usize = 99;
    const PAGE_CACHE_SIZE: usize = 3;

    fn test_hasher() -> StandardHasher<Sha256> {
        StandardHasher::<Sha256>::new()
    }

    fn test_digest(value: u64) -> Digest {
        Sha256::hash(&value.to_be_bytes())
    }

    #[test_case(1, NZU64!(1); "singleton db with batch size == 1")]
    #[test_case(1, NZU64!(2); "singleton db with batch size > db size")]
    #[test_case(1000, NZU64!(1); "db with batch size 1")]
    #[test_case(1000, NZU64!(3); "db size not evenly divided by batch size")]
    #[test_case(1000, NZU64!(999); "db size not evenly divided by batch size; different batch size")]
    #[test_case(1000, NZU64!(100); "db size divided by batch size")]
    #[test_case(1000, NZU64!(1000); "db size == batch size")]
    #[test_case(1000, NZU64!(1001); "batch size > db size")]
    fn test_sync(target_db_ops: usize, fetch_batch_size: NonZeroU64) {
        let executor = deterministic::Runner::default();
        executor.start(|mut context| async move {
            let mut target_db = create_test_db(context.clone()).await;
            let target_db_ops = create_test_ops(target_db_ops);
            apply_ops(&mut target_db, target_db_ops.clone()).await;
            target_db.commit().await.unwrap();
            target_db
                .prune(target_db.inactivity_floor_loc)
                .await
                .unwrap();
            let target_op_count = target_db.op_count();
            let target_inactivity_floor = target_db.inactivity_floor_loc;
            let target_log_size = target_db.log.size().await.unwrap();
            let mut hasher = test_hasher();
            let target_root = target_db.root(&mut hasher);

            // After commit, the database may have pruned early operations
            // Start syncing from the inactivity floor, not 0
            let lower_bound = target_db.inactivity_floor_loc;

            // Capture target database state and deleted keys before moving into config
            let mut expected_kvs = HashMap::new();
            let mut deleted_keys = HashSet::new();
            for op in &target_db_ops {
                match op {
                    Fixed::Update(key, _) => {
                        if let Some((value, loc)) = target_db.get_key_loc(key).await.unwrap() {
                            expected_kvs.insert(*key, (value, loc));
                            deleted_keys.remove(key);
                        }
                    }
                    Fixed::Delete(key) => {
                        expected_kvs.remove(key);
                        deleted_keys.insert(*key);
                    }
                    Fixed::CommitFloor(_) => {
                        // Ignore
                    }
                }
            }

            let db_config = create_test_config(context.next_u64());

            let target_db = Arc::new(commonware_runtime::RwLock::new(target_db));
            let config = Config {
                db_config: db_config.clone(),
                fetch_batch_size,
                target: Target {
                    root: target_root,
                    lower_bound: Location::new(lower_bound.as_u64()),
                    upper_bound: Location::new(target_op_count - 1), // target_op_count is the count, operations are 0-indexed
                },
                context: context.clone(),
                resolver: target_db.clone(),
                apply_batch_size: 1024,
                max_outstanding_requests: 1,
                update_rx: None,
            };
            let mut got_db: AnyTest = sync::sync(config).await.unwrap();

            // Verify database state
            let mut hasher = test_hasher();
            assert_eq!(got_db.op_count(), target_op_count);
            assert_eq!(got_db.inactivity_floor_loc, target_inactivity_floor);
            assert_eq!(got_db.log.size().await.unwrap(), target_log_size);

            // Verify the root digest matches the target
            assert_eq!(got_db.root(&mut hasher), target_root);

            // Verify that the synced database matches the target state
            for (key, &(value, loc)) in &expected_kvs {
                let synced_opt = got_db.get_key_loc(key).await.unwrap();
                assert_eq!(synced_opt, Some((value, loc)));
            }
            // Verify that deleted keys are absent
            for key in &deleted_keys {
                assert!(got_db.get_key_loc(key).await.unwrap().is_none(),);
            }

            // Put more key-value pairs into both databases
            let mut new_ops = Vec::new();
            let mut rng = StdRng::seed_from_u64(42);
            let mut new_kvs = HashMap::new();
            for _ in 0..expected_kvs.len() {
                let key = Digest::random(&mut rng);
                let value = Digest::random(&mut rng);
                new_ops.push(Fixed::Update(key, value));
                new_kvs.insert(key, value);
            }
            apply_ops(&mut got_db, new_ops.clone()).await;
            apply_ops(&mut *target_db.write().await, new_ops).await;
            got_db.commit().await.unwrap();
            target_db.write().await.commit().await.unwrap();

            // Verify that the databases match
            for (key, value) in &new_kvs {
                let got_value = got_db.get(key).await.unwrap().unwrap();
                let target_value = target_db.read().await.get(key).await.unwrap().unwrap();
                assert_eq!(got_value, target_value);
                assert_eq!(got_value, *value);
            }

            let final_target_root = target_db.write().await.root(&mut hasher);
            assert_eq!(got_db.root(&mut hasher), final_target_root);

            // Capture the database state before closing
            let final_synced_op_count = got_db.op_count();
            let final_synced_log_size = got_db.log.size().await.unwrap();
            let final_synced_inactivity_floor = got_db.inactivity_floor_loc;
            let final_synced_root = got_db.root(&mut hasher);

            // Close the database
            got_db.close().await.unwrap();

            // Reopen the database using the same configuration and verify the state is unchanged
            let reopened_db = AnyTest::init(context, db_config).await.unwrap();

            // Compare state against the database state before closing
            assert_eq!(reopened_db.op_count(), final_synced_op_count);
            assert_eq!(
                reopened_db.inactivity_floor_loc,
                final_synced_inactivity_floor
            );
            assert_eq!(reopened_db.log.size().await.unwrap(), final_synced_log_size);
            assert_eq!(
                reopened_db.inactivity_floor_loc,
                final_synced_inactivity_floor,
            );
            assert_eq!(reopened_db.root(&mut hasher), final_synced_root);

            // Verify that the original key-value pairs are still correct
            for (key, &(value, _loc)) in &expected_kvs {
                let reopened_value = reopened_db.get(key).await.unwrap();
                assert_eq!(reopened_value, Some(value));
            }

            // Verify all new key-value pairs are still correct
            for (key, &value) in &new_kvs {
                let reopened_value = reopened_db.get(key).await.unwrap().unwrap();
                assert_eq!(reopened_value, value);
            }

            // Verify that deleted keys are still absent
            for key in &deleted_keys {
                assert!(reopened_db.get(key).await.unwrap().is_none());
            }

            // Cleanup
            reopened_db.destroy().await.unwrap();
            Arc::try_unwrap(target_db)
                .unwrap_or_else(|_| panic!("failed to unwrap Arc"))
                .into_inner()
                .destroy()
                .await
                .unwrap();
        });
    }

    /// Test that invalid bounds are rejected
    #[test]
    fn test_sync_invalid_bounds() {
        let executor = deterministic::Runner::default();
        executor.start(|mut context| async move {
            let target_db = create_test_db(context.clone()).await;
            let db_config = create_test_config(context.next_u64());
            let config = Config {
                db_config,
                fetch_batch_size: NZU64!(10),
                target: Target {
                    root: sha256::Digest::from([1u8; 32]),
                    lower_bound: Location::new(31), // Invalid: lower > upper
                    upper_bound: Location::new(30),
                },
                context,
                resolver: Arc::new(commonware_runtime::RwLock::new(target_db)),
                apply_batch_size: 1024,
                max_outstanding_requests: 1,
                update_rx: None,
            };

            let result: Result<AnyTest, _> = sync::sync(config).await;
            match result {
                Err(sync::Error::Engine(sync::EngineError::InvalidTarget {
                    lower_bound_pos,
                    upper_bound_pos,
                })) => {
                    assert_eq!(lower_bound_pos, Location::new(31));
                    assert_eq!(upper_bound_pos, Location::new(30));
                }
                _ => panic!("Expected InvalidTarget error"),
            }
        });
    }

    /// Test that sync works when target database has operations beyond the requested range
    /// of operations to sync.
    #[test]
    fn test_sync_subset_of_target_database() {
        const TARGET_DB_OPS: usize = 1000;
        let executor = deterministic::Runner::default();
        executor.start(|mut context| async move {
            let mut target_db = create_test_db(context.clone()).await;
            let target_ops = create_test_ops(TARGET_DB_OPS);
            // Apply all but the last operation
            apply_ops(&mut target_db, target_ops[0..TARGET_DB_OPS - 1].to_vec()).await;
            target_db.commit().await.unwrap();

            let mut hasher = test_hasher();
            let upper_bound = Location::new(target_db.op_count() - 1);
            let root = target_db.root(&mut hasher);
            let lower_bound = target_db.inactivity_floor_loc;

            // Add another operation after the sync range
            let final_op = &target_ops[TARGET_DB_OPS - 1];
            apply_ops(&mut target_db, vec![final_op.clone()]).await;
            target_db.commit().await.unwrap();

            // Start of the sync range is after the inactivity floor
            let config = Config {
                db_config: create_test_config(context.next_u64()),
                fetch_batch_size: NZU64!(10),
                target: Target {
                    root,
                    lower_bound,
                    upper_bound,
                },
                context,
                resolver: Arc::new(RwLock::new(target_db)),
                apply_batch_size: 1024,
                max_outstanding_requests: 1,
                update_rx: None,
            };

            let synced_db: AnyTest = sync::sync(config).await.unwrap();

            // Verify the synced database has the correct range of operations
            assert_eq!(synced_db.inactivity_floor_loc, lower_bound);
            assert_eq!(synced_db.inactivity_floor_loc, lower_bound);
            assert_eq!(synced_db.op_count(), upper_bound.saturating_add(1).as_u64());

            // Verify the final root digest matches our target
            assert_eq!(synced_db.root(&mut hasher), root);

            // Verify the synced database doesn't have any operations beyond the sync range.
            assert_eq!(synced_db.get(final_op.key().unwrap()).await.unwrap(), None);

            synced_db.destroy().await.unwrap();
        });
    }

    // Test syncing where the sync client has some but not all of the operations in the target
    // database.
    #[test]
    fn test_sync_use_existing_db_partial_match() {
        const ORIGINAL_DB_OPS: usize = 1_000;

        let executor = deterministic::Runner::default();
        executor.start(|context| async move {
            let original_ops = create_test_ops(ORIGINAL_DB_OPS);

            // Create two databases
            let mut target_db = create_test_db(context.clone()).await;
            let sync_db_config = create_test_config(1337);
            let mut sync_db = AnyTest::init(context.clone(), sync_db_config.clone())
                .await
                .unwrap();

            // Apply the same operations to both databases
            apply_ops(&mut target_db, original_ops.clone()).await;
            apply_ops(&mut sync_db, original_ops.clone()).await;
            target_db.commit().await.unwrap();
            sync_db.commit().await.unwrap();

            let original_db_op_count = target_db.op_count();

            // Close sync_db
            sync_db.close().await.unwrap();

            // Add one more operation and commit the target database
            let last_op = create_test_ops(1);
            apply_ops(&mut target_db, last_op.clone()).await;
            target_db.commit().await.unwrap();
            let mut hasher = test_hasher();
            let root = target_db.root(&mut hasher);
            let lower_bound = target_db.inactivity_floor_loc;
            let upper_bound = Location::new(target_db.op_count() - 1); // Up to the last operation

            // Reopen the sync database and sync it to the target database
            let target_db = Arc::new(RwLock::new(target_db));
            let config = Config {
                db_config: sync_db_config, // Use same config as before
                fetch_batch_size: NZU64!(10),
                target: Target {
                    root,
                    lower_bound,
                    upper_bound,
                },
                context: context.clone(),
                resolver: target_db.clone(),
                apply_batch_size: 1024,
                max_outstanding_requests: 1,
                update_rx: None,
            };
            let sync_db: AnyTest = sync::sync(config).await.unwrap();

            // Verify database state
            assert_eq!(sync_db.op_count(), upper_bound.saturating_add(1).as_u64());
            assert_eq!(
                sync_db.inactivity_floor_loc,
                target_db.read().await.inactivity_floor_loc
            );
            assert_eq!(sync_db.inactivity_floor_loc, lower_bound);
            assert_eq!(
                sync_db.log.size().await.unwrap(),
                target_db.read().await.log.size().await.unwrap()
            );
            // Verify the root digest matches the target
            assert_eq!(sync_db.root(&mut hasher), root);

            // Verify that the operations in the overlapping range are present and correct
            for i in lower_bound.as_u64()..original_db_op_count {
                let expected_op = target_db.read().await.log.read(i).await.unwrap();
                let synced_op = sync_db.log.read(i).await.unwrap();
                assert_eq!(expected_op, synced_op);
            }

            for target_op in &original_ops {
                if let Some(key) = target_op.key() {
                    let target_value = target_db.read().await.get(key).await.unwrap();
                    let synced_value = sync_db.get(key).await.unwrap();
                    assert_eq!(target_value, synced_value);
                }
            }
            // Verify the last operation is present
            let last_key = last_op[0].key().unwrap();
            let last_value = *last_op[0].value().unwrap();
            assert_eq!(sync_db.get(last_key).await.unwrap(), Some(last_value));

            sync_db.destroy().await.unwrap();
            Arc::try_unwrap(target_db)
                .unwrap_or_else(|_| panic!("failed to unwrap Arc"))
                .into_inner()
                .destroy()
                .await
                .unwrap();
        });
    }

    /// Test case where existing database on disk exactly matches the sync target
    #[test]
    fn test_sync_use_existing_db_exact_match() {
        const NUM_OPS: usize = 1_000;

        let executor = deterministic::Runner::default();
        executor.start(|mut context| async move {
            let target_ops = create_test_ops(NUM_OPS);

            // Create two databases
            let target_config = create_test_config(context.next_u64());
            let mut target_db = AnyTest::init(context.clone(), target_config).await.unwrap();
            let sync_config = create_test_config(context.next_u64());
            let mut sync_db = AnyTest::init(context.clone(), sync_config.clone())
                .await
                .unwrap();

            // Apply the same operations to both databases
            apply_ops(&mut target_db, target_ops.clone()).await;
            apply_ops(&mut sync_db, target_ops.clone()).await;
            target_db.commit().await.unwrap();
            sync_db.commit().await.unwrap();

            target_db
                .prune(target_db.inactivity_floor_loc)
                .await
                .unwrap();
            sync_db.prune(sync_db.inactivity_floor_loc).await.unwrap();

            // Close sync_db
            sync_db.close().await.unwrap();

            // Reopen sync_db
            let mut hasher = test_hasher();
            let root = target_db.root(&mut hasher);
            let lower_bound = target_db.inactivity_floor_loc;
            let upper_bound = Location::new(target_db.op_count() - 1);

            // sync_db should never ask the resolver for operations
            // because it is already complete. Use a resolver that always fails
            // to ensure that it's not being used.
            let resolver = FailResolver::<sha256::Digest, sha256::Digest, sha256::Digest>::new();
            let config = Config {
                db_config: sync_config, // Use same config to access same partitions
                fetch_batch_size: NZU64!(10),
                target: Target {
                    root,
                    lower_bound,
                    upper_bound,
                },
                context: context.clone(),
                resolver,
                apply_batch_size: 1024,
                max_outstanding_requests: 1,
                update_rx: None,
            };
            let sync_db: AnyTest = sync::sync(config).await.unwrap();

            // Verify database state
            assert_eq!(sync_db.op_count(), upper_bound.saturating_add(1).as_u64());
            assert_eq!(sync_db.op_count(), target_db.op_count());
            assert_eq!(sync_db.inactivity_floor_loc, lower_bound);
            assert_eq!(
                sync_db.log.size().await.unwrap(),
                target_db.log.size().await.unwrap()
            );

            // Verify the root digest matches the target
            assert_eq!(sync_db.root(&mut hasher), root);

            // Verify state matches for sample operations
            for target_op in &target_ops {
                if let Some(key) = target_op.key() {
                    let target_value = target_db.get(key).await.unwrap();
                    let synced_value = sync_db.get(key).await.unwrap();
                    assert_eq!(target_value, synced_value);
                }
            }

            sync_db.destroy().await.unwrap();
            target_db.destroy().await.unwrap();
        });
    }

    /// Test that the client fails to sync if the lower bound is decreased
    #[test_traced("WARN")]
    fn test_target_update_lower_bound_decrease() {
        let executor = deterministic::Runner::default();
        executor.start(|mut context| async move {
            // Create and populate target database
            let mut target_db = create_test_db(context.clone()).await;
            let target_ops = create_test_ops(50);
            apply_ops(&mut target_db, target_ops).await;
            target_db.commit().await.unwrap();

            // Capture initial target state
            let mut hasher = test_hasher();
            let initial_lower_bound = target_db.inactivity_floor_loc;
            let initial_upper_bound = Location::new(target_db.op_count() - 1);
            let initial_root = target_db.root(&mut hasher);

            // Create client with initial target
            let (mut update_sender, update_receiver) = mpsc::channel(1);
            let target_db = Arc::new(commonware_runtime::RwLock::new(target_db));
            let config = Config {
                context: context.clone(),
                db_config: create_test_config(context.next_u64()),
                fetch_batch_size: NZU64!(5),
                target: Target {
                    root: initial_root,
                    lower_bound: initial_lower_bound,
                    upper_bound: initial_upper_bound,
                },
                resolver: target_db.clone(),
                apply_batch_size: 1024,
                max_outstanding_requests: 10,
                update_rx: Some(update_receiver),
            };
            let client: Engine<AnyTest, _> = Engine::new(config).await.unwrap();

            // Send target update with decreased lower bound
            update_sender
                .send(Target {
                    root: initial_root,
                    lower_bound: initial_lower_bound.saturating_sub(1),
                    upper_bound: initial_upper_bound.saturating_add(1),
                })
                .await
                .unwrap();

            let result = client.step().await;
            assert!(matches!(
                result,
                Err(sync::Error::Engine(
                    sync::EngineError::SyncTargetMovedBackward { .. }
                ))
            ));

            Arc::try_unwrap(target_db)
                .unwrap_or_else(|_| panic!("failed to unwrap Arc"))
                .into_inner()
                .destroy()
                .await
                .unwrap();
        });
    }

    /// Test that the client fails to sync if the upper bound is decreased
    #[test_traced("WARN")]
    fn test_target_update_upper_bound_decrease() {
        let executor = deterministic::Runner::default();
        executor.start(|mut context| async move {
            // Create and populate target database
            let mut target_db = create_test_db(context.clone()).await;
            let target_ops = create_test_ops(50);
            apply_ops(&mut target_db, target_ops).await;
            target_db.commit().await.unwrap();

            // Capture initial target state
            let mut hasher = test_hasher();
            let initial_lower_bound = target_db.inactivity_floor_loc;
            let initial_upper_bound = target_db.op_count() - 1;
            let initial_root = target_db.root(&mut hasher);

            // Create client with initial target
            let (mut update_sender, update_receiver) = mpsc::channel(1);
            let target_db = Arc::new(commonware_runtime::RwLock::new(target_db));
            let config = Config {
                context: context.clone(),
                db_config: create_test_config(context.next_u64()),
                fetch_batch_size: NZU64!(5),
                target: Target {
                    root: initial_root,
                    lower_bound: initial_lower_bound,
                    upper_bound: Location::new(initial_upper_bound),
                },
                resolver: target_db.clone(),
                apply_batch_size: 1024,
                max_outstanding_requests: 10,
                update_rx: Some(update_receiver),
            };
            let client: Engine<AnyTest, _> = Engine::new(config).await.unwrap();

            // Send target update with decreased upper bound
            update_sender
                .send(Target {
                    root: initial_root,
                    lower_bound: initial_lower_bound,
                    upper_bound: Location::new(initial_upper_bound.saturating_sub(1)),
                })
                .await
                .unwrap();

            let result = client.step().await;
            assert!(matches!(
                result,
                Err(sync::Error::Engine(
                    sync::EngineError::SyncTargetMovedBackward { .. }
                ))
            ));

            Arc::try_unwrap(target_db)
                .unwrap_or_else(|_| panic!("failed to unwrap Arc"))
                .into_inner()
                .destroy()
                .await
                .unwrap();
        });
    }

    /// Test that the client succeeds when bounds are updated
    #[test_traced("WARN")]
    fn test_target_update_bounds_increase() {
        let executor = deterministic::Runner::default();
        executor.start(|mut context| async move {
            // Create and populate target database
            let mut target_db = create_test_db(context.clone()).await;
            let target_ops = create_test_ops(100);
            apply_ops(&mut target_db, target_ops.clone()).await;
            target_db.commit().await.unwrap();

            // Capture initial target state
            let mut hasher = test_hasher();
            let initial_lower_bound = target_db.inactivity_floor_loc;
            let initial_upper_bound = target_db.op_count() - 1;
            let initial_root = target_db.root(&mut hasher);

            // Apply more operations to the target database
            let more_ops = create_test_ops(1);
            apply_ops(&mut target_db, more_ops.clone()).await;
            target_db.commit().await.unwrap();

            // Capture final target state
            let mut hasher = test_hasher();
            let final_lower_bound = target_db.inactivity_floor_loc;
            let final_upper_bound = target_db.op_count() - 1;
            let final_root = target_db.root(&mut hasher);

            // Create client with placeholder initial target (stale compared to final target)
            let (mut update_sender, update_receiver) = mpsc::channel(1);

            let target_db = Arc::new(commonware_runtime::RwLock::new(target_db));
            let config = Config {
                context: context.clone(),
                db_config: create_test_config(context.next_u64()),
                fetch_batch_size: NZU64!(1),
                target: Target {
                    root: initial_root,
                    lower_bound: initial_lower_bound,
                    upper_bound: Location::new(initial_upper_bound),
                },
                resolver: target_db.clone(),
                apply_batch_size: 1024,
                max_outstanding_requests: 1,
                update_rx: Some(update_receiver),
            };

            // Send target update with increased bounds
            update_sender
                .send(Target {
                    root: final_root,
                    lower_bound: final_lower_bound,
                    upper_bound: Location::new(final_upper_bound),
                })
                .await
                .unwrap();

            // Complete the sync
            let synced_db: AnyTest = sync::sync(config).await.unwrap();

            // Verify the synced database has the expected state
            let mut hasher = test_hasher();
            assert_eq!(synced_db.root(&mut hasher), final_root);
            assert_eq!(synced_db.op_count(), final_upper_bound + 1);
            assert_eq!(synced_db.inactivity_floor_loc, final_lower_bound);
            assert_eq!(synced_db.inactivity_floor_loc, final_lower_bound);

            synced_db.destroy().await.unwrap();

            Arc::try_unwrap(target_db)
                .unwrap_or_else(|_| panic!("failed to unwrap Arc"))
                .into_inner()
                .destroy()
                .await
                .unwrap();
        });
    }

    /// Test that the client fails to sync with invalid bounds (lower > upper)
    #[test_traced("WARN")]
    fn test_target_update_invalid_bounds() {
        let executor = deterministic::Runner::default();
        executor.start(|mut context| async move {
            // Create and populate target database
            let mut target_db = create_test_db(context.clone()).await;
            let target_ops = create_test_ops(50);
            apply_ops(&mut target_db, target_ops).await;
            target_db.commit().await.unwrap();

            // Capture initial target state
            let mut hasher = test_hasher();
            let initial_lower_bound = target_db.inactivity_floor_loc;
            let initial_upper_bound = target_db.op_count() - 1;
            let initial_root = target_db.root(&mut hasher);

            // Create client with initial target
            let (mut update_sender, update_receiver) = mpsc::channel(1);
            let target_db = Arc::new(commonware_runtime::RwLock::new(target_db));
            let config = Config {
                context: context.clone(),
                db_config: create_test_config(context.next_u64()),
                fetch_batch_size: NZU64!(5),
                target: Target {
                    root: initial_root,
                    lower_bound: initial_lower_bound,
                    upper_bound: Location::new(initial_upper_bound),
                },
                resolver: target_db.clone(),
                apply_batch_size: 1024,
                max_outstanding_requests: 10,
                update_rx: Some(update_receiver),
            };
            let client: Engine<AnyTest, _> = Engine::new(config).await.unwrap();

            // Send target update with invalid bounds (lower > upper)
            update_sender
                .send(Target {
                    root: initial_root,
                    lower_bound: Location::new(initial_upper_bound), // Greater than upper bound
                    upper_bound: initial_lower_bound,                // Less than lower bound
                })
                .await
                .unwrap();

            let result = client.step().await;
            assert!(matches!(
                result,
                Err(sync::Error::Engine(sync::EngineError::InvalidTarget { .. }))
            ));

            Arc::try_unwrap(target_db)
                .unwrap_or_else(|_| panic!("failed to unwrap Arc"))
                .into_inner()
                .destroy()
                .await
                .unwrap();
        });
    }

    /// Test that target updates can be sent even after the client is done
    #[test_traced("WARN")]
    fn test_target_update_on_done_client() {
        let executor = deterministic::Runner::default();
        executor.start(|mut context| async move {
            // Create and populate target database
            let mut target_db = create_test_db(context.clone()).await;
            let target_ops = create_test_ops(10);
            apply_ops(&mut target_db, target_ops).await;
            target_db.commit().await.unwrap();

            // Capture target state
            let mut hasher = test_hasher();
            let lower_bound = target_db.inactivity_floor_loc;
            let upper_bound = target_db.op_count() - 1;
            let root = target_db.root(&mut hasher);

            // Create client with target that will complete immediately
            let (mut update_sender, update_receiver) = mpsc::channel(1);
            let target_db = Arc::new(commonware_runtime::RwLock::new(target_db));
            let config = Config {
                context: context.clone(),
                db_config: create_test_config(context.next_u64()),
                fetch_batch_size: NZU64!(20),
                target: Target {
                    root,
                    lower_bound: lower_bound,
                    upper_bound: Location::new(upper_bound),
                },
                resolver: target_db.clone(),
                apply_batch_size: 1024,
                max_outstanding_requests: 10,
                update_rx: Some(update_receiver),
            };

            // Complete the sync
            let synced_db: AnyTest = sync::sync(config).await.unwrap();

            // Attempt to apply a target update after sync is complete to verify
            // we don't panic
            let _ = update_sender
                .send(Target {
                    // Dummy target update
                    root: sha256::Digest::from([2u8; 32]),
                    lower_bound: Location::new(lower_bound.as_u64() + 1),
                    upper_bound: Location::new(upper_bound + 1),
                })
                .await;

            // Verify the synced database has the expected state
            let mut hasher = test_hasher();
            assert_eq!(synced_db.root(&mut hasher), root);
            assert_eq!(synced_db.op_count(), upper_bound + 1);
            assert_eq!(synced_db.inactivity_floor_loc, lower_bound);

            synced_db.destroy().await.unwrap();

            Arc::try_unwrap(target_db)
                .unwrap_or_else(|_| panic!("failed to unwrap Arc"))
                .into_inner()
                .destroy()
                .await
                .unwrap();
        });
    }

    /// Test that the client can handle target updates during sync execution
    #[test_case(1, 1)]
    #[test_case(1, 2)]
    #[test_case(1, 100)]
    #[test_case(2, 1)]
    #[test_case(2, 2)]
    #[test_case(2, 100)]
    // Regression test: panicked when we didn't set pinned nodes after updating target
    #[test_case(20, 10)]
    #[test_case(100, 1)]
    #[test_case(100, 2)]
    #[test_case(100, 100)]
    #[test_case(100, 1000)]
    #[test_traced("WARN")]
    fn test_target_update_during_sync(initial_ops: usize, additional_ops: usize) {
        let executor = deterministic::Runner::default();
        executor.start(|mut context| async move {
            // Create and populate target database with initial operations
            let mut target_db = create_test_db(context.clone()).await;
            let target_ops = create_test_ops(initial_ops);
            apply_ops(&mut target_db, target_ops.clone()).await;
            target_db.commit().await.unwrap();

            // Capture initial target state
            let mut hasher = test_hasher();
            let initial_lower_bound = target_db.inactivity_floor_loc;
            let initial_upper_bound = target_db.op_count() - 1;
            let initial_root = target_db.root(&mut hasher);

            // Wrap target database for shared mutable access
            let target_db = Arc::new(commonware_runtime::RwLock::new(target_db));

            // Create client with initial target and small batch size
            let (mut update_sender, update_receiver) = mpsc::channel(1);
            // Step the client to process a batch
            let client = {
                let config = Config {
                    context: context.clone(),
                    db_config: create_test_config(context.next_u64()),
                    target: Target {
                        root: initial_root,
                        lower_bound: initial_lower_bound,
                        upper_bound: Location::new(initial_upper_bound),
                    },
                    resolver: target_db.clone(),
                    fetch_batch_size: NZU64!(1), // Small batch size so we don't finish after one batch
                    max_outstanding_requests: 10,
                    apply_batch_size: 1024,
                    update_rx: Some(update_receiver),
                };
                let mut client: Engine<AnyTest, _> = Engine::new(config).await.unwrap();
                loop {
                    // Step the client until we have processed a batch of operations
                    client = match client.step().await.unwrap() {
                        NextStep::Continue(new_client) => new_client,
                        NextStep::Complete(_) => panic!("client should not be complete"),
                    };
                    let log_size = client.journal().size().await.unwrap();
                    if log_size > initial_lower_bound.as_u64() {
                        break client;
                    }
                }
            };

            // Modify the target database by adding more operations
            let additional_ops = create_test_ops(additional_ops);
            let new_root = {
                let mut db = target_db.write().await;
                apply_ops(&mut db, additional_ops).await;
                db.commit().await.unwrap();

                // Capture new target state
                let mut hasher = test_hasher();
                let new_lower_bound = db.inactivity_floor_loc;
                let new_upper_bound = Location::new(db.op_count() - 1);
                let new_root = db.root(&mut hasher);

                // Send target update with new target
                update_sender
                    .send(Target {
                        root: new_root,
                        lower_bound: new_lower_bound,
                        upper_bound: new_upper_bound,
                    })
                    .await
                    .unwrap();

                new_root
            };

            // Complete the sync
            let synced_db = client.sync().await.unwrap();

            // Verify the synced database has the expected final state
            let mut hasher = test_hasher();
            assert_eq!(synced_db.root(&mut hasher), new_root);

            // Verify the target database matches the synced database
            let target_db = match Arc::try_unwrap(target_db) {
                Ok(rw_lock) => rw_lock.into_inner(),
                Err(_) => panic!("Failed to unwrap Arc - still has references"),
            };
            {
                assert_eq!(synced_db.op_count(), target_db.op_count());
                assert_eq!(
                    synced_db.inactivity_floor_loc,
                    target_db.inactivity_floor_loc
                );
                assert_eq!(
                    synced_db.inactivity_floor_loc,
                    target_db.inactivity_floor_loc
                );
                assert_eq!(synced_db.root(&mut hasher), target_db.root(&mut hasher));
            }

            // Verify the expected operations are present in the synced database.
            for i in synced_db.inactivity_floor_loc.as_u64()..synced_db.op_count() {
                let got = synced_db.log.read(i).await.unwrap();
                let expected = target_db.log.read(i).await.unwrap();
                assert_eq!(got, expected);
            }
            for i in synced_db.mmr.oldest_retained_pos().unwrap().as_u64()..synced_db.mmr.size() {
                let i = Position::new(i);
                let got = synced_db.mmr.get_node(i).await.unwrap();
                let expected = target_db.mmr.get_node(i).await.unwrap();
                assert_eq!(got, expected);
            }

            synced_db.destroy().await.unwrap();
            target_db.destroy().await.unwrap();
        });
    }

    /// Test demonstrating that a synced database can be reopened and retain its state.
    #[test_traced("WARN")]
    fn test_sync_database_persistence() {
        let executor = deterministic::Runner::default();
        executor.start(|context| async move {
            // Create and populate a simple target database
            let mut target_db = create_test_db(context.clone()).await;
            let target_ops = create_test_ops(10);
            apply_ops(&mut target_db, target_ops.clone()).await;
            target_db.commit().await.unwrap();

            // Capture target state
            let mut hasher = test_hasher();
            let target_root = target_db.root(&mut hasher);
            let lower_bound = target_db.inactivity_floor_loc;
            let upper_bound = target_db.op_count() - 1;

            // Perform sync
            let db_config = create_test_config(42);
            let context_clone = context.clone();
            let target_db = Arc::new(RwLock::new(target_db));
            let config = Config {
                db_config: db_config.clone(),
                fetch_batch_size: NZU64!(5),
                target: Target {
                    root: target_root,
                    lower_bound: lower_bound,
                    upper_bound: Location::new(upper_bound),
                },
                context,
                resolver: target_db.clone(),
                apply_batch_size: 1024,
                max_outstanding_requests: 1,
                update_rx: None,
            };
            let synced_db: AnyTest = sync::sync(config).await.unwrap();

            // Verify initial sync worked
            let mut hasher = test_hasher();
            assert_eq!(synced_db.root(&mut hasher), target_root);

            // Save state before closing
            let expected_root = synced_db.root(&mut hasher);
            let expected_op_count = synced_db.op_count();
            let expected_inactivity_floor_loc = synced_db.inactivity_floor_loc;

            // Close the database
            synced_db.close().await.unwrap();

            // Re-open the database
            let reopened_db = AnyTest::init(context_clone, db_config).await.unwrap();

            // Verify the state is unchanged
            assert_eq!(reopened_db.root(&mut hasher), expected_root);
            assert_eq!(reopened_db.op_count(), expected_op_count);
            assert_eq!(
                reopened_db.inactivity_floor_loc,
                expected_inactivity_floor_loc
            );
            assert_eq!(
                reopened_db.inactivity_floor_loc,
                expected_inactivity_floor_loc
            );

            // Cleanup
            Arc::try_unwrap(target_db)
                .unwrap_or_else(|_| panic!("failed to unwrap Arc"))
                .into_inner()
                .destroy()
                .await
                .unwrap();
            reopened_db.destroy().await.unwrap();
        });
    }

    #[test_traced]
    fn test_sync_resolver_fails() {
        let executor = deterministic::Runner::default();
        executor.start(|mut context| async move {
            let resolver = FailResolver::<sha256::Digest, sha256::Digest, sha256::Digest>::new();
            let target_root = sha256::Digest::from([0; 32]);

            let db_config = create_test_config(context.next_u64());
            let engine_config = Config {
                context,
                target: Target {
                    root: target_root,
                    lower_bound: Location::new(0),
                    upper_bound: Location::new(4),
                },
                resolver,
                apply_batch_size: 2,
                max_outstanding_requests: 2,
                fetch_batch_size: NZU64!(2),
                db_config,
                update_rx: None,
            };

            // Attempt to sync - should fail due to resolver error
            let result: Result<AnyTest, _> = sync::sync(engine_config).await;
            assert!(result.is_err());
        });
    }

    /// Test `from_sync_result` with an empty source database (nothing persisted) syncing to
    /// an empty target database.
    #[test_traced("WARN")]
    pub fn test_from_sync_result_empty_to_empty() {
        let executor = deterministic::Runner::default();
        executor.start(|context| async move {
            let log = journal::fixed::Journal::<Context, Fixed<Digest, Digest>>::init(
                context.clone(),
                journal::fixed::Config {
                    partition: "sync_basic_log".into(),
                    items_per_blob: NZU64!(1000),
                    write_buffer: NZUsize!(1024),
                    buffer_pool: PoolRef::new(NZUsize!(PAGE_SIZE), NZUsize!(PAGE_CACHE_SIZE)),
                },
            )
            .await
            .unwrap();

            let mut synced_db: AnyTest = <AnyTest as adb::sync::Database>::from_sync_result(
                context.clone(),
                any_db_config("sync_basic"),
                log,
                None,
                Location::new(0),
                Location::new(0),
                1024,
            )
            .await
            .unwrap();

            // Verify database state
            assert_eq!(synced_db.op_count(), 0);
            assert_eq!(synced_db.inactivity_floor_loc, Location::new(0));
            assert_eq!(synced_db.log.size().await.unwrap(), 0);
            assert_eq!(synced_db.mmr.size(), 0);

            // Test that we can perform operations on the synced database
            let key1 = Sha256::hash(&1u64.to_be_bytes());
            let value1 = Sha256::hash(&10u64.to_be_bytes());
            let key2 = Sha256::hash(&2u64.to_be_bytes());
            let value2 = Sha256::hash(&20u64.to_be_bytes());

            synced_db.update(key1, value1).await.unwrap();
            synced_db.update(key2, value2).await.unwrap();
            synced_db.commit().await.unwrap();

            // Verify the operations worked
            assert_eq!(synced_db.get(&key1).await.unwrap(), Some(value1));
            assert_eq!(synced_db.get(&key2).await.unwrap(), Some(value2));
            assert!(synced_db.op_count() > 0);

            synced_db.destroy().await.unwrap();
        });
    }

    /// Test `from_sync_result` with an empty source database (nothing persisted) syncing to
    /// a non-empty target database.
    #[test]
    fn test_from_sync_result_empty_to_nonempty() {
        const NUM_OPS: usize = 100;
        let executor = deterministic::Runner::default();
        executor.start(|mut context| async move {
            // Create and populate a source database
            let mut source_db = create_test_db(context.clone()).await;
            let ops = create_test_ops(NUM_OPS);
            apply_ops(&mut source_db, ops.clone()).await;
            source_db.commit().await.unwrap();
            source_db
                .prune(source_db.inactivity_floor_loc)
                .await
                .unwrap();

            let lower_bound = source_db.inactivity_floor_loc;
            let upper_bound = Location::new(source_db.op_count() - 1);

            // Get pinned nodes and target hash before moving source_db
<<<<<<< HEAD
            let pinned_nodes_pos = nodes_to_pin(Position::from(lower_bound));
=======
            let pinned_nodes_pos = nodes_to_pin(leaf_loc_to_pos(lower_bound_ops));
>>>>>>> 7a66af61
            let pinned_nodes =
                join_all(pinned_nodes_pos.map(|pos| source_db.mmr.get_node(pos))).await;
            let pinned_nodes = pinned_nodes
                .iter()
                .map(|node| node.as_ref().unwrap().unwrap())
                .collect::<Vec<_>>();
            let mut hasher = StandardHasher::<Sha256>::new();
            let target_hash = source_db.root(&mut hasher);

            // Create log with operations
            let mut log = init_journal(
                context.clone().with_label("ops_log"),
                fixed::Config {
                    partition: format!("ops_log_{}", context.next_u64()),
                    items_per_blob: NZU64!(1024),
                    write_buffer: NZUsize!(64),
                    buffer_pool: PoolRef::new(NZUsize!(PAGE_SIZE), NZUsize!(PAGE_CACHE_SIZE)),
                },
                lower_bound.as_u64(),
                upper_bound.as_u64(),
            )
            .await
            .unwrap();

            // Populate log with operations from source db
            for i in lower_bound.as_u64()..=upper_bound.as_u64() {
                let op = source_db.log.read(i).await.unwrap();
                log.append(op).await.unwrap();
            }

            let db =
                <Any<_, Digest, Digest, Sha256, TwoCap> as adb::sync::Database>::from_sync_result(
                    context.clone(),
                    any_db_config("sync_basic"),
                    log,
                    Some(pinned_nodes),
                    lower_bound,
                    upper_bound,
                    1024,
                )
                .await
                .unwrap();

            // Verify database state
            assert_eq!(db.op_count(), upper_bound.saturating_add(1).as_u64());
            assert_eq!(db.inactivity_floor_loc, lower_bound);
            assert_eq!(db.mmr.size(), source_db.mmr.size());
            assert_eq!(
                db.log.size().await.unwrap(),
                source_db.log.size().await.unwrap()
            );

            // Verify the root digest matches the target
            assert_eq!(db.root(&mut hasher), target_hash);

            // Verify state matches the source operations
            let mut expected_kvs = HashMap::new();
            let mut deleted_keys = HashSet::new();
            for op in &ops {
                if let Fixed::Update(key, value) = op {
                    expected_kvs.insert(*key, *value);
                    deleted_keys.remove(key);
                } else if let Fixed::Delete(key) = op {
                    expected_kvs.remove(key);
                    deleted_keys.insert(*key);
                }
            }
            for (key, value) in expected_kvs {
                let synced_value = db.get(&key).await.unwrap().unwrap();
                assert_eq!(synced_value, value);
            }
            // Verify that deleted keys are absent
            for key in deleted_keys {
                assert!(db.get(&key).await.unwrap().is_none(),);
            }

            db.destroy().await.unwrap();
            source_db.destroy().await.unwrap();
        });
    }

    /// Test `from_sync_result` with an empty source database syncing to a non-empty target database
    /// with different pruning boundaries.
    #[test]
    fn test_from_sync_result_empty_to_nonempty_different_pruning_boundaries() {
        let executor = deterministic::Runner::default();
        executor.start(|mut context| async move {
            // Create and populate a source database
            let mut source_db = create_test_db(context.clone()).await;
            let ops = create_test_ops(200);
            apply_ops(&mut source_db, ops.clone()).await;
            source_db.commit().await.unwrap();

            let total_ops = source_db.op_count();

            // Test different pruning boundaries
            for lower_bound in [0, 50, 100, 150] {
                let upper_bound = std::cmp::min(lower_bound + 49, total_ops - 1);

                // Create log with operations
                let mut log = init_journal(
                    context.clone().with_label("boundary_log"),
                    fixed::Config {
                        partition: format!("boundary_log_{}_{}", lower_bound, context.next_u64()),
                        items_per_blob: NZU64!(1024),
                        write_buffer: NZUsize!(64),
                        buffer_pool: PoolRef::new(NZUsize!(PAGE_SIZE), NZUsize!(PAGE_CACHE_SIZE)),
                    },
                    lower_bound,
                    upper_bound,
                )
                .await
                .unwrap();
                log.sync().await.unwrap();

                for i in lower_bound..=upper_bound {
                    let op = source_db.log.read(i).await.unwrap();
                    log.append(op).await.unwrap();
                }
                log.sync().await.unwrap();

<<<<<<< HEAD
                let pinned_nodes = nodes_to_pin(Position::from(Location::new(lower_bound)))
=======
                let pinned_nodes = nodes_to_pin(leaf_loc_to_pos(lower_bound))
>>>>>>> 7a66af61
                    .map(|pos| source_db.mmr.get_node(pos));
                let pinned_nodes = join_all(pinned_nodes).await;
                let pinned_nodes = pinned_nodes
                    .iter()
                    .map(|node| node.as_ref().unwrap().unwrap())
                    .collect::<Vec<_>>();

                let db: AnyTest = <Any<_, Digest, Digest, Sha256, TwoCap> as adb::sync::Database>::from_sync_result(
                    context.clone(),
                    create_test_config(context.next_u64()),
                    log,
                    Some(pinned_nodes),
                    Location::new(lower_bound),
                    Location::new(upper_bound),
                    1024,
                )
                .await
                .unwrap();

                // Verify database state
                let expected_op_count = upper_bound + 1;
                assert_eq!(db.log.size().await.unwrap(), expected_op_count);
<<<<<<< HEAD
                assert_eq!(db.mmr.size(), Position::from(Location::new(expected_op_count)).as_u64());
=======
                assert_eq!(db.mmr.size(), leaf_loc_to_pos(expected_op_count));
>>>>>>> 7a66af61
                assert_eq!(db.op_count(), expected_op_count);
                assert_eq!(db.inactivity_floor_loc, Location::new(lower_bound));

                // Verify state matches the source operations
                let mut expected_kvs = HashMap::new();
                let mut deleted_keys = HashSet::new();
                for op in &ops[lower_bound as usize..=upper_bound as usize] {
                    if let Fixed::Update(key, value) = op {
                        expected_kvs.insert(*key, *value);
                        deleted_keys.remove(key);
                    } else if let Fixed::Delete(key) = op {
                        expected_kvs.remove(key);
                        deleted_keys.insert(*key);
                    }
                }
                for (key, value) in expected_kvs {
                    assert_eq!(db.get(&key).await.unwrap().unwrap(), value,);
                }
                // Verify that deleted keys are absent
                for key in deleted_keys {
                    assert!(db.get(&key).await.unwrap().is_none());
                }

                db.destroy().await.unwrap();
            }
            source_db.destroy().await.unwrap();
        });
    }

    // Test `from_sync_result` where the database has some but not all of the operations in the target
    // database.
    #[test]
    fn test_from_sync_result_nonempty_to_nonempty_partial_match() {
        const NUM_OPS: usize = 100;
        const NUM_ADDITIONAL_OPS: usize = 5;
        let executor = deterministic::Runner::default();
        executor.start(|mut context| async move {
            // Create and populate two databases.
            let mut target_db = create_test_db(context.clone()).await;
            let sync_db_config = create_test_config(context.next_u64());
            let mut sync_db: AnyTest = Any::init(context.clone(), sync_db_config.clone())
                .await
                .unwrap();
            let original_ops = create_test_ops(NUM_OPS);
            apply_ops(&mut target_db, original_ops.clone()).await;
            target_db.commit().await.unwrap();
            target_db
                .prune(target_db.inactivity_floor_loc)
                .await
                .unwrap();
            apply_ops(&mut sync_db, original_ops.clone()).await;
            sync_db.commit().await.unwrap();
            sync_db.prune(sync_db.inactivity_floor_loc).await.unwrap();
            let sync_db_original_size = sync_db.op_count();

            // Get pinned nodes before closing the database
            let pinned_nodes_map = sync_db.mmr.get_pinned_nodes();
<<<<<<< HEAD
            let pinned_nodes = nodes_to_pin(Position::from(Location::new(sync_db_original_size)))
=======
            let pinned_nodes = nodes_to_pin(leaf_loc_to_pos(sync_db_original_size))
>>>>>>> 7a66af61
                .map(|pos| *pinned_nodes_map.get(&pos).unwrap())
                .collect::<Vec<_>>();

            // Close the sync db
            sync_db.close().await.unwrap();

            // Add one more operation to the target db
            let more_ops = create_test_ops(NUM_ADDITIONAL_OPS);
            apply_ops(&mut target_db, more_ops.clone()).await;
            target_db.commit().await.unwrap();

            // Capture target db state for comparison
            let target_db_op_count = target_db.op_count();
            let target_db_inactivity_floor_loc = target_db.inactivity_floor_loc;
            let target_db_log_size = target_db.log.size().await.unwrap();
            let target_db_mmr_size = target_db.mmr.size();

            let sync_lower_bound = target_db.inactivity_floor_loc;
            let sync_upper_bound = target_db.op_count() - 1;

            let mut hasher = StandardHasher::<Sha256>::new();
            let target_hash = target_db.root(&mut hasher);

            let AnyTest { mmr, log, .. } = target_db;

            // Re-open `sync_db`
            let sync_db =
                <Any<_, Digest, Digest, Sha256, TwoCap> as adb::sync::Database>::from_sync_result(
                    context.clone(),
                    sync_db_config,
                    log,
                    Some(pinned_nodes),
                    sync_lower_bound,
                    Location::new(sync_upper_bound),
                    1024,
                )
                .await
                .unwrap();

            // Verify database state
            assert_eq!(sync_db.op_count(), target_db_op_count);
            assert_eq!(sync_db.inactivity_floor_loc, target_db_inactivity_floor_loc);
            assert_eq!(sync_db.inactivity_floor_loc, sync_lower_bound);
            assert_eq!(sync_db.log.size().await.unwrap(), target_db_log_size);
            assert_eq!(sync_db.mmr.size(), target_db_mmr_size);

            // Verify the root digest matches the target
            assert_eq!(sync_db.root(&mut hasher), target_hash);

            // Verify state matches the source operations
            let mut expected_kvs = HashMap::new();
            let mut deleted_keys = HashSet::new();
            for op in &original_ops {
                if let Fixed::Update(key, value) = op {
                    expected_kvs.insert(*key, *value);
                    deleted_keys.remove(key);
                } else if let Fixed::Delete(key) = op {
                    expected_kvs.remove(key);
                    deleted_keys.insert(*key);
                }
            }
            for (key, value) in expected_kvs {
                let synced_value = sync_db.get(&key).await.unwrap().unwrap();
                assert_eq!(synced_value, value);
            }
            // Verify that deleted keys are absent
            for key in deleted_keys {
                assert!(sync_db.get(&key).await.unwrap().is_none(),);
            }

            sync_db.destroy().await.unwrap();
            mmr.destroy().await.unwrap();
        });
    }

    // Test `from_sync_result` where the database has all of the operations in the target range.
    #[test]
    fn test_from_sync_result_nonempty_to_nonempty_exact_match() {
        let executor = deterministic::Runner::default();
        executor.start(|mut context| async move {
            let db_config = create_test_config(context.next_u64());
            let mut db = Any::init(context.clone(), db_config.clone()).await.unwrap();
            let ops = create_test_ops(100);
            apply_ops(&mut db, ops.clone()).await;
            db.commit().await.unwrap();

            let sync_lower_bound = db.inactivity_floor_loc;
            let sync_upper_bound = db.op_count() - 1;
            let target_db_op_count = db.op_count();
            let target_db_inactivity_floor_loc = db.inactivity_floor_loc;
            let target_db_log_size = db.log.size().await.unwrap();
            let target_db_mmr_size = db.mmr.size();

            let pinned_nodes = join_all(
<<<<<<< HEAD
                nodes_to_pin(Position::from(db.inactivity_floor_loc))
=======
                nodes_to_pin(leaf_loc_to_pos(db.inactivity_floor_loc))
>>>>>>> 7a66af61
                    .map(|pos| db.mmr.get_node(pos)),
            )
            .await;
            let pinned_nodes = pinned_nodes
                .iter()
                .map(|node| node.as_ref().unwrap().unwrap())
                .collect::<Vec<_>>();
            let AnyTest { mmr, log, .. } = db;

            // When we re-open the database, the MMR is closed and the log is opened.
            let mut hasher = StandardHasher::<Sha256>::new();
            mmr.close(&mut hasher).await.unwrap();

            let sync_db: AnyTest =
                <Any<_, Digest, Digest, Sha256, TwoCap> as adb::sync::Database>::from_sync_result(
                    context.clone(),
                    db_config,
                    log,
                    Some(pinned_nodes),
                    sync_lower_bound,
                    Location::new(sync_upper_bound),
                    1024,
                )
                .await
                .unwrap();

            // Verify database state
            assert_eq!(sync_db.op_count(), target_db_op_count);
            assert_eq!(sync_db.inactivity_floor_loc, target_db_inactivity_floor_loc);
            assert_eq!(sync_db.inactivity_floor_loc, sync_lower_bound);
            assert_eq!(sync_db.log.size().await.unwrap(), target_db_log_size);
            assert_eq!(sync_db.mmr.size(), target_db_mmr_size);

            sync_db.destroy().await.unwrap();
        });
    }

    /// Test `init_sync` when there is no existing data on disk.
    #[test_traced]
    fn test_init_sync_no_existing_data() {
        let executor = deterministic::Runner::default();
        executor.start(|context| async move {
            let cfg = fixed::Config {
                partition: "test_fresh_start".into(),
                items_per_blob: NZU64!(5),
                write_buffer: NZUsize!(1024),
                buffer_pool: PoolRef::new(NZUsize!(PAGE_SIZE), NZUsize!(PAGE_CACHE_SIZE)),
            };

            // Initialize journal with sync boundaries when no existing data exists
            let lower_bound = 10;
            let upper_bound = 25;
            let mut sync_journal =
                init_journal(context.clone(), cfg.clone(), lower_bound, upper_bound)
                    .await
                    .expect("Failed to initialize journal with sync boundaries");

            // Verify the journal is initialized at the lower bound
            assert_eq!(sync_journal.size().await.unwrap(), lower_bound);
            assert_eq!(sync_journal.oldest_retained_pos().await.unwrap(), None);

            // Verify the journal structure matches expected state
            // With items_per_blob=5 and lower_bound=10, we expect:
            // - Tail blob at index 2 (10 / 5 = 2)
            // - No historical blobs (all operations are "pruned")
            assert_eq!(sync_journal.blobs.len(), 0);
            assert_eq!(sync_journal.tail_index, 2);

            // Verify that operations can be appended starting from the sync position
            let append_pos = sync_journal.append(test_digest(100)).await.unwrap();
            assert_eq!(append_pos, lower_bound);

            // Verify we can read the appended operation
            let read_value = sync_journal.read(append_pos).await.unwrap();
            assert_eq!(read_value, test_digest(100));

            // Verify that reads before the lower bound return ItemPruned
            for i in 0..lower_bound {
                let result = sync_journal.read(i).await;
                assert!(matches!(result, Err(journal::Error::ItemPruned(_))),);
            }

            sync_journal.destroy().await.unwrap();
        });
    }

    /// Test `init_sync` when there is existing data that overlaps with the sync target range.
    /// This tests the "prune and reuse" scenario where existing data partially overlaps with sync boundaries.
    #[test_traced]
    fn test_init_sync_existing_data_overlap() {
        let executor = deterministic::Runner::default();
        executor.start(|context| async move {
            let cfg = fixed::Config {
                partition: "test_overlap".into(),
                items_per_blob: NZU64!(4),
                write_buffer: NZUsize!(1024),
                buffer_pool: PoolRef::new(NZUsize!(PAGE_SIZE), NZUsize!(PAGE_CACHE_SIZE)),
            };

            // Create initial journal with 20 operations
            let mut journal = fixed::Journal::<Context, Digest>::init(context.clone(), cfg.clone())
                .await
                .expect("Failed to create initial journal");

            for i in 0..20 {
                journal.append(test_digest(i)).await.unwrap();
            }
            journal.sync().await.unwrap();
            let journal_size = journal.size().await.unwrap();
            assert_eq!(journal_size, 20);
            journal.close().await.unwrap();

            // Initialize with sync boundaries that overlap with existing data
            // Lower bound: 8 (prune operations 0-7)
            // Upper bound: 30 (beyond existing data, so existing data should be kept)
            let lower_bound = 8;
            let upper_bound = 30;
            let mut journal = init_journal(context.clone(), cfg.clone(), lower_bound, upper_bound)
                .await
                .expect("Failed to initialize journal with overlap");

            // Verify the journal size matches the original (no rewind needed)
            assert_eq!(journal.size().await.unwrap(), journal_size);

            // Verify the journal has been pruned to the lower bound
            assert_eq!(
                journal.oldest_retained_pos().await.unwrap(),
                Some(lower_bound)
            );

            // Verify operations before the lower bound are pruned
            for i in 0..lower_bound {
                let result = journal.read(i).await;
                assert!(matches!(result, Err(journal::Error::ItemPruned(_))),);
            }

            // Verify operations from lower bound to original size are still readable
            for i in lower_bound..journal_size {
                let result = journal.read(i).await;
                assert!(result.is_ok());
                assert_eq!(result.unwrap(), test_digest(i),);
            }

            // Verify that new operations can be appended
            let append_pos = journal.append(test_digest(999)).await.unwrap();
            assert_eq!(append_pos, journal_size);

            // Verify the appended operation is readable
            let read_value = journal.read(append_pos).await.unwrap();
            assert_eq!(read_value, test_digest(999));

            journal.destroy().await.unwrap();
        });
    }

    /// Test `init_sync` when existing data exactly matches the sync target range.
    /// This tests the "prune only" scenario where existing data fits within sync boundaries.
    #[test_traced]
    fn test_init_sync_existing_data_exact_match() {
        let executor = deterministic::Runner::default();
        executor.start(|context| async move {
            let cfg = fixed::Config {
                partition: "test_exact_match".into(),
                items_per_blob: NZU64!(3),
                write_buffer: NZUsize!(1024),
                buffer_pool: PoolRef::new(NZUsize!(PAGE_SIZE), NZUsize!(PAGE_CACHE_SIZE)),
            };

            // Create initial journal with 20 operations (0-19)
            let mut journal = fixed::Journal::<Context, Digest>::init(context.clone(), cfg.clone())
                .await
                .expect("Failed to create initial journal");

            for i in 0..20 {
                journal.append(test_digest(i)).await.unwrap();
            }
            journal.sync().await.unwrap();
            let initial_size = journal.size().await.unwrap();
            assert_eq!(initial_size, 20);
            journal.close().await.unwrap();

            // Initialize with sync boundaries that exactly match existing data
            // Lower bound: 6 (prune operations 0-5, aligns with blob boundary)
            // Upper bound: 19 (existing data ends at 19, so no rewinding needed)
            let lower_bound = 6;
            let upper_bound = 19;
            let mut journal = init_journal(context.clone(), cfg.clone(), lower_bound, upper_bound)
                .await
                .expect("Failed to initialize journal with exact match");

            // Verify the journal size remains the same (no rewinding needed)
            assert_eq!(journal.size().await.unwrap(), initial_size);

            // Verify the journal has been pruned to the lower bound
            assert_eq!(
                journal.oldest_retained_pos().await.unwrap(),
                Some(lower_bound)
            );

            // Verify operations before the lower bound are pruned
            for i in 0..lower_bound {
                let result = journal.read(i).await;
                assert!(matches!(result, Err(journal::Error::ItemPruned(_))),);
            }

            // Verify operations from lower bound to end of existing data are readable
            for i in lower_bound..initial_size {
                let result = journal.read(i).await;
                assert!(result.is_ok(),);
                assert_eq!(result.unwrap(), test_digest(i));
            }

            // Verify that new operations can be appended from the existing size
            let append_pos = journal.append(test_digest(888)).await.unwrap();
            assert_eq!(append_pos, initial_size);

            // Verify the appended operation is readable
            let read_value = journal.read(append_pos).await.unwrap();
            assert_eq!(read_value, test_digest(888));

            journal.destroy().await.unwrap();
        });
    }

    /// Test `init_sync` when existing data exceeds the sync target range.
    /// This tests that UnexpectedData error is returned when existing data goes beyond the upper bound.
    #[test_traced]
    fn test_init_sync_existing_data_exceeds_upper_bound() {
        let executor = deterministic::Runner::default();
        executor.start(|context| async move {
            let cfg = fixed::Config {
                partition: "test_unexpected_data".into(),
                items_per_blob: NZU64!(4),
                write_buffer: NZUsize!(1024),
                buffer_pool: PoolRef::new(NZUsize!(PAGE_SIZE), NZUsize!(PAGE_CACHE_SIZE)),
            };

            // Create initial journal with 30 operations (0-29)
            let mut journal = fixed::Journal::<Context, Digest>::init(context.clone(), cfg.clone())
                .await
                .expect("Failed to create initial journal");

            for i in 0..30 {
                journal.append(test_digest(i)).await.unwrap();
            }
            journal.sync().await.unwrap();
            let initial_size = journal.size().await.unwrap();
            assert_eq!(initial_size, 30);
            journal.close().await.unwrap();

            // Initialize with sync boundaries where existing data exceeds the upper bound
            let lower_bound = 8;
            for upper_bound in 9..29 {
                let result = init_journal::<Context, Digest>(
                    context.clone(),
                    cfg.clone(),
                    lower_bound,
                    upper_bound,
                )
                .await;

                assert!(matches!(result, Err(adb::Error::UnexpectedData(_))));
            }
            context.remove(&cfg.partition, None).await.unwrap();
        });
    }

    #[should_panic]
    #[test_traced]
    fn test_init_sync_invalid_range() {
        let executor = deterministic::Runner::default();
        executor.start(|context| async move {
            let cfg = fixed::Config {
                partition: "test_invalid_range".into(),
                items_per_blob: NZU64!(4),
                write_buffer: NZUsize!(1024),
                buffer_pool: PoolRef::new(NZUsize!(PAGE_SIZE), NZUsize!(PAGE_CACHE_SIZE)),
            };

            let lower_bound = 6;
            let upper_bound = 5;
            let _result = init_journal::<Context, Digest>(
                context.clone(),
                cfg.clone(),
                lower_bound,
                upper_bound,
            )
            .await;
        });
    }

    /// Test `init_at_size` creates a journal in a pruned state at various sizes.
    #[test_traced]
    fn test_init_at_size() {
        let executor = deterministic::Runner::default();
        executor.start(|context| async move {
            let cfg = fixed::Config {
                partition: "test_init_at_size".into(),
                items_per_blob: NZU64!(5),
                write_buffer: NZUsize!(1024),
                buffer_pool: PoolRef::new(NZUsize!(PAGE_SIZE), NZUsize!(PAGE_CACHE_SIZE)),
            };

            // Test 1: Initialize at size 0 (empty journal)
            {
                let mut journal = init_journal_at_size(context.clone(), cfg.clone(), 0)
                    .await
                    .expect("Failed to initialize journal at size 0");

                assert_eq!(journal.size().await.unwrap(), 0);
                assert_eq!(journal.tail_index, 0);
                assert_eq!(journal.blobs.len(), 0);
                assert_eq!(journal.oldest_retained_pos().await.unwrap(), None);

                // Should be able to append from position 0
                let append_pos = journal.append(test_digest(100)).await.unwrap();
                assert_eq!(append_pos, 0);
                assert_eq!(journal.read(0).await.unwrap(), test_digest(100));
                journal.destroy().await.unwrap();
            }

            // Test 2: Initialize at size exactly at blob boundary (10 with items_per_blob=5)
            {
                let mut journal = init_journal_at_size(context.clone(), cfg.clone(), 10)
                    .await
                    .expect("Failed to initialize journal at size 10");

                assert_eq!(journal.size().await.unwrap(), 10);
                assert_eq!(journal.tail_index, 2); // 10 / 5 = 2
                assert_eq!(journal.blobs.len(), 0); // No historical blobs
                assert_eq!(journal.oldest_retained_pos().await.unwrap(), None); // Tail is empty

                // Operations 0-9 should be pruned
                for i in 0..10 {
                    let result = journal.read(i).await;
                    assert!(matches!(result, Err(journal::Error::ItemPruned(_))));
                }

                // Should be able to append from position 10
                let append_pos = journal.append(test_digest(10)).await.unwrap();
                assert_eq!(append_pos, 10);
                assert_eq!(journal.read(10).await.unwrap(), test_digest(10));

                journal.destroy().await.unwrap();
            }

            // Test 3: Initialize at size in middle of blob (7 with items_per_blob=5)
            {
                let mut journal = init_journal_at_size(context.clone(), cfg.clone(), 7)
                    .await
                    .expect("Failed to initialize journal at size 7");

                assert_eq!(journal.size().await.unwrap(), 7);
                assert_eq!(journal.tail_index, 1); // 7 / 5 = 1
                assert_eq!(journal.blobs.len(), 0); // No historical blobs
                                                    // Tail blob should have 2 items worth of space (7 % 5 = 2)
                assert_eq!(journal.oldest_retained_pos().await.unwrap(), Some(5)); // First item in tail blob

                // Operations 0-4 should be pruned (blob 0 doesn't exist)
                for i in 0..5 {
                    let result = journal.read(i).await;
                    assert!(matches!(result, Err(journal::Error::ItemPruned(_))));
                }

                // Operations 5-6 should be unreadable (dummy data in tail blob)
                for i in 5..7 {
                    let result = journal.read(i).await;
                    assert!(result.is_err()); // Should fail due to invalid data
                }

                // Should be able to append from position 7
                let append_pos = journal.append(test_digest(7)).await.unwrap();
                assert_eq!(append_pos, 7);
                assert_eq!(journal.read(7).await.unwrap(), test_digest(7));

                journal.destroy().await.unwrap();
            }

            // Test 4: Initialize at larger size spanning multiple pruned blobs
            {
                let mut journal = init_journal_at_size(context.clone(), cfg.clone(), 23)
                    .await
                    .expect("Failed to initialize journal at size 23");

                assert_eq!(journal.size().await.unwrap(), 23);
                assert_eq!(journal.tail_index, 4); // 23 / 5 = 4
                assert_eq!(journal.blobs.len(), 0); // No historical blobs
                assert_eq!(journal.oldest_retained_pos().await.unwrap(), Some(20)); // First item in tail blob

                // Operations 0-19 should be pruned (blobs 0-3 don't exist)
                for i in 0..20 {
                    let result = journal.read(i).await;
                    assert!(matches!(result, Err(journal::Error::ItemPruned(_))));
                }

                // Operations 20-22 should be unreadable (dummy data in tail blob)
                for i in 20..23 {
                    let result = journal.read(i).await;
                    assert!(result.is_err()); // Should fail due to invalid data
                }

                // Should be able to append from position 23
                let append_pos = journal.append(test_digest(23)).await.unwrap();
                assert_eq!(append_pos, 23);
                assert_eq!(journal.read(23).await.unwrap(), test_digest(23));

                // Continue appending to test normal operation
                let append_pos = journal.append(test_digest(24)).await.unwrap();
                assert_eq!(append_pos, 24);
                assert_eq!(journal.read(24).await.unwrap(), test_digest(24));

                // Should have moved to a new tail blob
                assert_eq!(journal.tail_index, 5);
                assert_eq!(journal.blobs.len(), 1); // Previous tail became historical

                // Fill the tail blob (positions 25-29)
                for i in 25..30 {
                    let append_pos = journal.append(test_digest(i)).await.unwrap();
                    assert_eq!(append_pos, i);
                    assert_eq!(journal.read(i).await.unwrap(), test_digest(i));
                }

                // At this point we should have moved to a new tail blob
                assert_eq!(journal.tail_index, 6);
                assert_eq!(journal.blobs.len(), 2); // Previous tail became historical

                journal.destroy().await.unwrap();
            }
        });
    }
}<|MERGE_RESOLUTION|>--- conflicted
+++ resolved
@@ -2,14 +2,7 @@
     adb::{self, any},
     index::Index,
     journal::fixed,
-<<<<<<< HEAD
     mmr::{Location, Position, StandardHasher},
-=======
-    mmr::{
-        iterator::{leaf_loc_to_pos, leaf_pos_to_loc},
-        StandardHasher,
-    },
->>>>>>> 7a66af61
     store::operation::Fixed,
     translator::Translator,
 };
@@ -78,7 +71,6 @@
                     thread_pool: db_config.thread_pool.clone(),
                     buffer_pool: db_config.buffer_pool.clone(),
                 },
-<<<<<<< HEAD
                 lower_bound_pos: Position::from(lower_bound),
                 // The last node of an MMR with `upper_bound` + 1 operations is at the position
                 // right before where the next leaf goes.
@@ -86,25 +78,14 @@
                     // TODO make this less ugly
                     Position::from(upper_bound.saturating_add(1)).as_u64() - 1,
                 ),
-=======
-                lower_bound_pos: leaf_loc_to_pos(lower_bound),
-                // The last node of an MMR with `upper_bound` + 1 operations is at the position
-                // right before where the next leaf goes.
-                upper_bound_pos: leaf_loc_to_pos(upper_bound + 1) - 1,
->>>>>>> 7a66af61
                 pinned_nodes,
             },
         )
         .await?;
 
         // Convert MMR size to number of operations.
-<<<<<<< HEAD
         let Ok(mmr_ops) = Location::try_from(Position::from(mmr.size())) else {
             return Err(crate::mmr::Error::InvalidSize(mmr.size()).into()); // TODO what error should we return?
-=======
-        let Some(mmr_ops) = leaf_pos_to_loc(mmr.size()) else {
-            return Err(crate::mmr::Error::InvalidSize(mmr.size()).into());
->>>>>>> 7a66af61
         };
         let mmr_ops = mmr_ops.as_u64();
 
@@ -1081,7 +1062,7 @@
             // Capture target state
             let mut hasher = test_hasher();
             let lower_bound = target_db.inactivity_floor_loc;
-            let upper_bound = target_db.op_count() - 1;
+            let upper_bound = Location::new(target_db.op_count() - 1);
             let root = target_db.root(&mut hasher);
 
             // Create client with target that will complete immediately
@@ -1093,8 +1074,8 @@
                 fetch_batch_size: NZU64!(20),
                 target: Target {
                     root,
-                    lower_bound: lower_bound,
-                    upper_bound: Location::new(upper_bound),
+                    lower_bound,
+                    upper_bound,
                 },
                 resolver: target_db.clone(),
                 apply_batch_size: 1024,
@@ -1111,15 +1092,15 @@
                 .send(Target {
                     // Dummy target update
                     root: sha256::Digest::from([2u8; 32]),
-                    lower_bound: Location::new(lower_bound.as_u64() + 1),
-                    upper_bound: Location::new(upper_bound + 1),
+                    lower_bound: lower_bound.saturating_add(1),
+                    upper_bound: upper_bound.saturating_add(1),
                 })
                 .await;
 
             // Verify the synced database has the expected state
             let mut hasher = test_hasher();
             assert_eq!(synced_db.root(&mut hasher), root);
-            assert_eq!(synced_db.op_count(), upper_bound + 1);
+            assert_eq!(synced_db.op_count(), upper_bound.saturating_add(1).as_u64());
             assert_eq!(synced_db.inactivity_floor_loc, lower_bound);
 
             synced_db.destroy().await.unwrap();
@@ -1292,7 +1273,7 @@
                 fetch_batch_size: NZU64!(5),
                 target: Target {
                     root: target_root,
-                    lower_bound: lower_bound,
+                    lower_bound,
                     upper_bound: Location::new(upper_bound),
                 },
                 context,
@@ -1446,11 +1427,7 @@
             let upper_bound = Location::new(source_db.op_count() - 1);
 
             // Get pinned nodes and target hash before moving source_db
-<<<<<<< HEAD
             let pinned_nodes_pos = nodes_to_pin(Position::from(lower_bound));
-=======
-            let pinned_nodes_pos = nodes_to_pin(leaf_loc_to_pos(lower_bound_ops));
->>>>>>> 7a66af61
             let pinned_nodes =
                 join_all(pinned_nodes_pos.map(|pos| source_db.mmr.get_node(pos))).await;
             let pinned_nodes = pinned_nodes
@@ -1572,11 +1549,7 @@
                 }
                 log.sync().await.unwrap();
 
-<<<<<<< HEAD
                 let pinned_nodes = nodes_to_pin(Position::from(Location::new(lower_bound)))
-=======
-                let pinned_nodes = nodes_to_pin(leaf_loc_to_pos(lower_bound))
->>>>>>> 7a66af61
                     .map(|pos| source_db.mmr.get_node(pos));
                 let pinned_nodes = join_all(pinned_nodes).await;
                 let pinned_nodes = pinned_nodes
@@ -1599,11 +1572,7 @@
                 // Verify database state
                 let expected_op_count = upper_bound + 1;
                 assert_eq!(db.log.size().await.unwrap(), expected_op_count);
-<<<<<<< HEAD
                 assert_eq!(db.mmr.size(), Position::from(Location::new(expected_op_count)).as_u64());
-=======
-                assert_eq!(db.mmr.size(), leaf_loc_to_pos(expected_op_count));
->>>>>>> 7a66af61
                 assert_eq!(db.op_count(), expected_op_count);
                 assert_eq!(db.inactivity_floor_loc, Location::new(lower_bound));
 
@@ -1661,11 +1630,7 @@
 
             // Get pinned nodes before closing the database
             let pinned_nodes_map = sync_db.mmr.get_pinned_nodes();
-<<<<<<< HEAD
             let pinned_nodes = nodes_to_pin(Position::from(Location::new(sync_db_original_size)))
-=======
-            let pinned_nodes = nodes_to_pin(leaf_loc_to_pos(sync_db_original_size))
->>>>>>> 7a66af61
                 .map(|pos| *pinned_nodes_map.get(&pos).unwrap())
                 .collect::<Vec<_>>();
 
@@ -1760,11 +1725,7 @@
             let target_db_mmr_size = db.mmr.size();
 
             let pinned_nodes = join_all(
-<<<<<<< HEAD
                 nodes_to_pin(Position::from(db.inactivity_floor_loc))
-=======
-                nodes_to_pin(leaf_loc_to_pos(db.inactivity_floor_loc))
->>>>>>> 7a66af61
                     .map(|pos| db.mmr.get_node(pos)),
             )
             .await;
