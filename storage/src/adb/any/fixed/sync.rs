use crate::{
    // TODO(https://github.com/commonwarexyz/monorepo/issues/1873): support any::fixed::ordered
    adb::{
        self, any::fixed::unordered::Any, build_snapshot_from_log,
        operation::fixed::unordered::Operation,
    },
    index::Unordered as Index,
    journal::contiguous::fixed,
    mmr::{Location, Position, StandardHasher},
    translator::Translator,
};
use commonware_codec::{CodecFixed, Encode as _};
use commonware_cryptography::Hasher;
use commonware_runtime::{buffer::Append, Blob, Clock, Metrics, Storage};
use commonware_utils::Array;
use prometheus_client::metrics::{counter::Counter, gauge::Gauge};
use std::{collections::BTreeMap, marker::PhantomData, ops::Range};
use tracing::debug;

impl<E, K, V, H, T> adb::sync::Database for Any<E, K, V, H, T>
where
    E: Storage + Clock + Metrics,
    K: Array,
    V: CodecFixed<Cfg = ()>,
    H: Hasher,
    T: Translator,
{
    type Context = E;
    type Op = Operation<K, V>;
    type Journal = fixed::Journal<E, Operation<K, V>>;
    type Hasher = H;
    type Config = adb::any::fixed::Config<T>;
    type Digest = H::Digest;

    async fn create_journal(
        context: Self::Context,
        config: &Self::Config,
        range: Range<Location>,
    ) -> Result<Self::Journal, adb::Error> {
        let journal_config = fixed::Config {
            partition: config.log_journal_partition.clone(),
            items_per_blob: config.log_items_per_blob,
            write_buffer: config.log_write_buffer,
            buffer_pool: config.buffer_pool.clone(),
        };

        init_journal(
            context.with_label("log"),
            journal_config,
            *range.start..*range.end,
        )
        .await
    }

    async fn from_sync_result(
        context: Self::Context,
        db_config: Self::Config,
        log: Self::Journal,
        pinned_nodes: Option<Vec<Self::Digest>>,
        range: Range<Location>,
        apply_batch_size: usize,
    ) -> Result<Self, adb::Error> {
        let mut mmr = crate::mmr::journaled::Mmr::init_sync(
            context.with_label("mmr"),
            crate::mmr::journaled::SyncConfig {
                config: crate::mmr::journaled::Config {
                    journal_partition: db_config.mmr_journal_partition,
                    metadata_partition: db_config.mmr_metadata_partition,
                    items_per_blob: db_config.mmr_items_per_blob,
                    write_buffer: db_config.mmr_write_buffer,
                    thread_pool: db_config.thread_pool.clone(),
                    buffer_pool: db_config.buffer_pool.clone(),
                },
                // The last node of an MMR with `range.end` leaves is at the position
                // right before where the next leaf (at location `range.end`) goes.
                range: Position::try_from(range.start).unwrap()
                    ..Position::try_from(range.end + 1).unwrap(),
                pinned_nodes,
            },
        )
        .await?;

        // Apply the missing operations from the log to the MMR.
        let mut hasher = StandardHasher::<H>::new();
<<<<<<< HEAD
        let log_size = log.size().await;
        let start_leaves = *mmr.leaves();
        let mut i = start_leaves;
        while i < log_size {
            // Transition to Dirty state with first operation
=======
        let log_size = log.size();
        for i in *mmr.leaves()..log_size {
>>>>>>> 57109891
            let op = log.read(i).await?;
            let (mut dirty_mmr, _) = mmr.add_batched(&mut hasher, &op.encode()).await?;
            i += 1;

            // Continue in Dirty state until sync threshold
            while i < log_size && i % apply_batch_size as u64 != 0 {
                let op = log.read(i).await?;
                dirty_mmr.add_batched(&mut hasher, &op.encode()).await?;
                i += 1;
            }

            // Sync back to Clean state
            mmr = dirty_mmr.sync(&mut hasher).await?;
        }

        // Build the snapshot from the log.
        let mut snapshot =
            Index::init(context.with_label("snapshot"), db_config.translator.clone());
        build_snapshot_from_log(range.start, &log, &mut snapshot, |_, _| {}).await?;

        let mut db = Any {
            mmr,
            log,
            inactivity_floor_loc: range.start,
            snapshot,
            steps: 0,
            hasher: StandardHasher::<H>::new(),
        };
        db.sync().await?;
        Ok(db)
    }

    fn root(&self) -> Self::Digest {
        Any::root(self, &mut StandardHasher::<H>::new())
    }

    async fn resize_journal(
        mut journal: Self::Journal,
        context: Self::Context,
        config: &Self::Config,
        range: Range<Location>,
    ) -> Result<Self::Journal, adb::Error> {
        let size = journal.size();

        if size <= range.start {
            // Create a new journal with the new bounds
            journal.destroy().await?;
            Self::create_journal(context, config, range).await
        } else {
            // Just prune to the lower bound
            journal.prune(*range.start).await?;
            Ok(journal)
        }
    }
}

/// Initialize a [fixed::Journal] for synchronization, reusing existing data if possible.
///
/// Handles three sync scenarios based on existing journal data vs. the given sync boundaries.
///
/// 1. **Fresh Start**: existing_size ≤ range.start
///    - Deletes existing data (if any)
///    - Creates new [fixed::Journal] pruned to `range.start` and size `range.start`
///
/// 2. **Prune and Reuse**: range.start < existing_size ≤ range.end
///    - Prunes the journal to `range.start`
///    - Reuses existing journal data overlapping with the sync range
///
/// 3. **Unexpected Data**: existing_size > range.end
///    - Returns [adb::Error::UnexpectedData]
///
/// # Invariants
///
/// The returned [fixed::Journal] has size in the given range.
pub(crate) async fn init_journal<E: Storage + Metrics, A: CodecFixed<Cfg = ()>>(
    context: E,
    cfg: fixed::Config,
    range: Range<u64>,
) -> Result<fixed::Journal<E, A>, adb::Error> {
    assert!(!range.is_empty(), "range must not be empty");

    let mut journal =
        fixed::Journal::<E, A>::init(context.with_label("journal"), cfg.clone()).await?;
    let journal_size = journal.size();
    let journal = if journal_size <= range.start {
        debug!(
            journal_size,
            range.start, "Existing journal data is stale, re-initializing in pruned state"
        );
        journal.destroy().await?;
        init_journal_at_size(context, cfg, range.start).await?
    } else if journal_size <= range.end {
        debug!(
            journal_size,
            range.start,
            range.end,
            "Existing journal data within sync range, pruning to lower bound"
        );
        journal.prune(range.start).await?;
        journal
    } else {
        return Err(adb::Error::UnexpectedData(Location::new_unchecked(
            journal_size,
        )));
    };
    let journal_size = journal.size();
    assert!(journal_size <= range.end);
    assert!(journal_size >= range.start);
    Ok(journal)
}

/// Initialize a new [fixed::Journal] instance in a pruned state at a given size.
///
/// # Arguments
/// * `context` - The storage context
/// * `cfg` - Configuration for the journal
/// * `size` - The number of operations that have been pruned.
///
/// # Behavior
/// - Creates only the tail blob at the index that would contain the operation at `size`
/// - Sets the tail blob size to represent the "leftover" operations within that blob.
/// - The [fixed::Journal] is not `sync`ed before being returned.
///
/// # Invariants
/// - The directory given by `cfg.partition` is empty.
///
/// For example, if `items_per_blob = 10` and `size = 25`:
/// - Tail blob index would be 25 / 10 = 2 (third blob, 0-indexed)
/// - Tail blob size would be (25 % 10) * CHUNK_SIZE = 5 * CHUNK_SIZE
/// - Tail blob is filled with dummy data up to its size -- this shouldn't be read.
/// - No blobs are created for indices 0 and 1 (the pruned range)
/// - Reading from positions 0-19 will return `ItemPruned` since those blobs don't exist
/// - This represents a journal that had operations 0-24, with operations 0-19 pruned,
///   leaving operations 20-24 in tail blob 2.
pub(crate) async fn init_journal_at_size<E: Storage + Metrics, A: CodecFixed<Cfg = ()>>(
    context: E,
    cfg: fixed::Config,
    size: u64,
) -> Result<fixed::Journal<E, A>, crate::journal::Error> {
    // Calculate the tail blob index and number of items in the tail
    let tail_index = size / cfg.items_per_blob;
    let tail_items = size % cfg.items_per_blob;
    let tail_size = tail_items * fixed::Journal::<E, A>::CHUNK_SIZE_U64;

    debug!(
        size,
        tail_index, tail_items, tail_size, "Initializing fresh journal at size"
    );

    // Create the tail blob with the correct size to reflect the position
    let (tail_blob, tail_actual_size) = context
        .open(&cfg.partition, &tail_index.to_be_bytes())
        .await?;
    assert_eq!(
        tail_actual_size, 0,
        "Expected empty blob for fresh initialization"
    );

    let tail = Append::new(tail_blob, 0, cfg.write_buffer, cfg.buffer_pool.clone()).await?;
    if tail_items > 0 {
        tail.resize(tail_size).await?;
    }
    let pruning_boundary = size - (size % cfg.items_per_blob);

    // Initialize metrics
    let tracked = Gauge::default();
    tracked.set(tail_index as i64 + 1);
    let synced = Counter::default();
    let pruned = Counter::default();
    context.register("tracked", "Number of blobs", tracked.clone());
    context.register("synced", "Number of syncs", synced.clone());
    context.register("pruned", "Number of blobs pruned", pruned.clone());

    Ok(fixed::Journal::<E, A> {
        context,
        cfg,
        blobs: BTreeMap::new(),
        tail,
        tail_index,
        tracked,
        synced,
        pruned,
        size,
        pruning_boundary,
        _array: PhantomData,
    })
}

#[cfg(test)]
mod tests {
    use super::*;
    use crate::{
        adb::{
            self,
            any::fixed::unordered::{
                test::{
                    any_db_config, apply_ops, create_test_config, create_test_db, create_test_ops,
                    AnyTest,
                },
                Any,
            },
            operation::{
                fixed::{unordered::Operation, FixedSize as _},
                Keyed as _,
            },
            sync::{
                self,
                engine::{Config, NextStep},
                resolver::tests::FailResolver,
                Engine, Target,
            },
        },
        journal,
        mmr::iterator::nodes_to_pin,
        translator::TwoCap,
    };
    use commonware_cryptography::{
        sha256::{self, Digest},
        Digest as _, Hasher, Sha256,
    };
    use commonware_macros::test_traced;
    use commonware_runtime::{
        buffer::PoolRef,
        deterministic::{self, Context},
        Runner as _, RwLock,
    };
    use commonware_utils::{NZUsize, NZU64};
    use futures::{channel::mpsc, future::join_all, SinkExt as _};
    use rand::{rngs::StdRng, RngCore as _, SeedableRng as _};
    use std::{
        collections::{HashMap, HashSet},
        num::NonZeroU64,
        sync::Arc,
    };
    use test_case::test_case;

    // Janky sizes to test boundary conditions.
    const PAGE_SIZE: usize = 99;
    const PAGE_CACHE_SIZE: usize = 3;

    fn test_hasher() -> StandardHasher<Sha256> {
        StandardHasher::<Sha256>::new()
    }

    fn test_digest(value: u64) -> Digest {
        Sha256::hash(&value.to_be_bytes())
    }

    #[test_case(1, NZU64!(1); "singleton db with batch size == 1")]
    #[test_case(1, NZU64!(2); "singleton db with batch size > db size")]
    #[test_case(1000, NZU64!(1); "db with batch size 1")]
    #[test_case(1000, NZU64!(3); "db size not evenly divided by batch size")]
    #[test_case(1000, NZU64!(999); "db size not evenly divided by batch size; different batch size")]
    #[test_case(1000, NZU64!(100); "db size divided by batch size")]
    #[test_case(1000, NZU64!(1000); "db size == batch size")]
    #[test_case(1000, NZU64!(1001); "batch size > db size")]
    fn test_sync(target_db_ops: usize, fetch_batch_size: NonZeroU64) {
        let executor = deterministic::Runner::default();
        executor.start(|mut context| async move {
            let mut target_db = create_test_db(context.clone()).await;
            let target_db_ops = create_test_ops(target_db_ops);
            apply_ops(&mut target_db, target_db_ops.clone()).await;
            target_db.commit().await.unwrap();
            target_db
                .prune(target_db.inactivity_floor_loc)
                .await
                .unwrap();
            let target_op_count = target_db.op_count();
            let target_inactivity_floor = target_db.inactivity_floor_loc;
            let target_log_size = target_db.log.size();
            let mut hasher = test_hasher();
            let target_root = target_db.root(&mut hasher);

            // After commit, the database may have pruned early operations
            // Start syncing from the inactivity floor, not 0
            let lower_bound = target_db.inactivity_floor_loc;

            // Capture target database state and deleted keys before moving into config
            let mut expected_kvs = HashMap::new();
            let mut deleted_keys = HashSet::new();
            for op in &target_db_ops {
                match op {
                    Operation::Update(key, _) => {
                        if let Some((value, loc)) = target_db.get_key_loc(key).await.unwrap() {
                            expected_kvs.insert(*key, (value, loc));
                            deleted_keys.remove(key);
                        }
                    }
                    Operation::Delete(key) => {
                        expected_kvs.remove(key);
                        deleted_keys.insert(*key);
                    }
                    Operation::CommitFloor(_) => {
                        // Ignore
                    }
                }
            }

            let db_config = create_test_config(context.next_u64());

            let target_db = Arc::new(commonware_runtime::RwLock::new(target_db));
            let config = Config {
                db_config: db_config.clone(),
                fetch_batch_size,
                target: Target {
                    root: target_root,
                    range: lower_bound..target_op_count,
                },
                context: context.clone(),
                resolver: target_db.clone(),
                apply_batch_size: 1024,
                max_outstanding_requests: 1,
                update_rx: None,
            };
            let mut got_db: AnyTest = sync::sync(config).await.unwrap();

            // Verify database state
            let mut hasher = test_hasher();
            assert_eq!(got_db.op_count(), target_op_count);
            assert_eq!(got_db.inactivity_floor_loc, target_inactivity_floor);
            assert_eq!(got_db.log.size(), target_log_size);

            // Verify the root digest matches the target
            assert_eq!(got_db.root(&mut hasher), target_root);

            // Verify that the synced database matches the target state
            for (key, &(value, loc)) in &expected_kvs {
                let synced_opt = got_db.get_key_loc(key).await.unwrap();
                assert_eq!(synced_opt, Some((value, loc)));
            }
            // Verify that deleted keys are absent
            for key in &deleted_keys {
                assert!(got_db.get_key_loc(key).await.unwrap().is_none(),);
            }

            // Put more key-value pairs into both databases
            let mut new_ops = Vec::new();
            let mut rng = StdRng::seed_from_u64(42);
            let mut new_kvs = HashMap::new();
            for _ in 0..expected_kvs.len() {
                let key = Digest::random(&mut rng);
                let value = Digest::random(&mut rng);
                new_ops.push(Operation::Update(key, value));
                new_kvs.insert(key, value);
            }
            apply_ops(&mut got_db, new_ops.clone()).await;
            apply_ops(&mut *target_db.write().await, new_ops).await;
            got_db.commit().await.unwrap();
            target_db.write().await.commit().await.unwrap();

            // Verify that the databases match
            for (key, value) in &new_kvs {
                let got_value = got_db.get(key).await.unwrap().unwrap();
                let target_value = target_db.read().await.get(key).await.unwrap().unwrap();
                assert_eq!(got_value, target_value);
                assert_eq!(got_value, *value);
            }

            let final_target_root = target_db.write().await.root(&mut hasher);
            assert_eq!(got_db.root(&mut hasher), final_target_root);

            // Capture the database state before closing
            let final_synced_op_count = got_db.op_count();
            let final_synced_log_size = got_db.log.size();
            let final_synced_inactivity_floor = got_db.inactivity_floor_loc;
            let final_synced_root = got_db.root(&mut hasher);

            // Close the database
            got_db.close().await.unwrap();

            // Reopen the database using the same configuration and verify the state is unchanged
            let reopened_db = AnyTest::init(context, db_config).await.unwrap();

            // Compare state against the database state before closing
            assert_eq!(reopened_db.op_count(), final_synced_op_count);
            assert_eq!(
                reopened_db.inactivity_floor_loc,
                final_synced_inactivity_floor
            );
            assert_eq!(reopened_db.log.size(), final_synced_log_size);
            assert_eq!(
                reopened_db.inactivity_floor_loc,
                final_synced_inactivity_floor,
            );
            assert_eq!(reopened_db.root(&mut hasher), final_synced_root);

            // Verify that the original key-value pairs are still correct
            for (key, &(value, _loc)) in &expected_kvs {
                let reopened_value = reopened_db.get(key).await.unwrap();
                assert_eq!(reopened_value, Some(value));
            }

            // Verify all new key-value pairs are still correct
            for (key, &value) in &new_kvs {
                let reopened_value = reopened_db.get(key).await.unwrap().unwrap();
                assert_eq!(reopened_value, value);
            }

            // Verify that deleted keys are still absent
            for key in &deleted_keys {
                assert!(reopened_db.get(key).await.unwrap().is_none());
            }

            // Cleanup
            reopened_db.destroy().await.unwrap();
            Arc::try_unwrap(target_db)
                .unwrap_or_else(|_| panic!("failed to unwrap Arc"))
                .into_inner()
                .destroy()
                .await
                .unwrap();
        });
    }

    /// Test that invalid bounds are rejected
    #[test]
    fn test_sync_invalid_bounds() {
        let executor = deterministic::Runner::default();
        executor.start(|mut context| async move {
            let target_db = create_test_db(context.clone()).await;
            let db_config = create_test_config(context.next_u64());
            let config = Config {
                db_config,
                fetch_batch_size: NZU64!(10),
                target: Target {
                    root: sha256::Digest::from([1u8; 32]),
                    range: Location::new_unchecked(31)..Location::new_unchecked(30), // Invalid range: start > end
                },
                context,
                resolver: Arc::new(commonware_runtime::RwLock::new(target_db)),
                apply_batch_size: 1024,
                max_outstanding_requests: 1,
                update_rx: None,
            };

            let result: Result<AnyTest, _> = sync::sync(config).await;
            match result {
                Err(sync::Error::Engine(sync::EngineError::InvalidTarget {
                    lower_bound_pos,
                    upper_bound_pos,
                })) => {
                    assert_eq!(lower_bound_pos, Location::new_unchecked(31));
                    assert_eq!(upper_bound_pos, Location::new_unchecked(30));
                }
                _ => panic!("Expected InvalidTarget error"),
            }
        });
    }

    /// Test that sync works when target database has operations beyond the requested range
    /// of operations to sync.
    #[test]
    fn test_sync_subset_of_target_database() {
        const TARGET_DB_OPS: usize = 1000;
        let executor = deterministic::Runner::default();
        executor.start(|mut context| async move {
            let mut target_db = create_test_db(context.clone()).await;
            let target_ops = create_test_ops(TARGET_DB_OPS);
            // Apply all but the last operation
            apply_ops(&mut target_db, target_ops[0..TARGET_DB_OPS - 1].to_vec()).await;
            target_db.commit().await.unwrap();

            let mut hasher = test_hasher();
            let upper_bound = target_db.op_count();
            let root = target_db.root(&mut hasher);
            let lower_bound = target_db.inactivity_floor_loc;

            // Add another operation after the sync range
            let final_op = &target_ops[TARGET_DB_OPS - 1];
            apply_ops(&mut target_db, vec![final_op.clone()]).await;
            target_db.commit().await.unwrap();

            // Start of the sync range is after the inactivity floor
            let config = Config {
                db_config: create_test_config(context.next_u64()),
                fetch_batch_size: NZU64!(10),
                target: Target {
                    root,
                    range: lower_bound..upper_bound,
                },
                context,
                resolver: Arc::new(RwLock::new(target_db)),
                apply_batch_size: 1024,
                max_outstanding_requests: 1,
                update_rx: None,
            };

            let synced_db: AnyTest = sync::sync(config).await.unwrap();

            // Verify the synced database has the correct range of operations
            assert_eq!(synced_db.inactivity_floor_loc, lower_bound);
            assert_eq!(synced_db.inactivity_floor_loc, lower_bound);
            assert_eq!(synced_db.op_count(), upper_bound);

            // Verify the final root digest matches our target
            assert_eq!(synced_db.root(&mut hasher), root);

            // Verify the synced database doesn't have any operations beyond the sync range.
            assert_eq!(synced_db.get(final_op.key().unwrap()).await.unwrap(), None);

            synced_db.destroy().await.unwrap();
        });
    }

    // Test syncing where the sync client has some but not all of the operations in the target
    // database.
    #[test]
    fn test_sync_use_existing_db_partial_match() {
        const ORIGINAL_DB_OPS: usize = 1_000;

        let executor = deterministic::Runner::default();
        executor.start(|context| async move {
            let original_ops = create_test_ops(ORIGINAL_DB_OPS);

            // Create two databases
            let mut target_db = create_test_db(context.clone()).await;
            let sync_db_config = create_test_config(1337);
            let mut sync_db = AnyTest::init(context.clone(), sync_db_config.clone())
                .await
                .unwrap();

            // Apply the same operations to both databases
            apply_ops(&mut target_db, original_ops.clone()).await;
            apply_ops(&mut sync_db, original_ops.clone()).await;
            target_db.commit().await.unwrap();
            sync_db.commit().await.unwrap();

            let original_db_op_count = target_db.op_count();

            // Close sync_db
            sync_db.close().await.unwrap();

            // Add one more operation and commit the target database
            let last_op = create_test_ops(1);
            apply_ops(&mut target_db, last_op.clone()).await;
            target_db.commit().await.unwrap();
            let mut hasher = test_hasher();
            let root = target_db.root(&mut hasher);
            let lower_bound = target_db.inactivity_floor_loc;
            let upper_bound = target_db.op_count();

            // Reopen the sync database and sync it to the target database
            let target_db = Arc::new(RwLock::new(target_db));
            let config = Config {
                db_config: sync_db_config, // Use same config as before
                fetch_batch_size: NZU64!(10),
                target: Target {
                    root,
                    range: lower_bound..upper_bound,
                },
                context: context.clone(),
                resolver: target_db.clone(),
                apply_batch_size: 1024,
                max_outstanding_requests: 1,
                update_rx: None,
            };
            let sync_db: AnyTest = sync::sync(config).await.unwrap();

            // Verify database state
            assert_eq!(sync_db.op_count(), upper_bound);
            assert_eq!(
                sync_db.inactivity_floor_loc,
                target_db.read().await.inactivity_floor_loc
            );
            assert_eq!(sync_db.inactivity_floor_loc, lower_bound);
            assert_eq!(sync_db.log.size(), target_db.read().await.log.size());
            // Verify the root digest matches the target
            assert_eq!(sync_db.root(&mut hasher), root);

            // Verify that the operations in the overlapping range are present and correct
            for i in *lower_bound..*original_db_op_count {
                let expected_op = target_db.read().await.log.read(i).await.unwrap();
                let synced_op = sync_db.log.read(i).await.unwrap();
                assert_eq!(expected_op, synced_op);
            }

            for target_op in &original_ops {
                if let Some(key) = target_op.key() {
                    let target_value = target_db.read().await.get(key).await.unwrap();
                    let synced_value = sync_db.get(key).await.unwrap();
                    assert_eq!(target_value, synced_value);
                }
            }
            // Verify the last operation is present
            let last_key = last_op[0].key().unwrap();
            let last_value = *last_op[0].value().unwrap();
            assert_eq!(sync_db.get(last_key).await.unwrap(), Some(last_value));

            sync_db.destroy().await.unwrap();
            Arc::try_unwrap(target_db)
                .unwrap_or_else(|_| panic!("failed to unwrap Arc"))
                .into_inner()
                .destroy()
                .await
                .unwrap();
        });
    }

    /// Test case where existing database on disk exactly matches the sync target
    #[test]
    fn test_sync_use_existing_db_exact_match() {
        const NUM_OPS: usize = 1_000;

        let executor = deterministic::Runner::default();
        executor.start(|mut context| async move {
            let target_ops = create_test_ops(NUM_OPS);

            // Create two databases
            let target_config = create_test_config(context.next_u64());
            let mut target_db = AnyTest::init(context.clone(), target_config).await.unwrap();
            let sync_config = create_test_config(context.next_u64());
            let mut sync_db = AnyTest::init(context.clone(), sync_config.clone())
                .await
                .unwrap();

            // Apply the same operations to both databases
            apply_ops(&mut target_db, target_ops.clone()).await;
            apply_ops(&mut sync_db, target_ops.clone()).await;
            target_db.commit().await.unwrap();
            sync_db.commit().await.unwrap();

            target_db
                .prune(target_db.inactivity_floor_loc)
                .await
                .unwrap();
            sync_db.prune(sync_db.inactivity_floor_loc).await.unwrap();

            // Close sync_db
            sync_db.close().await.unwrap();

            // Reopen sync_db
            let mut hasher = test_hasher();
            let root = target_db.root(&mut hasher);
            let lower_bound = target_db.inactivity_floor_loc;
            let upper_bound = target_db.op_count();

            // sync_db should never ask the resolver for operations
            // because it is already complete. Use a resolver that always fails
            // to ensure that it's not being used.
            let resolver = FailResolver::<sha256::Digest, sha256::Digest, sha256::Digest>::new();
            let config = Config {
                db_config: sync_config, // Use same config to access same partitions
                fetch_batch_size: NZU64!(10),
                target: Target {
                    root,
                    range: lower_bound..upper_bound,
                },
                context: context.clone(),
                resolver,
                apply_batch_size: 1024,
                max_outstanding_requests: 1,
                update_rx: None,
            };
            let sync_db: AnyTest = sync::sync(config).await.unwrap();

            // Verify database state
            assert_eq!(sync_db.op_count(), upper_bound);
            assert_eq!(sync_db.op_count(), target_db.op_count());
            assert_eq!(sync_db.inactivity_floor_loc, lower_bound);
            assert_eq!(sync_db.log.size(), target_db.log.size());

            // Verify the root digest matches the target
            assert_eq!(sync_db.root(&mut hasher), root);

            // Verify state matches for sample operations
            for target_op in &target_ops {
                if let Some(key) = target_op.key() {
                    let target_value = target_db.get(key).await.unwrap();
                    let synced_value = sync_db.get(key).await.unwrap();
                    assert_eq!(target_value, synced_value);
                }
            }

            sync_db.destroy().await.unwrap();
            target_db.destroy().await.unwrap();
        });
    }

    /// Test that the client fails to sync if the lower bound is decreased
    #[test_traced("WARN")]
    fn test_target_update_lower_bound_decrease() {
        let executor = deterministic::Runner::default();
        executor.start(|mut context| async move {
            // Create and populate target database
            let mut target_db = create_test_db(context.clone()).await;
            let target_ops = create_test_ops(50);
            apply_ops(&mut target_db, target_ops).await;
            target_db.commit().await.unwrap();

            // Capture initial target state
            let mut hasher = test_hasher();
            let initial_lower_bound = target_db.inactivity_floor_loc;
            let initial_upper_bound = target_db.op_count();
            let initial_root = target_db.root(&mut hasher);

            // Create client with initial target
            let (mut update_sender, update_receiver) = mpsc::channel(1);
            let target_db = Arc::new(commonware_runtime::RwLock::new(target_db));
            let config = Config {
                context: context.clone(),
                db_config: create_test_config(context.next_u64()),
                fetch_batch_size: NZU64!(5),
                target: Target {
                    root: initial_root,
                    range: initial_lower_bound..initial_upper_bound,
                },
                resolver: target_db.clone(),
                apply_batch_size: 1024,
                max_outstanding_requests: 10,
                update_rx: Some(update_receiver),
            };
            let client: Engine<AnyTest, _> = Engine::new(config).await.unwrap();

            // Send target update with decreased lower bound
            update_sender
                .send(Target {
                    root: initial_root,
                    range: initial_lower_bound.checked_sub(1).unwrap()
                        ..initial_upper_bound.checked_add(1).unwrap(),
                })
                .await
                .unwrap();

            let result = client.step().await;
            assert!(matches!(
                result,
                Err(sync::Error::Engine(
                    sync::EngineError::SyncTargetMovedBackward { .. }
                ))
            ));

            Arc::try_unwrap(target_db)
                .unwrap_or_else(|_| panic!("failed to unwrap Arc"))
                .into_inner()
                .destroy()
                .await
                .unwrap();
        });
    }

    /// Test that the client fails to sync if the upper bound is decreased
    #[test_traced("WARN")]
    fn test_target_update_upper_bound_decrease() {
        let executor = deterministic::Runner::default();
        executor.start(|mut context| async move {
            // Create and populate target database
            let mut target_db = create_test_db(context.clone()).await;
            let target_ops = create_test_ops(50);
            apply_ops(&mut target_db, target_ops).await;
            target_db.commit().await.unwrap();

            // Capture initial target state
            let mut hasher = test_hasher();
            let initial_lower_bound = target_db.inactivity_floor_loc;
            let initial_upper_bound = target_db.op_count();
            let initial_root = target_db.root(&mut hasher);

            // Create client with initial target
            let (mut update_sender, update_receiver) = mpsc::channel(1);
            let target_db = Arc::new(commonware_runtime::RwLock::new(target_db));
            let config = Config {
                context: context.clone(),
                db_config: create_test_config(context.next_u64()),
                fetch_batch_size: NZU64!(5),
                target: Target {
                    root: initial_root,
                    range: initial_lower_bound..initial_upper_bound,
                },
                resolver: target_db.clone(),
                apply_batch_size: 1024,
                max_outstanding_requests: 10,
                update_rx: Some(update_receiver),
            };
            let client: Engine<AnyTest, _> = Engine::new(config).await.unwrap();

            // Send target update with decreased upper bound
            update_sender
                .send(Target {
                    root: initial_root,
                    range: initial_lower_bound..initial_upper_bound.checked_sub(1).unwrap(),
                })
                .await
                .unwrap();

            let result = client.step().await;
            assert!(matches!(
                result,
                Err(sync::Error::Engine(
                    sync::EngineError::SyncTargetMovedBackward { .. }
                ))
            ));

            Arc::try_unwrap(target_db)
                .unwrap_or_else(|_| panic!("failed to unwrap Arc"))
                .into_inner()
                .destroy()
                .await
                .unwrap();
        });
    }

    /// Test that the client succeeds when bounds are updated
    #[test_traced("WARN")]
    fn test_target_update_bounds_increase() {
        let executor = deterministic::Runner::default();
        executor.start(|mut context| async move {
            // Create and populate target database
            let mut target_db = create_test_db(context.clone()).await;
            let target_ops = create_test_ops(100);
            apply_ops(&mut target_db, target_ops.clone()).await;
            target_db.commit().await.unwrap();

            // Capture initial target state
            let mut hasher = test_hasher();
            let initial_lower_bound = target_db.inactivity_floor_loc;
            let initial_upper_bound = target_db.op_count();
            let initial_root = target_db.root(&mut hasher);

            // Apply more operations to the target database
            let more_ops = create_test_ops(1);
            apply_ops(&mut target_db, more_ops.clone()).await;
            target_db.commit().await.unwrap();

            // Capture final target state
            let mut hasher = test_hasher();
            let final_lower_bound = target_db.inactivity_floor_loc;
            let final_upper_bound = target_db.op_count();
            let final_root = target_db.root(&mut hasher);

            // Create client with placeholder initial target (stale compared to final target)
            let (mut update_sender, update_receiver) = mpsc::channel(1);

            let target_db = Arc::new(commonware_runtime::RwLock::new(target_db));
            let config = Config {
                context: context.clone(),
                db_config: create_test_config(context.next_u64()),
                fetch_batch_size: NZU64!(1),
                target: Target {
                    root: initial_root,
                    range: initial_lower_bound..initial_upper_bound,
                },
                resolver: target_db.clone(),
                apply_batch_size: 1024,
                max_outstanding_requests: 1,
                update_rx: Some(update_receiver),
            };

            // Send target update with increased bounds
            update_sender
                .send(Target {
                    root: final_root,
                    range: final_lower_bound..final_upper_bound,
                })
                .await
                .unwrap();

            // Complete the sync
            let synced_db: AnyTest = sync::sync(config).await.unwrap();

            // Verify the synced database has the expected state
            let mut hasher = test_hasher();
            assert_eq!(synced_db.root(&mut hasher), final_root);
            assert_eq!(synced_db.op_count(), final_upper_bound);
            assert_eq!(synced_db.inactivity_floor_loc, final_lower_bound);
            assert_eq!(synced_db.inactivity_floor_loc, final_lower_bound);

            synced_db.destroy().await.unwrap();

            Arc::try_unwrap(target_db)
                .unwrap_or_else(|_| panic!("failed to unwrap Arc"))
                .into_inner()
                .destroy()
                .await
                .unwrap();
        });
    }

    /// Test that the client fails to sync with invalid bounds (lower > upper)
    #[test_traced("WARN")]
    fn test_target_update_invalid_bounds() {
        let executor = deterministic::Runner::default();
        executor.start(|mut context| async move {
            // Create and populate target database
            let mut target_db = create_test_db(context.clone()).await;
            let target_ops = create_test_ops(50);
            apply_ops(&mut target_db, target_ops).await;
            target_db.commit().await.unwrap();

            // Capture initial target state
            let mut hasher = test_hasher();
            let initial_lower_bound = target_db.inactivity_floor_loc;
            let initial_upper_bound = target_db.op_count();
            let initial_root = target_db.root(&mut hasher);

            // Create client with initial target
            let (mut update_sender, update_receiver) = mpsc::channel(1);
            let target_db = Arc::new(commonware_runtime::RwLock::new(target_db));
            let config = Config {
                context: context.clone(),
                db_config: create_test_config(context.next_u64()),
                fetch_batch_size: NZU64!(5),
                target: Target {
                    root: initial_root,
                    range: initial_lower_bound..initial_upper_bound,
                },
                resolver: target_db.clone(),
                apply_batch_size: 1024,
                max_outstanding_requests: 10,
                update_rx: Some(update_receiver),
            };
            let client: Engine<AnyTest, _> = Engine::new(config).await.unwrap();

            // Send target update with invalid range (start > end)
            update_sender
                .send(Target {
                    root: initial_root,
                    range: initial_upper_bound..initial_lower_bound,
                })
                .await
                .unwrap();

            let result = client.step().await;
            assert!(matches!(
                result,
                Err(sync::Error::Engine(sync::EngineError::InvalidTarget { .. }))
            ));

            Arc::try_unwrap(target_db)
                .unwrap_or_else(|_| panic!("failed to unwrap Arc"))
                .into_inner()
                .destroy()
                .await
                .unwrap();
        });
    }

    /// Test that target updates can be sent even after the client is done
    #[test_traced("WARN")]
    fn test_target_update_on_done_client() {
        let executor = deterministic::Runner::default();
        executor.start(|mut context| async move {
            // Create and populate target database
            let mut target_db = create_test_db(context.clone()).await;
            let target_ops = create_test_ops(10);
            apply_ops(&mut target_db, target_ops).await;
            target_db.commit().await.unwrap();

            // Capture target state
            let mut hasher = test_hasher();
            let lower_bound = target_db.inactivity_floor_loc;
            let upper_bound = target_db.op_count();
            let root = target_db.root(&mut hasher);

            // Create client with target that will complete immediately
            let (mut update_sender, update_receiver) = mpsc::channel(1);
            let target_db = Arc::new(commonware_runtime::RwLock::new(target_db));
            let config = Config {
                context: context.clone(),
                db_config: create_test_config(context.next_u64()),
                fetch_batch_size: NZU64!(20),
                target: Target {
                    root,
                    range: lower_bound..upper_bound,
                },
                resolver: target_db.clone(),
                apply_batch_size: 1024,
                max_outstanding_requests: 10,
                update_rx: Some(update_receiver),
            };

            // Complete the sync
            let synced_db: AnyTest = sync::sync(config).await.unwrap();

            // Attempt to apply a target update after sync is complete to verify
            // we don't panic
            let _ = update_sender
                .send(Target {
                    // Dummy target update
                    root: sha256::Digest::from([2u8; 32]),
                    range: lower_bound + 1..upper_bound + 1,
                })
                .await;

            // Verify the synced database has the expected state
            let mut hasher = test_hasher();
            assert_eq!(synced_db.root(&mut hasher), root);
            assert_eq!(synced_db.op_count(), upper_bound);
            assert_eq!(synced_db.inactivity_floor_loc, lower_bound);

            synced_db.destroy().await.unwrap();

            Arc::try_unwrap(target_db)
                .unwrap_or_else(|_| panic!("failed to unwrap Arc"))
                .into_inner()
                .destroy()
                .await
                .unwrap();
        });
    }

    /// Test that the client can handle target updates during sync execution
    #[test_case(1, 1)]
    #[test_case(1, 2)]
    #[test_case(1, 100)]
    #[test_case(2, 1)]
    #[test_case(2, 2)]
    #[test_case(2, 100)]
    // Regression test: panicked when we didn't set pinned nodes after updating target
    #[test_case(20, 10)]
    #[test_case(100, 1)]
    #[test_case(100, 2)]
    #[test_case(100, 100)]
    #[test_case(100, 1000)]
    #[test_traced("WARN")]
    fn test_target_update_during_sync(initial_ops: usize, additional_ops: usize) {
        let executor = deterministic::Runner::default();
        executor.start(|mut context| async move {
            // Create and populate target database with initial operations
            let mut target_db = create_test_db(context.clone()).await;
            let target_ops = create_test_ops(initial_ops);
            apply_ops(&mut target_db, target_ops.clone()).await;
            target_db.commit().await.unwrap();

            // Capture initial target state
            let mut hasher = test_hasher();
            let initial_lower_bound = target_db.inactivity_floor_loc;
            let initial_upper_bound = target_db.op_count();
            let initial_root = target_db.root(&mut hasher);

            // Wrap target database for shared mutable access
            let target_db = Arc::new(commonware_runtime::RwLock::new(target_db));

            // Create client with initial target and small batch size
            let (mut update_sender, update_receiver) = mpsc::channel(1);
            // Step the client to process a batch
            let client = {
                let config = Config {
                    context: context.clone(),
                    db_config: create_test_config(context.next_u64()),
                    target: Target {
                        root: initial_root,
                        range: initial_lower_bound..initial_upper_bound,
                    },
                    resolver: target_db.clone(),
                    fetch_batch_size: NZU64!(1), // Small batch size so we don't finish after one batch
                    max_outstanding_requests: 10,
                    apply_batch_size: 1024,
                    update_rx: Some(update_receiver),
                };
                let mut client: Engine<AnyTest, _> = Engine::new(config).await.unwrap();
                loop {
                    // Step the client until we have processed a batch of operations
                    client = match client.step().await.unwrap() {
                        NextStep::Continue(new_client) => new_client,
                        NextStep::Complete(_) => panic!("client should not be complete"),
                    };
                    let log_size = client.journal().size();
                    if log_size > initial_lower_bound {
                        break client;
                    }
                }
            };

            // Modify the target database by adding more operations
            let additional_ops = create_test_ops(additional_ops);
            let new_root = {
                let mut db = target_db.write().await;
                apply_ops(&mut db, additional_ops).await;
                db.commit().await.unwrap();

                // Capture new target state
                let mut hasher = test_hasher();
                let new_lower_bound = db.inactivity_floor_loc;
                let new_upper_bound = db.op_count();
                let new_root = db.root(&mut hasher);

                // Send target update with new target
                update_sender
                    .send(Target {
                        root: new_root,
                        range: new_lower_bound..new_upper_bound,
                    })
                    .await
                    .unwrap();

                new_root
            };

            // Complete the sync
            let synced_db = client.sync().await.unwrap();

            // Verify the synced database has the expected final state
            let mut hasher = test_hasher();
            assert_eq!(synced_db.root(&mut hasher), new_root);

            // Verify the target database matches the synced database
            let target_db = match Arc::try_unwrap(target_db) {
                Ok(rw_lock) => rw_lock.into_inner(),
                Err(_) => panic!("Failed to unwrap Arc - still has references"),
            };
            {
                assert_eq!(synced_db.op_count(), target_db.op_count());
                assert_eq!(
                    synced_db.inactivity_floor_loc,
                    target_db.inactivity_floor_loc
                );
                assert_eq!(
                    synced_db.inactivity_floor_loc,
                    target_db.inactivity_floor_loc
                );
                assert_eq!(synced_db.root(&mut hasher), target_db.root(&mut hasher));
            }

            // Verify the expected operations are present in the synced database.
            for i in *synced_db.inactivity_floor_loc..*synced_db.op_count() {
                let got = synced_db.log.read(i).await.unwrap();
                let expected = target_db.log.read(i).await.unwrap();
                assert_eq!(got, expected);
            }
            for i in *synced_db.mmr.oldest_retained_pos().unwrap()..*synced_db.mmr.size() {
                let i = Position::new(i);
                let got = synced_db.mmr.get_node(i).await.unwrap();
                let expected = target_db.mmr.get_node(i).await.unwrap();
                assert_eq!(got, expected);
            }

            synced_db.destroy().await.unwrap();
            target_db.destroy().await.unwrap();
        });
    }

    /// Test demonstrating that a synced database can be reopened and retain its state.
    #[test_traced("WARN")]
    fn test_sync_database_persistence() {
        let executor = deterministic::Runner::default();
        executor.start(|context| async move {
            // Create and populate a simple target database
            let mut target_db = create_test_db(context.clone()).await;
            let target_ops = create_test_ops(10);
            apply_ops(&mut target_db, target_ops.clone()).await;
            target_db.commit().await.unwrap();

            // Capture target state
            let mut hasher = test_hasher();
            let target_root = target_db.root(&mut hasher);
            let lower_bound = target_db.inactivity_floor_loc;
            let upper_bound = target_db.op_count();

            // Perform sync
            let db_config = create_test_config(42);
            let context_clone = context.clone();
            let target_db = Arc::new(RwLock::new(target_db));
            let config = Config {
                db_config: db_config.clone(),
                fetch_batch_size: NZU64!(5),
                target: Target {
                    root: target_root,
                    range: lower_bound..upper_bound,
                },
                context,
                resolver: target_db.clone(),
                apply_batch_size: 1024,
                max_outstanding_requests: 1,
                update_rx: None,
            };
            let synced_db: AnyTest = sync::sync(config).await.unwrap();

            // Verify initial sync worked
            let mut hasher = test_hasher();
            assert_eq!(synced_db.root(&mut hasher), target_root);

            // Save state before closing
            let expected_root = synced_db.root(&mut hasher);
            let expected_op_count = synced_db.op_count();
            let expected_inactivity_floor_loc = synced_db.inactivity_floor_loc;

            // Close the database
            synced_db.close().await.unwrap();

            // Re-open the database
            let reopened_db = AnyTest::init(context_clone, db_config).await.unwrap();

            // Verify the state is unchanged
            assert_eq!(reopened_db.root(&mut hasher), expected_root);
            assert_eq!(reopened_db.op_count(), expected_op_count);
            assert_eq!(
                reopened_db.inactivity_floor_loc,
                expected_inactivity_floor_loc
            );
            assert_eq!(
                reopened_db.inactivity_floor_loc,
                expected_inactivity_floor_loc
            );

            // Cleanup
            Arc::try_unwrap(target_db)
                .unwrap_or_else(|_| panic!("failed to unwrap Arc"))
                .into_inner()
                .destroy()
                .await
                .unwrap();
            reopened_db.destroy().await.unwrap();
        });
    }

    #[test_traced]
    fn test_sync_resolver_fails() {
        let executor = deterministic::Runner::default();
        executor.start(|mut context| async move {
            let resolver = FailResolver::<sha256::Digest, sha256::Digest, sha256::Digest>::new();
            let target_root = sha256::Digest::from([0; 32]);

            let db_config = create_test_config(context.next_u64());
            let engine_config = Config {
                context,
                target: Target {
                    root: target_root,
                    range: Location::new_unchecked(0)..Location::new_unchecked(5),
                },
                resolver,
                apply_batch_size: 2,
                max_outstanding_requests: 2,
                fetch_batch_size: NZU64!(2),
                db_config,
                update_rx: None,
            };

            // Attempt to sync - should fail due to resolver error
            let result: Result<AnyTest, _> = sync::sync(engine_config).await;
            assert!(result.is_err());
        });
    }

    /// Test `from_sync_result` with an empty source database (nothing persisted) syncing to
    /// an empty target database.
    #[test_traced("WARN")]
    pub fn test_from_sync_result_empty_to_empty() {
        let executor = deterministic::Runner::default();
        executor.start(|context| async move {
            let log = fixed::Journal::<Context, Operation<Digest, Digest>>::init(
                context.clone(),
                fixed::Config {
                    partition: "sync_basic_log".into(),
                    items_per_blob: NZU64!(1000),
                    write_buffer: NZUsize!(1024),
                    buffer_pool: PoolRef::new(NZUsize!(PAGE_SIZE), NZUsize!(PAGE_CACHE_SIZE)),
                },
            )
            .await
            .unwrap();

            let mut synced_db: AnyTest = <AnyTest as adb::sync::Database>::from_sync_result(
                context.clone(),
                any_db_config("sync_basic"),
                log,
                None,
                Location::new_unchecked(0)..Location::new_unchecked(1),
                1024,
            )
            .await
            .unwrap();

            // Verify database state
            assert_eq!(synced_db.op_count(), 0);
            assert_eq!(synced_db.inactivity_floor_loc, Location::new_unchecked(0));
            assert_eq!(synced_db.log.size(), 0);
            assert_eq!(synced_db.mmr.size(), 0);

            // Test that we can perform operations on the synced database
            let key1 = Sha256::hash(&1u64.to_be_bytes());
            let value1 = Sha256::hash(&10u64.to_be_bytes());
            let key2 = Sha256::hash(&2u64.to_be_bytes());
            let value2 = Sha256::hash(&20u64.to_be_bytes());

            synced_db.update(key1, value1).await.unwrap();
            synced_db.update(key2, value2).await.unwrap();
            synced_db.commit().await.unwrap();

            // Verify the operations worked
            assert_eq!(synced_db.get(&key1).await.unwrap(), Some(value1));
            assert_eq!(synced_db.get(&key2).await.unwrap(), Some(value2));
            assert!(synced_db.op_count() > 0);

            synced_db.destroy().await.unwrap();
        });
    }

    /// Test `from_sync_result` with an empty source database (nothing persisted) syncing to
    /// a non-empty target database.
    #[test]
    fn test_from_sync_result_empty_to_nonempty() {
        const NUM_OPS: usize = 100;
        let executor = deterministic::Runner::default();
        executor.start(|mut context| async move {
            // Create and populate a source database
            let mut source_db = create_test_db(context.clone()).await;
            let ops = create_test_ops(NUM_OPS);
            apply_ops(&mut source_db, ops.clone()).await;
            source_db.commit().await.unwrap();
            source_db
                .prune(source_db.inactivity_floor_loc)
                .await
                .unwrap();

            let lower_bound = source_db.inactivity_floor_loc;
            let upper_bound = source_db.op_count();

            // Get pinned nodes and target hash before moving source_db
            let pinned_nodes_pos = nodes_to_pin(Position::try_from(lower_bound).unwrap());
            let pinned_nodes =
                join_all(pinned_nodes_pos.map(|pos| source_db.mmr.get_node(pos))).await;
            let pinned_nodes = pinned_nodes
                .iter()
                .map(|node| node.as_ref().unwrap().unwrap())
                .collect::<Vec<_>>();
            let mut hasher = StandardHasher::<Sha256>::new();
            let target_hash = source_db.root(&mut hasher);

            // Create log with operations
            let mut log = init_journal(
                context.with_label("ops_log"),
                fixed::Config {
                    partition: format!("ops_log_{}", context.next_u64()),
                    items_per_blob: NZU64!(1024),
                    write_buffer: NZUsize!(64),
                    buffer_pool: PoolRef::new(NZUsize!(PAGE_SIZE), NZUsize!(PAGE_CACHE_SIZE)),
                },
                *lower_bound..*upper_bound,
            )
            .await
            .unwrap();

            // Populate log with operations from source db
            for i in *lower_bound..*upper_bound {
                let op = source_db.log.read(i).await.unwrap();
                log.append(op).await.unwrap();
            }

            let db =
                <Any<_, Digest, Digest, Sha256, TwoCap> as adb::sync::Database>::from_sync_result(
                    context.clone(),
                    any_db_config("sync_basic"),
                    log,
                    Some(pinned_nodes),
                    lower_bound..upper_bound,
                    1024,
                )
                .await
                .unwrap();

            // Verify database state
            assert_eq!(db.op_count(), upper_bound);
            assert_eq!(db.inactivity_floor_loc, lower_bound);
            assert_eq!(db.mmr.size(), source_db.mmr.size());
            assert_eq!(db.log.size(), source_db.log.size());

            // Verify the root digest matches the target
            assert_eq!(db.root(&mut hasher), target_hash);

            // Verify state matches the source operations
            let mut expected_kvs = HashMap::new();
            let mut deleted_keys = HashSet::new();
            for op in &ops {
                if let Operation::Update(key, value) = op {
                    expected_kvs.insert(*key, *value);
                    deleted_keys.remove(key);
                } else if let Operation::Delete(key) = op {
                    expected_kvs.remove(key);
                    deleted_keys.insert(*key);
                }
            }
            for (key, value) in expected_kvs {
                let synced_value = db.get(&key).await.unwrap().unwrap();
                assert_eq!(synced_value, value);
            }
            // Verify that deleted keys are absent
            for key in deleted_keys {
                assert!(db.get(&key).await.unwrap().is_none(),);
            }

            db.destroy().await.unwrap();
            source_db.destroy().await.unwrap();
        });
    }

    /// Test `from_sync_result` with an empty source database syncing to a non-empty target database
    /// with different pruning boundaries.
    #[test]
    fn test_from_sync_result_empty_to_nonempty_different_pruning_boundaries() {
        let executor = deterministic::Runner::default();
        executor.start(|mut context| async move {
            // Create and populate a source database
            let mut source_db = create_test_db(context.clone()).await;
            let ops = create_test_ops(200);
            apply_ops(&mut source_db, ops.clone()).await;
            source_db.commit().await.unwrap();

            let total_ops = source_db.op_count();

            // Test different pruning boundaries
            for lower_bound in [0, 50, 100, 150] {
                let upper_bound = std::cmp::min(lower_bound + 50, *total_ops );

                // Create log with operations
                let mut log = init_journal(
                    context.clone().with_label("boundary_log"),
                    fixed::Config {
                        partition: format!("boundary_log_{}_{}", lower_bound, context.next_u64()),
                        items_per_blob: NZU64!(1024),
                        write_buffer: NZUsize!(64),
                        buffer_pool: PoolRef::new(NZUsize!(PAGE_SIZE), NZUsize!(PAGE_CACHE_SIZE)),
                    },
                    lower_bound..upper_bound,
                )
                .await
                .unwrap();
                log.sync().await.unwrap();

                for i in lower_bound..upper_bound {
                    let op = source_db.log.read(i).await.unwrap();
                    log.append(op).await.unwrap();
                }
                log.sync().await.unwrap();

                let pinned_nodes = nodes_to_pin(
                    Position::try_from(Location::new_unchecked(lower_bound)).unwrap(),
                )
                    .map(|pos| source_db.mmr.get_node(pos));
                let pinned_nodes = join_all(pinned_nodes).await;
                let pinned_nodes = pinned_nodes
                    .iter()
                    .map(|node| node.as_ref().unwrap().unwrap())
                    .collect::<Vec<_>>();

                let db: AnyTest = <Any<_, Digest, Digest, Sha256, TwoCap> as adb::sync::Database>::from_sync_result(
                    context.clone(),
                    create_test_config(context.next_u64()),
                    log,
                    Some(pinned_nodes),
                    Location::new_unchecked(lower_bound)..Location::new_unchecked(upper_bound),
                    1024,
                )
                .await
                .unwrap();

                // Verify database state
                assert_eq!(db.log.size(), upper_bound);
                assert_eq!(
                    db.mmr.size(),
                    Position::try_from(Location::new_unchecked(upper_bound)).unwrap()
                );
                assert_eq!(db.op_count(), upper_bound);
                assert_eq!(db.inactivity_floor_loc, Location::new_unchecked(lower_bound));

                // Verify state matches the source operations
                let mut expected_kvs = HashMap::new();
                let mut deleted_keys = HashSet::new();
                for op in &ops[lower_bound as usize..upper_bound as usize] {
                    if let Operation::Update(key, value) = op {
                        expected_kvs.insert(*key, *value);
                        deleted_keys.remove(key);
                    } else if let Operation::Delete(key) = op {
                        expected_kvs.remove(key);
                        deleted_keys.insert(*key);
                    }
                }
                for (key, value) in expected_kvs {
                    assert_eq!(db.get(&key).await.unwrap().unwrap(), value,);
                }
                // Verify that deleted keys are absent
                for key in deleted_keys {
                    assert!(db.get(&key).await.unwrap().is_none());
                }

                db.destroy().await.unwrap();
            }
            source_db.destroy().await.unwrap();
        });
    }

    // Test `from_sync_result` where the database has some but not all of the operations in the target
    // database.
    #[test]
    fn test_from_sync_result_nonempty_to_nonempty_partial_match() {
        const NUM_OPS: usize = 100;
        const NUM_ADDITIONAL_OPS: usize = 5;
        let executor = deterministic::Runner::default();
        executor.start(|mut context| async move {
            // Create and populate two databases.
            let mut target_db = create_test_db(context.clone()).await;
            let sync_db_config = create_test_config(context.next_u64());
            let mut sync_db: AnyTest = Any::init(context.clone(), sync_db_config.clone())
                .await
                .unwrap();
            let original_ops = create_test_ops(NUM_OPS);
            apply_ops(&mut target_db, original_ops.clone()).await;
            target_db.commit().await.unwrap();
            target_db
                .prune(target_db.inactivity_floor_loc)
                .await
                .unwrap();
            apply_ops(&mut sync_db, original_ops.clone()).await;
            sync_db.commit().await.unwrap();
            sync_db.prune(sync_db.inactivity_floor_loc).await.unwrap();
            let sync_db_original_size = sync_db.op_count();

            // Get pinned nodes before closing the database
            let pinned_nodes_map = sync_db.mmr.get_pinned_nodes();
            let pinned_nodes = nodes_to_pin(Position::try_from(sync_db_original_size).unwrap())
                .map(|pos| *pinned_nodes_map.get(&pos).unwrap())
                .collect::<Vec<_>>();

            // Close the sync db
            sync_db.close().await.unwrap();

            // Add one more operation to the target db
            let more_ops = create_test_ops(NUM_ADDITIONAL_OPS);
            apply_ops(&mut target_db, more_ops.clone()).await;
            target_db.commit().await.unwrap();

            // Capture target db state for comparison
            let target_db_op_count = target_db.op_count();
            let target_db_inactivity_floor_loc = target_db.inactivity_floor_loc;
            let target_db_log_size = target_db.log.size();
            let target_db_mmr_size = target_db.mmr.size();

            let sync_lower_bound = target_db.inactivity_floor_loc;
            let sync_upper_bound = target_db.op_count();

            let mut hasher = StandardHasher::<Sha256>::new();
            let target_hash = target_db.root(&mut hasher);

            let AnyTest { mmr, log, .. } = target_db;

            // Re-open `sync_db`
            let sync_db =
                <Any<_, Digest, Digest, Sha256, TwoCap> as adb::sync::Database>::from_sync_result(
                    context.clone(),
                    sync_db_config,
                    log,
                    Some(pinned_nodes),
                    sync_lower_bound..sync_upper_bound,
                    1024,
                )
                .await
                .unwrap();

            // Verify database state
            assert_eq!(sync_db.op_count(), target_db_op_count);
            assert_eq!(sync_db.inactivity_floor_loc, target_db_inactivity_floor_loc);
            assert_eq!(sync_db.inactivity_floor_loc, sync_lower_bound);
            assert_eq!(sync_db.log.size(), target_db_log_size);
            assert_eq!(sync_db.mmr.size(), target_db_mmr_size);

            // Verify the root digest matches the target
            assert_eq!(sync_db.root(&mut hasher), target_hash);

            // Verify state matches the source operations
            let mut expected_kvs = HashMap::new();
            let mut deleted_keys = HashSet::new();
            for op in &original_ops {
                if let Operation::Update(key, value) = op {
                    expected_kvs.insert(*key, *value);
                    deleted_keys.remove(key);
                } else if let Operation::Delete(key) = op {
                    expected_kvs.remove(key);
                    deleted_keys.insert(*key);
                }
            }
            for (key, value) in expected_kvs {
                let synced_value = sync_db.get(&key).await.unwrap().unwrap();
                assert_eq!(synced_value, value);
            }
            // Verify that deleted keys are absent
            for key in deleted_keys {
                assert!(sync_db.get(&key).await.unwrap().is_none(),);
            }

            sync_db.destroy().await.unwrap();
            mmr.destroy().await.unwrap();
        });
    }

    // Test `from_sync_result` where the database has all of the operations in the target range.
    #[test]
    fn test_from_sync_result_nonempty_to_nonempty_exact_match() {
        let executor = deterministic::Runner::default();
        executor.start(|mut context| async move {
            let db_config = create_test_config(context.next_u64());
            let mut db = Any::init(context.clone(), db_config.clone()).await.unwrap();
            let ops = create_test_ops(100);
            apply_ops(&mut db, ops.clone()).await;
            db.commit().await.unwrap();

            let sync_lower_bound = db.inactivity_floor_loc;
            let sync_upper_bound = db.op_count();
            let target_db_op_count = db.op_count();
            let target_db_inactivity_floor_loc = db.inactivity_floor_loc;
            let target_db_log_size = db.log.size();
            let target_db_mmr_size = db.mmr.size();

            let pinned_nodes = join_all(
                nodes_to_pin(Position::try_from(db.inactivity_floor_loc).unwrap())
                    .map(|pos| db.mmr.get_node(pos)),
            )
            .await;
            let pinned_nodes = pinned_nodes
                .iter()
                .map(|node| node.as_ref().unwrap().unwrap())
                .collect::<Vec<_>>();
            let AnyTest { mmr, log, .. } = db;

            // When we re-open the database, the MMR is closed and the log is opened.
            let mut hasher = StandardHasher::<Sha256>::new();
            mmr.close(&mut hasher).await.unwrap();

            let sync_db: AnyTest =
                <Any<_, Digest, Digest, Sha256, TwoCap> as adb::sync::Database>::from_sync_result(
                    context.clone(),
                    db_config,
                    log,
                    Some(pinned_nodes),
                    sync_lower_bound..sync_upper_bound,
                    1024,
                )
                .await
                .unwrap();

            // Verify database state
            assert_eq!(sync_db.op_count(), target_db_op_count);
            assert_eq!(sync_db.inactivity_floor_loc, target_db_inactivity_floor_loc);
            assert_eq!(sync_db.inactivity_floor_loc, sync_lower_bound);
            assert_eq!(sync_db.log.size(), target_db_log_size);
            assert_eq!(sync_db.mmr.size(), target_db_mmr_size);

            sync_db.destroy().await.unwrap();
        });
    }

    /// Test `init_sync` when there is no existing data on disk.
    #[test_traced]
    fn test_init_sync_no_existing_data() {
        let executor = deterministic::Runner::default();
        executor.start(|context| async move {
            let cfg = fixed::Config {
                partition: "test_fresh_start".into(),
                items_per_blob: NZU64!(5),
                write_buffer: NZUsize!(1024),
                buffer_pool: PoolRef::new(NZUsize!(PAGE_SIZE), NZUsize!(PAGE_CACHE_SIZE)),
            };

            // Initialize journal with sync boundaries when no existing data exists
            let lower_bound = 10;
            let upper_bound = 26;
            let mut sync_journal =
                init_journal(context.clone(), cfg.clone(), lower_bound..upper_bound)
                    .await
                    .expect("Failed to initialize journal with sync boundaries");

            // Verify the journal is initialized at the lower bound
            assert_eq!(sync_journal.size(), lower_bound);
            assert_eq!(sync_journal.oldest_retained_pos(), None);

            // Verify the journal structure matches expected state
            // With items_per_blob=5 and lower_bound=10, we expect:
            // - Tail blob at index 2 (10 / 5 = 2)
            // - No historical blobs (all operations are "pruned")
            assert_eq!(sync_journal.blobs.len(), 0);
            assert_eq!(sync_journal.tail_index, 2);

            // Verify that operations can be appended starting from the sync position
            let append_pos = sync_journal.append(test_digest(100)).await.unwrap();
            assert_eq!(append_pos, lower_bound);

            // Verify we can read the appended operation
            let read_value = sync_journal.read(append_pos).await.unwrap();
            assert_eq!(read_value, test_digest(100));

            // Verify that reads before the lower bound return ItemPruned
            for i in 0..lower_bound {
                let result = sync_journal.read(i).await;
                assert!(matches!(result, Err(journal::Error::ItemPruned(_))),);
            }

            sync_journal.destroy().await.unwrap();
        });
    }

    /// Test `init_sync` when there is existing data that overlaps with the sync target range.
    /// This tests the "prune and reuse" scenario where existing data partially overlaps with sync boundaries.
    #[test_traced]
    fn test_init_sync_existing_data_overlap() {
        let executor = deterministic::Runner::default();
        executor.start(|context| async move {
            let cfg = fixed::Config {
                partition: "test_overlap".into(),
                items_per_blob: NZU64!(4),
                write_buffer: NZUsize!(1024),
                buffer_pool: PoolRef::new(NZUsize!(PAGE_SIZE), NZUsize!(PAGE_CACHE_SIZE)),
            };

            // Create initial journal with 20 operations
            let mut journal = fixed::Journal::<Context, Digest>::init(context.clone(), cfg.clone())
                .await
                .expect("Failed to create initial journal");

            for i in 0..20 {
                journal.append(test_digest(i)).await.unwrap();
            }
            journal.sync().await.unwrap();
            let journal_size = journal.size();
            assert_eq!(journal_size, 20);
            journal.close().await.unwrap();

            // Initialize with sync boundaries that overlap with existing data
            // Lower bound: 8 (prune operations 0-7)
            // Upper bound: 31 (beyond existing data, so existing data should be kept)
            let lower_bound = 8;
            let upper_bound = 31;
            let mut journal = init_journal(context.clone(), cfg.clone(), lower_bound..upper_bound)
                .await
                .expect("Failed to initialize journal with overlap");

            // Verify the journal size matches the original (no rewind needed)
            assert_eq!(journal.size(), journal_size);

            // Verify the journal has been pruned to the lower bound
            assert_eq!(journal.oldest_retained_pos(), Some(lower_bound));

            // Verify operations before the lower bound are pruned
            for i in 0..lower_bound {
                let result = journal.read(i).await;
                assert!(matches!(result, Err(journal::Error::ItemPruned(_))),);
            }

            // Verify operations from lower bound to original size are still readable
            for i in lower_bound..journal_size {
                let result = journal.read(i).await;
                assert!(result.is_ok());
                assert_eq!(result.unwrap(), test_digest(i),);
            }

            // Verify that new operations can be appended
            let append_pos = journal.append(test_digest(999)).await.unwrap();
            assert_eq!(append_pos, journal_size);

            // Verify the appended operation is readable
            let read_value = journal.read(append_pos).await.unwrap();
            assert_eq!(read_value, test_digest(999));

            journal.destroy().await.unwrap();
        });
    }

    /// Test `init_sync` when existing data exactly matches the sync target range.
    /// This tests the "prune only" scenario where existing data fits within sync boundaries.
    #[test_traced]
    fn test_init_sync_existing_data_exact_match() {
        let executor = deterministic::Runner::default();
        executor.start(|context| async move {
            let cfg = fixed::Config {
                partition: "test_exact_match".into(),
                items_per_blob: NZU64!(3),
                write_buffer: NZUsize!(1024),
                buffer_pool: PoolRef::new(NZUsize!(PAGE_SIZE), NZUsize!(PAGE_CACHE_SIZE)),
            };

            // Create initial journal with 20 operations (0-19)
            let mut journal = fixed::Journal::<Context, Digest>::init(context.clone(), cfg.clone())
                .await
                .expect("Failed to create initial journal");

            for i in 0..20 {
                journal.append(test_digest(i)).await.unwrap();
            }
            journal.sync().await.unwrap();
            let initial_size = journal.size();
            assert_eq!(initial_size, 20);
            journal.close().await.unwrap();

            // Initialize with sync boundaries that exactly match existing data
            // Lower bound: 6 (prune operations 0-5, aligns with blob boundary)
            // Upper bound: 20 (last populated location is 19, so no rewinding needed)
            let lower_bound = 6;
            let upper_bound = 20;
            let mut journal = init_journal(context.clone(), cfg.clone(), lower_bound..upper_bound)
                .await
                .expect("Failed to initialize journal with exact match");

            // Verify the journal size remains the same (no rewinding needed)
            assert_eq!(journal.size(), initial_size);

            // Verify the journal has been pruned to the lower bound
            assert_eq!(journal.oldest_retained_pos(), Some(lower_bound));

            // Verify operations before the lower bound are pruned
            for i in 0..lower_bound {
                let result = journal.read(i).await;
                assert!(matches!(result, Err(journal::Error::ItemPruned(_))),);
            }

            // Verify operations from lower bound to end of existing data are readable
            for i in lower_bound..initial_size {
                let result = journal.read(i).await;
                assert!(result.is_ok(),);
                assert_eq!(result.unwrap(), test_digest(i));
            }

            // Verify that new operations can be appended from the existing size
            let append_pos = journal.append(test_digest(888)).await.unwrap();
            assert_eq!(append_pos, initial_size);

            // Verify the appended operation is readable
            let read_value = journal.read(append_pos).await.unwrap();
            assert_eq!(read_value, test_digest(888));

            journal.destroy().await.unwrap();
        });
    }

    /// Test `init_sync` when existing data exceeds the sync target range.
    /// This tests that UnexpectedData error is returned when existing data goes beyond the upper bound.
    #[test_traced]
    fn test_init_sync_existing_data_exceeds_upper_bound() {
        let executor = deterministic::Runner::default();
        executor.start(|context| async move {
            let cfg = fixed::Config {
                partition: "test_unexpected_data".into(),
                items_per_blob: NZU64!(4),
                write_buffer: NZUsize!(1024),
                buffer_pool: PoolRef::new(NZUsize!(PAGE_SIZE), NZUsize!(PAGE_CACHE_SIZE)),
            };

            // Create initial journal with 30 operations (0-29)
            let mut journal = fixed::Journal::<Context, Digest>::init(context.clone(), cfg.clone())
                .await
                .expect("Failed to create initial journal");

            for i in 0..30 {
                journal.append(test_digest(i)).await.unwrap();
            }
            journal.sync().await.unwrap();
            let initial_size = journal.size();
            assert_eq!(initial_size, 30);
            journal.close().await.unwrap();

            // Initialize with sync boundaries where existing data exceeds the upper bound
            let lower_bound = 8;
            for upper_bound in 9..30 {
                let result = init_journal::<Context, Digest>(
                    context.clone(),
                    cfg.clone(),
                    lower_bound..upper_bound,
                )
                .await;

                assert!(matches!(result, Err(adb::Error::UnexpectedData(_))));
            }
            context.remove(&cfg.partition, None).await.unwrap();
        });
    }

    #[should_panic]
    #[test_traced]
    fn test_init_sync_invalid_range() {
        let executor = deterministic::Runner::default();
        executor.start(|context| async move {
            let cfg = fixed::Config {
                partition: "test_invalid_range".into(),
                items_per_blob: NZU64!(4),
                write_buffer: NZUsize!(1024),
                buffer_pool: PoolRef::new(NZUsize!(PAGE_SIZE), NZUsize!(PAGE_CACHE_SIZE)),
            };

            let lower_bound = 6;
            let upper_bound = 6;
            let _result = init_journal::<Context, Digest>(
                context.clone(),
                cfg.clone(),
                lower_bound..upper_bound,
            )
            .await;
        });
    }

    /// Test `init_at_size` creates a journal in a pruned state at various sizes.
    #[test_traced]
    fn test_init_at_size() {
        let executor = deterministic::Runner::default();
        executor.start(|context| async move {
            let cfg = fixed::Config {
                partition: "test_init_at_size".into(),
                items_per_blob: NZU64!(5),
                write_buffer: NZUsize!(1024),
                buffer_pool: PoolRef::new(NZUsize!(PAGE_SIZE), NZUsize!(PAGE_CACHE_SIZE)),
            };

            // Test 1: Initialize at size 0 (empty journal)
            {
                let mut journal = init_journal_at_size(context.clone(), cfg.clone(), 0)
                    .await
                    .expect("Failed to initialize journal at size 0");

                assert_eq!(journal.size(), 0);
                assert_eq!(journal.tail_index, 0);
                assert_eq!(journal.blobs.len(), 0);
                assert_eq!(journal.oldest_retained_pos(), None);

                // Should be able to append from position 0
                let append_pos = journal.append(test_digest(100)).await.unwrap();
                assert_eq!(append_pos, 0);
                assert_eq!(journal.read(0).await.unwrap(), test_digest(100));
                journal.destroy().await.unwrap();
            }

            // Test 2: Initialize at size exactly at blob boundary (10 with items_per_blob=5)
            {
                let mut journal = init_journal_at_size(context.clone(), cfg.clone(), 10)
                    .await
                    .expect("Failed to initialize journal at size 10");

                assert_eq!(journal.size(), 10);
                assert_eq!(journal.tail_index, 2); // 10 / 5 = 2
                assert_eq!(journal.blobs.len(), 0); // No historical blobs
                assert_eq!(journal.oldest_retained_pos(), None); // Tail is empty

                // Operations 0-9 should be pruned
                for i in 0..10 {
                    let result = journal.read(i).await;
                    assert!(matches!(result, Err(journal::Error::ItemPruned(_))));
                }

                // Should be able to append from position 10
                let append_pos = journal.append(test_digest(10)).await.unwrap();
                assert_eq!(append_pos, 10);
                assert_eq!(journal.read(10).await.unwrap(), test_digest(10));

                journal.destroy().await.unwrap();
            }

            // Test 3: Initialize at size in middle of blob (7 with items_per_blob=5)
            {
                let mut journal = init_journal_at_size(context.clone(), cfg.clone(), 7)
                    .await
                    .expect("Failed to initialize journal at size 7");

                assert_eq!(journal.size(), 7);
                assert_eq!(journal.tail_index, 1); // 7 / 5 = 1
                assert_eq!(journal.blobs.len(), 0); // No historical blobs
                                                    // Tail blob should have 2 items worth of space (7 % 5 = 2)
                assert_eq!(journal.oldest_retained_pos(), Some(5)); // First item in tail blob

                // Operations 0-4 should be pruned (blob 0 doesn't exist)
                for i in 0..5 {
                    let result = journal.read(i).await;
                    assert!(matches!(result, Err(journal::Error::ItemPruned(_))));
                }

                // Operations 5-6 should be unreadable (dummy data in tail blob)
                for i in 5..7 {
                    let result = journal.read(i).await;
                    assert!(result.is_err()); // Should fail due to invalid data
                }

                // Should be able to append from position 7
                let append_pos = journal.append(test_digest(7)).await.unwrap();
                assert_eq!(append_pos, 7);
                assert_eq!(journal.read(7).await.unwrap(), test_digest(7));

                journal.destroy().await.unwrap();
            }

            // Test 4: Initialize at larger size spanning multiple pruned blobs
            {
                let mut journal = init_journal_at_size(context.clone(), cfg.clone(), 23)
                    .await
                    .expect("Failed to initialize journal at size 23");

                assert_eq!(journal.size(), 23);
                assert_eq!(journal.tail_index, 4); // 23 / 5 = 4
                assert_eq!(journal.blobs.len(), 0); // No historical blobs
                assert_eq!(journal.oldest_retained_pos(), Some(20)); // First item in tail blob

                // Operations 0-19 should be pruned (blobs 0-3 don't exist)
                for i in 0..20 {
                    let result = journal.read(i).await;
                    assert!(matches!(result, Err(journal::Error::ItemPruned(_))));
                }

                // Operations 20-22 should be unreadable (dummy data in tail blob)
                for i in 20..23 {
                    let result = journal.read(i).await;
                    assert!(result.is_err()); // Should fail due to invalid data
                }

                // Should be able to append from position 23
                let append_pos = journal.append(test_digest(23)).await.unwrap();
                assert_eq!(append_pos, 23);
                assert_eq!(journal.read(23).await.unwrap(), test_digest(23));

                // Continue appending to test normal operation
                let append_pos = journal.append(test_digest(24)).await.unwrap();
                assert_eq!(append_pos, 24);
                assert_eq!(journal.read(24).await.unwrap(), test_digest(24));

                // Should have moved to a new tail blob
                assert_eq!(journal.tail_index, 5);
                assert_eq!(journal.blobs.len(), 1); // Previous tail became historical

                // Fill the tail blob (positions 25-29)
                for i in 25..30 {
                    let append_pos = journal.append(test_digest(i)).await.unwrap();
                    assert_eq!(append_pos, i);
                    assert_eq!(journal.read(i).await.unwrap(), test_digest(i));
                }

                // At this point we should have moved to a new tail blob
                assert_eq!(journal.tail_index, 6);
                assert_eq!(journal.blobs.len(), 2); // Previous tail became historical

                journal.destroy().await.unwrap();
            }
        });
    }
}<|MERGE_RESOLUTION|>--- conflicted
+++ resolved
@@ -82,16 +82,11 @@
 
         // Apply the missing operations from the log to the MMR.
         let mut hasher = StandardHasher::<H>::new();
-<<<<<<< HEAD
-        let log_size = log.size().await;
+        let log_size = log.size();
         let start_leaves = *mmr.leaves();
         let mut i = start_leaves;
         while i < log_size {
             // Transition to Dirty state with first operation
-=======
-        let log_size = log.size();
-        for i in *mmr.leaves()..log_size {
->>>>>>> 57109891
             let op = log.read(i).await?;
             let (mut dirty_mmr, _) = mmr.add_batched(&mut hasher, &op.encode()).await?;
             i += 1;
