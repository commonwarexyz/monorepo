--- conflicted
+++ resolved
@@ -393,11 +393,7 @@
                 target: Target {
                     root: target_root,
                     lower_bound,
-<<<<<<< HEAD
                     upper_bound: target_op_count - 1, // target_op_count is the count, operations are 0-indexed
-=======
-                    upper_bound: Location::new(target_op_count - 1), // target_op_count is the count, operations are 0-indexed
->>>>>>> 2ad9f57d
                 },
                 context: context.clone(),
                 resolver: target_db.clone(),
@@ -555,11 +551,7 @@
             target_db.commit().await.unwrap();
 
             let mut hasher = test_hasher();
-<<<<<<< HEAD
             let upper_bound = target_db.op_count() - 1;
-=======
-            let upper_bound = Location::new(target_db.op_count() - 1);
->>>>>>> 2ad9f57d
             let root = target_db.root(&mut hasher);
             let lower_bound = target_db.inactivity_floor_loc;
 
@@ -636,11 +628,7 @@
             let mut hasher = test_hasher();
             let root = target_db.root(&mut hasher);
             let lower_bound = target_db.inactivity_floor_loc;
-<<<<<<< HEAD
             let upper_bound = target_db.op_count() - 1; // Up to the last operation
-=======
-            let upper_bound = Location::new(target_db.op_count() - 1); // Up to the last operation
->>>>>>> 2ad9f57d
 
             // Reopen the sync database and sync it to the target database
             let target_db = Arc::new(RwLock::new(target_db));
@@ -675,11 +663,7 @@
             assert_eq!(sync_db.root(&mut hasher), root);
 
             // Verify that the operations in the overlapping range are present and correct
-<<<<<<< HEAD
             for i in lower_bound.as_u64()..original_db_op_count.as_u64() {
-=======
-            for i in lower_bound.as_u64()..original_db_op_count {
->>>>>>> 2ad9f57d
                 let expected_op = target_db.read().await.log.read(i).await.unwrap();
                 let synced_op = sync_db.log.read(i).await.unwrap();
                 assert_eq!(expected_op, synced_op);
@@ -743,11 +727,7 @@
             let mut hasher = test_hasher();
             let root = target_db.root(&mut hasher);
             let lower_bound = target_db.inactivity_floor_loc;
-<<<<<<< HEAD
             let upper_bound = target_db.op_count() - 1;
-=======
-            let upper_bound = Location::new(target_db.op_count() - 1);
->>>>>>> 2ad9f57d
 
             // sync_db should never ask the resolver for operations
             // because it is already complete. Use a resolver that always fails
@@ -809,7 +789,7 @@
             // Capture initial target state
             let mut hasher = test_hasher();
             let initial_lower_bound = target_db.inactivity_floor_loc;
-            let initial_upper_bound = Location::new(target_db.op_count() - 1);
+            let initial_upper_bound = target_db.op_count() - 1;
             let initial_root = target_db.root(&mut hasher);
 
             // Create client with initial target
@@ -872,7 +852,7 @@
             // Capture initial target state
             let mut hasher = test_hasher();
             let initial_lower_bound = target_db.inactivity_floor_loc;
-            let initial_upper_bound = Location::new(target_db.op_count() - 1);
+            let initial_upper_bound = target_db.op_count() - 1;
             let initial_root = target_db.root(&mut hasher);
 
             // Create client with initial target
@@ -935,7 +915,7 @@
             // Capture initial target state
             let mut hasher = test_hasher();
             let initial_lower_bound = target_db.inactivity_floor_loc;
-            let initial_upper_bound = Location::new(target_db.op_count() - 1);
+            let initial_upper_bound = target_db.op_count() - 1;
             let initial_root = target_db.root(&mut hasher);
 
             // Apply more operations to the target database
@@ -973,11 +953,7 @@
                 .send(Target {
                     root: final_root,
                     lower_bound: final_lower_bound,
-<<<<<<< HEAD
                     upper_bound: final_upper_bound,
-=======
-                    upper_bound: Location::new(final_upper_bound),
->>>>>>> 2ad9f57d
                 })
                 .await
                 .unwrap();
@@ -1017,7 +993,7 @@
             // Capture initial target state
             let mut hasher = test_hasher();
             let initial_lower_bound = target_db.inactivity_floor_loc;
-            let initial_upper_bound = Location::new(target_db.op_count() - 1);
+            let initial_upper_bound = target_db.op_count() - 1;
             let initial_root = target_db.root(&mut hasher);
 
             // Create client with initial target
@@ -1078,7 +1054,7 @@
             // Capture target state
             let mut hasher = test_hasher();
             let lower_bound = target_db.inactivity_floor_loc;
-            let upper_bound = Location::new(target_db.op_count() - 1);
+            let upper_bound = target_db.op_count() - 1;
             let root = target_db.root(&mut hasher);
 
             // Create client with target that will complete immediately
@@ -1156,7 +1132,7 @@
             // Capture initial target state
             let mut hasher = test_hasher();
             let initial_lower_bound = target_db.inactivity_floor_loc;
-            let initial_upper_bound = Location::new(target_db.op_count() - 1);
+            let initial_upper_bound = target_db.op_count() - 1;
             let initial_root = target_db.root(&mut hasher);
 
             // Wrap target database for shared mutable access
@@ -1204,7 +1180,7 @@
                 // Capture new target state
                 let mut hasher = test_hasher();
                 let new_lower_bound = db.inactivity_floor_loc;
-                let new_upper_bound = Location::new(db.op_count() - 1);
+                let new_upper_bound = db.op_count() - 1;
                 let new_root = db.root(&mut hasher);
 
                 // Send target update with new target
@@ -1246,11 +1222,7 @@
             }
 
             // Verify the expected operations are present in the synced database.
-<<<<<<< HEAD
             for i in synced_db.inactivity_floor_loc.as_u64()..synced_db.op_count().as_u64() {
-=======
-            for i in synced_db.inactivity_floor_loc.as_u64()..synced_db.op_count() {
->>>>>>> 2ad9f57d
                 let got = synced_db.log.read(i).await.unwrap();
                 let expected = target_db.log.read(i).await.unwrap();
                 assert_eq!(got, expected);
@@ -1294,11 +1266,7 @@
                 target: Target {
                     root: target_root,
                     lower_bound,
-<<<<<<< HEAD
                     upper_bound,
-=======
-                    upper_bound: Location::new(upper_bound),
->>>>>>> 2ad9f57d
                 },
                 context,
                 resolver: target_db.clone(),
@@ -1448,11 +1416,7 @@
                 .unwrap();
 
             let lower_bound = source_db.inactivity_floor_loc;
-<<<<<<< HEAD
             let upper_bound = source_db.op_count() - 1;
-=======
-            let upper_bound = Location::new(source_db.op_count() - 1);
->>>>>>> 2ad9f57d
 
             // Get pinned nodes and target hash before moving source_db
             let pinned_nodes_pos = nodes_to_pin(Position::from(lower_bound));
@@ -1658,11 +1622,7 @@
 
             // Get pinned nodes before closing the database
             let pinned_nodes_map = sync_db.mmr.get_pinned_nodes();
-<<<<<<< HEAD
             let pinned_nodes = nodes_to_pin(Position::from(sync_db_original_size))
-=======
-            let pinned_nodes = nodes_to_pin(Position::from(Location::new(sync_db_original_size)))
->>>>>>> 2ad9f57d
                 .map(|pos| *pinned_nodes_map.get(&pos).unwrap())
                 .collect::<Vec<_>>();
 
@@ -1696,7 +1656,7 @@
                     log,
                     Some(pinned_nodes),
                     sync_lower_bound,
-                    Location::new(sync_upper_bound),
+                    sync_upper_bound,
                     1024,
                 )
                 .await
@@ -1778,7 +1738,7 @@
                     log,
                     Some(pinned_nodes),
                     sync_lower_bound,
-                    Location::new(sync_upper_bound),
+                    sync_upper_bound,
                     1024,
                 )
                 .await
