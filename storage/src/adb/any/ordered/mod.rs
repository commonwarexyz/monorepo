--- conflicted
+++ resolved
@@ -869,20 +869,12 @@
         C: PersistableContiguous<Item: Operation>,
         I: Index<Value = Location>,
         H: Hasher,
-    > crate::store::StoreCommittable for IndexedLog<E, C, I, H>
+    > crate::store::StorePersistable for IndexedLog<E, C, I, H>
 {
     async fn commit(&mut self) -> Result<(), Error> {
         self.commit(None).await.map(|_| ())
     }
-}
-
-impl<
-        E: Storage + Clock + Metrics,
-        C: PersistableContiguous<Item: Operation>,
-        I: Index<Value = Location>,
-        H: Hasher,
-    > crate::store::StoreDestructible for IndexedLog<E, C, I, H>
-{
+
     async fn destroy(self) -> Result<(), Error> {
         self.destroy().await
     }
@@ -1011,7 +1003,7 @@
         H: Hasher,
     > crate::store::StoreMut for IndexedLog<E, C, I, H>
 {
-    async fn set(&mut self, key: Self::Key, value: Self::Value) -> Result<(), Self::Error> {
+    async fn update(&mut self, key: Self::Key, value: Self::Value) -> Result<(), Self::Error> {
         self.update(key, value).await
     }
 }
@@ -1091,40 +1083,16 @@
         self.get(key).await
     }
 
-<<<<<<< HEAD
     async fn update(&mut self, key: Self::Key, value: Self::Value) -> Result<(), Error> {
         self.update(key, value).await
-=======
-impl<
-        E: Storage + Clock + Metrics,
-        C: PersistableContiguous<Item: Operation>,
-        I: Index<Value = Location>,
-        H: Hasher,
-    > crate::store::StoreMut for IndexedLog<E, C, I, H>
-{
-    async fn update(&mut self, key: Self::Key, value: Self::Value) -> Result<(), Self::Error> {
-        Db::update(self, key, value).await
->>>>>>> eeab1b3d
-    }
-
-<<<<<<< HEAD
+    }
+
     async fn create(&mut self, key: Self::Key, value: Self::Value) -> Result<bool, Error> {
         self.create(key, value).await
     }
 
     async fn delete(&mut self, key: Self::Key) -> Result<bool, Error> {
         self.delete(key).await
-=======
-impl<
-        E: Storage + Clock + Metrics,
-        C: PersistableContiguous<Item: Operation>,
-        I: Index<Value = Location>,
-        H: Hasher,
-    > crate::store::StoreDeletable for IndexedLog<E, C, I, H>
-{
-    async fn delete(&mut self, key: Self::Key) -> Result<bool, Self::Error> {
-        Db::delete(self, key).await
->>>>>>> eeab1b3d
     }
 }
 
