<<<<<<< HEAD
use crate::{
    adb::{
        self,
        any::{
            self,
            variable::{read_oldest_retained_loc, write_oldest_retained_loc},
        },
        sync::{self, Journal as SyncJournal},
    },
    index::Index,
    journal::{
        fixed,
        variable::{Config as VConfig, Journal as VJournal, ITEM_ALIGNMENT},
    },
    metadata::Metadata,
    mmr::{hasher::Standard, iterator::leaf_num_to_pos},
    store::operation::Variable,
    translator::Translator,
=======
use crate::journal::{
    variable::{Config as VConfig, Journal as VJournal},
    Error,
>>>>>>> 3cd78e1a
};
use commonware_codec::Codec;
use commonware_cryptography::Hasher;
use commonware_runtime::{Clock, Metrics, Storage as RStorage, Storage};
use commonware_utils::{sequence::prefixed_u64::U64, Array};
use futures::{pin_mut, StreamExt};
use std::{num::NonZeroU64, ops::Bound};
use tracing::debug;

impl<E, K, V, H, T> sync::Database for any::variable::Any<E, K, V, H, T>
where
    E: RStorage + Clock + Metrics,
    K: Array,
    V: Codec,
    H: Hasher,
    T: Translator,
{
    type Op = Variable<K, V>;
    type Journal = Journal<E, K, V>;
    type Hasher = H;
    type Error = adb::Error;
    type Config = any::variable::Config<T, V::Cfg>;
    type Digest = H::Digest;
    type Context = E;

    async fn create_journal(
        context: Self::Context,
        config: &Self::Config,
        lower_bound: u64,
        upper_bound: u64,
    ) -> Result<Self::Journal, <Self::Journal as sync::Journal>::Error> {
        // Initialize the variable journal
        let mut journal = VJournal::init(
            context.clone(),
            VConfig {
                partition: config.log_journal_partition.clone(),
                compression: config.log_compression,
                codec_config: config.log_codec_config.clone(),
                write_buffer: config.log_write_buffer,
                buffer_pool: config.buffer_pool.clone(),
            },
        )
        .await?;

        // Initialize metadata storage
        let mut metadata = Metadata::<E, U64, u64>::init(
            context.with_label("metadata"),
            crate::metadata::Config {
                partition: config.metadata_partition.clone(),
                codec_config: (),
            },
        )
        .await?;

        // Prune the journal to the sync range
        let size = prune_journal(
            &mut journal,
            &mut metadata,
            lower_bound,
            upper_bound,
            config.log_items_per_section,
        )
        .await?;

        // Create the sync journal wrapper
        Journal::new(journal, config.log_items_per_section, metadata, size).await
    }

    async fn from_sync_result(
        context: Self::Context,
        db_config: Self::Config,
        journal: Self::Journal,
        pinned_nodes: Option<Vec<Self::Digest>>,
        lower_bound: u64,
        upper_bound: u64,
        _apply_batch_size: usize,
    ) -> Result<Self, Self::Error> {
        // Initialize MMR for sync with proper bounds and pinned nodes
        let mmr = crate::mmr::journaled::Mmr::init_sync(
            context.with_label("mmr"),
            crate::mmr::journaled::SyncConfig {
                config: crate::mmr::journaled::Config {
                    journal_partition: db_config.mmr_journal_partition,
                    metadata_partition: db_config.mmr_metadata_partition,
                    items_per_blob: db_config.mmr_items_per_blob,
                    write_buffer: db_config.mmr_write_buffer,
                    thread_pool: db_config.thread_pool.clone(),
                    buffer_pool: db_config.buffer_pool.clone(),
                },
                lower_bound: leaf_num_to_pos(lower_bound),
                upper_bound: leaf_num_to_pos(upper_bound + 1) - 1,
                pinned_nodes,
            },
        )
        .await
        .map_err(adb::Error::Mmr)?;

        // Initialize locations journal
        let locations = crate::adb::any::fixed::sync::init_journal(
            context.with_label("locations"),
            fixed::Config {
                partition: db_config.locations_journal_partition.clone(),
                items_per_blob: db_config.locations_items_per_blob,
                write_buffer: db_config.log_write_buffer,
                buffer_pool: db_config.buffer_pool.clone(),
            },
            lower_bound,
            upper_bound,
        )
        .await
        .map_err(adb::Error::Journal)?;

        // Create the database instance
        let snapshot = Index::init(context.with_label("snapshot"), db_config.translator.clone());
        let (log, metadata) = journal.into_inner();
        let oldest_retained_loc = read_oldest_retained_loc(&metadata);
        let db = any::variable::Any {
            mmr,
            log,
            log_size: upper_bound + 1,
            inactivity_floor_loc: lower_bound,
            oldest_retained_loc,
            metadata,
            locations,
            log_items_per_section: db_config.log_items_per_section.get(),
            uncommitted_ops: 0,
            snapshot,
            hasher: Standard::<H>::new(),
        };

        // Build the database from the log
        let mut db = db.build_snapshot_from_log().await?;

        // Persist the state
        db.sync().await?;
        Ok(db)
    }

    fn root(&self) -> Self::Digest {
        any::variable::Any::root(self, &mut Standard::<H>::new())
    }

    async fn resize_journal(
        journal: Self::Journal,
        context: Self::Context,
        config: &Self::Config,
        lower_bound: u64,
        upper_bound: u64,
    ) -> Result<Self::Journal, Self::Error> {
        let size = journal.size().await.map_err(adb::Error::from)?;
        if size <= lower_bound {
            let (log, metadata) = journal.into_inner();
            log.close().await.map_err(adb::Error::from)?;
            metadata.close().await.map_err(adb::Error::from)?;
            return Self::create_journal(context, config, lower_bound, upper_bound)
                .await
                .map_err(adb::Error::from);
        }

        let (mut journal, mut metadata) = journal.into_inner();
        let next_write_loc = prune_journal(
            &mut journal,
            &mut metadata,
            lower_bound,
            upper_bound,
            config.log_items_per_section,
        )
        .await?;

        Journal::new(
            journal,
            config.log_items_per_section,
            metadata,
            next_write_loc,
        )
        .await
        .map_err(adb::Error::from)
    }
}

/// Initialize a Variable journal for use in state sync.
///
/// The bounds are item locations (not section numbers). This function prepares the
/// on-disk journal so that subsequent appends go to the correct physical location for the
/// requested range.
///
/// Behavior by existing on-disk state:
/// - Fresh (no data): returns an empty journal.
/// - Stale (all data strictly before `lower_bound`): destroys existing data and returns an
///   empty journal.
/// - Overlap within [`lower_bound`, `upper_bound`]:
///   - Prunes sections strictly below `lower_bound / items_per_section` (section-aligned).
///   - Removes any sections strictly greater than `upper_bound / items_per_section`.
///   - Truncates the final retained section so that no item with location greater
///     than `upper_bound` remains.
///
/// Note that lower-bound pruning is section-aligned. This means the first retained section may
/// still contain items whose locations are < `lower_bound`. Callers should ignore these.
///
/// # Arguments
/// - `context`: storage context
/// - `cfg`: journal configuration
/// - `lower_bound`: first item location to retain (inclusive)
/// - `upper_bound`: last item location to retain (inclusive)
/// - `items_per_section`: number of items per section
///
/// # Returns
/// A journal whose sections satisfy:
/// - No section index < `lower_bound / items_per_section` exists.
/// - No section index > `upper_bound / items_per_section` exists.
/// - The last retained section is truncated so that its last item’s location is `<= upper_bound`.
pub(crate) async fn init_journal<E: Storage + Metrics, V: Codec>(
    context: E,
    cfg: VConfig<V::Cfg>,
    lower_bound: u64,
    upper_bound: u64,
    items_per_section: NonZeroU64,
) -> Result<VJournal<E, V>, Error> {
    if lower_bound > upper_bound {
        return Err(Error::InvalidSyncRange(lower_bound, upper_bound));
    }

    // Calculate the section ranges based on item locations
    let items_per_section = items_per_section.get();
    let lower_section = lower_bound / items_per_section;
    let upper_section = upper_bound / items_per_section;

    debug!(
        lower_bound,
        upper_bound,
        lower_section,
        upper_section,
        items_per_section = items_per_section,
        "initializing variable journal"
    );

    // Initialize the base journal to see what existing data we have
    let mut journal = VJournal::init(context.clone(), cfg.clone()).await?;

    let last_section = journal.blobs.last_key_value().map(|(&s, _)| s);

    // No existing data
    let Some(last_section) = last_section else {
        debug!("no existing journal data, creating fresh journal");
        return Ok(journal);
    };

    // If all existing data is before our sync range, destroy and recreate fresh
    if last_section < lower_section {
        debug!(
            last_section,
            lower_section, "existing journal data is stale, re-initializing"
        );
        journal.destroy().await?;
        return VJournal::init(context, cfg).await;
    }

    // Prune sections below the lower bound.
    if lower_section > 0 {
        journal.prune(lower_section).await?;
    }

    // Remove any sections beyond the upper bound
    if last_section > upper_section {
        debug!(
            last_section,
            lower_section,
            upper_section,
            "existing journal data exceeds sync range, removing sections beyond upper bound"
        );

        let sections_to_remove: Vec<u64> = journal
            .blobs
            .range((Bound::Excluded(upper_section), Bound::Unbounded))
            .map(|(&section, _)| section)
            .collect();

        for section in sections_to_remove {
            debug!(section, "removing section beyond upper bound");
            if let Some(blob) = journal.blobs.remove(&section) {
                drop(blob);
                let name = section.to_be_bytes();
                journal
                    .context
                    .remove(&journal.cfg.partition, Some(&name))
                    .await?;
                journal.tracked.dec();
            }
        }
    }

    // Remove any items beyond upper_bound
    rewind_upper(&mut journal, upper_bound, items_per_section).await?;

    Ok(journal)
}

/// Wraps a [VJournal] to provide a sync-compatible interface.
pub struct Journal<E, K, V>
where
    E: Storage + Metrics + Clock,
    K: Array,
    V: Codec,
{
    /// Underlying variable journal storing the operations.
    inner: VJournal<E, Variable<K, V>>,

    /// Operations per storage section in the `inner` journal.
    items_per_section: NonZeroU64,

    /// Next location to append to in the `inner` journal.
    size: u64,

    /// Tracks the oldest retained location in the `inner` journal.
    metadata: Metadata<E, U64, u64>,
}

impl<E, K, V> Journal<E, K, V>
where
    E: Storage + Metrics + Clock,
    K: Array,
    V: Codec,
{
    /// Create a new sync-compatible [Journal].
    ///
    /// Arguments:
    /// - `inner`: The wrapped [VJournal], whose logical last operation location is `size - 1`.
    /// - `items_per_section`: Operations per section.
    /// - `metadata`: Metadata for the journal. Tracks the oldest retained location.
    /// - `size`: Location of the next operation to append.
    pub async fn new(
        inner: VJournal<E, Variable<K, V>>,
        items_per_section: NonZeroU64,
        metadata: Metadata<E, U64, u64>,
        size: u64,
    ) -> Result<Self, crate::journal::Error> {
        Ok(Self {
            inner,
            items_per_section,
            size,
            metadata,
        })
    }

    /// Return the inner [VJournal] and [Metadata].
    #[allow(clippy::type_complexity)]
    pub fn into_inner(self) -> (VJournal<E, Variable<K, V>>, Metadata<E, U64, u64>) {
        (self.inner, self.metadata)
    }
}

impl<E, K, V> sync::Journal for Journal<E, K, V>
where
    E: Storage + Metrics + Clock,
    K: Array,
    V: Codec,
{
    type Op = Variable<K, V>;
    type Error = crate::journal::Error;

    async fn size(&self) -> Result<u64, Self::Error> {
        Ok(self.size)
    }

    async fn append(&mut self, op: Self::Op) -> Result<(), Self::Error> {
        let section = self.size / self.items_per_section;
        self.inner.append(section, op).await?;
        self.size += 1;
        Ok(())
    }

    async fn close(self) -> Result<(), Self::Error> {
        self.inner.close().await
    }
}

/// Remove items beyond the `upper_bound` location (inclusive).
/// Assumes each section contains `items_per_section` items.
async fn rewind_upper<E: Storage + Metrics, V: Codec>(
    journal: &mut VJournal<E, V>,
    upper_bound: u64,
    items_per_section: u64,
) -> Result<(), Error> {
    // Find which section contains the upper_bound item
    let upper_section = upper_bound / items_per_section;
    let Some(blob) = journal.blobs.get(&upper_section) else {
        return Ok(()); // Section doesn't exist, nothing to truncate
    };

    // Calculate the logical item range for this section
    let section_start = upper_section * items_per_section;
    let section_end = section_start + items_per_section - 1;

    // If upper_bound is at the very end of the section, no truncation needed
    if upper_bound >= section_end {
        return Ok(());
    }

    // Calculate how many items to keep (upper_bound is inclusive)
    let items_to_keep = (upper_bound - section_start + 1) as u32;
    debug!(
        upper_section,
        upper_bound,
        section_start,
        section_end,
        items_to_keep,
        "truncating section to remove items beyond upper_bound"
    );

    // Find where to rewind to (after the last item we want to keep)
    let target_byte_size = compute_offset::<E, V>(
        blob,
        &journal.cfg.codec_config,
        journal.cfg.compression.is_some(),
        items_to_keep,
    )
    .await?;

    // Rewind to the appropriate position to remove items beyond the upper bound
    journal
        .rewind_section(upper_section, target_byte_size)
        .await?;

    debug!(
        upper_section,
        items_to_keep, target_byte_size, "section truncated"
    );

    Ok(())
}

/// Return the byte offset of the next element after `items_count` elements of `blob`.
async fn compute_offset<E: Storage + Metrics, V: Codec>(
    blob: &commonware_runtime::buffer::Append<E::Blob>,
    codec_config: &V::Cfg,
    compressed: bool,
    items_count: u32,
<<<<<<< HEAD
) -> Result<u64, crate::journal::Error> {
=======
) -> Result<u64, Error> {
    use crate::journal::variable::{Journal, ITEM_ALIGNMENT};

>>>>>>> 3cd78e1a
    if items_count == 0 {
        return Ok(0);
    }

    let mut current_offset = 0u32;
    for _ in 0..items_count {
        match VJournal::<E, V>::read(compressed, codec_config, blob, current_offset).await {
            Ok((next_slot, _item_len, _item)) => {
                current_offset = next_slot;
            }
            Err(Error::Runtime(commonware_runtime::Error::BlobInsufficientLength)) => {
                // This section has fewer than `items_count` items.
                break;
            }
            Err(e) => return Err(e),
        }
    }

    Ok((current_offset as u64) * ITEM_ALIGNMENT)
}

/// Count the actual number of items in a journal section.
async fn count_items_in_section<E: Storage + Metrics, V: Codec>(
    blob: &commonware_runtime::buffer::Append<E::Blob>,
    codec_config: &V::Cfg,
    compressed: bool,
) -> Result<u32, crate::journal::Error> {
    let mut current_offset = 0u32;
    let mut item_count = 0u32;

    loop {
        match VJournal::<E, V>::read(compressed, codec_config, blob, current_offset).await {
            Ok((next_slot, _item_len, _item)) => {
                current_offset = next_slot;
                item_count += 1;
            }
            Err(crate::journal::Error::Runtime(
                commonware_runtime::Error::BlobInsufficientLength,
            )) => {
                // Reached the end of the section
                break;
            }
            Err(e) => return Err(e),
        }
    }

    Ok(item_count)
}

/// Prune items before `lower_bound` from the section containing it.
///
/// This function handles the case where the lower bound of our sync range falls
/// in the middle of a section. We need to (logically) remove any items in that section that
/// come before `lower_bound`.
///
/// **Contiguity optimization**: If the existing items in the section flow directly
/// into our sync range (no gap between the last existing item and `lower_bound`),
/// we can simply leave the section unchanged. The items before `lower_bound` will
/// be logically excluded by updating metadata elsewhere.
///
/// **Non-contiguous case**: If there's a gap between existing items and `lower_bound`,
/// we must physically rebuild the section to remove the unwanted items. This ensures
/// that items that are "physically" adjacent in the section are also logically adjacent.
async fn prune_lower<E, V>(
    journal: &mut VJournal<E, V>,
    metadata: &mut Metadata<E, U64, u64>,
    lower_bound: u64,
    items_per_section: u64,
) -> Result<(), crate::journal::Error>
where
    E: Storage + Metrics + Clock,
    V: Codec,
{
    let lower_section = lower_bound / items_per_section;

    if !journal.blobs.contains_key(&lower_section) {
        return Ok(()); // Section doesn't exist, nothing to prune
    }

    let oldest_retained_loc = read_oldest_retained_loc(metadata);

    // Single scan: collect operations and find bounds in one pass
    let mut operations_in_section = Vec::new();
    let mut section_max_loc = None;
    let mut loc = oldest_retained_loc;

    {
        let stream = journal
            .replay(lower_section, 0, commonware_utils::NZUsize!(1024))
            .await?;
        pin_mut!(stream);

        while let Some(result) = stream.next().await {
            let (section, _offset, _size, operation) = result?;

            if section != lower_section {
                assert!(section > lower_section);
                break;
            }

            operations_in_section.push((loc, operation));
            section_max_loc = Some(loc);
            loc += 1;
        }
    }

    // Check if we have any operations in this section
    let Some(max_loc) = section_max_loc else {
        return Ok(()); // No operations in section. Nothing to prune.
    };

    // Check contiguity: no gap between existing items and lower_bound
    let is_contiguous = lower_bound <= max_loc + 1;
    if is_contiguous {
        debug!(
            max_loc,
            lower_bound,
            oldest_retained_loc,
            "existing items are contiguous with new range, skipping rebuild"
        );
        return Ok(());
    }

    debug!(
        max_loc,
        lower_bound, oldest_retained_loc, "existing items are non-contiguous, rebuilding section"
    );

    // Filter operations to keep only those >= lower_bound
    let operations_to_keep: Vec<_> = operations_in_section
        .into_iter()
        .filter_map(|(op_loc, operation)| {
            if op_loc >= lower_bound {
                Some(operation)
            } else {
                None
            }
        })
        .collect();

    debug!(
        operations_to_keep = operations_to_keep.len(),
        "operations to keep after filtering"
    );

    // Update metadata before modifying the journal
    write_oldest_retained_loc(metadata, lower_bound);
    metadata.sync().await?;

    // Remove the old section
    let blob = journal.blobs.remove(&lower_section).unwrap();
    drop(blob);
    let name = lower_section.to_be_bytes();
    journal
        .context
        .remove(&journal.cfg.partition, Some(&name))
        .await
        .map_err(crate::journal::Error::Runtime)?;
    journal.tracked.dec();

    // Recreate section with only the operations we want to keep
    if !operations_to_keep.is_empty() {
        for operation in operations_to_keep {
            journal.append(lower_section, operation).await?;
        }

        // Sync the rebuilt section
        journal.sync(lower_section).await?;
    }

    Ok(())
}

/// Prune a journal to contain only elements within [lower_bound, upper_bound].
///
/// 1. Remove all sections before the one containing lower_bound
/// 2. Prune the lower section, if needed, to make contiguous with range starting at lower_bound
/// 3. Remove all sections after the one containing upper_bound  
/// 4. Truncate the upper section to remove elements after upper_bound
///
/// Returns the next logical location for writing. Updates metadata with the new
/// oldest_retained_loc (either at section boundaries for contiguous cases or at
/// lower_bound for rebuilt sections).
pub async fn prune_journal<E, V>(
    journal: &mut VJournal<E, V>,
    metadata: &mut Metadata<E, U64, u64>,
    lower_bound: u64,
    upper_bound: u64,
    items_per_section: NonZeroU64,
) -> Result<u64, crate::journal::Error>
where
    E: Storage + Metrics + Clock,
    V: Codec,
{
    if lower_bound > upper_bound {
        return Err(crate::journal::Error::InvalidSyncRange(
            lower_bound,
            upper_bound,
        ));
    }

    let oldest_retained_loc = read_oldest_retained_loc(metadata);
    let items_per_section = items_per_section.get();
    // The section containing the lower bound
    let lower_section = lower_bound / items_per_section;
    // The section containing the upper bound
    let upper_section = upper_bound / items_per_section;

    debug!(
        lower_bound,
        upper_bound,
        oldest_retained_loc,
        lower_section,
        upper_section,
        items_per_section,
        "pruning journal"
    );

    // Remove sections before the lower_section
    if lower_section > 0 {
        debug!(lower_section, "removing sections before lower_section");
        // Satisfy metadata invariant by updating oldest_retained_loc before log.
        let lower_section_start = lower_section * items_per_section;
        if oldest_retained_loc < lower_section_start {
            write_oldest_retained_loc(metadata, lower_section_start);
            metadata.sync().await?;
        }
        journal.prune(lower_section).await?;
    }

    // Remove sections after the upper_section
    let sections_to_remove: Vec<u64> = journal
        .blobs
        .range((Bound::Excluded(upper_section), Bound::Unbounded))
        .map(|(&section, _)| section)
        .collect();

    for section in sections_to_remove {
        debug!(section, "removing section beyond upper bound");
        if let Some(blob) = journal.blobs.remove(&section) {
            drop(blob);
            let name = section.to_be_bytes();
            journal
                .context
                .remove(&journal.cfg.partition, Some(&name))
                .await?;
            journal.tracked.dec();
        }
    }

    // Prune the lower section if needed
    prune_lower(journal, metadata, lower_bound, items_per_section).await?;

    // Rewind the upper section if needed
    rewind_upper(journal, upper_bound, items_per_section).await?;

    // Compute the next location to write and the new oldest_retained_loc
    // If journal is empty, return (lower_bound, lower_bound)
    if journal.blobs.is_empty() {
        // The first element we write will be at lower_bound.
        write_oldest_retained_loc(metadata, lower_bound);
        metadata.sync().await?;
        return Ok(lower_bound);
    }

    let last_section = journal
        .blobs
        .last_key_value()
        .map(|(section, _)| *section)
        .unwrap();
    let last_blob = journal.blobs.get(&last_section).unwrap();
    let items_in_last_section = count_items_in_section::<E, V>(
        last_blob,
        &journal.cfg.codec_config,
        journal.cfg.compression.is_some(),
    )
    .await?;
    let last_section_start = if last_section == lower_section {
        read_oldest_retained_loc(metadata)
    } else {
        last_section * items_per_section
    };
    let next_loc = last_section_start + items_in_last_section as u64;
    Ok(next_loc)
}

#[cfg(test)]
mod tests {
    use super::*;
    use crate::{
        adb::sync::{
            self,
            engine::{Config, NextStep},
            resolver::tests::FailResolver,
            Engine, Target,
        },
        journal::variable::ITEM_ALIGNMENT,
        mmr::hasher::Standard,
        store::operation::Variable,
        translator::TwoCap,
    };
    use commonware_cryptography::{sha256, Digest as _, Sha256};
    use commonware_macros::test_traced;
    use commonware_runtime::{buffer::PoolRef, deterministic, Runner as _, RwLock};
    use commonware_utils::{NZUsize, NZU64};
    use futures::{channel::mpsc, SinkExt as _};
    use rand::{rngs::StdRng, RngCore as _, SeedableRng as _};
    use std::{slice::from_ref, sync::Arc};
    use test_case::test_case;

    fn test_hasher() -> Standard<Sha256> {
        Standard::<Sha256>::new()
    }

    // Use some jank sizes to exercise boundary conditions.
    const PAGE_SIZE: usize = 101;
    const PAGE_CACHE_SIZE: usize = 2;

    /// Test `init_journal` when there is no existing data on disk.
    #[test_traced]
    fn test_init_journal_no_existing_data() {
        let executor = deterministic::Runner::default();
        executor.start(|context| async move {
            let cfg = VConfig {
                partition: "test_fresh_start".into(),
                compression: None,
                codec_config: (),
                write_buffer: NZUsize!(1024),
                buffer_pool: PoolRef::new(NZUsize!(PAGE_SIZE), NZUsize!(PAGE_CACHE_SIZE)),
            };

            // Initialize journal with sync boundaries when no existing data exists
            let lower_bound = 10;
            let upper_bound = 25;
            let items_per_section = NZU64!(5);
            let mut journal = init_journal(
                context.clone(),
                cfg.clone(),
                lower_bound,
                upper_bound,
                items_per_section,
            )
            .await
            .expect("Failed to initialize journal with sync boundaries");

            // Verify the journal is ready for sync items
            assert!(journal.blobs.is_empty()); // No sections created yet
            assert_eq!(journal.oldest_section(), None); // No pruning applied

            // Verify that items can be appended starting from the sync position
            let lower_section = lower_bound / items_per_section; // 10/5 = 2

            // Append an element
            let (offset, _) = journal.append(lower_section, 42u64).await.unwrap();
            assert_eq!(offset, 0); // First item in section

            // Verify the item can be retrieved
            let retrieved = journal.get(lower_section, offset).await.unwrap();
            assert_eq!(retrieved, 42u64);

            // Append another element
            let (offset2, _) = journal.append(lower_section, 43u64).await.unwrap();
            assert_eq!(journal.get(lower_section, offset2).await.unwrap(), 43u64);

            journal.destroy().await.unwrap();
        });
    }

    /// Test `init_journal` when there is existing data that overlaps with the sync target range.
    #[test_traced]
    fn test_init_journal_existing_data_overlap() {
        let executor = deterministic::Runner::default();
        executor.start(|context| async move {
            let cfg = VConfig {
                partition: "test_overlap".into(),
                compression: None,
                codec_config: (),
                write_buffer: NZUsize!(1024),
                buffer_pool: PoolRef::new(NZUsize!(PAGE_SIZE), NZUsize!(PAGE_CACHE_SIZE)),
            };

            // Create initial journal with data in multiple sections
            let mut journal =
                VJournal::<deterministic::Context, u64>::init(context.clone(), cfg.clone())
                    .await
                    .expect("Failed to create initial journal");

            let items_per_section = NZU64!(5);

            // Add data to sections 0, 1, 2, 3 (simulating items 0-19 with items_per_section=5)
            for section in 0..4 {
                for item in 0..items_per_section.get() {
                    journal.append(section, section * 10 + item).await.unwrap();
                }
            }
            journal.close().await.unwrap();

            // Initialize with sync boundaries that overlap with existing data
            // lower_bound: 8 (section 1), upper_bound: 30 (section 6)
            let lower_bound = 8;
            let upper_bound = 30;
            let mut journal = init_journal(
                context.clone(),
                cfg.clone(),
                lower_bound,
                upper_bound,
                items_per_section,
            )
            .await
            .expect("Failed to initialize journal with overlap");

            // Verify pruning: sections before lower_section are pruned
            let lower_section = lower_bound / items_per_section; // 8/5 = 1
            assert_eq!(lower_section, 1);
            assert_eq!(journal.oldest_section(), Some(lower_section));

            // Verify section 0 is pruned (< lower_section), section 1+ are retained (>= lower_section)
            assert!(!journal.blobs.contains_key(&0)); // Section 0 should be pruned
            assert!(journal.blobs.contains_key(&1)); // Section 1 should be retained (contains item 8)
            assert!(journal.blobs.contains_key(&2)); // Section 2 should be retained
            assert!(journal.blobs.contains_key(&3)); // Section 3 should be retained
            assert!(!journal.blobs.contains_key(&4)); // Section 4 should not exist

            // Verify data integrity: existing data in retained sections is accessible
            let item = journal.get(1, 0).await.unwrap();
            assert_eq!(item, 10u64); // First item in section 1 (1*10+0)
            let item = journal.get(1, 1).await.unwrap();
            assert_eq!(item, 11); // Second item in section 1 (1*10+1)
            let item = journal.get(2, 0).await.unwrap();
            assert_eq!(item, 20); // First item in section 2 (2*10+0)
            let last_element_section = 19 / items_per_section;
            let last_element_offset = (19 % items_per_section.get()) as u32;
            let item = journal
                .get(last_element_section, last_element_offset)
                .await
                .unwrap();
            assert_eq!(item, 34); // Last item in section 3 (3*10+4)
            let next_element_section = 20 / items_per_section;
            let next_element_offset = (20 % items_per_section.get()) as u32;
            let result = journal.get(next_element_section, next_element_offset).await;
            assert!(matches!(result, Err(Error::SectionOutOfRange(4)))); // Next element should not exist

            // Assert journal can accept new items
            let (offset, _) = journal.append(next_element_section, 999).await.unwrap();
            assert_eq!(
                journal.get(next_element_section, offset).await.unwrap(),
                999
            );

            journal.destroy().await.unwrap();
        });
    }

    /// Test `init_journal` with invalid parameters.
    #[test_traced]
    fn test_init_journal_invalid_parameters() {
        let executor = deterministic::Runner::default();
        executor.start(|context| async move {
            let cfg = VConfig {
                partition: "test_invalid".into(),
                compression: None,
                codec_config: (),
                write_buffer: NZUsize!(1024),
                buffer_pool: PoolRef::new(NZUsize!(PAGE_SIZE), NZUsize!(PAGE_CACHE_SIZE)),
            };

            // Test invalid bounds: lower > upper
            let result = init_journal::<deterministic::Context, u64>(
                context.clone(),
                cfg.clone(),
                10,        // lower_bound
                5,         // upper_bound (invalid: < lower_bound)
                NZU64!(5), // items_per_section
            )
            .await;
            assert!(matches!(result, Err(Error::InvalidSyncRange(10, 5))));
        });
    }

    /// Test `init_journal` when existing data exactly matches the sync range.
    #[test_traced]
    fn test_init_journal_existing_data_exact_match() {
        let executor = deterministic::Runner::default();
        executor.start(|context| async move {
            let cfg = VConfig {
                partition: "test_exact_match".into(),
                compression: None,
                codec_config: (),
                write_buffer: NZUsize!(1024),
                buffer_pool: PoolRef::new(NZUsize!(PAGE_SIZE), NZUsize!(PAGE_CACHE_SIZE)),
            };

            // Create initial journal with data exactly matching sync range
            let mut journal =
                VJournal::<deterministic::Context, u64>::init(context.clone(), cfg.clone())
                    .await
                    .expect("Failed to create initial journal");

            // Add data to sections 1, 2, 3 (operations 5-19 with items_per_section=5)
            let items_per_section = NZU64!(5);
            for section in 1..4 {
                for item in 0..items_per_section.get() {
                    journal.append(section, section * 100 + item).await.unwrap();
                }
            }
            journal.close().await.unwrap();

            // Initialize with sync boundaries that exactly match existing data
            let lower_bound = 5; // section 1
            let upper_bound = 19; // section 3
            let journal = init_journal(
                context.clone(),
                cfg.clone(),
                lower_bound,
                upper_bound,
                items_per_section,
            )
            .await
            .expect("Failed to initialize journal with exact match");

            // Verify pruning to lower bound
            let lower_section = lower_bound / items_per_section; // 5/5 = 1
            assert_eq!(journal.oldest_section(), Some(lower_section));

            // Verify section 0 is pruned, sections 1-3 are retained
            assert!(!journal.blobs.contains_key(&0)); // Section 0 should be pruned
            assert!(journal.blobs.contains_key(&1)); // Section 1 should be retained (contains operation 5)
            assert!(journal.blobs.contains_key(&2)); // Section 2 should be retained
            assert!(journal.blobs.contains_key(&3)); // Section 3 should be retained

            // Verify data integrity: existing data in retained sections is accessible
            let item = journal.get(1, 0).await.unwrap();
            assert_eq!(item, 100u64); // First item in section 1 (1*100+0)
            let item = journal.get(1, 1).await.unwrap();
            assert_eq!(item, 101); // Second item in section 1 (1*100+1)
            let item = journal.get(2, 0).await.unwrap();
            assert_eq!(item, 200); // First item in section 2 (2*100+0)
            let last_element_section = 19 / items_per_section;
            let last_element_offset = (19 % items_per_section.get()) as u32;
            let item = journal
                .get(last_element_section, last_element_offset)
                .await
                .unwrap();
            assert_eq!(item, 304); // Last item in section 3 (3*100+4)
            let next_element_section = 20 / items_per_section;
            let next_element_offset = (20 % items_per_section.get()) as u32;
            let result = journal.get(next_element_section, next_element_offset).await;
            assert!(matches!(result, Err(Error::SectionOutOfRange(4)))); // Next element should not exist

            // Assert journal can accept new operations
            let mut journal = journal;
            let (offset, _) = journal.append(next_element_section, 999).await.unwrap();
            assert_eq!(
                journal.get(next_element_section, offset).await.unwrap(),
                999
            );

            journal.destroy().await.unwrap();
        });
    }

    /// Test `init_journal` when existing data exceeds the sync target range.
    #[test_traced]
    fn test_init_journal_existing_data_with_rewind() {
        let executor = deterministic::Runner::default();
        executor.start(|context| async move {
            let cfg = VConfig {
                partition: "test_rewind".into(),
                compression: None,
                codec_config: (),
                write_buffer: NZUsize!(1024),
                buffer_pool: PoolRef::new(NZUsize!(PAGE_SIZE), NZUsize!(PAGE_CACHE_SIZE)),
            };

            // Create initial journal with data beyond sync range
            let mut journal =
                VJournal::<deterministic::Context, u64>::init(context.clone(), cfg.clone())
                    .await
                    .expect("Failed to create initial journal");

            // Add data to sections 0-5 (operations 0-29 with items_per_section=5)
            let items_per_section = NZU64!(5);
            for section in 0..6 {
                for item in 0..items_per_section.get() {
                    journal
                        .append(section, section * 1000 + item)
                        .await
                        .unwrap();
                }
            }
            journal.close().await.unwrap();

            // Initialize with sync boundaries that are exceeded by existing data
            let lower_bound = 8; // section 1
            let upper_bound = 17; // section 3
            let mut journal = init_journal(
                context.clone(),
                cfg.clone(),
                lower_bound,
                upper_bound,
                items_per_section,
            )
            .await
            .expect("Failed to initialize journal with rewind");

            // Verify pruning to lower bound and rewinding beyond upper bound
            let lower_section = lower_bound / items_per_section; // 8/5 = 1
            assert_eq!(journal.oldest_section(), Some(lower_section));

            // Verify section 0 is pruned (< lower_section)
            assert!(!journal.blobs.contains_key(&0));

            // Verify sections within sync range exist (lower_section <= section <= upper_section)
            assert!(journal.blobs.contains_key(&1)); // Section 1 (contains operation 8)
            assert!(journal.blobs.contains_key(&2)); // Section 2
            assert!(journal.blobs.contains_key(&3)); // Section 3 (contains operation 17)

            // Verify sections beyond upper bound are removed (> upper_section)
            assert!(!journal.blobs.contains_key(&4)); // Section 4 should be removed
            assert!(!journal.blobs.contains_key(&5)); // Section 5 should be removed

            // Verify data integrity in retained sections
            let item = journal.get(1, 0).await.unwrap();
            assert_eq!(item, 1000u64); // First item in section 1 (1*1000+0)
            let item = journal.get(1, 1).await.unwrap();
            assert_eq!(item, 1001); // Second item in section 1 (1*1000+1)
            let item = journal.get(3, 0).await.unwrap();
            assert_eq!(item, 3000); // First item in section 3 (3*1000+0)
            let last_element_section = 17 / items_per_section;
            let last_element_offset = (17 % items_per_section.get()) as u32;
            let item = journal
                .get(last_element_section, last_element_offset)
                .await
                .unwrap();
            assert_eq!(item, 3002); // Last item in section 3 (3*1000+2)

            // Verify that section 3 was properly truncated
            let section_3_size = journal.size(3).await.unwrap();
            assert_eq!(section_3_size, 3 * ITEM_ALIGNMENT);

            // Verify that operations beyond upper_bound (17) are not accessible
            // Reading beyond the truncated section should return an error
            let result = journal.get(3, 3).await;
            assert!(result.is_err()); // Operation 18 should be inaccessible (beyond upper_bound=17)

            // Assert journal can accept new operations
            let (offset, _) = journal.append(3, 999).await.unwrap();
            assert_eq!(journal.get(3, offset).await.unwrap(), 999);

            journal.destroy().await.unwrap();
        });
    }

    /// Test `init_journal` when all existing data is stale (before lower bound).
    #[test_traced]
    fn test_init_journal_existing_data_stale() {
        let executor = deterministic::Runner::default();
        executor.start(|context| async move {
            let cfg = VConfig {
                partition: "test_stale".into(),
                compression: None,
                codec_config: (),
                write_buffer: NZUsize!(1024),
                buffer_pool: PoolRef::new(NZUsize!(PAGE_SIZE), NZUsize!(PAGE_CACHE_SIZE)),
            };

            // Create initial journal with stale data
            let mut journal =
                VJournal::<deterministic::Context, u64>::init(context.clone(), cfg.clone())
                    .await
                    .expect("Failed to create initial journal");

            // Add data to sections 0, 1 (operations 0-9 with items_per_section=5)
            let items_per_section = NZU64!(5);
            for section in 0..2 {
                for item in 0..items_per_section.get() {
                    journal.append(section, section * 100 + item).await.unwrap();
                }
            }
            journal.close().await.unwrap();

            // Initialize with sync boundaries beyond all existing data
            let lower_bound = 15; // section 3
            let upper_bound = 25; // section 5
            let journal = init_journal::<deterministic::Context, u64>(
                context.clone(),
                cfg.clone(),
                lower_bound,
                upper_bound,
                items_per_section,
            )
            .await
            .expect("Failed to initialize journal with stale data");

            // Verify fresh journal (all old data destroyed)
            assert!(journal.blobs.is_empty());
            assert_eq!(journal.oldest_section(), None);

            // Verify old sections don't exist
            assert!(!journal.blobs.contains_key(&0));
            assert!(!journal.blobs.contains_key(&1));

            journal.destroy().await.unwrap();
        });
    }

    /// Test `init_journal` with section boundary edge cases.
    #[test_traced]
    fn test_init_journal_section_boundaries() {
        let executor = deterministic::Runner::default();
        executor.start(|context| async move {
            let cfg = VConfig {
                partition: "test_boundaries".into(),
                compression: None,
                codec_config: (),
                write_buffer: NZUsize!(1024),
                buffer_pool: PoolRef::new(NZUsize!(PAGE_SIZE), NZUsize!(PAGE_CACHE_SIZE)),
            };

            // Create journal with data at section boundaries
            let mut journal =
                VJournal::<deterministic::Context, u64>::init(context.clone(), cfg.clone())
                    .await
                    .expect("Failed to create initial journal");

            let items_per_section = NZU64!(5);

            // Add data to sections 0, 1, 2, 3, 4
            for section in 0..5 {
                for item in 0..items_per_section.get() {
                    journal.append(section, section * 100 + item).await.unwrap();
                }
            }
            journal.close().await.unwrap();

            // Test sync boundaries exactly at section boundaries
            let lower_bound = 10; // Exactly at section boundary (10/5 = 2)
            let upper_bound = 19; // Exactly at section boundary (19/5 = 3)
            let mut journal = init_journal(
                context.clone(),
                cfg.clone(),
                lower_bound,
                upper_bound,
                items_per_section,
            )
            .await
            .expect("Failed to initialize journal at boundaries");

            // Verify correct section range
            let lower_section = lower_bound / items_per_section; // 2
            assert_eq!(journal.oldest_section(), Some(lower_section));

            // Verify sections 2, 3, 4 exist, others don't
            assert!(!journal.blobs.contains_key(&0));
            assert!(!journal.blobs.contains_key(&1));
            assert!(journal.blobs.contains_key(&2));
            assert!(journal.blobs.contains_key(&3));
            assert!(!journal.blobs.contains_key(&4)); // Section 4 should not exist

            // Verify data integrity in retained sections
            let item = journal.get(2, 0).await.unwrap();
            assert_eq!(item, 200u64); // First item in section 2
            let item = journal.get(3, 4).await.unwrap();
            assert_eq!(item, 304); // Last element
            let next_element_section = 4;
            let result = journal.get(next_element_section, 0).await;
            assert!(matches!(result, Err(Error::SectionOutOfRange(4))));

            // Assert journal can accept new operations
            let (offset, _) = journal.append(next_element_section, 999).await.unwrap();
            assert_eq!(
                journal.get(next_element_section, offset).await.unwrap(),
                999
            );

            journal.destroy().await.unwrap();
        });
    }

    /// Test `init_journal` when lower_bound and upper_bound are in the same section.
    #[test_traced]
    fn test_init_journal_same_section_bounds() {
        let executor = deterministic::Runner::default();
        executor.start(|context| async move {
            let cfg = VConfig {
                partition: "test_same_section".into(),
                compression: None,
                codec_config: (),
                write_buffer: NZUsize!(1024),
                buffer_pool: PoolRef::new(NZUsize!(PAGE_SIZE), NZUsize!(PAGE_CACHE_SIZE)),
            };

            // Create journal with data in multiple sections
            let mut journal =
                VJournal::<deterministic::Context, u64>::init(context.clone(), cfg.clone())
                    .await
                    .expect("Failed to create initial journal");

            let items_per_section = NZU64!(5);

            // Add data to sections 0, 1, 2
            for section in 0..3 {
                for item in 0..items_per_section.get() {
                    journal.append(section, section * 100 + item).await.unwrap();
                }
            }
            journal.close().await.unwrap();

            // Test sync boundaries within the same section
            let lower_bound = 6; // operation 6 (section 1: 6/5 = 1)
            let upper_bound = 8; // operation 8 (section 1: 8/5 = 1)
            let journal = init_journal(
                context.clone(),
                cfg.clone(),
                lower_bound,
                upper_bound,
                items_per_section,
            )
            .await
            .expect("Failed to initialize journal with same-section bounds");

            // Both operations are in section 1, so section 0 should be pruned, section 1+ retained
            let target_section = lower_bound / items_per_section; // 6/5 = 1
            assert_eq!(journal.oldest_section(), Some(target_section));

            // Verify pruning and retention
            assert!(!journal.blobs.contains_key(&0)); // Section 0 should be pruned
            assert!(journal.blobs.contains_key(&1)); // Section 1 should be retained
            assert!(!journal.blobs.contains_key(&2)); // Section 2 should be removed (> upper_section)

            // Verify data integrity
            let item = journal.get(1, 0).await.unwrap();
            assert_eq!(item, 100u64); // First item in section 1
            let item = journal.get(1, 1).await.unwrap();
            assert_eq!(item, 101); // Second item in section 1 (1*100+1)
            let item = journal.get(1, 3).await.unwrap();
            assert_eq!(item, 103); // Item at offset 3 in section 1 (1*100+3)

            // Verify that section 1 was properly truncated
            let section_1_size = journal.size(1).await.unwrap();
            assert_eq!(section_1_size, 64); // Should be 4 operations * 16 bytes = 64 bytes

            // Verify that operation beyond upper_bound (8) is not accessible
            let result = journal.get(1, 4).await;
            assert!(result.is_err()); // Operation 9 should be inaccessible (beyond upper_bound=8)

            let result = journal.get(2, 0).await;
            assert!(matches!(result, Err(Error::SectionOutOfRange(2)))); // Section 2 was removed, so no items

            // Assert journal can accept new operations
            let mut journal = journal;
            let (offset, _) = journal.append(target_section, 999).await.unwrap();
            assert_eq!(journal.get(target_section, offset).await.unwrap(), 999);

            journal.destroy().await.unwrap();
        });
    }

    /// Test `compute_offset` correctly calculates byte boundaries for variable-sized items.
    #[test_traced]
    fn test_compute_offset() {
        let executor = deterministic::Runner::default();
        executor.start(|context| async move {
            let cfg = VConfig {
                partition: "test_compute_offset".into(),
                compression: None,
                codec_config: (),
                write_buffer: NZUsize!(1024),
                buffer_pool: PoolRef::new(NZUsize!(PAGE_SIZE), NZUsize!(PAGE_CACHE_SIZE)),
            };

            // Create a journal and populate a section with 5 operations
            let mut journal =
                VJournal::<deterministic::Context, u64>::init(context.clone(), cfg.clone())
                    .await
                    .expect("Failed to create journal");

            let section = 0;
            for i in 0..5 {
                journal.append(section, i as u64).await.unwrap();
            }
            journal.sync(section).await.unwrap();

            let blob = journal.blobs.get(&section).unwrap();

            // Helper function to compute byte size for N operations
            let compute_offset = |operations_count: u32| async move {
                compute_offset::<deterministic::Context, u64>(
                    blob,
                    &journal.cfg.codec_config,
                    journal.cfg.compression.is_some(),
                    operations_count,
                )
                .await
                .unwrap()
            };

            // Test various operation counts (each u64 operation takes 16 bytes when aligned)
            assert_eq!(compute_offset(0).await, 0); // 0 operations = 0 bytes
            assert_eq!(compute_offset(1).await, 16); // 1 operation = 16 bytes
            assert_eq!(compute_offset(3).await, 48); // 3 operations = 48 bytes
            assert_eq!(compute_offset(5).await, 80); // 5 operations = 80 bytes

            // Test requesting more operations than available (should return size of all available)
            assert_eq!(compute_offset(10).await, 80); // Still 80 bytes (capped at available)

            journal.destroy().await.unwrap();
        });
    }

    /// Test `rewind_upper` correctly removes items beyond sync boundaries.
    #[test_traced]
    fn test_rewind_upper() {
        let executor = deterministic::Runner::default();
        executor.start(|context| async move {
            let cfg = VConfig {
                partition: "test_rewind_upper".into(),
                compression: None,
                codec_config: (),
                write_buffer: NZUsize!(1024),
                buffer_pool: PoolRef::new(NZUsize!(PAGE_SIZE), NZUsize!(PAGE_CACHE_SIZE)),
            };
            let items_per_section = 5;

            // Helper to create a fresh journal with test data
            let create_journal = || async {
                let mut journal =
                    VJournal::<deterministic::Context, u64>::init(context.clone(), cfg.clone())
                        .await
                        .expect("Failed to create journal");

                // Add operations to sections 0, 1, 2
                for section in 0..3 {
                    for i in 0..items_per_section {
                        journal.append(section, section * 100 + i).await.unwrap();
                    }
                    journal.sync(section).await.unwrap();
                }
                journal
            };

            // Test 1: No truncation needed (upper_bound at section end)
            {
                let mut journal = create_journal().await;
                let upper_bound = 9; // End of section 1 (section 1: ops 5-9)
                rewind_upper(&mut journal, upper_bound, items_per_section)
                    .await
                    .unwrap();

                // Section 1 should remain unchanged (5 operations = 80 bytes)
                let section_1_size = journal.size(1).await.unwrap();
                assert_eq!(section_1_size, 80);
                journal.destroy().await.unwrap();
            }

            // Test 2: Truncation needed (upper_bound mid-section)
            {
                let mut journal = create_journal().await;
                let upper_bound = 7; // Middle of section 1 (keep ops 5, 6, 7)
                rewind_upper(&mut journal, upper_bound, items_per_section)
                    .await
                    .unwrap();

                // Section 1 should now have only 3 operations (48 bytes)
                let section_1_size = journal.size(1).await.unwrap();
                assert_eq!(section_1_size, 48);

                // Verify the remaining operations are accessible
                assert_eq!(journal.get(1, 0).await.unwrap(), 100); // section 1, offset 0 = 1*100+0
                assert_eq!(journal.get(1, 1).await.unwrap(), 101); // section 1, offset 1 = 1*100+1
                assert_eq!(journal.get(1, 2).await.unwrap(), 102); // section 1, offset 2 = 1*100+2

                // Verify truncated operations are not accessible
                let result = journal.get(1, 3).await;
                assert!(result.is_err());
                journal.destroy().await.unwrap();
            }

            // Test 3: Non-existent section (should not error)
            {
                let mut journal = create_journal().await;
                rewind_upper(
                    &mut journal,
                    99, // upper_bound that would be in a non-existent section
                    items_per_section,
                )
                .await
                .unwrap(); // Should not error
                journal.destroy().await.unwrap();
            }

            // Test 4: Upper bound beyond section (no truncation)
            {
                let mut journal = create_journal().await;
                let upper_bound = 15; // Beyond section 2
                let original_section_2_size = journal.size(2).await.unwrap();
                rewind_upper(&mut journal, upper_bound, items_per_section)
                    .await
                    .unwrap();

                // Section 2 should remain unchanged
                let section_2_size = journal.size(2).await.unwrap();
                assert_eq!(section_2_size, original_section_2_size);
                journal.destroy().await.unwrap();
            }
        });
    }

    /// Test intra-section pruning.
    #[test_traced]
    fn test_prune_mid_section() {
        let executor = deterministic::Runner::default();
        executor.start(|context| async move {
            let cfg = VConfig {
                partition: "test_prune_mid_section".into(),
                compression: None,
                codec_config: (),
                write_buffer: NZUsize!(1024),
                buffer_pool: PoolRef::new(NZUsize!(PAGE_SIZE), NZUsize!(PAGE_CACHE_SIZE)),
            };
            let items_per_section = 3;

            // Create journal with data across multiple sections
            let mut journal =
                VJournal::<deterministic::Context, u64>::init(context.clone(), cfg.clone())
                    .await
                    .expect("Failed to create journal");

            // Section 0: items 0, 1, 2
            // Section 1: items 3, 4, 5
            // Section 2: items 6, 7, 8
            for section in 0..3 {
                for i in 0..items_per_section {
                    let op_value = section * items_per_section + i;
                    journal.append(section, op_value).await.unwrap();
                }
            }
            journal.close().await.unwrap();

            // Test with upper_bound in middle of section 1 (upper_bound = 4)
            // Should keep: items 2, 3, 4 (sections 0 partially removed, 1 truncated, 2 removed)
            let lower_bound = 2;
            let upper_bound = 4;
            let mut journal = init_journal(
                context.clone(),
                cfg.clone(),
                lower_bound,
                upper_bound,
                NZU64!(items_per_section),
            )
            .await
            .expect("Failed to initialize synced journal");

            // Verify section 0 is partially present (only item 2)
            assert!(journal.blobs.contains_key(&0));
            assert_eq!(journal.get(0, 2).await.unwrap(), 2u64);

            // Verify section 1 is truncated (items 3, 4 only)
            assert!(journal.blobs.contains_key(&1));
            assert_eq!(journal.get(1, 0).await.unwrap(), 3);
            assert_eq!(journal.get(1, 1).await.unwrap(), 4);

            // item 5 should be inaccessible (truncated)
            let result = journal.get(1, 2).await;
            assert!(result.is_err());

            // Verify section 2 is completely removed
            assert!(!journal.blobs.contains_key(&2));

            // Test that new appends work correctly after truncation
            let (offset, _) = journal.append(1, 999).await.unwrap();
            assert_eq!(journal.get(1, offset).await.unwrap(), 999);

            journal.destroy().await.unwrap();
        });
    }

    type AnyTest = crate::adb::any::variable::Any<
        deterministic::Context,
        sha256::Digest,
        sha256::Digest,
        Sha256,
        TwoCap,
    >;

    fn create_sync_config(suffix: &str) -> crate::adb::any::variable::Config<TwoCap, ()> {
        const PAGE_SIZE: usize = 77;
        const PAGE_CACHE_SIZE: usize = 9;
        crate::adb::any::variable::Config {
            mmr_journal_partition: format!("journal_{suffix}"),
            mmr_metadata_partition: format!("mmr_metadata_{suffix}"),
            mmr_items_per_blob: NZU64!(11),
            mmr_write_buffer: NZUsize!(1024),
            log_journal_partition: format!("log_journal_{suffix}"),
            log_items_per_section: NZU64!(7),
            log_compression: None,
            log_codec_config: (),
            log_write_buffer: NZUsize!(1024),
            locations_journal_partition: format!("locations_journal_{suffix}"),
            locations_items_per_blob: NZU64!(7),
            metadata_partition: format!("adb_metadata_{suffix}"),
            translator: TwoCap,
            thread_pool: None,
            buffer_pool: PoolRef::new(NZUsize!(PAGE_SIZE), NZUsize!(PAGE_CACHE_SIZE)),
        }
    }

    async fn create_test_db(mut context: deterministic::Context) -> AnyTest {
        let cfg = create_sync_config(&format!("var_any_sync_{}", context.next_u64()));
        AnyTest::init(context, cfg).await.unwrap()
    }

    fn create_updates(count: usize) -> Vec<(sha256::Digest, sha256::Digest)> {
        let mut rng = StdRng::seed_from_u64(1337);
        (0..count)
            .map(|_| {
                (
                    sha256::Digest::random(&mut rng),
                    sha256::Digest::random(&mut rng),
                )
            })
            .collect()
    }

    async fn apply_updates(db: &mut AnyTest, updates: &[(sha256::Digest, sha256::Digest)]) {
        for (k, v) in updates.iter().copied() {
            db.update(k, v).await.unwrap();
        }
    }

    #[test_traced("WARN")]
    fn test_variable_any_sync_basic() {
        let executor = deterministic::Runner::default();
        executor.start(|mut context| async move {
            // Create and populate target database
            let mut target_db = create_test_db(context.clone()).await;
            let updates = create_updates(100);
            apply_updates(&mut target_db, &updates).await;
            target_db.commit(None).await.unwrap();

            // Capture target state
            let mut hasher = crate::mmr::hasher::Standard::<Sha256>::new();
            let root = target_db.root(&mut hasher);
            let lower_bound = target_db.oldest_retained_loc().unwrap_or(0);
            let upper_bound = target_db.op_count() - 1;

            // Configure sync engine
            let db_config = create_sync_config(&format!("client_{}", context.next_u64()));
            let resolver = Arc::new(RwLock::new(target_db));
            let engine_cfg = sync::engine::Config {
                context: context.clone(),
                resolver: resolver.clone(),
                target: Target {
                    root,
                    lower_bound_ops: lower_bound,
                    upper_bound_ops: upper_bound,
                },
                max_outstanding_requests: 2,
                fetch_batch_size: NZU64!(10),
                apply_batch_size: 256,
                db_config: db_config.clone(),
                update_rx: None,
            };

            // Run sync
            let synced_db: AnyTest = sync::sync(engine_cfg).await.unwrap();

            // Validate state
            let mut hasher = crate::mmr::hasher::Standard::<Sha256>::new();
            assert_eq!(synced_db.root(&mut hasher), root);
            assert_eq!(synced_db.op_count(), upper_bound + 1);
            assert_eq!(synced_db.oldest_retained_loc().unwrap_or(0), lower_bound);

            // Verify data
            for (k, v) in updates.iter().copied() {
                let got = synced_db.get(&k).await.unwrap();
                assert_eq!(got, Some(v));
            }

            // Close and reopen to verify persistence
            synced_db.close().await.unwrap();
            let reopened = AnyTest::init(context, db_config).await.unwrap();
            let mut hasher = crate::mmr::hasher::Standard::<Sha256>::new();
            assert_eq!(reopened.root(&mut hasher), root);
        });
    }

    // Helper function to create test operations for variable::Any
    fn create_test_ops(count: usize) -> Vec<Variable<sha256::Digest, sha256::Digest>> {
        let mut rng = StdRng::seed_from_u64(1337);
        (0..count)
            .map(|_| {
                Variable::Set(
                    sha256::Digest::random(&mut rng),
                    sha256::Digest::random(&mut rng),
                )
            })
            .collect()
    }

    // Helper function to apply operations to database
    async fn apply_ops(db: &mut AnyTest, ops: &[Variable<sha256::Digest, sha256::Digest>]) {
        for op in ops {
            match op {
                Variable::Set(key, value) => {
                    db.update(*key, *value).await.unwrap();
                }
                Variable::Update(key, value) => {
                    db.update(*key, *value).await.unwrap();
                }
                Variable::Delete(key) => {
                    db.delete(*key).await.unwrap();
                }
                Variable::Commit(metadata) => {
                    db.commit(*metadata).await.unwrap();
                }
                Variable::CommitFloor(metadata, _floor) => {
                    db.commit(*metadata).await.unwrap();
                }
            }
        }
    }

    #[test_case(1, NZU64!(1); "singleton db with batch size == 1")]
    #[test_case(1, NZU64!(2); "singleton db with batch size > db size")]
    #[test_case(100, NZU64!(1); "db with batch size 1")]
    #[test_case(100, NZU64!(3); "db size not evenly divided by batch size")]
    #[test_case(100, NZU64!(99); "db size not evenly divided by batch size; different batch size")]
    #[test_case(100, NZU64!(50); "db size divided by batch size")]
    #[test_case(100, NZU64!(100); "db size == batch size")]
    #[test_case(100, NZU64!(101); "batch size > db size")]
    fn test_sync(target_db_ops: usize, fetch_batch_size: NonZeroU64) {
        let executor = deterministic::Runner::default();
        executor.start(|mut context| async move {
            let mut target_db = create_test_db(context.clone()).await;
            let target_db_ops = create_test_ops(target_db_ops);

            apply_ops(&mut target_db, &target_db_ops).await;
            target_db.commit(None).await.unwrap();
            let target_op_count = target_db.op_count();
            let target_inactivity_floor = target_db.inactivity_floor_loc();

            let mut hasher = crate::mmr::hasher::Standard::<Sha256>::new();
            let target_root = target_db.root(&mut hasher);

            // Capture target database state and deleted keys before moving into config
            let mut expected_kvs = std::collections::HashMap::new();
            let mut deleted_keys = std::collections::HashSet::new();
            for op in &target_db_ops {
                match op {
                    Variable::Set(key, value) => {
                        // Only include keys that are actually accessible in the target database
                        if let Some(target_value) = target_db.get(key).await.unwrap() {
                            if target_value == *value {
                                expected_kvs.insert(*key, *value);
                                deleted_keys.remove(key);
                            }
                        }
                    }
                    Variable::Delete(key) => {
                        expected_kvs.remove(key);
                        deleted_keys.insert(*key);
                    }
                    Variable::Update(key, value) => {
                        // Only include keys that are actually accessible in the target database
                        if let Some(target_value) = target_db.get(key).await.unwrap() {
                            if target_value == *value {
                                expected_kvs.insert(*key, *value);
                                deleted_keys.remove(key);
                            }
                        }
                    }
                    Variable::CommitFloor(_metadata, _floor) => {}
                    Variable::Commit(_metadata) => {}
                }
            }

            let db_config = create_sync_config(&format!("sync_client_{}", context.next_u64()));
            let target_db = Arc::new(RwLock::new(target_db));
            let config = sync::engine::Config {
                db_config: db_config.clone(),
                fetch_batch_size,
                target: Target {
                    root: target_root,
                    lower_bound_ops: target_inactivity_floor,
                    upper_bound_ops: target_op_count - 1,
                },
                context: context.clone(),
                resolver: target_db.clone(),
                apply_batch_size: 1024,
                max_outstanding_requests: 1,
                update_rx: None,
            };
            let mut got_db: AnyTest = sync::sync(config).await.unwrap();

            // Verify database state
            let mut hasher = crate::mmr::hasher::Standard::<Sha256>::new();
            assert_eq!(got_db.op_count(), target_op_count);
            assert_eq!(got_db.inactivity_floor_loc(), target_inactivity_floor);

            // Verify the root digest matches the target
            assert_eq!(got_db.root(&mut hasher), target_root);

            // Verify operation counts match
            let target_guard = target_db.read().await;
            assert_eq!(got_db.op_count(), target_guard.op_count());

            // Verify oldest retained location matches the sync lower bound
            // (synced database should only retain operations from lower_bound onwards)
            assert_eq!(got_db.oldest_retained_loc, target_inactivity_floor);

            // Verify root hashes match (already checked in sync engine, but let's be explicit)
            let mut target_hasher = crate::mmr::hasher::Standard::<Sha256>::new();
            assert_eq!(
                got_db.root(&mut hasher),
                target_guard.root(&mut target_hasher),
            );
            drop(target_guard);

            // Verify that the synced database matches the target state
            for (key, expected_value) in &expected_kvs {
                let synced_value = got_db.get(key).await.unwrap();
                assert_eq!(synced_value, Some(*expected_value));
            }
            // Verify that deleted keys are absent
            for key in &deleted_keys {
                assert!(got_db.get(key).await.unwrap().is_none());
            }

            // Put more key-value pairs into both databases
            let mut new_ops = Vec::new();
            let mut rng = StdRng::seed_from_u64(42);
            let mut new_kvs = std::collections::HashMap::new();
            for _ in 0..expected_kvs.len() {
                let key = sha256::Digest::random(&mut rng);
                let value = sha256::Digest::random(&mut rng);
                new_ops.push(Variable::Set(key, value));
                new_kvs.insert(key, value);
            }
            apply_ops(&mut got_db, &new_ops).await;
            apply_ops(&mut *target_db.write().await, &new_ops).await;

            got_db.commit(None).await.unwrap();
            target_db.write().await.commit(None).await.unwrap();

            // Verify that the databases match
            for (key, value) in &new_kvs {
                let got_value = got_db.get(key).await.unwrap().unwrap();
                let target_value = target_db.read().await.get(key).await.unwrap().unwrap();
                assert_eq!(got_value, target_value);
                assert_eq!(got_value, *value);
            }

            let final_target_root = target_db.write().await.root(&mut hasher);
            let final_synced_root = got_db.root(&mut hasher);
            assert_eq!(final_synced_root, final_target_root);

            // Capture the database state before closing
            let final_synced_op_count = got_db.op_count();
            let final_synced_oldest_retained_loc = got_db.oldest_retained_loc().unwrap_or(0);
            let final_synced_root = got_db.root(&mut hasher);

            // Close the database
            got_db.close().await.unwrap();

            // Reopen the database using the same configuration and verify the state is unchanged
            let reopened_db = AnyTest::init(context, db_config).await.unwrap();

            // Compare state against the database state before closing
            assert_eq!(reopened_db.op_count(), final_synced_op_count);
            assert_eq!(
                reopened_db.oldest_retained_loc().unwrap_or(0),
                final_synced_oldest_retained_loc
            );
            assert_eq!(reopened_db.root(&mut hasher), final_synced_root);

            // Verify that the original key-value pairs are still correct
            for (key, &value) in &expected_kvs {
                let reopened_value = reopened_db.get(key).await.unwrap();
                assert_eq!(reopened_value, Some(value));
            }

            // Verify all new key-value pairs are still correct
            for (key, &value) in &new_kvs {
                let reopened_value = reopened_db.get(key).await.unwrap().unwrap();
                assert_eq!(reopened_value, value);
            }

            // Verify that deleted keys are still absent
            for key in &deleted_keys {
                assert!(reopened_db.get(key).await.unwrap().is_none());
            }

            reopened_db.destroy().await.unwrap();
            let target_db = match Arc::try_unwrap(target_db) {
                Ok(rw_lock) => rw_lock.into_inner(),
                Err(_) => panic!("Failed to unwrap Arc - still has references"),
            };
            target_db.destroy().await.unwrap();
        });
    }

    /// Test that invalid bounds are rejected
    #[test_traced("WARN")]
    fn test_sync_invalid_bounds() {
        let executor = deterministic::Runner::default();
        executor.start(|mut context| async move {
            let target_db = create_test_db(context.clone()).await;
            let db_config = create_sync_config(&format!("invalid_bounds_{}", context.next_u64()));
            let config = sync::engine::Config {
                db_config,
                fetch_batch_size: NZU64!(10),
                target: Target {
                    root: sha256::Digest::from([1u8; 32]),
                    lower_bound_ops: 31, // Invalid: lower > upper
                    upper_bound_ops: 30,
                },
                context,
                resolver: Arc::new(RwLock::new(target_db)),
                apply_batch_size: 1024,
                max_outstanding_requests: 1,
                update_rx: None,
            };

            let result: Result<AnyTest, _> = sync::sync(config).await;
            assert!(matches!(
                result,
                Err(sync::Error::InvalidTarget {
                    lower_bound_pos: 31,
                    upper_bound_pos: 30,
                }),
            ));
        });
    }

    /// Test that sync works when target database has operations beyond the requested range
    /// of operations to sync.
    #[test]
    fn test_sync_subset_of_target_database() {
        const TARGET_DB_OPS: usize = 1000;
        let executor = deterministic::Runner::default();
        executor.start(|mut context| async move {
            let mut target_db = create_test_db(context.clone()).await;
            let target_ops = create_test_ops(TARGET_DB_OPS);
            // Apply all but the last operation
            apply_ops(&mut target_db, &target_ops[0..TARGET_DB_OPS - 1]).await;
            target_db.commit(None).await.unwrap();

            let mut hasher = crate::mmr::hasher::Standard::<Sha256>::new();
            let root = target_db.root(&mut hasher);
            let lower_bound_ops = target_db.inactivity_floor_loc;
            let upper_bound_ops = target_db.op_count() - 1;

            // Add another operation after the sync range
            let final_op = &target_ops[TARGET_DB_OPS - 1];
            apply_ops(&mut target_db, from_ref(final_op)).await;
            target_db.commit(None).await.unwrap();

            // Sync to the "old" range (not including the final op)
            let config = sync::engine::Config {
                db_config: create_sync_config(&format!("subset_{}", context.next_u64())),
                fetch_batch_size: NZU64!(10),
                target: Target {
                    root,
                    lower_bound_ops,
                    upper_bound_ops,
                },
                context,
                resolver: Arc::new(RwLock::new(target_db)),
                apply_batch_size: 1024,
                max_outstanding_requests: 1,
                update_rx: None,
            };
            let synced_db: AnyTest = sync::sync(config).await.unwrap();

            // Verify the synced database has the correct range of operations
            assert_eq!(synced_db.inactivity_floor_loc, lower_bound_ops);
            assert_eq!(synced_db.oldest_retained_loc(), Some(lower_bound_ops));
            assert_eq!(
                synced_db.mmr.pruned_to_pos(),
                leaf_num_to_pos(lower_bound_ops)
            );
            assert_eq!(synced_db.op_count(), upper_bound_ops + 1);

            // Verify the final root digest matches our target
            assert_eq!(synced_db.root(&mut hasher), root);

            // Verify the synced database doesn't have any operations beyond the sync range.
            assert_eq!(synced_db.get(final_op.key().unwrap()).await.unwrap(), None);

            synced_db.destroy().await.unwrap();
        });
    }

    // Test syncing where the sync client has some but not all of the operations in the target
    // database.
    #[test]
    fn test_sync_use_existing_db_partial_match() {
        const ORIGINAL_DB_OPS: usize = 1_000;

        let executor = deterministic::Runner::default();
        executor.start(|mut context| async move {
            let original_ops = create_test_ops(ORIGINAL_DB_OPS);

            // Create two databases
            let mut target_db = create_test_db(context.clone()).await;
            let sync_db_config =
                create_sync_config(&format!("partial_match_{}", context.next_u64()));
            let mut sync_db = AnyTest::init(context.clone(), sync_db_config.clone())
                .await
                .unwrap();

            // Apply the same operations to both databases
            apply_ops(&mut target_db, &original_ops).await;
            apply_ops(&mut sync_db, &original_ops).await;
            target_db.commit(None).await.unwrap();
            sync_db.commit(None).await.unwrap();

            // Close sync_db
            sync_db.close().await.unwrap();

            // Add one more operation and commit the target database
            let last_op = create_test_ops(1);
            apply_ops(&mut target_db, &last_op).await;
            target_db.commit(None).await.unwrap();
            let mut hasher = crate::mmr::hasher::Standard::<Sha256>::new();
            let root = target_db.root(&mut hasher);
            let lower_bound_ops = target_db.inactivity_floor_loc;
            let upper_bound_ops = target_db.op_count() - 1; // Up to the last operation

            // Reopen the sync database and sync it to the target database
            let target_db = Arc::new(RwLock::new(target_db));
            let config = sync::engine::Config {
                db_config: sync_db_config, // Use same config as before
                fetch_batch_size: NZU64!(10),
                target: Target {
                    root,
                    lower_bound_ops,
                    upper_bound_ops,
                },
                context: context.clone(),
                resolver: target_db.clone(),
                apply_batch_size: 1024,
                max_outstanding_requests: 1,
                update_rx: None,
            };
            let sync_db: AnyTest = sync::sync(config).await.unwrap();

            // Verify database state
            assert_eq!(sync_db.op_count(), upper_bound_ops + 1);
            assert_eq!(
                sync_db.inactivity_floor_loc,
                target_db.read().await.inactivity_floor_loc
            );
            assert!(sync_db.oldest_retained_loc().unwrap() <= lower_bound_ops);
            assert_eq!(
                sync_db.mmr.pruned_to_pos(),
                leaf_num_to_pos(lower_bound_ops)
            );
            // Verify the root digest matches the target
            assert_eq!(sync_db.root(&mut hasher), root);

            // Verify the last operation is present
            let last_key = last_op[0].key().unwrap();
            let last_value = *last_op[0].value().unwrap();
            assert_eq!(sync_db.get(last_key).await.unwrap(), Some(last_value));

            sync_db.destroy().await.unwrap();
            Arc::try_unwrap(target_db)
                .unwrap_or_else(|_| panic!("failed to unwrap Arc"))
                .into_inner()
                .destroy()
                .await
                .unwrap();
        });
    }

    /// Test case where existing database on disk exactly matches the sync target
    #[test_traced("WARN")]
    fn test_sync_use_existing_db_exact_match() {
        const NUM_OPS: usize = 50;
        let executor = deterministic::Runner::default();
        executor.start(|mut context| async move {
            // Create and populate target database
            let mut target_db = create_test_db(context.clone()).await;
            let target_ops = create_test_ops(NUM_OPS);
            apply_ops(&mut target_db, &target_ops).await;
            target_db.commit(None).await.unwrap();

            // Capture target state
            let target_db_op_count = target_db.op_count();
            let target_db_oldest_retained_loc = target_db.oldest_retained_loc().unwrap_or(0);
            let mut hasher = crate::mmr::hasher::Standard::<Sha256>::new();
            let target_root = target_db.root(&mut hasher);

            // Create sync database with exactly the same operations
            let sync_db_config = create_sync_config(&format!("exact_match_{}", context.next_u64()));
            let mut sync_db: AnyTest = AnyTest::init(context.clone(), sync_db_config.clone())
                .await
                .unwrap();
            apply_ops(&mut sync_db, &target_ops).await;
            sync_db.commit(None).await.unwrap();

            // Verify they have the same state before sync
            assert_eq!(sync_db.op_count(), target_db_op_count);
            assert_eq!(sync_db.root(&mut hasher), target_root);

            // Close the sync database
            sync_db.close().await.unwrap();

            // Sync should recognize the exact match and reuse existing data
            let target_db = Arc::new(RwLock::new(target_db));
            let config = sync::engine::Config {
                db_config: sync_db_config,
                fetch_batch_size: NZU64!(10),
                target: Target {
                    root: target_root,
                    lower_bound_ops: target_db_oldest_retained_loc,
                    upper_bound_ops: target_db_op_count - 1,
                },
                context,
                resolver: target_db.clone(),
                apply_batch_size: 1024,
                max_outstanding_requests: 1,
                update_rx: None,
            };
            let sync_db: AnyTest = sync::sync(config).await.unwrap();

            // Verify database state matches
            let mut hasher = crate::mmr::hasher::Standard::<Sha256>::new();
            assert_eq!(sync_db.op_count(), target_db_op_count);
            assert_eq!(
                sync_db.oldest_retained_loc().unwrap_or(0),
                target_db_oldest_retained_loc
            );
            assert_eq!(sync_db.root(&mut hasher), target_root);

            // Verify data integrity
            let mut expected_kvs = std::collections::HashMap::new();
            for op in &target_ops {
                if let Variable::Set(key, value) = op {
                    expected_kvs.insert(*key, *value);
                }
            }

            for (key, expected_value) in &expected_kvs {
                let target_value = target_db.read().await.get(key).await.unwrap().unwrap();
                let synced_value = sync_db.get(key).await.unwrap().unwrap();
                assert_eq!(synced_value, target_value);
                assert_eq!(synced_value, *expected_value);
            }

            sync_db.destroy().await.unwrap();
            let target_db = match Arc::try_unwrap(target_db) {
                Ok(rw_lock) => rw_lock.into_inner(),
                Err(_) => panic!("Failed to unwrap Arc - still has references"),
            };
            target_db.destroy().await.unwrap();
        });
    }

    /// Test that the client fails to sync if the lower bound is decreased
    #[test_traced("WARN")]
    fn test_target_update_lower_bound_decrease() {
        let executor = deterministic::Runner::default();
        executor.start(|mut context| async move {
            // Create and populate target database
            let mut target_db = create_test_db(context.clone()).await;
            let target_ops = create_test_ops(50);
            apply_ops(&mut target_db, &target_ops).await;
            target_db.commit(None).await.unwrap();

            // Capture initial target state
            let mut hasher = test_hasher();
            let initial_lower_bound = target_db.inactivity_floor_loc();
            let initial_upper_bound = target_db.op_count() - 1;
            let initial_root = target_db.root(&mut hasher);

            // Create client with initial target
            let (mut update_sender, update_receiver) = mpsc::channel(1);
            let target_db = Arc::new(RwLock::new(target_db));
            let config = Config {
                context: context.clone(),
                db_config: create_sync_config(&format!("test_config_{}", context.next_u64())),
                fetch_batch_size: NZU64!(5),
                target: Target {
                    root: initial_root,
                    lower_bound_ops: initial_lower_bound,
                    upper_bound_ops: initial_upper_bound,
                },
                resolver: target_db.clone(),
                apply_batch_size: 1024,
                max_outstanding_requests: 10,
                update_rx: Some(update_receiver),
            };
            let client: Engine<AnyTest, _> = Engine::new(config).await.unwrap();

            // Send target update with decreased lower bound
            update_sender
                .send(Target {
                    root: initial_root,
                    lower_bound_ops: initial_lower_bound.saturating_sub(1),
                    upper_bound_ops: initial_upper_bound.saturating_add(1),
                })
                .await
                .unwrap();

            let result = client.step().await;
            assert!(matches!(
                result,
                Err(sync::Error::SyncTargetMovedBackward { .. })
            ));

            Arc::try_unwrap(target_db)
                .unwrap_or_else(|_| panic!("failed to unwrap Arc"))
                .into_inner()
                .destroy()
                .await
                .unwrap();
        });
    }

    /// Test that the client fails to sync if the upper bound is decreased
    #[test_traced("WARN")]
    fn test_target_update_upper_bound_decrease() {
        let executor = deterministic::Runner::default();
        executor.start(|mut context| async move {
            // Create and populate target database
            let mut target_db = create_test_db(context.clone()).await;
            let target_ops = create_test_ops(50);
            apply_ops(&mut target_db, &target_ops).await;
            target_db.commit(None).await.unwrap();

            // Capture initial target state
            let mut hasher = test_hasher();
            let initial_lower_bound = target_db.inactivity_floor_loc();
            let initial_upper_bound = target_db.op_count() - 1;
            let initial_root = target_db.root(&mut hasher);

            // Create client with initial target
            let (mut update_sender, update_receiver) = mpsc::channel(1);
            let target_db = Arc::new(RwLock::new(target_db));
            let config = Config {
                context: context.clone(),
                db_config: create_sync_config(&format!("test_config_{}", context.next_u64())),
                fetch_batch_size: NZU64!(5),
                target: Target {
                    root: initial_root,
                    lower_bound_ops: initial_lower_bound,
                    upper_bound_ops: initial_upper_bound,
                },
                resolver: target_db.clone(),
                apply_batch_size: 1024,
                max_outstanding_requests: 10,
                update_rx: Some(update_receiver),
            };
            let client: Engine<AnyTest, _> = Engine::new(config).await.unwrap();

            // Send target update with decreased upper bound
            update_sender
                .send(Target {
                    root: initial_root,
                    lower_bound_ops: initial_lower_bound,
                    upper_bound_ops: initial_upper_bound.saturating_sub(1),
                })
                .await
                .unwrap();

            let result = client.step().await;
            assert!(matches!(
                result,
                Err(sync::Error::SyncTargetMovedBackward { .. })
            ));

            Arc::try_unwrap(target_db)
                .unwrap_or_else(|_| panic!("failed to unwrap Arc"))
                .into_inner()
                .destroy()
                .await
                .unwrap();
        });
    }

    /// Test that the client succeeds when bounds are updated
    #[test_traced("WARN")]
    fn test_target_update_bounds_increase() {
        let executor = deterministic::Runner::default();
        executor.start(|mut context| async move {
            // Create and populate target database
            let mut target_db = create_test_db(context.clone()).await;
            let target_ops = create_test_ops(100);
            apply_ops(&mut target_db, &target_ops).await;
            target_db.commit(None).await.unwrap();

            // Capture initial target state
            let mut hasher = test_hasher();
            let initial_lower_bound = target_db.inactivity_floor_loc();
            let initial_upper_bound = target_db.op_count() - 1;
            let initial_root = target_db.root(&mut hasher);

            // Apply more operations to the target database
            let more_ops = create_test_ops(1);
            apply_ops(&mut target_db, &more_ops).await;
            target_db.commit(None).await.unwrap();

            // Capture final target state
            let mut hasher = test_hasher();
            let final_lower_bound = target_db.inactivity_floor_loc();
            let final_upper_bound = target_db.op_count() - 1;
            let final_root = target_db.root(&mut hasher);

            // Create client with placeholder initial target (stale compared to final target)
            let (mut update_sender, update_receiver) = mpsc::channel(1);

            let target_db = Arc::new(RwLock::new(target_db));
            let config = Config {
                context: context.clone(),
                db_config: create_sync_config(&format!("test_config_{}", context.next_u64())),
                fetch_batch_size: NZU64!(1),
                target: Target {
                    root: initial_root,
                    lower_bound_ops: initial_lower_bound,
                    upper_bound_ops: initial_upper_bound,
                },
                resolver: target_db.clone(),
                apply_batch_size: 1024,
                max_outstanding_requests: 1,
                update_rx: Some(update_receiver),
            };

            // Send target update with increased bounds
            update_sender
                .send(Target {
                    root: final_root,
                    lower_bound_ops: final_lower_bound,
                    upper_bound_ops: final_upper_bound,
                })
                .await
                .unwrap();

            // Complete the sync
            let synced_db: AnyTest = sync::sync(config).await.unwrap();

            // Verify the synced database has the expected state
            let mut hasher = test_hasher();
            assert_eq!(synced_db.root(&mut hasher), final_root);
            assert_eq!(synced_db.op_count(), final_upper_bound + 1);
            assert_eq!(synced_db.inactivity_floor_loc(), final_lower_bound);
            assert_eq!(synced_db.oldest_retained_loc().unwrap(), final_lower_bound);

            synced_db.destroy().await.unwrap();

            Arc::try_unwrap(target_db)
                .unwrap_or_else(|_| panic!("failed to unwrap Arc"))
                .into_inner()
                .destroy()
                .await
                .unwrap();
        });
    }

    /// Test that the client fails to sync with invalid bounds (lower > upper)
    #[test_traced("WARN")]
    fn test_target_update_invalid_bounds() {
        let executor = deterministic::Runner::default();
        executor.start(|mut context| async move {
            // Create and populate target database
            let mut target_db = create_test_db(context.clone()).await;
            let target_ops = create_test_ops(50);
            apply_ops(&mut target_db, &target_ops).await;
            target_db.commit(None).await.unwrap();

            // Capture initial target state
            let mut hasher = test_hasher();
            let initial_lower_bound = target_db.inactivity_floor_loc();
            let initial_upper_bound = target_db.op_count() - 1;
            let initial_root = target_db.root(&mut hasher);

            // Create client with initial target
            let (mut update_sender, update_receiver) = mpsc::channel(1);
            let target_db = Arc::new(RwLock::new(target_db));
            let config = Config {
                context: context.clone(),
                db_config: create_sync_config(&format!("test_config_{}", context.next_u64())),
                fetch_batch_size: NZU64!(5),
                target: Target {
                    root: initial_root,
                    lower_bound_ops: initial_lower_bound,
                    upper_bound_ops: initial_upper_bound,
                },
                resolver: target_db.clone(),
                apply_batch_size: 1024,
                max_outstanding_requests: 10,
                update_rx: Some(update_receiver),
            };
            let client: Engine<AnyTest, _> = Engine::new(config).await.unwrap();

            // Send target update with invalid bounds (lower > upper)
            update_sender
                .send(Target {
                    root: initial_root,
                    lower_bound_ops: initial_upper_bound, // Greater than upper bound
                    upper_bound_ops: initial_lower_bound, // Less than lower bound
                })
                .await
                .unwrap();

            let result = client.step().await;
            assert!(matches!(result, Err(sync::Error::InvalidTarget { .. })));

            Arc::try_unwrap(target_db)
                .unwrap_or_else(|_| panic!("failed to unwrap Arc"))
                .into_inner()
                .destroy()
                .await
                .unwrap();
        });
    }

    /// Test that target updates can be sent even after the client is done
    #[test_traced("WARN")]
    fn test_target_update_on_done_client() {
        let executor = deterministic::Runner::default();
        executor.start(|mut context| async move {
            // Create and populate target database
            let mut target_db = create_test_db(context.clone()).await;
            let target_ops = create_test_ops(10);
            apply_ops(&mut target_db, &target_ops).await;
            target_db.commit(None).await.unwrap();

            // Capture target state
            let mut hasher = test_hasher();
            let lower_bound = target_db.inactivity_floor_loc();
            let upper_bound = target_db.op_count() - 1;
            let root = target_db.root(&mut hasher);

            // Create client with target that will complete immediately
            let (mut update_sender, update_receiver) = mpsc::channel(1);
            let target_db = Arc::new(RwLock::new(target_db));
            let config = Config {
                context: context.clone(),
                db_config: create_sync_config(&format!("test_config_{}", context.next_u64())),
                fetch_batch_size: NZU64!(20),
                target: Target {
                    root,
                    lower_bound_ops: lower_bound,
                    upper_bound_ops: upper_bound,
                },
                resolver: target_db.clone(),
                apply_batch_size: 1024,
                max_outstanding_requests: 10,
                update_rx: Some(update_receiver),
            };

            // Complete the sync
            let synced_db: AnyTest = sync::sync(config).await.unwrap();

            // Attempt to apply a target update after sync is complete to verify
            // we don't panic
            let _ = update_sender
                .send(Target {
                    // Dummy target update
                    root: sha256::Digest::from([2u8; 32]),
                    lower_bound_ops: lower_bound + 1,
                    upper_bound_ops: upper_bound + 1,
                })
                .await;

            // Verify the synced database has the expected state
            let mut hasher = test_hasher();
            assert_eq!(synced_db.root(&mut hasher), root);
            assert_eq!(synced_db.op_count(), upper_bound + 1);
            assert_eq!(synced_db.inactivity_floor_loc(), lower_bound);

            synced_db.destroy().await.unwrap();

            Arc::try_unwrap(target_db)
                .unwrap_or_else(|_| panic!("failed to unwrap Arc"))
                .into_inner()
                .destroy()
                .await
                .unwrap();
        });
    }

    /// Test that the client can handle target updates during sync execution
    #[test_case(1, 1)]
    #[test_case(1, 2)]
    #[test_case(1, 100)]
    #[test_case(2, 1)]
    #[test_case(2, 2)]
    #[test_case(2, 100)]
    // Regression test: panicked when we didn't set pinned nodes after updating target
    #[test_case(20, 10)]
    #[test_case(100, 1)]
    #[test_case(100, 2)]
    #[test_case(100, 100)]
    #[test_case(100, 1000)]
    #[test_traced("WARN")]
    fn test_target_update_during_sync(initial_ops: usize, additional_ops: usize) {
        let executor = deterministic::Runner::default();
        executor.start(|mut context| async move {
            // Create and populate target database with initial operations
            let mut target_db = create_test_db(context.clone()).await;
            let target_ops = create_test_ops(initial_ops);
            apply_ops(&mut target_db, &target_ops).await;
            target_db.commit(None).await.unwrap();

            // Capture initial target state
            let mut hasher = test_hasher();
            let initial_lower_bound = target_db.inactivity_floor_loc();
            let initial_upper_bound = target_db.op_count() - 1;
            let initial_root = target_db.root(&mut hasher);

            // Wrap target database for shared mutable access
            let target_db = Arc::new(RwLock::new(target_db));

            // Create client with initial target and small batch size
            let (mut update_sender, update_receiver) = mpsc::channel(1);
            // Step the client to process a batch
            let client = {
                let config = Config {
                    context: context.clone(),
                    db_config: create_sync_config(&format!("test_config_{}", context.next_u64())),
                    target: Target {
                        root: initial_root,
                        lower_bound_ops: initial_lower_bound,
                        upper_bound_ops: initial_upper_bound,
                    },
                    resolver: target_db.clone(),
                    fetch_batch_size: NZU64!(1), // Small batch size so we don't finish after one batch
                    max_outstanding_requests: 10,
                    apply_batch_size: 1024,
                    update_rx: Some(update_receiver),
                };
                let mut client: Engine<AnyTest, _> = Engine::new(config).await.unwrap();
                loop {
                    // Step the client until we have processed a batch of operations
                    client = match client.step().await.unwrap() {
                        NextStep::Continue(new_client) => new_client,
                        NextStep::Complete(_) => panic!("client should not be complete"),
                    };
                    let log_size = client.journal().size().await.unwrap();
                    if log_size > initial_lower_bound {
                        break client;
                    }
                }
            };

            // Modify the target database by adding more operations
            let additional_ops = create_test_ops(additional_ops);
            let new_root = {
                let mut db = target_db.write().await;
                apply_ops(&mut db, &additional_ops).await;
                db.commit(None).await.unwrap();

                // Capture new target state
                let mut hasher = test_hasher();
                let new_lower_bound = db.inactivity_floor_loc;
                let new_upper_bound = db.op_count() - 1;
                let new_root = db.root(&mut hasher);

                // Send target update with new target
                update_sender
                    .send(Target {
                        root: new_root,
                        lower_bound_ops: new_lower_bound,
                        upper_bound_ops: new_upper_bound,
                    })
                    .await
                    .unwrap();

                new_root
            };

            // Complete the sync
            let synced_db = match client.sync().await {
                Ok(db) => db,
                Err(e) => {
                    panic!("Sync failed: {e:?}");
                }
            };

            // Verify the synced database has the expected final state
            let mut hasher = test_hasher();
            let synced_root = synced_db.root(&mut hasher);

            // Verify the target database matches the synced database
            let target_db = match Arc::try_unwrap(target_db) {
                Ok(rw_lock) => rw_lock.into_inner(),
                Err(_) => panic!("Failed to unwrap Arc - still has references"),
            };

            // Now do the assertions after seeing the debug output
            assert_eq!(synced_root, new_root);

            {
                assert_eq!(synced_db.op_count(), target_db.op_count());
                assert_eq!(
                    synced_db.inactivity_floor_loc,
                    target_db.inactivity_floor_loc
                );
                assert_eq!(
                    synced_db.oldest_retained_loc().unwrap(),
                    target_db.inactivity_floor_loc
                );
                assert_eq!(synced_db.root(&mut hasher), target_db.root(&mut hasher));
            }

            // Verify the expected operations are present in the synced database.
            for i in synced_db.inactivity_floor_loc..synced_db.op_count() {
                let got = synced_db.get_op(i).await.unwrap();
                let expected = target_db.get_op(i).await.unwrap();
                assert_eq!(got, expected);
            }
            for i in synced_db.mmr.oldest_retained_pos().unwrap()..synced_db.mmr.size() {
                let got = synced_db.mmr.get_node(i).await.unwrap();
                let expected = target_db.mmr.get_node(i).await.unwrap();
                assert_eq!(got, expected);
            }

            synced_db.destroy().await.unwrap();
            target_db.destroy().await.unwrap();
        });
    }

    #[test_traced("WARN")]
    fn test_sync_database_persistence() {
        let executor = deterministic::Runner::default();
        executor.start(|context| async move {
            // Create and populate a simple target database
            let mut target_db = create_test_db(context.clone()).await;
            let target_ops = create_test_ops(10);
            apply_ops(&mut target_db, &target_ops).await;
            target_db.commit(None).await.unwrap();

            // Capture target state
            let mut hasher = test_hasher();
            let target_root = target_db.root(&mut hasher);
            let lower_bound = target_db.inactivity_floor_loc();
            let upper_bound = target_db.op_count() - 1;

            // Perform sync
            let db_config = create_sync_config("test_persistence_42");
            let context_clone = context.clone();
            let target_db = Arc::new(RwLock::new(target_db));
            let config = Config {
                db_config: db_config.clone(),
                fetch_batch_size: NZU64!(5),
                target: Target {
                    root: target_root,
                    lower_bound_ops: lower_bound,
                    upper_bound_ops: upper_bound,
                },
                context,
                resolver: target_db.clone(),
                apply_batch_size: 1024,
                max_outstanding_requests: 1,
                update_rx: None,
            };
            let synced_db: AnyTest = sync::sync(config).await.unwrap();

            // Verify initial sync worked
            let mut hasher = test_hasher();
            assert_eq!(synced_db.root(&mut hasher), target_root);

            // Save state before closing
            let expected_root = synced_db.root(&mut hasher);
            let expected_op_count = synced_db.op_count();
            let expected_inactivity_floor_loc = synced_db.inactivity_floor_loc();
            let expected_oldest_retained_loc = synced_db.oldest_retained_loc();
            let expected_pruned_to_pos = synced_db.mmr.pruned_to_pos();

            // Close the database
            synced_db.close().await.unwrap();

            // Re-open the database
            let reopened_db = AnyTest::init(context_clone, db_config).await.unwrap();

            // Verify the state is unchanged
            assert_eq!(reopened_db.root(&mut hasher), expected_root);
            assert_eq!(reopened_db.op_count(), expected_op_count);
            assert_eq!(
                reopened_db.inactivity_floor_loc(),
                expected_inactivity_floor_loc
            );
            assert_eq!(
                reopened_db.oldest_retained_loc(),
                expected_oldest_retained_loc
            );
            assert_eq!(reopened_db.mmr.pruned_to_pos(), expected_pruned_to_pos);

            // Cleanup
            Arc::try_unwrap(target_db)
                .unwrap_or_else(|_| panic!("failed to unwrap Arc"))
                .into_inner()
                .destroy()
                .await
                .unwrap();
            reopened_db.destroy().await.unwrap();
        });
    }

    #[test_traced]
    fn test_sync_resolver_fails() {
        let executor = deterministic::Runner::default();
        executor.start(|mut context| async move {
            let resolver =
                FailResolver::<sha256::Digest, Variable<sha256::Digest, sha256::Digest>>::new();
            let target_root = sha256::Digest::from([0; 32]);

            let db_config =
                create_sync_config(&format!("test_fail_resolver_{}", context.next_u64()));
            let engine_config = Config {
                context,
                target: Target {
                    root: target_root,
                    lower_bound_ops: 0,
                    upper_bound_ops: 4,
                },
                resolver,
                apply_batch_size: 2,
                max_outstanding_requests: 2,
                fetch_batch_size: NZU64!(2),
                db_config,
                update_rx: None,
            };

            // Attempt to sync - should fail due to resolver error
            let result: Result<AnyTest, _> = sync::sync(engine_config).await;
            assert!(result.is_err());
        });
    }

    /// Test prune_journal with an empty journal
    #[test_traced]
    fn test_prune_journal_empty() {
        let executor = deterministic::Runner::default();
        executor.start(|context| async move {
            let cfg = VConfig {
                partition: "test_prune_empty".into(),
                compression: None,
                codec_config: (),
                write_buffer: NZUsize!(1024),
                buffer_pool: PoolRef::new(NZUsize!(PAGE_SIZE), NZUsize!(PAGE_CACHE_SIZE)),
            };

            let mut journal = VJournal::<deterministic::Context, u64>::init(context.clone(), cfg)
                .await
                .expect("Failed to create journal");

            let mut metadata = Metadata::<deterministic::Context, U64, u64>::init(
                context.clone(),
                crate::metadata::Config {
                    partition: "test_prune_empty_metadata".into(),
                    codec_config: (),
                },
            )
            .await
            .expect("Failed to create metadata");

            let lower_bound = 10;
            let upper_bound = 20;
            write_oldest_retained_loc(&mut metadata, 0);
            let items_per_section = NZU64!(5);

            let next_loc = prune_journal(
                &mut journal,
                &mut metadata,
                lower_bound,
                upper_bound,
                items_per_section,
            )
            .await
            .expect("Failed to prune journal");

            // Oldest retained loc and next write loc should be lower_bound
            assert_eq!(next_loc, lower_bound);
            let new_oldest_retained_loc = read_oldest_retained_loc(&metadata);
            assert_eq!(new_oldest_retained_loc, lower_bound);
            assert!(journal.blobs.is_empty());
        });
    }

    /// Test prune_journal with data entirely before lower_bound
    #[test_traced]
    fn test_prune_journal_data_before_bounds() {
        let executor = deterministic::Runner::default();
        executor.start(|context| async move {
            let cfg = VConfig {
                partition: "test_prune_before".into(),
                compression: None,
                codec_config: (),
                write_buffer: NZUsize!(1024),
                buffer_pool: PoolRef::new(NZUsize!(PAGE_SIZE), NZUsize!(PAGE_CACHE_SIZE)),
            };

            let mut journal = VJournal::<deterministic::Context, u64>::init(context.clone(), cfg)
                .await
                .expect("Failed to create journal");

            let mut metadata = Metadata::<deterministic::Context, U64, u64>::init(
                context.clone(),
                crate::metadata::Config {
                    partition: "test_prune_before_metadata".into(),
                    codec_config: (),
                },
            )
            .await
            .expect("Failed to create metadata");

            // Add data to sections 0 and 1 (locations 0-9)
            let items_per_section = NZU64!(5);
            for section in 0..2 {
                for i in 0..items_per_section.get() {
                    journal.append(section, section * 100 + i).await.unwrap();
                }
            }

            // New bounds are ahead of data in the journal
            let lower_bound = 15; // Section 3
            let upper_bound = 25; // Section 5
            write_oldest_retained_loc(&mut metadata, 0);

            let next_loc = prune_journal(
                &mut journal,
                &mut metadata,
                lower_bound,
                upper_bound,
                items_per_section,
            )
            .await
            .expect("Failed to prune journal");

            // All data is before lower_bound, should be pruned
            assert_eq!(next_loc, lower_bound);
            let new_oldest_retained_loc = read_oldest_retained_loc(&metadata);
            assert_eq!(new_oldest_retained_loc, lower_bound); // Empty journal
            assert!(journal.blobs.is_empty());
        });
    }

    /// Test prune_journal with data partly after lower_bound but not reaching upper_bound
    #[test_traced]
    fn test_prune_journal_before_lower_and_before_upper() {
        let executor = deterministic::Runner::default();
        executor.start(|context| async move {
            let cfg = VConfig {
                partition: "test_prune_partly_before".into(),
                compression: None,
                codec_config: (),
                write_buffer: NZUsize!(1024),
                buffer_pool: PoolRef::new(NZUsize!(PAGE_SIZE), NZUsize!(PAGE_CACHE_SIZE)),
            };

            let mut journal = VJournal::<deterministic::Context, u64>::init(context.clone(), cfg)
                .await
                .expect("Failed to create journal");

            let mut metadata = Metadata::<deterministic::Context, U64, u64>::init(
                context.clone(),
                crate::metadata::Config {
                    partition: "test_prune_partly_before_metadata".into(),
                    codec_config: (),
                },
            )
            .await
            .expect("Failed to create metadata");

            // Add data to sections 0, 1, 2 (locations 0-14)
            let items_per_section = NZU64!(5);
            for section in 0..3 {
                for i in 0..items_per_section.get() {
                    journal.append(section, section * 100 + i).await.unwrap();
                }
            }

            let lower_bound = 7; // Middle of section 1
            let upper_bound = 20; // Section 4
            write_oldest_retained_loc(&mut metadata, 0);

            let next_loc = prune_journal(
                &mut journal,
                &mut metadata,
                lower_bound,
                upper_bound,
                items_per_section,
            )
            .await
            .expect("Failed to prune journal");

            // Should have data from locations 5-14 (all of section 1 and all of section 2)
            assert_eq!(next_loc, 15);
            let new_oldest_retained_loc = read_oldest_retained_loc(&metadata);
            assert_eq!(new_oldest_retained_loc, 5); // Should be section boundary (start of section 1)

            // Section 0 should be removed
            assert!(!journal.blobs.contains_key(&0));

            // Sections 1 and 2 should remain
            assert!(journal.blobs.contains_key(&1));
            assert!(journal.blobs.contains_key(&2));
        });
    }

    /// Test prune_journal with data starting after lower_bound but not reaching upper_bound
    #[test_traced]
    fn test_prune_journal_data_after_lower_not_reaching_upper() {
        let executor = deterministic::Runner::default();
        executor.start(|context| async move {
            let cfg = VConfig {
                partition: "test_prune_after_lower".into(),
                compression: None,
                codec_config: (),
                write_buffer: NZUsize!(1024),
                buffer_pool: PoolRef::new(NZUsize!(PAGE_SIZE), NZUsize!(PAGE_CACHE_SIZE)),
            };

            let mut journal = VJournal::<deterministic::Context, u64>::init(context.clone(), cfg)
                .await
                .expect("Failed to create journal");

            let mut metadata = Metadata::<deterministic::Context, U64, u64>::init(
                context.clone(),
                crate::metadata::Config {
                    partition: "test_prune_after_lower_metadata".into(),
                    codec_config: (),
                },
            )
            .await
            .expect("Failed to create metadata");

            let items_per_section = NZU64!(5);

            // Add data to sections 2 and 3 (locations 10-19)
            for section in 2..4 {
                for i in 0..items_per_section.get() {
                    journal.append(section, section * 100 + i).await.unwrap();
                }
            }

            let lower_bound = 5; // Section 1
            let upper_bound = 25; // Section 5
            write_oldest_retained_loc(&mut metadata, 10); // Start of section 2

            let next_loc = prune_journal(
                &mut journal,
                &mut metadata,
                lower_bound,
                upper_bound,
                items_per_section,
            )
            .await
            .expect("Failed to prune journal");

            // Should have data from locations 10-19
            assert_eq!(next_loc, 20);
            let new_oldest_retained_loc = read_oldest_retained_loc(&metadata);
            assert_eq!(new_oldest_retained_loc, 10);

            // Sections 2 and 3 should remain
            assert!(journal.blobs.contains_key(&2));
            assert!(journal.blobs.contains_key(&3));
        });
    }

    /// Test prune_journal with data that is a superset of sync range
    #[test_traced]
    fn test_prune_journal_data_superset_of_range() {
        let executor = deterministic::Runner::default();
        executor.start(|context| async move {
            let cfg = VConfig {
                partition: "test_prune_spanning".into(),
                compression: None,
                codec_config: (),
                write_buffer: NZUsize!(1024),
                buffer_pool: PoolRef::new(NZUsize!(PAGE_SIZE), NZUsize!(PAGE_CACHE_SIZE)),
            };

            let mut journal = VJournal::<deterministic::Context, u64>::init(context.clone(), cfg)
                .await
                .expect("Failed to create journal");

            let mut metadata = Metadata::<deterministic::Context, U64, u64>::init(
                context.clone(),
                crate::metadata::Config {
                    partition: "test_prune_spanning_metadata".into(),
                    codec_config: (),
                },
            )
            .await
            .expect("Failed to create metadata");

            let items_per_section = NZU64!(5);

            // Add data to sections 0-4 (locations 0-24)
            for section in 0..5 {
                for i in 0..items_per_section.get() {
                    journal.append(section, section * 100 + i).await.unwrap();
                }
            }

            let lower_bound = 7; // Middle of section 1
            let upper_bound = 17; // Middle of section 3
            write_oldest_retained_loc(&mut metadata, 5); // Start of section 1

            let next_loc = prune_journal(
                &mut journal,
                &mut metadata,
                lower_bound,
                upper_bound,
                items_per_section,
            )
            .await
            .expect("Failed to prune journal");

            // Should have data from location 5 to 17 (contiguity preserves section boundary)
            assert_eq!(next_loc, 18);
            let new_oldest_retained_loc = read_oldest_retained_loc(&metadata);
            assert_eq!(new_oldest_retained_loc, 5); // Should be section boundary (start of section 1)

            // Sections 0 and 4 should be removed
            assert!(!journal.blobs.contains_key(&0));
            assert!(!journal.blobs.contains_key(&4));

            // Sections 1, 2, and 3 should remain
            assert!(journal.blobs.contains_key(&1));
            assert!(journal.blobs.contains_key(&2));
            assert!(journal.blobs.contains_key(&3));
        });
    }

    /// Test prune_journal with lower and upper bounds in the same section
    #[test_traced]
    fn test_prune_journal_bounds_same_section() {
        let executor = deterministic::Runner::default();
        executor.start(|context| async move {
            let cfg = VConfig {
                partition: "test_prune_same_section".into(),
                compression: None,
                codec_config: (),
                write_buffer: NZUsize!(1024),
                buffer_pool: PoolRef::new(NZUsize!(PAGE_SIZE), NZUsize!(PAGE_CACHE_SIZE)),
            };

            let mut journal = VJournal::<deterministic::Context, u64>::init(context.clone(), cfg)
                .await
                .expect("Failed to create journal");

            let mut metadata = Metadata::<deterministic::Context, U64, u64>::init(
                context.clone(),
                crate::metadata::Config {
                    partition: "test_prune_same_section_metadata".into(),
                    codec_config: (),
                },
            )
            .await
            .expect("Failed to create metadata");

            // Add data to sections 0-2 (locations 0-29)
            let items_per_section = NZU64!(10);
            for section in 0..3 {
                for i in 0..items_per_section.get() {
                    journal.append(section, section * 100 + i).await.unwrap();
                }
            }

            let lower_bound = 12; // Within section 1
            let upper_bound = 17; // Also within section 1
            write_oldest_retained_loc(&mut metadata, 0);

            let next_loc = prune_journal(
                &mut journal,
                &mut metadata,
                lower_bound,
                upper_bound,
                items_per_section,
            )
            .await
            .expect("Failed to prune journal");

            // Should keep all elements 10-17 from section 1
            // The upper section pruning will truncate section 1 to only contain elements 10-17
            assert_eq!(next_loc, 18);
            let new_oldest_retained_loc = read_oldest_retained_loc(&metadata);
            assert_eq!(new_oldest_retained_loc, 10); // Section boundary (start of section 1)

            // Only section 1 should remain
            assert!(!journal.blobs.contains_key(&0));
            assert!(journal.blobs.contains_key(&1));
            assert!(!journal.blobs.contains_key(&2));
        });
    }

    /// Test prune_journal with bounds at section boundaries
    #[test_traced]
    fn test_prune_journal_bounds_at_boundaries() {
        let executor = deterministic::Runner::default();
        executor.start(|context| async move {
            let cfg = VConfig {
                partition: "test_prune_boundaries".into(),
                compression: None,
                codec_config: (),
                write_buffer: NZUsize!(1024),
                buffer_pool: PoolRef::new(NZUsize!(PAGE_SIZE), NZUsize!(PAGE_CACHE_SIZE)),
            };

            let mut journal = VJournal::<deterministic::Context, u64>::init(context.clone(), cfg)
                .await
                .expect("Failed to create journal");

            let mut metadata = Metadata::<deterministic::Context, U64, u64>::init(
                context.clone(),
                crate::metadata::Config {
                    partition: "test_prune_boundaries_metadata".into(),
                    codec_config: (),
                },
            )
            .await
            .expect("Failed to create metadata");

            let items_per_section = NZU64!(5);

            // Add data to sections 0-4 (locations 0-24)
            for section in 0..5 {
                for i in 0..items_per_section.get() {
                    journal.append(section, section * 100 + i).await.unwrap();
                }
            }

            let lower_bound = 10; // Start of section 2
            let upper_bound = 19; // End of section 3
            write_oldest_retained_loc(&mut metadata, 0);

            let next_loc = prune_journal(
                &mut journal,
                &mut metadata,
                lower_bound,
                upper_bound,
                items_per_section,
            )
            .await
            .expect("Failed to prune journal");

            // Should have data from location 10 to 19
            assert_eq!(next_loc, 20);
            let new_oldest_retained_loc = read_oldest_retained_loc(&metadata);
            assert_eq!(new_oldest_retained_loc, lower_bound); // Should be lower_bound after pruning at start of section 2

            // Sections 0, 1, and 4 should be removed
            assert!(!journal.blobs.contains_key(&0));
            assert!(!journal.blobs.contains_key(&1));
            assert!(!journal.blobs.contains_key(&4));

            // Sections 2 and 3 should remain
            assert!(journal.blobs.contains_key(&2));
            assert!(journal.blobs.contains_key(&3));
        });
    }

    /// Test prune_journal with invalid bounds (lower > upper)
    #[test_traced]
    fn test_prune_journal_invalid_bounds() {
        let executor = deterministic::Runner::default();
        executor.start(|context| async move {
            let cfg = VConfig {
                partition: "test_prune_invalid".into(),
                compression: None,
                codec_config: (),
                write_buffer: NZUsize!(1024),
                buffer_pool: PoolRef::new(NZUsize!(PAGE_SIZE), NZUsize!(PAGE_CACHE_SIZE)),
            };

            let mut journal = VJournal::<deterministic::Context, u64>::init(context.clone(), cfg)
                .await
                .expect("Failed to create journal");

            let mut metadata = Metadata::<deterministic::Context, U64, u64>::init(
                context.clone(),
                crate::metadata::Config {
                    partition: "test_prune_invalid_metadata".into(),
                    codec_config: (),
                },
            )
            .await
            .expect("Failed to create metadata");

            let lower_bound = 20;
            let upper_bound = 10; // Invalid: lower > upper
            write_oldest_retained_loc(&mut metadata, 0);
            let items_per_section = NZU64!(5);

            let result = prune_journal(
                &mut journal,
                &mut metadata,
                lower_bound,
                upper_bound,
                items_per_section,
            )
            .await;

            // Should return an error for invalid bounds
            assert!(matches!(
                result,
                Err(crate::journal::Error::InvalidSyncRange(_, _))
            ));
        });
    }

    /// Test prune_journal when lower section needs rebuilding (non-contiguous case)
    #[test_traced]
    fn test_prune_journal_non_contiguous_rebuild() {
        let executor = deterministic::Runner::default();
        executor.start(|context| async move {
            let cfg = VConfig {
                partition: "test_non_contiguous".into(),
                compression: None,
                codec_config: (),
                write_buffer: NZUsize!(1024),
                buffer_pool: PoolRef::new(NZUsize!(PAGE_SIZE), NZUsize!(PAGE_CACHE_SIZE)),
            };

            let mut journal = VJournal::<deterministic::Context, u64>::init(context.clone(), cfg)
                .await
                .expect("Failed to create journal");

            let mut metadata = Metadata::<deterministic::Context, U64, u64>::init(
                context.clone(),
                crate::metadata::Config {
                    partition: "test_non_contiguous_metadata".into(),
                    codec_config: (),
                },
            )
            .await
            .expect("Failed to create metadata");

            let items_per_section = NZU64!(10);

            // Add data to section 1 (locations 10-14)
            for i in 0..5 {
                journal.append(1, 100 + i).await.unwrap();
            }

            // Set up non-contiguous scenario: existing items [10,14], lower_bound=16 (gap exists)
            let lower_bound = 16; // Gap between existing_max(14) and lower_bound(16)
            let upper_bound = 19;
            write_oldest_retained_loc(&mut metadata, 10);

            let next_loc = prune_journal(
                &mut journal,
                &mut metadata,
                lower_bound,
                upper_bound,
                items_per_section,
            )
            .await
            .expect("Failed to prune journal");

            // Should rebuild section and set oldest_retained_loc to lower_bound
            assert_eq!(next_loc, lower_bound); // Journal should be empty after rebuild
            let new_oldest_retained_loc = read_oldest_retained_loc(&metadata);
            assert_eq!(new_oldest_retained_loc, lower_bound); // Should be lower_bound, not section boundary

            // Section 1 should be removed since no operations were kept after rebuild
            assert!(!journal.blobs.contains_key(&1));
        });
    }
}<|MERGE_RESOLUTION|>--- conflicted
+++ resolved
@@ -1,4 +1,3 @@
-<<<<<<< HEAD
 use crate::{
     adb::{
         self,
@@ -11,17 +10,13 @@
     index::Index,
     journal::{
         fixed,
-        variable::{Config as VConfig, Journal as VJournal, ITEM_ALIGNMENT},
+        variable::{Config as VConfig, Journal as VJournal},
+        Error,
     },
     metadata::Metadata,
     mmr::{hasher::Standard, iterator::leaf_num_to_pos},
     store::operation::Variable,
     translator::Translator,
-=======
-use crate::journal::{
-    variable::{Config as VConfig, Journal as VJournal},
-    Error,
->>>>>>> 3cd78e1a
 };
 use commonware_codec::Codec;
 use commonware_cryptography::Hasher;
@@ -459,13 +454,9 @@
     codec_config: &V::Cfg,
     compressed: bool,
     items_count: u32,
-<<<<<<< HEAD
-) -> Result<u64, crate::journal::Error> {
-=======
 ) -> Result<u64, Error> {
-    use crate::journal::variable::{Journal, ITEM_ALIGNMENT};
-
->>>>>>> 3cd78e1a
+    use crate::journal::variable::ITEM_ALIGNMENT;
+
     if items_count == 0 {
         return Ok(0);
     }
