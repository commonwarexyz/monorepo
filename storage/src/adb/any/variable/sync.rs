use crate::{
    adb::{
        self,
        any::{
            self,
            variable::{read_oldest_retained_loc, write_oldest_retained_loc},
        },
        sync::{self, Journal as SyncJournal},
    },
    index::Index,
    journal::{
        fixed,
        variable::{Config as VConfig, Journal as VJournal, ITEM_ALIGNMENT},
    },
    metadata::Metadata,
    mmr::{hasher::Standard, iterator::leaf_num_to_pos},
    store::operation::Variable,
    translator::Translator,
};
use commonware_codec::Codec;
use commonware_cryptography::Hasher;
use commonware_runtime::{Clock, Metrics, Storage as RStorage, Storage};
use commonware_utils::{sequence::prefixed_u64::U64, Array};
use futures::{pin_mut, StreamExt};
use std::{num::NonZeroU64, ops::Bound};
use tracing::debug;

impl<E, K, V, H, T> sync::Database for any::variable::Any<E, K, V, H, T>
where
    E: RStorage + Clock + Metrics,
    K: Array,
    V: Codec,
    H: Hasher,
    T: Translator,
{
    type Op = Variable<K, V>;
    type Journal = Journal<E, K, V>;
    type Hasher = H;
    type Error = adb::Error;
    type Config = any::variable::Config<T, V::Cfg>;
    type Digest = H::Digest;
    type Context = E;

    async fn create_journal(
        context: Self::Context,
        config: &Self::Config,
        lower_bound: u64,
        upper_bound: u64,
    ) -> Result<Self::Journal, <Self::Journal as sync::Journal>::Error> {
        // Initialize the variable journal
        let mut journal = VJournal::init(
            context.clone(),
            VConfig {
                partition: config.log_journal_partition.clone(),
                compression: config.log_compression,
                codec_config: config.log_codec_config.clone(),
                write_buffer: config.log_write_buffer,
                buffer_pool: config.buffer_pool.clone(),
            },
        )
        .await?;

        // Initialize metadata storage
        let mut metadata = Metadata::<E, U64, u64>::init(
            context.with_label("metadata"),
            crate::metadata::Config {
                partition: config.metadata_partition.clone(),
                codec_config: (),
            },
        )
        .await?;

        // Prune the journal to the sync range
        let size = prune_journal(
            &mut journal,
            &mut metadata,
            lower_bound,
            upper_bound,
            config.log_items_per_section,
        )
        .await?;

        // Create the sync journal wrapper
        Journal::new(journal, config.log_items_per_section, metadata, size).await
    }

    async fn from_sync_result(
        context: Self::Context,
        db_config: Self::Config,
        journal: Self::Journal,
        pinned_nodes: Option<Vec<Self::Digest>>,
        lower_bound: u64,
        upper_bound: u64,
        _apply_batch_size: usize,
    ) -> Result<Self, Self::Error> {
        // Initialize MMR for sync with proper bounds and pinned nodes
        let mmr = crate::mmr::journaled::Mmr::init_sync(
            context.with_label("mmr"),
            crate::mmr::journaled::SyncConfig {
                config: crate::mmr::journaled::Config {
                    journal_partition: db_config.mmr_journal_partition,
                    metadata_partition: db_config.mmr_metadata_partition,
                    items_per_blob: db_config.mmr_items_per_blob,
                    write_buffer: db_config.mmr_write_buffer,
                    thread_pool: db_config.thread_pool.clone(),
                    buffer_pool: db_config.buffer_pool.clone(),
                },
                lower_bound: leaf_num_to_pos(lower_bound),
                upper_bound: leaf_num_to_pos(upper_bound + 1) - 1,
                pinned_nodes,
            },
        )
        .await
        .map_err(adb::Error::Mmr)?;

        // Initialize locations journal
        let locations = crate::adb::any::fixed::sync::init_journal(
            context.with_label("locations"),
            fixed::Config {
                partition: db_config.locations_journal_partition.clone(),
                items_per_blob: db_config.locations_items_per_blob,
                write_buffer: db_config.log_write_buffer,
                buffer_pool: db_config.buffer_pool.clone(),
            },
            lower_bound,
            upper_bound,
        )
        .await
        .map_err(adb::Error::Journal)?;

        // Create the database instance
        let snapshot = Index::init(context.with_label("snapshot"), db_config.translator.clone());
        let (log, metadata) = journal.into_inner();
        let oldest_retained_loc = read_oldest_retained_loc(&metadata);
        let db = any::variable::Any {
            mmr,
            log,
            log_size: upper_bound + 1,
            inactivity_floor_loc: lower_bound,
            oldest_retained_loc,
            metadata,
            locations,
            log_items_per_section: db_config.log_items_per_section.get(),
            uncommitted_ops: 0,
            snapshot,
            hasher: Standard::<H>::new(),
            pruning_delay: db_config.pruning_delay,
        };

        // Build the database from the log
        let mut db = db.build_snapshot_from_log().await?;

        // Persist the state
        db.sync().await?;
        Ok(db)
    }

    fn root(&self) -> Self::Digest {
        any::variable::Any::root(self, &mut Standard::<H>::new())
    }

    async fn resize_journal(
        journal: Self::Journal,
        context: Self::Context,
        config: &Self::Config,
        lower_bound: u64,
        upper_bound: u64,
    ) -> Result<Self::Journal, Self::Error> {
        let size = journal.size().await.map_err(adb::Error::from)?;
        if size <= lower_bound {
            let (log, metadata) = journal.into_inner();
            log.close().await.map_err(adb::Error::from)?;
            metadata.close().await.map_err(adb::Error::from)?;
            return Self::create_journal(context, config, lower_bound, upper_bound)
                .await
                .map_err(adb::Error::from);
        }

        let (mut journal, mut metadata) = journal.into_inner();
        let next_write_loc = prune_journal(
            &mut journal,
            &mut metadata,
            lower_bound,
            upper_bound,
            config.log_items_per_section,
        )
        .await?;

        Journal::new(
            journal,
            config.log_items_per_section,
            metadata,
            next_write_loc,
        )
        .await
        .map_err(adb::Error::from)
    }
}

/// Initialize a Variable journal for use in state sync.
///
/// The bounds are item locations (not section numbers). This function prepares the
/// on-disk journal so that subsequent appends go to the correct physical location for the
/// requested range.
///
/// Behavior by existing on-disk state:
/// - Fresh (no data): returns an empty journal.
/// - Stale (all data strictly before `lower_bound`): destroys existing data and returns an
///   empty journal.
/// - Overlap within [`lower_bound`, `upper_bound`]:
///   - Prunes sections strictly below `lower_bound / items_per_section` (section-aligned).
///   - Removes any sections strictly greater than `upper_bound / items_per_section`.
///   - Truncates the final retained section so that no item with location greater
///     than `upper_bound` remains.
///
/// Note that lower-bound pruning is section-aligned. This means the first retained section may
/// still contain items whose locations are < `lower_bound`. Callers should ignore these.
///
/// # Arguments
/// - `context`: storage context
/// - `cfg`: journal configuration
/// - `lower_bound`: first item location to retain (inclusive)
/// - `upper_bound`: last item location to retain (inclusive)
/// - `items_per_section`: number of items per section
///
/// # Returns
/// A journal whose sections satisfy:
/// - No section index < `lower_bound / items_per_section` exists.
/// - No section index > `upper_bound / items_per_section` exists.
/// - The last retained section is truncated so that its last item’s location is `<= upper_bound`.
pub(crate) async fn init_journal<E: Storage + Metrics, V: Codec>(
    context: E,
    cfg: VConfig<V::Cfg>,
    lower_bound: u64,
    upper_bound: u64,
    items_per_section: NonZeroU64,
) -> Result<VJournal<E, V>, crate::journal::Error> {
    if lower_bound > upper_bound {
        return Err(crate::journal::Error::InvalidSyncRange(
            lower_bound,
            upper_bound,
        ));
    }

    // Calculate the section ranges based on item locations
    let items_per_section = items_per_section.get();
    let lower_section = lower_bound / items_per_section;
    let upper_section = upper_bound / items_per_section;

    debug!(
        lower_bound,
        upper_bound,
        lower_section,
        upper_section,
        items_per_section = items_per_section,
        "initializing variable journal"
    );

    // Initialize the base journal to see what existing data we have
    let mut journal = VJournal::init(context.clone(), cfg.clone()).await?;

    let last_section = journal.blobs.last_key_value().map(|(&s, _)| s);

    // No existing data
    let Some(last_section) = last_section else {
        debug!("no existing journal data, creating fresh journal");
        return Ok(journal);
    };

    // If all existing data is before our sync range, destroy and recreate fresh
    if last_section < lower_section {
        debug!(
            last_section,
            lower_section, "existing journal data is stale, re-initializing"
        );
        journal.destroy().await?;
        return VJournal::init(context, cfg).await;
    }

    // Prune sections below the lower bound.
    if lower_section > 0 {
        journal.prune(lower_section).await?;
    }

    // Remove any sections beyond the upper bound
    if last_section > upper_section {
        debug!(
            last_section,
            lower_section,
            upper_section,
            "existing journal data exceeds sync range, removing sections beyond upper bound"
        );

        let sections_to_remove: Vec<u64> = journal
            .blobs
            .range((Bound::Excluded(upper_section), Bound::Unbounded))
            .map(|(&section, _)| section)
            .collect();

        for section in sections_to_remove {
            debug!(section, "removing section beyond upper bound");
            if let Some(blob) = journal.blobs.remove(&section) {
                drop(blob);
                let name = section.to_be_bytes();
                journal
                    .context
                    .remove(&journal.cfg.partition, Some(&name))
                    .await?;
                journal.tracked.dec();
            }
        }
    }

    // Remove any items beyond upper_bound
    prune_upper(&mut journal, upper_bound, items_per_section).await?;

    Ok(journal)
}

/// Wraps a [VJournal] to provide a sync-compatible interface.
pub struct Journal<E, K, V>
where
    E: Storage + Metrics + Clock,
    K: Array,
    V: Codec,
{
    /// Underlying variable journal storing the operations.
    inner: VJournal<E, Variable<K, V>>,

    /// Operations per storage section in the `inner` journal.
    items_per_section: NonZeroU64,

    /// Next location to append to in the `inner` journal.
    size: u64,

    /// Tracks the oldest retained location in the `inner` journal.
    metadata: Metadata<E, U64, u64>,
}

impl<E, K, V> Journal<E, K, V>
where
    E: Storage + Metrics + Clock,
    K: Array,
    V: Codec,
{
    /// Create a new sync-compatible [Journal].
    ///
    /// Arguments:
    /// - `inner`: The wrapped [VJournal], whose logical last operation location is `size - 1`.
    /// - `items_per_section`: Operations per section.
    /// - `lower_bound`: Lower bound of the range being synced.
    /// - `upper_bound`: Upper bound of the range being synced.
    /// - `metadata`: Metadata for the journal. Tracks the oldest retained location.
    pub async fn new(
        inner: VJournal<E, Variable<K, V>>,
        items_per_section: NonZeroU64,
        metadata: Metadata<E, U64, u64>,
        size: u64,
    ) -> Result<Self, crate::journal::Error> {
        Ok(Self {
            inner,
            items_per_section,
            size,
            metadata,
        })
    }

    /// Return the inner [VJournal] and [Metadata].
    #[allow(clippy::type_complexity)]
    pub fn into_inner(self) -> (VJournal<E, Variable<K, V>>, Metadata<E, U64, u64>) {
        (self.inner, self.metadata)
    }
}

impl<E, K, V> sync::Journal for Journal<E, K, V>
where
    E: Storage + Metrics + Clock,
    K: Array,
    V: Codec,
{
    type Op = Variable<K, V>;
    type Error = crate::journal::Error;

    async fn size(&self) -> Result<u64, Self::Error> {
        Ok(self.size)
    }

    async fn append(&mut self, op: Self::Op) -> Result<(), Self::Error> {
        let section = self.size / self.items_per_section;
        self.inner.append(section, op).await?;
        self.size += 1;
        Ok(())
    }

    async fn close(self) -> Result<(), Self::Error> {
        self.inner.close().await
    }
}

/// Remove items beyond the `upper_bound` location (inclusive).
/// Assumes each section contains `items_per_section` items.
async fn prune_upper<E: Storage + Metrics, V: Codec>(
    journal: &mut VJournal<E, V>,
    upper_bound: u64,
    items_per_section: u64,
) -> Result<(), crate::journal::Error> {
    // Find which section contains the upper_bound item
    let upper_section = upper_bound / items_per_section;
    let Some(blob) = journal.blobs.get(&upper_section) else {
        return Ok(()); // Section doesn't exist, nothing to truncate
    };

    // Calculate the logical item range for this section
    let section_start = upper_section * items_per_section;
    let section_end = section_start + items_per_section - 1;

    // If upper_bound is at the very end of the section, no truncation needed
    if upper_bound >= section_end {
        return Ok(());
    }

    // Calculate how many items to keep (upper_bound is inclusive)
    let items_to_keep = (upper_bound - section_start + 1) as u32;
    debug!(
        upper_section,
        upper_bound,
        section_start,
        section_end,
        items_to_keep,
        "truncating section to remove items beyond upper_bound"
    );

    // Find where to rewind to (after the last item we want to keep)
    let target_byte_size = compute_offset::<E, V>(
        blob,
        &journal.cfg.codec_config,
        journal.cfg.compression.is_some(),
        items_to_keep,
    )
    .await?;

    // Rewind to the appropriate position to remove items beyond the upper bound
    journal
        .rewind_section(upper_section, target_byte_size)
        .await?;

    debug!(
        upper_section,
        items_to_keep, target_byte_size, "section truncated"
    );

    Ok(())
}

/// Return the byte offset of the next element after `items_count` elements of `blob`.
async fn compute_offset<E: Storage + Metrics, V: Codec>(
    blob: &commonware_runtime::buffer::Append<E::Blob>,
    codec_config: &V::Cfg,
    compressed: bool,
    items_count: u32,
) -> Result<u64, crate::journal::Error> {
    if items_count == 0 {
        return Ok(0);
    }

    let mut current_offset = 0u32;
    for _ in 0..items_count {
        match VJournal::<E, V>::read(compressed, codec_config, blob, current_offset).await {
            Ok((next_slot, _item_len, _item)) => {
                current_offset = next_slot;
            }
            Err(crate::journal::Error::Runtime(
                commonware_runtime::Error::BlobInsufficientLength,
            )) => {
                // This section has fewer than `items_count` items.
                break;
            }
            Err(e) => return Err(e),
        }
    }

    Ok((current_offset as u64) * ITEM_ALIGNMENT)
}

/// Count the actual number of items in a journal section.
async fn count_items_in_section<E: Storage + Metrics, V: Codec>(
    blob: &commonware_runtime::buffer::Append<E::Blob>,
    codec_config: &V::Cfg,
    compressed: bool,
) -> Result<u32, crate::journal::Error> {
    let mut current_offset = 0u32;
    let mut item_count = 0u32;

    loop {
        match VJournal::<E, V>::read(compressed, codec_config, blob, current_offset).await {
            Ok((next_slot, _item_len, _item)) => {
                current_offset = next_slot;
                item_count += 1;
            }
            Err(crate::journal::Error::Runtime(
                commonware_runtime::Error::BlobInsufficientLength,
            )) => {
                // Reached the end of the section
                break;
            }
            Err(e) => return Err(e),
        }
    }

    Ok(item_count)
}

/// Prune the section containing `lower_bound`.
/// If existing items are contiguous with `lower_bound`, preserves all items and sets
/// `oldest_retained_loc` to the section boundary. Otherwise, rebuilds the section to
/// remove items before `lower_bound` and updates metadata accordingly.
async fn prune_lower<E, V>(
    journal: &mut VJournal<E, V>,
    metadata: &mut Metadata<E, U64, u64>,
    lower_bound: u64,
    items_per_section: NonZeroU64,
) -> Result<(), crate::journal::Error>
where
    E: Storage + Metrics + Clock,
    V: Codec,
{
    // Find which section contains the lower_bound item
    let lower_section = lower_bound / items_per_section.get();

    if journal.blobs.get(&lower_section).is_none() {
        return Ok(()); // Section doesn't exist, nothing to prune
    };

    let oldest_retained_loc = read_oldest_retained_loc(metadata);

    // Scan the section to find the location of its first and last items
    let mut existing_bounds = None;
    {
        let mut loc = oldest_retained_loc; // Location of the current item in stream below
        let mut min_loc = None; // Minimum location of the existing items in the section
        let mut max_loc = None; // Maximum location of the existing items in the section

        let stream = journal.replay(commonware_utils::NZUsize!(1024)).await?;
        pin_mut!(stream);
        while let Some(result) = stream.next().await {
            let (section, _offset, _size, _operation) = result?;

            // Only process operations from the target section
            if section != lower_section {
                assert!(section > lower_section); // lower_section should be the first section
                break; // We've moved past our target section
            }

            if min_loc.is_none() {
                min_loc = Some(loc);
            }
            max_loc = Some(loc);
            loc += 1;
        }

        if let (Some(min), Some(max)) = (min_loc, max_loc) {
            existing_bounds = Some((min, max));
        }
    }

    // Determine if existing items are contiguous with the new lower_bound
    let Some((existing_min, existing_max)) = existing_bounds else {
        return Ok(()); // Nothing in this section; nothing to rebuild
    };
    let is_contiguous = lower_bound <= existing_max + 1;
    if is_contiguous {
        debug!(
            existing_min,
            existing_max,
            lower_bound,
            oldest_retained_loc,
            "existing items are contiguous with new range, skipping rebuild"
        );
        return Ok(()); // Don't rebuild
    }

    debug!(
        existing_min,
        existing_max,
        lower_bound,
        oldest_retained_loc,
        "existing items are non-contiguous, rebuilding section"
    );

    // Read all operations from the current section
    let mut operations_to_keep = Vec::new();
    {
        let stream = journal.replay(commonware_utils::NZUsize!(1024)).await?;
        pin_mut!(stream);

        let mut loc = oldest_retained_loc;
        while let Some(result) = stream.next().await {
            let (section, _offset, _size, operation) = result?;

            // Only process operations from the target section
            if section != lower_section {
                assert!(section > lower_section); // lower_section should be the first section
                break; // We've moved past our target section
            }

            // Keep operations that are >= lower_bound
            if loc >= lower_bound {
                operations_to_keep.push(operation);
            }

            loc += 1;
        }
    }

    debug!(
        operations_to_keep = operations_to_keep.len(),
        "operations to keep after filtering"
    );

    // Remove the old section
    if let Some(blob) = journal.blobs.remove(&lower_section) {
        drop(blob);
        let name = lower_section.to_be_bytes();
        journal
            .context
            .remove(&journal.cfg.partition, Some(&name))
            .await
            .map_err(crate::journal::Error::Runtime)?;
        journal.tracked.dec();
    }

    if !operations_to_keep.is_empty() {
        // Recreate the section with only the operations we want to keep
        for operation in operations_to_keep {
            journal.append(lower_section, operation).await?;
        }

        // Sync the rebuilt section
        journal.sync(lower_section).await?;
    }

    // Update metadata with the new oldest_retained_loc since we removed items
    write_oldest_retained_loc(metadata, lower_bound);
    metadata.sync().await?;
    Ok(())
}

/// Prune a journal to contain only elements within [lower_bound, upper_bound].
///
/// 1. Remove all sections before the one containing lower_bound
/// 2. Prune the lower section, if needed, to make contiguous with range starting at lower_bound
/// 3. Remove all sections after the one containing upper_bound  
/// 4. Truncate the upper section to remove elements after upper_bound
///
/// Returns the next logical location for writing. Updates metadata with the new
/// oldest_retained_loc (either at section boundaries for contiguous cases or at
/// lower_bound for rebuilt sections).
pub async fn prune_journal<E, V>(
    journal: &mut VJournal<E, V>,
    metadata: &mut Metadata<E, U64, u64>,
    lower_bound: u64,
    upper_bound: u64,
    items_per_section: NonZeroU64,
) -> Result<u64, crate::journal::Error>
where
    E: Storage + Metrics + Clock,
    V: Codec,
{
    if lower_bound > upper_bound {
        return Err(crate::journal::Error::InvalidSyncRange(
            lower_bound,
            upper_bound,
        ));
    }

    let oldest_retained_loc = read_oldest_retained_loc(metadata);
    let items_per_section_val = items_per_section.get();
    let lower_section = lower_bound / items_per_section_val;
    let upper_section = upper_bound / items_per_section_val;

    debug!(
        lower_bound,
        upper_bound,
        oldest_retained_loc,
        lower_section,
        upper_section,
        items_per_section = items_per_section_val,
        "pruning journal"
    );

    // Remove sections before the lower_section
    let lower_section_start = lower_section * items_per_section_val;
    if lower_section > 0 {
        debug!(lower_section, "removing sections before lower_section");
        // Update metadata before pruning to ensure recovery is possible
        // if we crash during pruning.
        if oldest_retained_loc < lower_section_start {
            write_oldest_retained_loc(metadata, lower_section_start);
            metadata.sync().await?;
        }
        journal.prune(lower_section).await?;
    }

    // Remove sections after the upper_section
    let sections_to_remove: Vec<u64> = journal
        .blobs
        .range((Bound::Excluded(upper_section), Bound::Unbounded))
        .map(|(&section, _)| section)
        .collect();

    for section in sections_to_remove {
        debug!(section, "removing section beyond upper bound");
        if let Some(blob) = journal.blobs.remove(&section) {
            drop(blob);
            let name = section.to_be_bytes();
            journal
                .context
                .remove(&journal.cfg.partition, Some(&name))
                .await?;
            journal.tracked.dec();
        }
    }

    // Prune the lower section if needed
    if lower_bound > lower_section_start {
        debug!(lower_section, "pruning lower section");
        prune_lower(journal, metadata, lower_bound, items_per_section).await?;
    }

    // Prune the upper section if needed
    prune_upper(journal, upper_bound, items_per_section_val).await?;

    // Compute the next location to write and the new oldest_retained_loc
    // If journal is empty, return (lower_bound, lower_bound)
    if journal.blobs.is_empty() {
        // The first element we write will be at lower_bound.
        write_oldest_retained_loc(metadata, lower_bound);
        metadata.sync().await?;
        return Ok(lower_bound);
    }

    let last_section = journal
        .blobs
        .last_key_value()
        .map(|(section, _)| *section)
        .unwrap();
    let last_blob = journal.blobs.get(&last_section).unwrap();
    let items_in_last_section = count_items_in_section::<E, V>(
        last_blob,
        &journal.cfg.codec_config,
        journal.cfg.compression.is_some(),
    )
    .await?;
    let last_section_start = last_section * items_per_section_val;
    let next_loc = last_section_start + items_in_last_section as u64;
    Ok(next_loc)
}

#[cfg(test)]
mod tests {
    use super::*;
<<<<<<< HEAD
    use crate::{
        adb::{
            any::fixed::test::{PAGE_CACHE_SIZE, PAGE_SIZE},
            sync::{
                self,
                engine::{Config, NextStep},
                resolver::tests::FailResolver,
                Engine, Target,
            },
        },
        journal::variable::ITEM_ALIGNMENT,
        mmr::hasher::Standard,
        store::operation::Variable,
        translator::TwoCap,
    };
    use commonware_cryptography::{sha256, Digest as _, Sha256};
=======
    use crate::journal::variable::ITEM_ALIGNMENT;
>>>>>>> 6721ec53
    use commonware_macros::test_traced;
    use commonware_runtime::{buffer::PoolRef, deterministic, Runner as _, RwLock};
    use commonware_utils::{NZUsize, NZU64};
    use futures::{channel::mpsc, SinkExt as _};
    use rand::{rngs::StdRng, RngCore as _, SeedableRng as _};
    use std::{slice::from_ref, sync::Arc};
    use test_case::test_case;

    fn test_hasher() -> Standard<Sha256> {
        Standard::<Sha256>::new()
    }

    // Use some jank sizes to exercise boundary conditions.
    const PAGE_SIZE: usize = 101;
    const PAGE_CACHE_SIZE: usize = 2;

    /// Test `init_journal` when there is no existing data on disk.
    #[test_traced]
    fn test_init_journal_no_existing_data() {
        let executor = deterministic::Runner::default();
        executor.start(|context| async move {
            let cfg = VConfig {
                partition: "test_fresh_start".into(),
                compression: None,
                codec_config: (),
                write_buffer: NZUsize!(1024),
                buffer_pool: PoolRef::new(NZUsize!(PAGE_SIZE), NZUsize!(PAGE_CACHE_SIZE)),
            };

            // Initialize journal with sync boundaries when no existing data exists
            let lower_bound = 10;
            let upper_bound = 25;
            let items_per_section = NZU64!(5);
            let mut journal = init_journal(
                context.clone(),
                cfg.clone(),
                lower_bound,
                upper_bound,
                items_per_section,
            )
            .await
            .expect("Failed to initialize journal with sync boundaries");

            // Verify the journal is ready for sync items
            assert!(journal.blobs.is_empty()); // No sections created yet
            assert_eq!(journal.oldest_section(), None); // No pruning applied

            // Verify that items can be appended starting from the sync position
            let lower_section = lower_bound / items_per_section; // 10/5 = 2

            // Append an element
            let (offset, _) = journal.append(lower_section, 42u64).await.unwrap();
            assert_eq!(offset, 0); // First item in section

            // Verify the item can be retrieved
            let retrieved = journal.get(lower_section, offset).await.unwrap();
            assert_eq!(retrieved, Some(42u64));

            // Append another element
            let (offset2, _) = journal.append(lower_section, 43u64).await.unwrap();
            assert_eq!(
                journal.get(lower_section, offset2).await.unwrap(),
                Some(43u64)
            );

            journal.destroy().await.unwrap();
        });
    }

    /// Test `init_journal` when there is existing data that overlaps with the sync target range.
    #[test_traced]
    fn test_init_journal_existing_data_overlap() {
        let executor = deterministic::Runner::default();
        executor.start(|context| async move {
            let cfg = VConfig {
                partition: "test_overlap".into(),
                compression: None,
                codec_config: (),
                write_buffer: NZUsize!(1024),
                buffer_pool: PoolRef::new(NZUsize!(PAGE_SIZE), NZUsize!(PAGE_CACHE_SIZE)),
            };

            // Create initial journal with data in multiple sections
            let mut journal =
                VJournal::<deterministic::Context, u64>::init(context.clone(), cfg.clone())
                    .await
                    .expect("Failed to create initial journal");

            let items_per_section = NZU64!(5);

            // Add data to sections 0, 1, 2, 3 (simulating items 0-19 with items_per_section=5)
            for section in 0..4 {
                for item in 0..items_per_section.get() {
                    journal.append(section, section * 10 + item).await.unwrap();
                }
            }
            journal.close().await.unwrap();

            // Initialize with sync boundaries that overlap with existing data
            // lower_bound: 8 (section 1), upper_bound: 30 (section 6)
            let lower_bound = 8;
            let upper_bound = 30;
            let mut journal = init_journal(
                context.clone(),
                cfg.clone(),
                lower_bound,
                upper_bound,
                items_per_section,
            )
            .await
            .expect("Failed to initialize journal with overlap");

            // Verify pruning: sections before lower_section are pruned
            let lower_section = lower_bound / items_per_section; // 8/5 = 1
            assert_eq!(lower_section, 1);
            assert_eq!(journal.oldest_section(), Some(lower_section));

            // Verify section 0 is pruned (< lower_section), section 1+ are retained (>= lower_section)
            assert!(!journal.blobs.contains_key(&0)); // Section 0 should be pruned
            assert!(journal.blobs.contains_key(&1)); // Section 1 should be retained (contains item 8)
            assert!(journal.blobs.contains_key(&2)); // Section 2 should be retained
            assert!(journal.blobs.contains_key(&3)); // Section 3 should be retained
            assert!(!journal.blobs.contains_key(&4)); // Section 4 should not exist

            // Verify data integrity: existing data in retained sections is accessible
            let item = journal.get(1, 0).await.unwrap();
            assert_eq!(item, Some(10u64)); // First item in section 1 (1*10+0)
            let item = journal.get(1, 1).await.unwrap();
            assert_eq!(item, Some(11)); // Second item in section 1 (1*10+1)
            let item = journal.get(2, 0).await.unwrap();
            assert_eq!(item, Some(20)); // First item in section 2 (2*10+0)
            let last_element_section = 19 / items_per_section;
            let last_element_offset = (19 % items_per_section.get()) as u32;
            let item = journal
                .get(last_element_section, last_element_offset)
                .await
                .unwrap();
            assert_eq!(item, Some(34)); // Last item in section 3 (3*10+4)
            let next_element_section = 20 / items_per_section;
            let next_element_offset = (20 % items_per_section.get()) as u32;
            let item = journal
                .get(next_element_section, next_element_offset)
                .await
                .unwrap();
            assert_eq!(item, None); // Next element should not exist

            // Assert journal can accept new items
            let (offset, _) = journal.append(next_element_section, 999).await.unwrap();
            assert_eq!(
                journal.get(next_element_section, offset).await.unwrap(),
                Some(999)
            );

            journal.destroy().await.unwrap();
        });
    }

    /// Test `init_journal` with invalid parameters.
    #[test_traced]
    fn test_init_journal_invalid_parameters() {
        let executor = deterministic::Runner::default();
        executor.start(|context| async move {
            let cfg = VConfig {
                partition: "test_invalid".into(),
                compression: None,
                codec_config: (),
                write_buffer: NZUsize!(1024),
                buffer_pool: PoolRef::new(NZUsize!(PAGE_SIZE), NZUsize!(PAGE_CACHE_SIZE)),
            };

            // Test invalid bounds: lower > upper
            let result = init_journal::<deterministic::Context, u64>(
                context.clone(),
                cfg.clone(),
                10,        // lower_bound
                5,         // upper_bound (invalid: < lower_bound)
                NZU64!(5), // items_per_section
            )
            .await;
            assert!(matches!(
                result,
                Err(crate::journal::Error::InvalidSyncRange(10, 5))
            ));
        });
    }

    /// Test `init_journal` when existing data exactly matches the sync range.
    #[test_traced]
    fn test_init_journal_existing_data_exact_match() {
        let executor = deterministic::Runner::default();
        executor.start(|context| async move {
            let cfg = VConfig {
                partition: "test_exact_match".into(),
                compression: None,
                codec_config: (),
                write_buffer: NZUsize!(1024),
                buffer_pool: PoolRef::new(NZUsize!(PAGE_SIZE), NZUsize!(PAGE_CACHE_SIZE)),
            };

            // Create initial journal with data exactly matching sync range
            let mut journal =
                VJournal::<deterministic::Context, u64>::init(context.clone(), cfg.clone())
                    .await
                    .expect("Failed to create initial journal");

            // Add data to sections 1, 2, 3 (operations 5-19 with items_per_section=5)
            let items_per_section = NZU64!(5);
            for section in 1..4 {
                for item in 0..items_per_section.get() {
                    journal.append(section, section * 100 + item).await.unwrap();
                }
            }
            journal.close().await.unwrap();

            // Initialize with sync boundaries that exactly match existing data
            let lower_bound = 5; // section 1
            let upper_bound = 19; // section 3
            let journal = init_journal(
                context.clone(),
                cfg.clone(),
                lower_bound,
                upper_bound,
                items_per_section,
            )
            .await
            .expect("Failed to initialize journal with exact match");

            // Verify pruning to lower bound
            let lower_section = lower_bound / items_per_section; // 5/5 = 1
            assert_eq!(journal.oldest_section(), Some(lower_section));

            // Verify section 0 is pruned, sections 1-3 are retained
            assert!(!journal.blobs.contains_key(&0)); // Section 0 should be pruned
            assert!(journal.blobs.contains_key(&1)); // Section 1 should be retained (contains operation 5)
            assert!(journal.blobs.contains_key(&2)); // Section 2 should be retained
            assert!(journal.blobs.contains_key(&3)); // Section 3 should be retained

            // Verify data integrity: existing data in retained sections is accessible
            let item = journal.get(1, 0).await.unwrap();
            assert_eq!(item, Some(100u64)); // First item in section 1 (1*100+0)
            let item = journal.get(1, 1).await.unwrap();
            assert_eq!(item, Some(101)); // Second item in section 1 (1*100+1)
            let item = journal.get(2, 0).await.unwrap();
            assert_eq!(item, Some(200)); // First item in section 2 (2*100+0)
            let last_element_section = 19 / items_per_section;
            let last_element_offset = (19 % items_per_section.get()) as u32;
            let item = journal
                .get(last_element_section, last_element_offset)
                .await
                .unwrap();
            assert_eq!(item, Some(304)); // Last item in section 3 (3*100+4)
            let next_element_section = 20 / items_per_section;
            let next_element_offset = (20 % items_per_section.get()) as u32;
            let item = journal
                .get(next_element_section, next_element_offset)
                .await
                .unwrap();
            assert_eq!(item, None); // Next element should not exist

            // Assert journal can accept new operations
            let mut journal = journal;
            let (offset, _) = journal.append(next_element_section, 999).await.unwrap();
            assert_eq!(
                journal.get(next_element_section, offset).await.unwrap(),
                Some(999)
            );

            journal.destroy().await.unwrap();
        });
    }

    /// Test `init_journal` when existing data exceeds the sync target range.
    #[test_traced]
    fn test_init_journal_existing_data_with_rewind() {
        let executor = deterministic::Runner::default();
        executor.start(|context| async move {
            let cfg = VConfig {
                partition: "test_rewind".into(),
                compression: None,
                codec_config: (),
                write_buffer: NZUsize!(1024),
                buffer_pool: PoolRef::new(NZUsize!(PAGE_SIZE), NZUsize!(PAGE_CACHE_SIZE)),
            };

            // Create initial journal with data beyond sync range
            let mut journal =
                VJournal::<deterministic::Context, u64>::init(context.clone(), cfg.clone())
                    .await
                    .expect("Failed to create initial journal");

            // Add data to sections 0-5 (operations 0-29 with items_per_section=5)
            let items_per_section = NZU64!(5);
            for section in 0..6 {
                for item in 0..items_per_section.get() {
                    journal
                        .append(section, section * 1000 + item)
                        .await
                        .unwrap();
                }
            }
            journal.close().await.unwrap();

            // Initialize with sync boundaries that are exceeded by existing data
            let lower_bound = 8; // section 1
            let upper_bound = 17; // section 3
            let mut journal = init_journal(
                context.clone(),
                cfg.clone(),
                lower_bound,
                upper_bound,
                items_per_section,
            )
            .await
            .expect("Failed to initialize journal with rewind");

            // Verify pruning to lower bound and rewinding beyond upper bound
            let lower_section = lower_bound / items_per_section; // 8/5 = 1
            assert_eq!(journal.oldest_section(), Some(lower_section));

            // Verify section 0 is pruned (< lower_section)
            assert!(!journal.blobs.contains_key(&0));

            // Verify sections within sync range exist (lower_section <= section <= upper_section)
            assert!(journal.blobs.contains_key(&1)); // Section 1 (contains operation 8)
            assert!(journal.blobs.contains_key(&2)); // Section 2
            assert!(journal.blobs.contains_key(&3)); // Section 3 (contains operation 17)

            // Verify sections beyond upper bound are removed (> upper_section)
            assert!(!journal.blobs.contains_key(&4)); // Section 4 should be removed
            assert!(!journal.blobs.contains_key(&5)); // Section 5 should be removed

            // Verify data integrity in retained sections
            let item = journal.get(1, 0).await.unwrap();
            assert_eq!(item, Some(1000u64)); // First item in section 1 (1*1000+0)
            let item = journal.get(1, 1).await.unwrap();
            assert_eq!(item, Some(1001)); // Second item in section 1 (1*1000+1)
            let item = journal.get(3, 0).await.unwrap();
            assert_eq!(item, Some(3000)); // First item in section 3 (3*1000+0)
            let last_element_section = 17 / items_per_section;
            let last_element_offset = (17 % items_per_section.get()) as u32;
            let item = journal
                .get(last_element_section, last_element_offset)
                .await
                .unwrap();
            assert_eq!(item, Some(3002)); // Last item in section 3 (3*1000+2)

            // Verify that section 3 was properly truncated
            let section_3_size = journal.size(3).await.unwrap();
            assert_eq!(section_3_size, 3 * ITEM_ALIGNMENT);

            // Verify that operations beyond upper_bound (17) are not accessible
            // Reading beyond the truncated section should return an error
            let result = journal.get(3, 3).await;
            assert!(result.is_err()); // Operation 18 should be inaccessible (beyond upper_bound=17)

            // Assert journal can accept new operations
            let (offset, _) = journal.append(3, 999).await.unwrap();
            assert_eq!(journal.get(3, offset).await.unwrap(), Some(999));

            journal.destroy().await.unwrap();
        });
    }

    /// Test `init_journal` when all existing data is stale (before lower bound).
    #[test_traced]
    fn test_init_journal_existing_data_stale() {
        let executor = deterministic::Runner::default();
        executor.start(|context| async move {
            let cfg = VConfig {
                partition: "test_stale".into(),
                compression: None,
                codec_config: (),
                write_buffer: NZUsize!(1024),
                buffer_pool: PoolRef::new(NZUsize!(PAGE_SIZE), NZUsize!(PAGE_CACHE_SIZE)),
            };

            // Create initial journal with stale data
            let mut journal =
                VJournal::<deterministic::Context, u64>::init(context.clone(), cfg.clone())
                    .await
                    .expect("Failed to create initial journal");

            // Add data to sections 0, 1 (operations 0-9 with items_per_section=5)
            let items_per_section = NZU64!(5);
            for section in 0..2 {
                for item in 0..items_per_section.get() {
                    journal.append(section, section * 100 + item).await.unwrap();
                }
            }
            journal.close().await.unwrap();

            // Initialize with sync boundaries beyond all existing data
            let lower_bound = 15; // section 3
            let upper_bound = 25; // section 5
            let journal = init_journal::<deterministic::Context, u64>(
                context.clone(),
                cfg.clone(),
                lower_bound,
                upper_bound,
                items_per_section,
            )
            .await
            .expect("Failed to initialize journal with stale data");

            // Verify fresh journal (all old data destroyed)
            assert!(journal.blobs.is_empty());
            assert_eq!(journal.oldest_section(), None);

            // Verify old sections don't exist
            assert!(!journal.blobs.contains_key(&0));
            assert!(!journal.blobs.contains_key(&1));

            journal.destroy().await.unwrap();
        });
    }

    /// Test `init_journal` with section boundary edge cases.
    #[test_traced]
    fn test_init_journal_section_boundaries() {
        let executor = deterministic::Runner::default();
        executor.start(|context| async move {
            let cfg = VConfig {
                partition: "test_boundaries".into(),
                compression: None,
                codec_config: (),
                write_buffer: NZUsize!(1024),
                buffer_pool: PoolRef::new(NZUsize!(PAGE_SIZE), NZUsize!(PAGE_CACHE_SIZE)),
            };

            // Create journal with data at section boundaries
            let mut journal =
                VJournal::<deterministic::Context, u64>::init(context.clone(), cfg.clone())
                    .await
                    .expect("Failed to create initial journal");

            let items_per_section = NZU64!(5);

            // Add data to sections 0, 1, 2, 3, 4
            for section in 0..5 {
                for item in 0..items_per_section.get() {
                    journal.append(section, section * 100 + item).await.unwrap();
                }
            }
            journal.close().await.unwrap();

            // Test sync boundaries exactly at section boundaries
            let lower_bound = 10; // Exactly at section boundary (10/5 = 2)
            let upper_bound = 19; // Exactly at section boundary (19/5 = 3)
            let mut journal = init_journal(
                context.clone(),
                cfg.clone(),
                lower_bound,
                upper_bound,
                items_per_section,
            )
            .await
            .expect("Failed to initialize journal at boundaries");

            // Verify correct section range
            let lower_section = lower_bound / items_per_section; // 2
            assert_eq!(journal.oldest_section(), Some(lower_section));

            // Verify sections 2, 3, 4 exist, others don't
            assert!(!journal.blobs.contains_key(&0));
            assert!(!journal.blobs.contains_key(&1));
            assert!(journal.blobs.contains_key(&2));
            assert!(journal.blobs.contains_key(&3));
            assert!(!journal.blobs.contains_key(&4)); // Section 4 should not exist

            // Verify data integrity in retained sections
            let item = journal.get(2, 0).await.unwrap();
            assert_eq!(item, Some(200u64)); // First item in section 2
            let item = journal.get(3, 4).await.unwrap();
            assert_eq!(item, Some(304)); // Last element
            let next_element_section = 4;
            let item = journal.get(next_element_section, 0).await.unwrap();
            assert_eq!(item, None); // Next element should not exist

            // Assert journal can accept new operations
            let (offset, _) = journal.append(next_element_section, 999).await.unwrap();
            assert_eq!(
                journal.get(next_element_section, offset).await.unwrap(),
                Some(999)
            );

            journal.destroy().await.unwrap();
        });
    }

    /// Test `init_journal` when lower_bound and upper_bound are in the same section.
    #[test_traced]
    fn test_init_journal_same_section_bounds() {
        let executor = deterministic::Runner::default();
        executor.start(|context| async move {
            let cfg = VConfig {
                partition: "test_same_section".into(),
                compression: None,
                codec_config: (),
                write_buffer: NZUsize!(1024),
                buffer_pool: PoolRef::new(NZUsize!(PAGE_SIZE), NZUsize!(PAGE_CACHE_SIZE)),
            };

            // Create journal with data in multiple sections
            let mut journal =
                VJournal::<deterministic::Context, u64>::init(context.clone(), cfg.clone())
                    .await
                    .expect("Failed to create initial journal");

            let items_per_section = NZU64!(5);

            // Add data to sections 0, 1, 2
            for section in 0..3 {
                for item in 0..items_per_section.get() {
                    journal.append(section, section * 100 + item).await.unwrap();
                }
            }
            journal.close().await.unwrap();

            // Test sync boundaries within the same section
            let lower_bound = 6; // operation 6 (section 1: 6/5 = 1)
            let upper_bound = 8; // operation 8 (section 1: 8/5 = 1)
            let journal = init_journal(
                context.clone(),
                cfg.clone(),
                lower_bound,
                upper_bound,
                items_per_section,
            )
            .await
            .expect("Failed to initialize journal with same-section bounds");

            // Both operations are in section 1, so section 0 should be pruned, section 1+ retained
            let target_section = lower_bound / items_per_section; // 6/5 = 1
            assert_eq!(journal.oldest_section(), Some(target_section));

            // Verify pruning and retention
            assert!(!journal.blobs.contains_key(&0)); // Section 0 should be pruned
            assert!(journal.blobs.contains_key(&1)); // Section 1 should be retained
            assert!(!journal.blobs.contains_key(&2)); // Section 2 should be removed (> upper_section)

            // Verify data integrity
            let item = journal.get(1, 0).await.unwrap();
            assert_eq!(item, Some(100u64)); // First item in section 1
            let item = journal.get(1, 1).await.unwrap();
            assert_eq!(item, Some(101)); // Second item in section 1 (1*100+1)
            let item = journal.get(1, 3).await.unwrap();
            assert_eq!(item, Some(103)); // Item at offset 3 in section 1 (1*100+3)

            // Verify that section 1 was properly truncated
            let section_1_size = journal.size(1).await.unwrap();
            assert_eq!(section_1_size, 64); // Should be 4 operations * 16 bytes = 64 bytes

            // Verify that operation beyond upper_bound (8) is not accessible
            let result = journal.get(1, 4).await;
            assert!(result.is_err()); // Operation 9 should be inaccessible (beyond upper_bound=8)

            let item = journal.get(2, 0).await.unwrap();
            assert_eq!(item, None); // Section 2 was removed, so no items

            // Assert journal can accept new operations
            let mut journal = journal;
            let (offset, _) = journal.append(target_section, 999).await.unwrap();
            assert_eq!(
                journal.get(target_section, offset).await.unwrap(),
                Some(999)
            );

            journal.destroy().await.unwrap();
        });
    }

    /// Test `compute_offset` correctly calculates byte boundaries for variable-sized items.
    #[test_traced]
    fn test_compute_offset() {
        let executor = deterministic::Runner::default();
        executor.start(|context| async move {
            let cfg = VConfig {
                partition: "test_compute_offset".into(),
                compression: None,
                codec_config: (),
                write_buffer: NZUsize!(1024),
                buffer_pool: PoolRef::new(NZUsize!(PAGE_SIZE), NZUsize!(PAGE_CACHE_SIZE)),
            };

            // Create a journal and populate a section with 5 operations
            let mut journal =
                VJournal::<deterministic::Context, u64>::init(context.clone(), cfg.clone())
                    .await
                    .expect("Failed to create journal");

            let section = 0;
            for i in 0..5 {
                journal.append(section, i as u64).await.unwrap();
            }
            journal.sync(section).await.unwrap();

            let blob = journal.blobs.get(&section).unwrap();

            // Helper function to compute byte size for N operations
            let compute_offset = |operations_count: u32| async move {
                compute_offset::<deterministic::Context, u64>(
                    blob,
                    &journal.cfg.codec_config,
                    journal.cfg.compression.is_some(),
                    operations_count,
                )
                .await
                .unwrap()
            };

            // Test various operation counts (each u64 operation takes 16 bytes when aligned)
            assert_eq!(compute_offset(0).await, 0); // 0 operations = 0 bytes
            assert_eq!(compute_offset(1).await, 16); // 1 operation = 16 bytes
            assert_eq!(compute_offset(3).await, 48); // 3 operations = 48 bytes
            assert_eq!(compute_offset(5).await, 80); // 5 operations = 80 bytes

            // Test requesting more operations than available (should return size of all available)
            assert_eq!(compute_offset(10).await, 80); // Still 80 bytes (capped at available)

            journal.destroy().await.unwrap();
        });
    }

    /// Test `prune_upper` correctly removes items beyond sync boundaries.
    #[test_traced]
    fn test_prune_upper() {
        let executor = deterministic::Runner::default();
        executor.start(|context| async move {
            let cfg = VConfig {
                partition: "test_prune_upper".into(),
                compression: None,
                codec_config: (),
                write_buffer: NZUsize!(1024),
                buffer_pool: PoolRef::new(NZUsize!(PAGE_SIZE), NZUsize!(PAGE_CACHE_SIZE)),
            };
            let items_per_section = 5;

            // Helper to create a fresh journal with test data
            let create_journal = || async {
                let mut journal =
                    VJournal::<deterministic::Context, u64>::init(context.clone(), cfg.clone())
                        .await
                        .expect("Failed to create journal");

                // Add operations to sections 0, 1, 2
                for section in 0..3 {
                    for i in 0..items_per_section {
                        journal.append(section, section * 100 + i).await.unwrap();
                    }
                    journal.sync(section).await.unwrap();
                }
                journal
            };

            // Test 1: No truncation needed (upper_bound at section end)
            {
                let mut journal = create_journal().await;
                let upper_bound = 9; // End of section 1 (section 1: ops 5-9)
                prune_upper(&mut journal, upper_bound, items_per_section)
                    .await
                    .unwrap();

                // Section 1 should remain unchanged (5 operations = 80 bytes)
                let section_1_size = journal.size(1).await.unwrap();
                assert_eq!(section_1_size, 80);
                journal.destroy().await.unwrap();
            }

            // Test 2: Truncation needed (upper_bound mid-section)
            {
                let mut journal = create_journal().await;
                let upper_bound = 7; // Middle of section 1 (keep ops 5, 6, 7)
                prune_upper(&mut journal, upper_bound, items_per_section)
                    .await
                    .unwrap();

                // Section 1 should now have only 3 operations (48 bytes)
                let section_1_size = journal.size(1).await.unwrap();
                assert_eq!(section_1_size, 48);

                // Verify the remaining operations are accessible
                assert_eq!(journal.get(1, 0).await.unwrap(), Some(100)); // section 1, offset 0 = 1*100+0
                assert_eq!(journal.get(1, 1).await.unwrap(), Some(101)); // section 1, offset 1 = 1*100+1
                assert_eq!(journal.get(1, 2).await.unwrap(), Some(102)); // section 1, offset 2 = 1*100+2

                // Verify truncated operations are not accessible
                let result = journal.get(1, 3).await;
                assert!(result.is_err()); // op at logical loc 8 should be gone
                journal.destroy().await.unwrap();
            }

            // Test 3: Non-existent section (should not error)
            {
                let mut journal = create_journal().await;
                prune_upper(
                    &mut journal,
                    99, // upper_bound that would be in a non-existent section
                    items_per_section,
                )
                .await
                .unwrap(); // Should not error
                journal.destroy().await.unwrap();
            }

            // Test 4: Upper bound beyond section (no truncation)
            {
                let mut journal = create_journal().await;
                let upper_bound = 15; // Beyond section 2
                let original_section_2_size = journal.size(2).await.unwrap();
                prune_upper(&mut journal, upper_bound, items_per_section)
                    .await
                    .unwrap();

                // Section 2 should remain unchanged
                let section_2_size = journal.size(2).await.unwrap();
                assert_eq!(section_2_size, original_section_2_size);
                journal.destroy().await.unwrap();
            }
        });
    }

    /// Test intra-section pruning.
    #[test_traced]
    fn test_prune_mid_section() {
        let executor = deterministic::Runner::default();
        executor.start(|context| async move {
            let cfg = VConfig {
                partition: "test_prune_mid_section".into(),
                compression: None,
                codec_config: (),
                write_buffer: NZUsize!(1024),
                buffer_pool: PoolRef::new(NZUsize!(PAGE_SIZE), NZUsize!(PAGE_CACHE_SIZE)),
            };
            let items_per_section = 3;

            // Create journal with data across multiple sections
            let mut journal =
                VJournal::<deterministic::Context, u64>::init(context.clone(), cfg.clone())
                    .await
                    .expect("Failed to create journal");

            // Section 0: items 0, 1, 2
            // Section 1: items 3, 4, 5
            // Section 2: items 6, 7, 8
            for section in 0..3 {
                for i in 0..items_per_section {
                    let op_value = section * items_per_section + i;
                    journal.append(section, op_value).await.unwrap();
                }
            }
            journal.close().await.unwrap();

            // Test with upper_bound in middle of section 1 (upper_bound = 4)
            // Should keep: items 2, 3, 4 (sections 0 partially removed, 1 truncated, 2 removed)
            let lower_bound = 2;
            let upper_bound = 4;
            let mut journal = init_journal(
                context.clone(),
                cfg.clone(),
                lower_bound,
                upper_bound,
                NZU64!(items_per_section),
            )
            .await
            .expect("Failed to initialize synced journal");

            // Verify section 0 is partially present (only item 2)
            assert!(journal.blobs.contains_key(&0));
            assert_eq!(journal.get(0, 2).await.unwrap(), Some(2u64));

            // Verify section 1 is truncated (items 3, 4 only)
            assert!(journal.blobs.contains_key(&1));
            assert_eq!(journal.get(1, 0).await.unwrap(), Some(3));
            assert_eq!(journal.get(1, 1).await.unwrap(), Some(4));

            // item 5 should be inaccessible (truncated)
            let result = journal.get(1, 2).await;
            assert!(result.is_err());

            // Verify section 2 is completely removed
            assert!(!journal.blobs.contains_key(&2));

            // Test that new appends work correctly after truncation
            let (offset, _) = journal.append(1, 999).await.unwrap();
            assert_eq!(journal.get(1, offset).await.unwrap(), Some(999));

            journal.destroy().await.unwrap();
        });
    }

    type AnyTest = crate::adb::any::variable::Any<
        deterministic::Context,
        sha256::Digest,
        sha256::Digest,
        Sha256,
        TwoCap,
    >;

    fn create_sync_config(suffix: &str) -> crate::adb::any::variable::Config<TwoCap, ()> {
        const PAGE_SIZE: usize = 77;
        const PAGE_CACHE_SIZE: usize = 9;
        crate::adb::any::variable::Config {
            mmr_journal_partition: format!("journal_{suffix}"),
            mmr_metadata_partition: format!("mmr_metadata_{suffix}"),
            mmr_items_per_blob: NZU64!(11),
            mmr_write_buffer: NZUsize!(1024),
            log_journal_partition: format!("log_journal_{suffix}"),
            log_items_per_section: NZU64!(7),
            log_compression: None,
            log_codec_config: (),
            log_write_buffer: NZUsize!(1024),
            locations_journal_partition: format!("locations_journal_{suffix}"),
            locations_items_per_blob: NZU64!(7),
            metadata_partition: format!("adb_metadata_{suffix}"),
            translator: TwoCap,
            thread_pool: None,
            buffer_pool: PoolRef::new(NZUsize!(PAGE_SIZE), NZUsize!(PAGE_CACHE_SIZE)),
            pruning_delay: 10,
        }
    }

    async fn create_test_db(mut context: deterministic::Context) -> AnyTest {
        let cfg = create_sync_config(&format!("var_any_sync_{}", context.next_u64()));
        AnyTest::init(context, cfg).await.unwrap()
    }

    fn create_updates(count: usize) -> Vec<(sha256::Digest, sha256::Digest)> {
        let mut rng = StdRng::seed_from_u64(1337);
        (0..count)
            .map(|_| {
                (
                    sha256::Digest::random(&mut rng),
                    sha256::Digest::random(&mut rng),
                )
            })
            .collect()
    }

    async fn apply_updates(db: &mut AnyTest, updates: &[(sha256::Digest, sha256::Digest)]) {
        for (k, v) in updates.iter().copied() {
            db.update(k, v).await.unwrap();
        }
    }

    #[test_traced("WARN")]
    fn test_variable_any_sync_basic() {
        let executor = deterministic::Runner::default();
        executor.start(|mut context| async move {
            // Create and populate target database
            let mut target_db = create_test_db(context.clone()).await;
            let updates = create_updates(100);
            apply_updates(&mut target_db, &updates).await;
            target_db.commit(None).await.unwrap();

            // Capture target state
            let mut hasher = crate::mmr::hasher::Standard::<Sha256>::new();
            let root = target_db.root(&mut hasher);
            let lower_bound = target_db.oldest_retained_loc().unwrap_or(0);
            let upper_bound = target_db.op_count() - 1;

            // Configure sync engine
            let db_config = create_sync_config(&format!("client_{}", context.next_u64()));
            let resolver = Arc::new(RwLock::new(target_db));
            let engine_cfg = sync::engine::Config {
                context: context.clone(),
                resolver: resolver.clone(),
                target: Target {
                    root,
                    lower_bound_ops: lower_bound,
                    upper_bound_ops: upper_bound,
                },
                max_outstanding_requests: 2,
                fetch_batch_size: NZU64!(10),
                apply_batch_size: 256,
                db_config: db_config.clone(),
                update_rx: None,
            };

            // Run sync
            let synced_db: AnyTest = sync::sync(engine_cfg).await.unwrap();

            // Validate state
            let mut hasher = crate::mmr::hasher::Standard::<Sha256>::new();
            assert_eq!(synced_db.root(&mut hasher), root);
            assert_eq!(synced_db.op_count(), upper_bound + 1);
            assert_eq!(synced_db.oldest_retained_loc().unwrap_or(0), lower_bound);

            // Smoke: verify some keys
            for (k, v) in updates.iter().take(10).copied() {
                let got = synced_db.get(&k).await.unwrap();
                assert_eq!(got, Some(v));
            }

            // Close and reopen to verify persistence
            synced_db.close().await.unwrap();
            let reopened = AnyTest::init(context, db_config).await.unwrap();
            let mut hasher = crate::mmr::hasher::Standard::<Sha256>::new();
            assert_eq!(reopened.root(&mut hasher), root);
        });
    }

    // Helper function to create test operations for variable::Any
    fn create_test_ops(count: usize) -> Vec<Variable<sha256::Digest, sha256::Digest>> {
        let mut rng = StdRng::seed_from_u64(1337);
        (0..count)
            .map(|_| {
                Variable::Set(
                    sha256::Digest::random(&mut rng),
                    sha256::Digest::random(&mut rng),
                )
            })
            .collect()
    }

    // Helper function to apply operations to database
    async fn apply_ops(db: &mut AnyTest, ops: &[Variable<sha256::Digest, sha256::Digest>]) {
        for op in ops {
            match op {
                Variable::Set(key, value) => {
                    db.update(*key, *value).await.unwrap();
                }
                Variable::Update(key, value) => {
                    db.update(*key, *value).await.unwrap();
                }
                Variable::Delete(key) => {
                    db.delete(*key).await.unwrap();
                }
                Variable::Commit(metadata) => {
                    db.commit(*metadata).await.unwrap();
                }
                Variable::CommitFloor(metadata, _floor) => {
                    // variable::Any doesn't have commit_floor, just use regular commit
                    db.commit(*metadata).await.unwrap();
                }
            }
        }
    }

    #[test_case(1, NZU64!(1); "singleton db with batch size == 1")]
    #[test_case(1, NZU64!(2); "singleton db with batch size > db size")]
    #[test_case(100, NZU64!(1); "db with batch size 1")]
    #[test_case(100, NZU64!(3); "db size not evenly divided by batch size")]
    #[test_case(100, NZU64!(99); "db size not evenly divided by batch size; different batch size")]
    #[test_case(100, NZU64!(50); "db size divided by batch size")]
    #[test_case(100, NZU64!(100); "db size == batch size")]
    #[test_case(100, NZU64!(101); "batch size > db size")]
    fn test_sync(target_db_ops: usize, fetch_batch_size: NonZeroU64) {
        let executor = deterministic::Runner::default();
        executor.start(|mut context| async move {
            let mut target_db = create_test_db(context.clone()).await;
            let target_db_ops = create_test_ops(target_db_ops);

            apply_ops(&mut target_db, &target_db_ops).await;
            target_db.commit(None).await.unwrap();
            let target_op_count = target_db.op_count();
            let target_inactivity_floor = target_db.inactivity_floor_loc();

            let mut hasher = crate::mmr::hasher::Standard::<Sha256>::new();
            let target_root = target_db.root(&mut hasher);

            // Capture target database state and deleted keys before moving into config
            let mut expected_kvs = std::collections::HashMap::new();
            let mut deleted_keys = std::collections::HashSet::new();
            for op in &target_db_ops {
                match op {
                    Variable::Set(key, value) => {
                        // Only include keys that are actually accessible in the target database
                        if let Some(target_value) = target_db.get(key).await.unwrap() {
                            if target_value == *value {
                                expected_kvs.insert(*key, *value);
                                deleted_keys.remove(key);
                            }
                        }
                    }
                    Variable::Delete(key) => {
                        expected_kvs.remove(key);
                        deleted_keys.insert(*key);
                    }
                    Variable::Update(key, value) => {
                        // Only include keys that are actually accessible in the target database
                        if let Some(target_value) = target_db.get(key).await.unwrap() {
                            if target_value == *value {
                                expected_kvs.insert(*key, *value);
                                deleted_keys.remove(key);
                            }
                        }
                    }
                    Variable::CommitFloor(_metadata, _floor) => {}
                    Variable::Commit(_metadata) => {}
                }
            }

            let db_config = create_sync_config(&format!("sync_client_{}", context.next_u64()));
            let target_db = Arc::new(RwLock::new(target_db));
            let config = sync::engine::Config {
                db_config: db_config.clone(),
                fetch_batch_size,
                target: Target {
                    root: target_root,
                    lower_bound_ops: target_inactivity_floor,
                    upper_bound_ops: target_op_count - 1,
                },
                context: context.clone(),
                resolver: target_db.clone(),
                apply_batch_size: 1024,
                max_outstanding_requests: 1,
                update_rx: None,
            };
            let mut got_db: AnyTest = sync::sync(config).await.unwrap();

            // Verify database state
            let mut hasher = crate::mmr::hasher::Standard::<Sha256>::new();
            assert_eq!(got_db.op_count(), target_op_count);
            assert_eq!(got_db.inactivity_floor_loc(), target_inactivity_floor);

            // Verify the root digest matches the target
            assert_eq!(got_db.root(&mut hasher), target_root);

            // Verify operation counts match
            let target_guard = target_db.read().await;
            assert_eq!(got_db.op_count(), target_guard.op_count(),);

            // Verify oldest retained location matches the sync lower bound
            // (synced database should only retain operations from lower_bound onwards)
            assert_eq!(
                got_db.oldest_retained_loc,
                target_inactivity_floor, // This should be the sync lower_bound
            );

            // Verify root hashes match (already checked above, but let's be explicit)
            let mut target_hasher = crate::mmr::hasher::Standard::<Sha256>::new();
            assert_eq!(
                got_db.root(&mut hasher),
                target_guard.root(&mut target_hasher),
            );
            drop(target_guard);

            // Verify that the synced database matches the target state
            for (key, expected_value) in &expected_kvs {
                let synced_value = got_db.get(key).await.unwrap();
                assert_eq!(synced_value, Some(*expected_value));
            }
            // Verify that deleted keys are absent
            for key in &deleted_keys {
                assert!(got_db.get(key).await.unwrap().is_none());
            }

            // Put more key-value pairs into both databases
            let mut new_ops = Vec::new();
            let mut rng = StdRng::seed_from_u64(42);
            let mut new_kvs = std::collections::HashMap::new();
            for _ in 0..expected_kvs.len() {
                let key = sha256::Digest::random(&mut rng);
                let value = sha256::Digest::random(&mut rng);
                new_ops.push(Variable::Set(key, value));
                new_kvs.insert(key, value);
            }
            apply_ops(&mut got_db, &new_ops).await;
            apply_ops(&mut *target_db.write().await, &new_ops).await;

            got_db.commit(None).await.unwrap();
            target_db.write().await.commit(None).await.unwrap();

            // Verify that the databases match
            for (key, value) in &new_kvs {
                let got_value = got_db.get(key).await.unwrap().unwrap();
                let target_value = target_db.read().await.get(key).await.unwrap().unwrap();
                assert_eq!(got_value, target_value);
                assert_eq!(got_value, *value);
            }

            let final_target_root = target_db.write().await.root(&mut hasher);
            let final_synced_root = got_db.root(&mut hasher);
            assert_eq!(final_synced_root, final_target_root);

            // Capture the database state before closing
            let final_synced_op_count = got_db.op_count();
            let final_synced_oldest_retained_loc = got_db.oldest_retained_loc().unwrap_or(0);
            let final_synced_root = got_db.root(&mut hasher);

            // Close the database
            got_db.close().await.unwrap();

            // Reopen the database using the same configuration and verify the state is unchanged
            let reopened_db = AnyTest::init(context, db_config).await.unwrap();

            // Compare state against the database state before closing
            assert_eq!(reopened_db.op_count(), final_synced_op_count);
            assert_eq!(
                reopened_db.oldest_retained_loc().unwrap_or(0),
                final_synced_oldest_retained_loc
            );
            assert_eq!(reopened_db.root(&mut hasher), final_synced_root);

            // Verify that the original key-value pairs are still correct
            for (key, &value) in &expected_kvs {
                let reopened_value = reopened_db.get(key).await.unwrap();
                assert_eq!(reopened_value, Some(value));
            }

            // Verify all new key-value pairs are still correct
            for (key, &value) in &new_kvs {
                let reopened_value = reopened_db.get(key).await.unwrap().unwrap();
                assert_eq!(reopened_value, value);
            }

            // Verify that deleted keys are still absent
            for key in &deleted_keys {
                assert!(reopened_db.get(key).await.unwrap().is_none());
            }

            reopened_db.destroy().await.unwrap();
            let target_db = match Arc::try_unwrap(target_db) {
                Ok(rw_lock) => rw_lock.into_inner(),
                Err(_) => panic!("Failed to unwrap Arc - still has references"),
            };
            target_db.destroy().await.unwrap();
        });
    }

    /// Test that invalid bounds are rejected
    #[test_traced("WARN")]
    fn test_sync_invalid_bounds() {
        let executor = deterministic::Runner::default();
        executor.start(|mut context| async move {
            let target_db = create_test_db(context.clone()).await;
            let db_config = create_sync_config(&format!("invalid_bounds_{}", context.next_u64()));
            let config = sync::engine::Config {
                db_config,
                fetch_batch_size: NZU64!(10),
                target: Target {
                    root: sha256::Digest::from([1u8; 32]),
                    lower_bound_ops: 31, // Invalid: lower > upper
                    upper_bound_ops: 30,
                },
                context,
                resolver: Arc::new(RwLock::new(target_db)),
                apply_batch_size: 1024,
                max_outstanding_requests: 1,
                update_rx: None,
            };

            let result: Result<AnyTest, _> = sync::sync(config).await;
            assert!(matches!(
                result,
                Err(sync::Error::InvalidTarget {
                    lower_bound_pos: 31,
                    upper_bound_pos: 30,
                }),
            ));
        });
    }

    /// Test that sync works when target database has operations beyond the requested range
    /// of operations to sync.
    #[test]
    fn test_sync_subset_of_target_database() {
        const TARGET_DB_OPS: usize = 1000;
        let executor = deterministic::Runner::default();
        executor.start(|mut context| async move {
            let mut target_db = create_test_db(context.clone()).await;
            let target_ops = create_test_ops(TARGET_DB_OPS);
            // Apply all but the last operation
            apply_ops(&mut target_db, &target_ops[0..TARGET_DB_OPS - 1]).await;
            target_db.commit(None).await.unwrap();

            let mut hasher = crate::mmr::hasher::Standard::<Sha256>::new();
            let root = target_db.root(&mut hasher);
            let lower_bound_ops = target_db.inactivity_floor_loc;
            let upper_bound_ops = target_db.op_count() - 1;

            // Add another operation after the sync range
            let final_op = &target_ops[TARGET_DB_OPS - 1];
            apply_ops(&mut target_db, from_ref(final_op)).await;
            target_db.commit(None).await.unwrap();

            // Sync to the "old" range (not including the final op)
            let config = sync::engine::Config {
                db_config: create_sync_config(&format!("subset_{}", context.next_u64())),
                fetch_batch_size: NZU64!(10),
                target: Target {
                    root,
                    lower_bound_ops,
                    upper_bound_ops,
                },
                context,
                resolver: Arc::new(RwLock::new(target_db)),
                apply_batch_size: 1024,
                max_outstanding_requests: 1,
                update_rx: None,
            };
            let synced_db: AnyTest = sync::sync(config).await.unwrap();

            // Verify the synced database has the correct range of operations
            assert_eq!(synced_db.inactivity_floor_loc, lower_bound_ops);
            assert_eq!(synced_db.oldest_retained_loc(), Some(lower_bound_ops));
            assert_eq!(
                synced_db.mmr.pruned_to_pos(),
                leaf_num_to_pos(lower_bound_ops)
            );
            assert_eq!(synced_db.op_count(), upper_bound_ops + 1);

            // Verify the final root digest matches our target
            assert_eq!(synced_db.root(&mut hasher), root);

            // Verify the synced database doesn't have any operations beyond the sync range.
            assert_eq!(synced_db.get(final_op.key().unwrap()).await.unwrap(), None);

            synced_db.destroy().await.unwrap();
        });
    }

    // Test syncing where the sync client has some but not all of the operations in the target
    // database.
    #[test]
    fn test_sync_use_existing_db_partial_match() {
        const ORIGINAL_DB_OPS: usize = 1_000;

        let executor = deterministic::Runner::default();
        executor.start(|mut context| async move {
            let original_ops = create_test_ops(ORIGINAL_DB_OPS);

            // Create two databases
            let mut target_db = create_test_db(context.clone()).await;
            let sync_db_config =
                create_sync_config(&format!("partial_match_{}", context.next_u64()));
            let mut sync_db = AnyTest::init(context.clone(), sync_db_config.clone())
                .await
                .unwrap();

            // Apply the same operations to both databases
            apply_ops(&mut target_db, &original_ops).await;
            apply_ops(&mut sync_db, &original_ops).await;
            target_db.commit(None).await.unwrap();
            sync_db.commit(None).await.unwrap();

            // Close sync_db
            sync_db.close().await.unwrap();

            // Add one more operation and commit the target database
            let last_op = create_test_ops(1);
            apply_ops(&mut target_db, &last_op).await;
            target_db.commit(None).await.unwrap();
            let mut hasher = crate::mmr::hasher::Standard::<Sha256>::new();
            let root = target_db.root(&mut hasher);
            let lower_bound_ops = target_db.inactivity_floor_loc;
            let upper_bound_ops = target_db.op_count() - 1; // Up to the last operation

            // Reopen the sync database and sync it to the target database
            let target_db = Arc::new(RwLock::new(target_db));
            let config = sync::engine::Config {
                db_config: sync_db_config, // Use same config as before
                fetch_batch_size: NZU64!(10),
                target: Target {
                    root,
                    lower_bound_ops,
                    upper_bound_ops,
                },
                context: context.clone(),
                resolver: target_db.clone(),
                apply_batch_size: 1024,
                max_outstanding_requests: 1,
                update_rx: None,
            };
            let sync_db: AnyTest = sync::sync(config).await.unwrap();

            // Verify database state
            assert_eq!(sync_db.op_count(), upper_bound_ops + 1);
            assert_eq!(
                sync_db.inactivity_floor_loc,
                target_db.read().await.inactivity_floor_loc
            );
            assert!(sync_db.oldest_retained_loc().unwrap() <= lower_bound_ops);
            assert_eq!(
                sync_db.mmr.pruned_to_pos(),
                leaf_num_to_pos(lower_bound_ops)
            );
            // Verify the root digest matches the target
            assert_eq!(sync_db.root(&mut hasher), root);

            // Verify the last operation is present
            let last_key = last_op[0].key().unwrap();
            let last_value = *last_op[0].value().unwrap();
            assert_eq!(sync_db.get(last_key).await.unwrap(), Some(last_value));

            sync_db.destroy().await.unwrap();
            Arc::try_unwrap(target_db)
                .unwrap_or_else(|_| panic!("failed to unwrap Arc"))
                .into_inner()
                .destroy()
                .await
                .unwrap();
        });
    }

    /// Test case where existing database on disk exactly matches the sync target
    #[test_traced("WARN")]
    fn test_sync_use_existing_db_exact_match() {
        const NUM_OPS: usize = 50;
        let executor = deterministic::Runner::default();
        executor.start(|mut context| async move {
            // Create and populate target database
            let mut target_db = create_test_db(context.clone()).await;
            let target_ops = create_test_ops(NUM_OPS);
            apply_ops(&mut target_db, &target_ops).await;
            target_db.commit(None).await.unwrap();

            // Capture target state
            let target_db_op_count = target_db.op_count();
            let target_db_oldest_retained_loc = target_db.oldest_retained_loc().unwrap_or(0);
            let mut hasher = crate::mmr::hasher::Standard::<Sha256>::new();
            let target_root = target_db.root(&mut hasher);

            // Create sync database with exactly the same operations
            let sync_db_config = create_sync_config(&format!("exact_match_{}", context.next_u64()));
            let mut sync_db: AnyTest = AnyTest::init(context.clone(), sync_db_config.clone())
                .await
                .unwrap();
            apply_ops(&mut sync_db, &target_ops).await;
            sync_db.commit(None).await.unwrap();

            // Verify they have the same state before sync
            assert_eq!(sync_db.op_count(), target_db_op_count);
            assert_eq!(sync_db.root(&mut hasher), target_root);

            // Close the sync database
            sync_db.close().await.unwrap();

            // Sync should recognize the exact match and reuse existing data
            let target_db = Arc::new(RwLock::new(target_db));
            let config = sync::engine::Config {
                db_config: sync_db_config,
                fetch_batch_size: NZU64!(10),
                target: Target {
                    root: target_root,
                    lower_bound_ops: target_db_oldest_retained_loc,
                    upper_bound_ops: target_db_op_count - 1,
                },
                context,
                resolver: target_db.clone(),
                apply_batch_size: 1024,
                max_outstanding_requests: 1,
                update_rx: None,
            };
            let sync_db: AnyTest = sync::sync(config).await.unwrap();

            // Verify database state matches exactly
            let mut hasher = crate::mmr::hasher::Standard::<Sha256>::new();
            assert_eq!(sync_db.op_count(), target_db_op_count);
            assert_eq!(
                sync_db.oldest_retained_loc().unwrap_or(0),
                target_db_oldest_retained_loc
            );
            assert_eq!(sync_db.root(&mut hasher), target_root);

            // Verify data integrity
            let mut expected_kvs = std::collections::HashMap::new();
            for op in &target_ops {
                if let Variable::Set(key, value) = op {
                    expected_kvs.insert(*key, *value);
                }
            }

            for (key, expected_value) in &expected_kvs {
                let target_value = target_db.read().await.get(key).await.unwrap().unwrap();
                let synced_value = sync_db.get(key).await.unwrap().unwrap();
                assert_eq!(synced_value, target_value);
                assert_eq!(synced_value, *expected_value);
            }

            sync_db.destroy().await.unwrap();
            let target_db = match Arc::try_unwrap(target_db) {
                Ok(rw_lock) => rw_lock.into_inner(),
                Err(_) => panic!("Failed to unwrap Arc - still has references"),
            };
            target_db.destroy().await.unwrap();
        });
    }

    /// Test that the client fails to sync if the lower bound is decreased
    #[test_traced("WARN")]
    fn test_target_update_lower_bound_decrease() {
        let executor = deterministic::Runner::default();
        executor.start(|mut context| async move {
            // Create and populate target database
            let mut target_db = create_test_db(context.clone()).await;
            let target_ops = create_test_ops(50);
            apply_ops(&mut target_db, &target_ops).await;
            target_db.commit(None).await.unwrap();

            // Capture initial target state
            let mut hasher = test_hasher();
            let initial_lower_bound = target_db.inactivity_floor_loc();
            let initial_upper_bound = target_db.op_count() - 1;
            let initial_root = target_db.root(&mut hasher);

            // Create client with initial target
            let (mut update_sender, update_receiver) = mpsc::channel(1);
            let target_db = Arc::new(RwLock::new(target_db));
            let config = Config {
                context: context.clone(),
                db_config: create_sync_config(&format!("test_config_{}", context.next_u64())),
                fetch_batch_size: NZU64!(5),
                target: Target {
                    root: initial_root,
                    lower_bound_ops: initial_lower_bound,
                    upper_bound_ops: initial_upper_bound,
                },
                resolver: target_db.clone(),
                apply_batch_size: 1024,
                max_outstanding_requests: 10,
                update_rx: Some(update_receiver),
            };
            let client: Engine<AnyTest, _> = Engine::new(config).await.unwrap();

            // Send target update with decreased lower bound
            update_sender
                .send(Target {
                    root: initial_root,
                    lower_bound_ops: initial_lower_bound.saturating_sub(1),
                    upper_bound_ops: initial_upper_bound.saturating_add(1),
                })
                .await
                .unwrap();

            let result = client.step().await;
            assert!(matches!(
                result,
                Err(sync::Error::SyncTargetMovedBackward { .. })
            ));

            Arc::try_unwrap(target_db)
                .unwrap_or_else(|_| panic!("failed to unwrap Arc"))
                .into_inner()
                .destroy()
                .await
                .unwrap();
        });
    }

    /// Test that the client fails to sync if the upper bound is decreased
    #[test_traced("WARN")]
    fn test_target_update_upper_bound_decrease() {
        let executor = deterministic::Runner::default();
        executor.start(|mut context| async move {
            // Create and populate target database
            let mut target_db = create_test_db(context.clone()).await;
            let target_ops = create_test_ops(50);
            apply_ops(&mut target_db, &target_ops).await;
            target_db.commit(None).await.unwrap();

            // Capture initial target state
            let mut hasher = test_hasher();
            let initial_lower_bound = target_db.inactivity_floor_loc();
            let initial_upper_bound = target_db.op_count() - 1;
            let initial_root = target_db.root(&mut hasher);

            // Create client with initial target
            let (mut update_sender, update_receiver) = mpsc::channel(1);
            let target_db = Arc::new(RwLock::new(target_db));
            let config = Config {
                context: context.clone(),
                db_config: create_sync_config(&format!("test_config_{}", context.next_u64())),
                fetch_batch_size: NZU64!(5),
                target: Target {
                    root: initial_root,
                    lower_bound_ops: initial_lower_bound,
                    upper_bound_ops: initial_upper_bound,
                },
                resolver: target_db.clone(),
                apply_batch_size: 1024,
                max_outstanding_requests: 10,
                update_rx: Some(update_receiver),
            };
            let client: Engine<AnyTest, _> = Engine::new(config).await.unwrap();

            // Send target update with decreased upper bound
            update_sender
                .send(Target {
                    root: initial_root,
                    lower_bound_ops: initial_lower_bound,
                    upper_bound_ops: initial_upper_bound.saturating_sub(1),
                })
                .await
                .unwrap();

            let result = client.step().await;
            assert!(matches!(
                result,
                Err(sync::Error::SyncTargetMovedBackward { .. })
            ));

            Arc::try_unwrap(target_db)
                .unwrap_or_else(|_| panic!("failed to unwrap Arc"))
                .into_inner()
                .destroy()
                .await
                .unwrap();
        });
    }

    /// Test that the client succeeds when bounds are updated
    #[test_traced("WARN")]
    fn test_target_update_bounds_increase() {
        let executor = deterministic::Runner::default();
        executor.start(|mut context| async move {
            // Create and populate target database
            let mut target_db = create_test_db(context.clone()).await;
            let target_ops = create_test_ops(100);
            apply_ops(&mut target_db, &target_ops).await;
            target_db.commit(None).await.unwrap();

            // Capture initial target state
            let mut hasher = test_hasher();
            let initial_lower_bound = target_db.inactivity_floor_loc();
            let initial_upper_bound = target_db.op_count() - 1;
            let initial_root = target_db.root(&mut hasher);

            // Apply more operations to the target database
            let more_ops = create_test_ops(1);
            apply_ops(&mut target_db, &more_ops).await;
            target_db.commit(None).await.unwrap();

            // Capture final target state
            let mut hasher = test_hasher();
            let final_lower_bound = target_db.inactivity_floor_loc();
            let final_upper_bound = target_db.op_count() - 1;
            let final_root = target_db.root(&mut hasher);

            // Create client with placeholder initial target (stale compared to final target)
            let (mut update_sender, update_receiver) = mpsc::channel(1);

            let target_db = Arc::new(RwLock::new(target_db));
            let config = Config {
                context: context.clone(),
                db_config: create_sync_config(&format!("test_config_{}", context.next_u64())),
                fetch_batch_size: NZU64!(1),
                target: Target {
                    root: initial_root,
                    lower_bound_ops: initial_lower_bound,
                    upper_bound_ops: initial_upper_bound,
                },
                resolver: target_db.clone(),
                apply_batch_size: 1024,
                max_outstanding_requests: 1,
                update_rx: Some(update_receiver),
            };

            // Send target update with increased bounds
            update_sender
                .send(Target {
                    root: final_root,
                    lower_bound_ops: final_lower_bound,
                    upper_bound_ops: final_upper_bound,
                })
                .await
                .unwrap();

            // Complete the sync
            let synced_db: AnyTest = sync::sync(config).await.unwrap();

            // Verify the synced database has the expected state
            let mut hasher = test_hasher();
            assert_eq!(synced_db.root(&mut hasher), final_root);
            assert_eq!(synced_db.op_count(), final_upper_bound + 1);
            assert_eq!(synced_db.inactivity_floor_loc(), final_lower_bound);
            assert_eq!(synced_db.oldest_retained_loc().unwrap(), final_lower_bound);

            synced_db.destroy().await.unwrap();

            Arc::try_unwrap(target_db)
                .unwrap_or_else(|_| panic!("failed to unwrap Arc"))
                .into_inner()
                .destroy()
                .await
                .unwrap();
        });
    }

    /// Test that the client fails to sync with invalid bounds (lower > upper)
    #[test_traced("WARN")]
    fn test_target_update_invalid_bounds() {
        let executor = deterministic::Runner::default();
        executor.start(|mut context| async move {
            // Create and populate target database
            let mut target_db = create_test_db(context.clone()).await;
            let target_ops = create_test_ops(50);
            apply_ops(&mut target_db, &target_ops).await;
            target_db.commit(None).await.unwrap();

            // Capture initial target state
            let mut hasher = test_hasher();
            let initial_lower_bound = target_db.inactivity_floor_loc();
            let initial_upper_bound = target_db.op_count() - 1;
            let initial_root = target_db.root(&mut hasher);

            // Create client with initial target
            let (mut update_sender, update_receiver) = mpsc::channel(1);
            let target_db = Arc::new(RwLock::new(target_db));
            let config = Config {
                context: context.clone(),
                db_config: create_sync_config(&format!("test_config_{}", context.next_u64())),
                fetch_batch_size: NZU64!(5),
                target: Target {
                    root: initial_root,
                    lower_bound_ops: initial_lower_bound,
                    upper_bound_ops: initial_upper_bound,
                },
                resolver: target_db.clone(),
                apply_batch_size: 1024,
                max_outstanding_requests: 10,
                update_rx: Some(update_receiver),
            };
            let client: Engine<AnyTest, _> = Engine::new(config).await.unwrap();

            // Send target update with invalid bounds (lower > upper)
            update_sender
                .send(Target {
                    root: initial_root,
                    lower_bound_ops: initial_upper_bound, // Greater than upper bound
                    upper_bound_ops: initial_lower_bound, // Less than lower bound
                })
                .await
                .unwrap();

            let result = client.step().await;
            assert!(matches!(result, Err(sync::Error::InvalidTarget { .. })));

            Arc::try_unwrap(target_db)
                .unwrap_or_else(|_| panic!("failed to unwrap Arc"))
                .into_inner()
                .destroy()
                .await
                .unwrap();
        });
    }

    /// Test that target updates can be sent even after the client is done
    #[test_traced("WARN")]
    fn test_target_update_on_done_client() {
        let executor = deterministic::Runner::default();
        executor.start(|mut context| async move {
            // Create and populate target database
            let mut target_db = create_test_db(context.clone()).await;
            let target_ops = create_test_ops(10);
            apply_ops(&mut target_db, &target_ops).await;
            target_db.commit(None).await.unwrap();

            // Capture target state
            let mut hasher = test_hasher();
            let lower_bound = target_db.inactivity_floor_loc();
            let upper_bound = target_db.op_count() - 1;
            let root = target_db.root(&mut hasher);

            // Create client with target that will complete immediately
            let (mut update_sender, update_receiver) = mpsc::channel(1);
            let target_db = Arc::new(RwLock::new(target_db));
            let config = Config {
                context: context.clone(),
                db_config: create_sync_config(&format!("test_config_{}", context.next_u64())),
                fetch_batch_size: NZU64!(20),
                target: Target {
                    root,
                    lower_bound_ops: lower_bound,
                    upper_bound_ops: upper_bound,
                },
                resolver: target_db.clone(),
                apply_batch_size: 1024,
                max_outstanding_requests: 10,
                update_rx: Some(update_receiver),
            };

            // Complete the sync
            let synced_db: AnyTest = sync::sync(config).await.unwrap();

            // Attempt to apply a target update after sync is complete to verify
            // we don't panic
            let _ = update_sender
                .send(Target {
                    // Dummy target update
                    root: sha256::Digest::from([2u8; 32]),
                    lower_bound_ops: lower_bound + 1,
                    upper_bound_ops: upper_bound + 1,
                })
                .await;

            // Verify the synced database has the expected state
            let mut hasher = test_hasher();
            assert_eq!(synced_db.root(&mut hasher), root);
            assert_eq!(synced_db.op_count(), upper_bound + 1);
            assert_eq!(synced_db.inactivity_floor_loc(), lower_bound);

            synced_db.destroy().await.unwrap();

            Arc::try_unwrap(target_db)
                .unwrap_or_else(|_| panic!("failed to unwrap Arc"))
                .into_inner()
                .destroy()
                .await
                .unwrap();
        });
    }

    /// Test that the client can handle target updates during sync execution
    #[test_case(1, 1)]
    #[test_case(1, 2)]
    #[test_case(1, 100)]
    #[test_case(2, 1)]
    #[test_case(2, 2)]
    #[test_case(2, 100)]
    // Regression test: panicked when we didn't set pinned nodes after updating target
    #[test_case(20, 10)]
    #[test_case(100, 1)]
    #[test_case(100, 2)]
    #[test_case(100, 100)]
    #[test_case(100, 1000)]
    #[test_traced("WARN")]
    fn test_target_update_during_sync(initial_ops: usize, additional_ops: usize) {
        let executor = deterministic::Runner::default();
        executor.start(|mut context| async move {
            // Create and populate target database with initial operations
            let mut target_db = create_test_db(context.clone()).await;
            let target_ops = create_test_ops(initial_ops);
            apply_ops(&mut target_db, &target_ops).await;
            target_db.commit(None).await.unwrap();

            // Capture initial target state
            let mut hasher = test_hasher();
            let initial_lower_bound = target_db.inactivity_floor_loc();
            let initial_upper_bound = target_db.op_count() - 1;
            let initial_root = target_db.root(&mut hasher);

            // Wrap target database for shared mutable access
            let target_db = Arc::new(RwLock::new(target_db));

            // Create client with initial target and small batch size
            let (mut update_sender, update_receiver) = mpsc::channel(1);
            // Step the client to process a batch
            let client = {
                let config = Config {
                    context: context.clone(),
                    db_config: create_sync_config(&format!("test_config_{}", context.next_u64())),
                    target: Target {
                        root: initial_root,
                        lower_bound_ops: initial_lower_bound,
                        upper_bound_ops: initial_upper_bound,
                    },
                    resolver: target_db.clone(),
                    fetch_batch_size: NZU64!(1), // Small batch size so we don't finish after one batch
                    max_outstanding_requests: 10,
                    apply_batch_size: 1024,
                    update_rx: Some(update_receiver),
                };
                let mut client: Engine<AnyTest, _> = Engine::new(config).await.unwrap();
                loop {
                    // Step the client until we have processed a batch of operations
                    client = match client.step().await.unwrap() {
                        NextStep::Continue(new_client) => new_client,
                        NextStep::Complete(_) => panic!("client should not be complete"),
                    };
                    let log_size = client.journal().size().await.unwrap();
                    if log_size > initial_lower_bound {
                        break client;
                    }
                }
            };

            // Modify the target database by adding more operations
            let additional_ops = create_test_ops(additional_ops);
            let new_root = {
                let mut db = target_db.write().await;
                apply_ops(&mut db, &additional_ops).await;
                db.commit(None).await.unwrap();

                // Capture new target state
                let mut hasher = test_hasher();
                let new_lower_bound = db.inactivity_floor_loc;
                let new_upper_bound = db.op_count() - 1;
                let new_root = db.root(&mut hasher);

                // Send target update with new target
                update_sender
                    .send(Target {
                        root: new_root,
                        lower_bound_ops: new_lower_bound,
                        upper_bound_ops: new_upper_bound,
                    })
                    .await
                    .unwrap();

                new_root
            };

            // Complete the sync
            let synced_db = match client.sync().await {
                Ok(db) => db,
                Err(e) => {
                    panic!("Sync failed: {e:?}");
                }
            };

            // Verify the synced database has the expected final state
            let mut hasher = test_hasher();
            let synced_root = synced_db.root(&mut hasher);

            // Verify the target database matches the synced database
            let target_db = match Arc::try_unwrap(target_db) {
                Ok(rw_lock) => rw_lock.into_inner(),
                Err(_) => panic!("Failed to unwrap Arc - still has references"),
            };

            // Now do the assertions after seeing the debug output
            assert_eq!(synced_root, new_root);

            {
                assert_eq!(synced_db.op_count(), target_db.op_count());
                assert_eq!(
                    synced_db.inactivity_floor_loc,
                    target_db.inactivity_floor_loc
                );
                assert_eq!(
                    synced_db.oldest_retained_loc().unwrap(),
                    target_db.inactivity_floor_loc
                );
                assert_eq!(synced_db.root(&mut hasher), target_db.root(&mut hasher));
            }

            // Verify the expected operations are present in the synced database.
            for i in synced_db.inactivity_floor_loc..synced_db.op_count() {
                let got = synced_db.get_op(i).await.unwrap();
                let expected = target_db.get_op(i).await.unwrap();
                assert_eq!(got, expected);
            }
            for i in synced_db.mmr.oldest_retained_pos().unwrap()..synced_db.mmr.size() {
                let got = synced_db.mmr.get_node(i).await.unwrap();
                let expected = target_db.mmr.get_node(i).await.unwrap();
                assert_eq!(got, expected);
            }

            synced_db.destroy().await.unwrap();
            target_db.destroy().await.unwrap();
        });
    }

    #[test_traced("WARN")]
    fn test_sync_database_persistence() {
        let executor = deterministic::Runner::default();
        executor.start(|context| async move {
            // Create and populate a simple target database
            let mut target_db = create_test_db(context.clone()).await;
            let target_ops = create_test_ops(10);
            apply_ops(&mut target_db, &target_ops).await;
            target_db.commit(None).await.unwrap();

            // Capture target state
            let mut hasher = test_hasher();
            let target_root = target_db.root(&mut hasher);
            let lower_bound = target_db.inactivity_floor_loc();
            let upper_bound = target_db.op_count() - 1;

            // Perform sync
            let db_config = create_sync_config("test_persistence_42");
            let context_clone = context.clone();
            let target_db = Arc::new(RwLock::new(target_db));
            let config = Config {
                db_config: db_config.clone(),
                fetch_batch_size: NZU64!(5),
                target: Target {
                    root: target_root,
                    lower_bound_ops: lower_bound,
                    upper_bound_ops: upper_bound,
                },
                context,
                resolver: target_db.clone(),
                apply_batch_size: 1024,
                max_outstanding_requests: 1,
                update_rx: None,
            };
            let synced_db: AnyTest = sync::sync(config).await.unwrap();

            // Verify initial sync worked
            let mut hasher = test_hasher();
            assert_eq!(synced_db.root(&mut hasher), target_root);

            // Save state before closing
            let expected_root = synced_db.root(&mut hasher);
            let expected_op_count = synced_db.op_count();
            let expected_inactivity_floor_loc = synced_db.inactivity_floor_loc();
            let expected_oldest_retained_loc = synced_db.oldest_retained_loc();
            let expected_pruned_to_pos = synced_db.mmr.pruned_to_pos();

            // Close the database
            synced_db.close().await.unwrap();

            // Re-open the database
            let reopened_db = AnyTest::init(context_clone, db_config).await.unwrap();

            // Verify the state is unchanged
            assert_eq!(reopened_db.root(&mut hasher), expected_root);
            assert_eq!(reopened_db.op_count(), expected_op_count);
            assert_eq!(
                reopened_db.inactivity_floor_loc(),
                expected_inactivity_floor_loc
            );
            assert_eq!(
                reopened_db.oldest_retained_loc(),
                expected_oldest_retained_loc
            );
            assert_eq!(reopened_db.mmr.pruned_to_pos(), expected_pruned_to_pos);

            // Cleanup
            Arc::try_unwrap(target_db)
                .unwrap_or_else(|_| panic!("failed to unwrap Arc"))
                .into_inner()
                .destroy()
                .await
                .unwrap();
            reopened_db.destroy().await.unwrap();
        });
    }

    #[test_traced]
    fn test_sync_resolver_fails() {
        let executor = deterministic::Runner::default();
        executor.start(|mut context| async move {
            let resolver =
                FailResolver::<sha256::Digest, Variable<sha256::Digest, sha256::Digest>>::new();
            let target_root = sha256::Digest::from([0; 32]);

            let db_config =
                create_sync_config(&format!("test_fail_resolver_{}", context.next_u64()));
            let engine_config = Config {
                context,
                target: Target {
                    root: target_root,
                    lower_bound_ops: 0,
                    upper_bound_ops: 4,
                },
                resolver,
                apply_batch_size: 2,
                max_outstanding_requests: 2,
                fetch_batch_size: NZU64!(2),
                db_config,
                update_rx: None,
            };

            // Attempt to sync - should fail due to resolver error
            let result: Result<AnyTest, _> = sync::sync(engine_config).await;
            assert!(result.is_err());
        });
    }

    /// Test prune_journal with an empty journal
    #[test_traced]
    fn test_prune_journal_empty() {
        let executor = deterministic::Runner::default();
        executor.start(|context| async move {
            let cfg = VConfig {
                partition: "test_prune_empty".into(),
                compression: None,
                codec_config: (),
                write_buffer: NZUsize!(1024),
                buffer_pool: PoolRef::new(NZUsize!(PAGE_SIZE), NZUsize!(PAGE_CACHE_SIZE)),
            };

            let mut journal = VJournal::<deterministic::Context, u64>::init(context.clone(), cfg)
                .await
                .expect("Failed to create journal");

            let mut metadata = Metadata::<deterministic::Context, U64, u64>::init(
                context.clone(),
                crate::metadata::Config {
                    partition: "test_prune_empty_metadata".into(),
                    codec_config: (),
                },
            )
            .await
            .expect("Failed to create metadata");

            let lower_bound = 10;
            let upper_bound = 20;
            write_oldest_retained_loc(&mut metadata, 0);
            let items_per_section = NZU64!(5);

            let next_loc = prune_journal(
                &mut journal,
                &mut metadata,
                lower_bound,
                upper_bound,
                items_per_section,
            )
            .await
            .expect("Failed to prune journal");

            // Oldest retained loc and next write loc should be lower_bound
            assert_eq!(next_loc, lower_bound);
            let new_oldest_retained_loc = read_oldest_retained_loc(&metadata);
            assert_eq!(new_oldest_retained_loc, lower_bound);
            assert!(journal.blobs.is_empty());
        });
    }

    /// Test prune_journal with data entirely before lower_bound
    #[test_traced]
    fn test_prune_journal_data_before_bounds() {
        let executor = deterministic::Runner::default();
        executor.start(|context| async move {
            let cfg = VConfig {
                partition: "test_prune_before".into(),
                compression: None,
                codec_config: (),
                write_buffer: NZUsize!(1024),
                buffer_pool: PoolRef::new(NZUsize!(PAGE_SIZE), NZUsize!(PAGE_CACHE_SIZE)),
            };

            let mut journal = VJournal::<deterministic::Context, u64>::init(context.clone(), cfg)
                .await
                .expect("Failed to create journal");

            let mut metadata = Metadata::<deterministic::Context, U64, u64>::init(
                context.clone(),
                crate::metadata::Config {
                    partition: "test_prune_before_metadata".into(),
                    codec_config: (),
                },
            )
            .await
            .expect("Failed to create metadata");

            // Add data to sections 0 and 1 (locations 0-9)
            let items_per_section = NZU64!(5);
            for section in 0..2 {
                for i in 0..items_per_section.get() {
                    journal.append(section, section * 100 + i).await.unwrap();
                }
            }

            // New bounds are ahead of data in the journal
            let lower_bound = 15; // Section 3
            let upper_bound = 25; // Section 5
            write_oldest_retained_loc(&mut metadata, 0);

            let next_loc = prune_journal(
                &mut journal,
                &mut metadata,
                lower_bound,
                upper_bound,
                items_per_section,
            )
            .await
            .expect("Failed to prune journal");

            // All data is before lower_bound, should be pruned
            assert_eq!(next_loc, lower_bound);
            let new_oldest_retained_loc = read_oldest_retained_loc(&metadata);
            assert_eq!(new_oldest_retained_loc, lower_bound); // Empty journal
            assert!(journal.blobs.is_empty());
        });
    }

    /// Test prune_journal with data partly after lower_bound but not reaching upper_bound
    #[test_traced]
    fn test_prune_journal_before_lower_and_before_upper() {
        let executor = deterministic::Runner::default();
        executor.start(|context| async move {
            let cfg = VConfig {
                partition: "test_prune_partly_before".into(),
                compression: None,
                codec_config: (),
                write_buffer: NZUsize!(1024),
                buffer_pool: PoolRef::new(NZUsize!(PAGE_SIZE), NZUsize!(PAGE_CACHE_SIZE)),
            };

            let mut journal = VJournal::<deterministic::Context, u64>::init(context.clone(), cfg)
                .await
                .expect("Failed to create journal");

            let mut metadata = Metadata::<deterministic::Context, U64, u64>::init(
                context.clone(),
                crate::metadata::Config {
                    partition: "test_prune_partly_before_metadata".into(),
                    codec_config: (),
                },
            )
            .await
            .expect("Failed to create metadata");

            // Add data to sections 0, 1, 2 (locations 0-14)
            let items_per_section = NZU64!(5);
            for section in 0..3 {
                for i in 0..items_per_section.get() {
                    journal.append(section, section * 100 + i).await.unwrap();
                }
            }

            let lower_bound = 7; // Middle of section 1
            let upper_bound = 20; // Section 4
            write_oldest_retained_loc(&mut metadata, 0);

            let next_loc = prune_journal(
                &mut journal,
                &mut metadata,
                lower_bound,
                upper_bound,
                items_per_section,
            )
            .await
            .expect("Failed to prune journal");

            // Should have data from locations 5-14 (all of section 1 and all of section 2)
            assert_eq!(next_loc, 15);
            let new_oldest_retained_loc = read_oldest_retained_loc(&metadata);
            assert_eq!(new_oldest_retained_loc, 5); // Should be section boundary (start of section 1)

            // Section 0 should be removed
            assert!(!journal.blobs.contains_key(&0));

            // Sections 1 and 2 should remain
            assert!(journal.blobs.contains_key(&1));
            assert!(journal.blobs.contains_key(&2));
        });
    }

    /// Test prune_journal with data starting after lower_bound but not reaching upper_bound
    #[test_traced]
    fn test_prune_journal_data_after_lower_not_reaching_upper() {
        let executor = deterministic::Runner::default();
        executor.start(|context| async move {
            let cfg = VConfig {
                partition: "test_prune_after_lower".into(),
                compression: None,
                codec_config: (),
                write_buffer: NZUsize!(1024),
                buffer_pool: PoolRef::new(NZUsize!(PAGE_SIZE), NZUsize!(PAGE_CACHE_SIZE)),
            };

            let mut journal = VJournal::<deterministic::Context, u64>::init(context.clone(), cfg)
                .await
                .expect("Failed to create journal");

            let mut metadata = Metadata::<deterministic::Context, U64, u64>::init(
                context.clone(),
                crate::metadata::Config {
                    partition: "test_prune_after_lower_metadata".into(),
                    codec_config: (),
                },
            )
            .await
            .expect("Failed to create metadata");

            let items_per_section = NZU64!(5);

            // Add data to sections 2 and 3 (locations 10-19)
            for section in 2..4 {
                for i in 0..items_per_section.get() {
                    journal.append(section, section * 100 + i).await.unwrap();
                }
            }

            let lower_bound = 5; // Section 1
            let upper_bound = 25; // Section 5
            write_oldest_retained_loc(&mut metadata, 10); // Start of section 2

            let next_loc = prune_journal(
                &mut journal,
                &mut metadata,
                lower_bound,
                upper_bound,
                items_per_section,
            )
            .await
            .expect("Failed to prune journal");

            // Should have data from locations 10-19
            assert_eq!(next_loc, 20);
            let new_oldest_retained_loc = read_oldest_retained_loc(&metadata);
            assert_eq!(new_oldest_retained_loc, 10);

            // Sections 2 and 3 should remain
            assert!(journal.blobs.contains_key(&2));
            assert!(journal.blobs.contains_key(&3));
        });
    }

    /// Test prune_journal with data that is a superset of sync range
    #[test_traced]
    fn test_prune_journal_data_superset_of_range() {
        let executor = deterministic::Runner::default();
        executor.start(|context| async move {
            let cfg = VConfig {
                partition: "test_prune_spanning".into(),
                compression: None,
                codec_config: (),
                write_buffer: NZUsize!(1024),
                buffer_pool: PoolRef::new(NZUsize!(PAGE_SIZE), NZUsize!(PAGE_CACHE_SIZE)),
            };

            let mut journal = VJournal::<deterministic::Context, u64>::init(context.clone(), cfg)
                .await
                .expect("Failed to create journal");

            let mut metadata = Metadata::<deterministic::Context, U64, u64>::init(
                context.clone(),
                crate::metadata::Config {
                    partition: "test_prune_spanning_metadata".into(),
                    codec_config: (),
                },
            )
            .await
            .expect("Failed to create metadata");

            let items_per_section = NZU64!(5);

            // Add data to sections 0-4 (locations 0-24)
            for section in 0..5 {
                for i in 0..items_per_section.get() {
                    journal.append(section, section * 100 + i).await.unwrap();
                }
            }

            let lower_bound = 7; // Middle of section 1
            let upper_bound = 17; // Middle of section 3
            write_oldest_retained_loc(&mut metadata, 5); // Start of section 1

            let next_loc = prune_journal(
                &mut journal,
                &mut metadata,
                lower_bound,
                upper_bound,
                items_per_section,
            )
            .await
            .expect("Failed to prune journal");

            // Should have data from location 5 to 17 (contiguity preserves section boundary)
            assert_eq!(next_loc, 18);
            let new_oldest_retained_loc = read_oldest_retained_loc(&metadata);
            assert_eq!(new_oldest_retained_loc, 5); // Should be section boundary (start of section 1)

            // Sections 0 and 4 should be removed
            assert!(!journal.blobs.contains_key(&0));
            assert!(!journal.blobs.contains_key(&4));

            // Sections 1, 2, and 3 should remain
            assert!(journal.blobs.contains_key(&1));
            assert!(journal.blobs.contains_key(&2));
            assert!(journal.blobs.contains_key(&3));
        });
    }

    /// Test prune_journal with lower and upper bounds in the same section
    #[test_traced]
    fn test_prune_journal_bounds_same_section() {
        let executor = deterministic::Runner::default();
        executor.start(|context| async move {
            let cfg = VConfig {
                partition: "test_prune_same_section".into(),
                compression: None,
                codec_config: (),
                write_buffer: NZUsize!(1024),
                buffer_pool: PoolRef::new(NZUsize!(PAGE_SIZE), NZUsize!(PAGE_CACHE_SIZE)),
            };

            let mut journal = VJournal::<deterministic::Context, u64>::init(context.clone(), cfg)
                .await
                .expect("Failed to create journal");

            let mut metadata = Metadata::<deterministic::Context, U64, u64>::init(
                context.clone(),
                crate::metadata::Config {
                    partition: "test_prune_same_section_metadata".into(),
                    codec_config: (),
                },
            )
            .await
            .expect("Failed to create metadata");

            // Add data to sections 0-2 (locations 0-29)
            let items_per_section = NZU64!(10);
            for section in 0..3 {
                for i in 0..items_per_section.get() {
                    journal.append(section, section * 100 + i).await.unwrap();
                }
            }

            let lower_bound = 12; // Within section 1
            let upper_bound = 17; // Also within section 1
            write_oldest_retained_loc(&mut metadata, 0);

            let next_loc = prune_journal(
                &mut journal,
                &mut metadata,
                lower_bound,
                upper_bound,
                items_per_section,
            )
            .await
            .expect("Failed to prune journal");

            // Should keep all elements 10-17 from section 1
            // The upper section pruning will truncate section 1 to only contain elements 10-17
            assert_eq!(next_loc, 18);
            let new_oldest_retained_loc = read_oldest_retained_loc(&metadata);
            assert_eq!(new_oldest_retained_loc, 10); // Section boundary (start of section 1)

            // Only section 1 should remain
            assert!(!journal.blobs.contains_key(&0));
            assert!(journal.blobs.contains_key(&1));
            assert!(!journal.blobs.contains_key(&2));
        });
    }

    /// Test prune_journal with bounds at section boundaries
    #[test_traced]
    fn test_prune_journal_bounds_at_boundaries() {
        let executor = deterministic::Runner::default();
        executor.start(|context| async move {
            let cfg = VConfig {
                partition: "test_prune_boundaries".into(),
                compression: None,
                codec_config: (),
                write_buffer: NZUsize!(1024),
                buffer_pool: PoolRef::new(NZUsize!(PAGE_SIZE), NZUsize!(PAGE_CACHE_SIZE)),
            };

            let mut journal = VJournal::<deterministic::Context, u64>::init(context.clone(), cfg)
                .await
                .expect("Failed to create journal");

            let mut metadata = Metadata::<deterministic::Context, U64, u64>::init(
                context.clone(),
                crate::metadata::Config {
                    partition: "test_prune_boundaries_metadata".into(),
                    codec_config: (),
                },
            )
            .await
            .expect("Failed to create metadata");

            let items_per_section = NZU64!(5);

            // Add data to sections 0-4 (locations 0-24)
            for section in 0..5 {
                for i in 0..items_per_section.get() {
                    journal.append(section, section * 100 + i).await.unwrap();
                }
            }

            let lower_bound = 10; // Start of section 2
            let upper_bound = 19; // End of section 3
            write_oldest_retained_loc(&mut metadata, 0);

            let next_loc = prune_journal(
                &mut journal,
                &mut metadata,
                lower_bound,
                upper_bound,
                items_per_section,
            )
            .await
            .expect("Failed to prune journal");

            // Should have data from location 10 to 19
            assert_eq!(next_loc, 20);
            let new_oldest_retained_loc = read_oldest_retained_loc(&metadata);
            assert_eq!(new_oldest_retained_loc, lower_bound); // Should be lower_bound after pruning at start of section 2

            // Sections 0, 1, and 4 should be removed
            assert!(!journal.blobs.contains_key(&0));
            assert!(!journal.blobs.contains_key(&1));
            assert!(!journal.blobs.contains_key(&4));

            // Sections 2 and 3 should remain
            assert!(journal.blobs.contains_key(&2));
            assert!(journal.blobs.contains_key(&3));
        });
    }

    /// Test prune_journal with invalid bounds (lower > upper)
    #[test_traced]
    fn test_prune_journal_invalid_bounds() {
        let executor = deterministic::Runner::default();
        executor.start(|context| async move {
            let cfg = VConfig {
                partition: "test_prune_invalid".into(),
                compression: None,
                codec_config: (),
                write_buffer: NZUsize!(1024),
                buffer_pool: PoolRef::new(NZUsize!(PAGE_SIZE), NZUsize!(PAGE_CACHE_SIZE)),
            };

            let mut journal = VJournal::<deterministic::Context, u64>::init(context.clone(), cfg)
                .await
                .expect("Failed to create journal");

            let mut metadata = Metadata::<deterministic::Context, U64, u64>::init(
                context.clone(),
                crate::metadata::Config {
                    partition: "test_prune_invalid_metadata".into(),
                    codec_config: (),
                },
            )
            .await
            .expect("Failed to create metadata");

            let lower_bound = 20;
            let upper_bound = 10; // Invalid: lower > upper
            write_oldest_retained_loc(&mut metadata, 0);
            let items_per_section = NZU64!(5);

            let result = prune_journal(
                &mut journal,
                &mut metadata,
                lower_bound,
                upper_bound,
                items_per_section,
            )
            .await;

            // Should return an error for invalid bounds
            assert!(matches!(
                result,
                Err(crate::journal::Error::InvalidSyncRange(_, _))
            ));
        });
    }

    /// Test prune_journal when lower section needs rebuilding (non-contiguous case)
    #[test_traced]
    fn test_prune_journal_non_contiguous_rebuild() {
        let executor = deterministic::Runner::default();
        executor.start(|context| async move {
            let cfg = VConfig {
                partition: "test_non_contiguous".into(),
                compression: None,
                codec_config: (),
                write_buffer: NZUsize!(1024),
                buffer_pool: PoolRef::new(NZUsize!(PAGE_SIZE), NZUsize!(PAGE_CACHE_SIZE)),
            };

            let mut journal = VJournal::<deterministic::Context, u64>::init(context.clone(), cfg)
                .await
                .expect("Failed to create journal");

            let mut metadata = Metadata::<deterministic::Context, U64, u64>::init(
                context.clone(),
                crate::metadata::Config {
                    partition: "test_non_contiguous_metadata".into(),
                    codec_config: (),
                },
            )
            .await
            .expect("Failed to create metadata");

            let items_per_section = NZU64!(10);

            // Add data to section 1 (locations 10-14)
            for i in 0..5 {
                journal.append(1, 100 + i).await.unwrap();
            }

            // Set up non-contiguous scenario: existing items [10,14], lower_bound=16 (gap exists)
            let lower_bound = 16; // Gap between existing_max(14) and lower_bound(16)
            let upper_bound = 19;
            write_oldest_retained_loc(&mut metadata, 10);

            let next_loc = prune_journal(
                &mut journal,
                &mut metadata,
                lower_bound,
                upper_bound,
                items_per_section,
            )
            .await
            .expect("Failed to prune journal");

            // Should rebuild section and set oldest_retained_loc to lower_bound
            assert_eq!(next_loc, lower_bound); // Journal should be empty after rebuild
            let new_oldest_retained_loc = read_oldest_retained_loc(&metadata);
            assert_eq!(new_oldest_retained_loc, lower_bound); // Should be lower_bound, not section boundary

            // Section 1 should be removed since no operations were kept after rebuild
            assert!(!journal.blobs.contains_key(&1));
        });
    }
}<|MERGE_RESOLUTION|>--- conflicted
+++ resolved
@@ -144,7 +144,6 @@
             uncommitted_ops: 0,
             snapshot,
             hasher: Standard::<H>::new(),
-            pruning_delay: db_config.pruning_delay,
         };
 
         // Build the database from the log
@@ -527,7 +526,7 @@
     // Find which section contains the lower_bound item
     let lower_section = lower_bound / items_per_section.get();
 
-    if journal.blobs.get(&lower_section).is_none() {
+    if !journal.blobs.contains_key(&lower_section) {
         return Ok(()); // Section doesn't exist, nothing to prune
     };
 
@@ -540,7 +539,9 @@
         let mut min_loc = None; // Minimum location of the existing items in the section
         let mut max_loc = None; // Maximum location of the existing items in the section
 
-        let stream = journal.replay(commonware_utils::NZUsize!(1024)).await?;
+        let stream = journal
+            .replay(0, 0, commonware_utils::NZUsize!(1024))
+            .await?;
         pin_mut!(stream);
         while let Some(result) = stream.next().await {
             let (section, _offset, _size, _operation) = result?;
@@ -590,7 +591,9 @@
     // Read all operations from the current section
     let mut operations_to_keep = Vec::new();
     {
-        let stream = journal.replay(commonware_utils::NZUsize!(1024)).await?;
+        let stream = journal
+            .replay(0, 0, commonware_utils::NZUsize!(1024))
+            .await?;
         pin_mut!(stream);
 
         let mut loc = oldest_retained_loc;
@@ -759,16 +762,12 @@
 #[cfg(test)]
 mod tests {
     use super::*;
-<<<<<<< HEAD
     use crate::{
-        adb::{
-            any::fixed::test::{PAGE_CACHE_SIZE, PAGE_SIZE},
-            sync::{
-                self,
-                engine::{Config, NextStep},
-                resolver::tests::FailResolver,
-                Engine, Target,
-            },
+        adb::sync::{
+            self,
+            engine::{Config, NextStep},
+            resolver::tests::FailResolver,
+            Engine, Target,
         },
         journal::variable::ITEM_ALIGNMENT,
         mmr::hasher::Standard,
@@ -776,9 +775,6 @@
         translator::TwoCap,
     };
     use commonware_cryptography::{sha256, Digest as _, Sha256};
-=======
-    use crate::journal::variable::ITEM_ALIGNMENT;
->>>>>>> 6721ec53
     use commonware_macros::test_traced;
     use commonware_runtime::{buffer::PoolRef, deterministic, Runner as _, RwLock};
     use commonware_utils::{NZUsize, NZU64};
@@ -1596,7 +1592,6 @@
             translator: TwoCap,
             thread_pool: None,
             buffer_pool: PoolRef::new(NZUsize!(PAGE_SIZE), NZUsize!(PAGE_CACHE_SIZE)),
-            pruning_delay: 10,
         }
     }
 
