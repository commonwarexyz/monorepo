--- conflicted
+++ resolved
@@ -609,13 +609,8 @@
         assert!(start_loc < op_count);
 
         let op_count = Location::new(op_count);
-<<<<<<< HEAD
-        let end_loc = std::cmp::min(op_count, start_loc.checked_add(max_ops.get()).unwrap());
+        let end_loc = std::cmp::min(op_count, start_loc.saturating_add(max_ops.get()));
         let mmr_size = *Position::from(op_count);
-=======
-        let end_loc = std::cmp::min(op_count, start_loc.saturating_add(max_ops.get()));
-        let mmr_size = Position::from(op_count).as_u64();
->>>>>>> 00218c91
 
         let proof = self
             .mmr
