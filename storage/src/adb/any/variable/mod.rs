--- conflicted
+++ resolved
@@ -349,7 +349,7 @@
                             uncommitted_ops.insert(key, (None, Some(current_index)));
                         }
                     }
-                    Operation::CommitFloor(loc) => {
+                    Operation::CommitFloor(_, loc) => {
                         // Apply all uncommitted operations.
                         for (key, (old_loc, new_loc)) in uncommitted_ops.iter() {
                             if let Some(old_loc) = old_loc {
@@ -361,36 +361,6 @@
                             } else {
                                 self.snapshot.insert(key, new_loc.unwrap());
                             }
-<<<<<<< HEAD
-=======
-                            Operation::CommitFloor(_, loc) => {
-                                self.inactivity_floor_loc = loc;
-
-                                // Apply all uncommitted operations.
-                                for (key, (old_loc, new_loc)) in uncommitted_ops.iter() {
-                                    if let Some(old_loc) = old_loc {
-                                        if let Some(new_loc) = new_loc {
-                                            Self::update_loc(
-                                                &mut self.snapshot,
-                                                key,
-                                                *old_loc,
-                                                *new_loc,
-                                            );
-                                        } else {
-                                            Self::delete_loc(&mut self.snapshot, key, *old_loc);
-                                        }
-                                    } else {
-                                        assert!(new_loc.is_some());
-                                        self.snapshot.insert(key, new_loc.unwrap());
-                                    }
-                                }
-                                uncommitted_ops.clear();
-                                after_last_commit = None;
-                            }
-                            _ => unreachable!(
-                                "unexpected operation type at offset {offset} of section {section}"
-                            ),
->>>>>>> d1a647c9
                         }
                         uncommitted_ops.clear();
 
@@ -1509,12 +1479,12 @@
 
                 // Commit periodically to advance the inactivity floor
                 if i % 10 == 9 {
-                    db.commit().await.unwrap();
+                    db.commit(None).await.unwrap();
                 }
             }
 
             // Final commit to establish the inactivity floor
-            db.commit().await.unwrap();
+            db.commit(None).await.unwrap();
 
             // Get the root digest
             let original_root = db.root(&mut hasher);
@@ -1594,14 +1564,14 @@
 
                 // Commit periodically
                 if i % 50 == 49 {
-                    db_no_delay.commit().await.unwrap();
-                    db_max_delay.commit().await.unwrap();
+                    db_no_delay.commit(None).await.unwrap();
+                    db_max_delay.commit(None).await.unwrap();
                 }
             }
 
             // Final commit
-            db_no_delay.commit().await.unwrap();
-            db_max_delay.commit().await.unwrap();
+            db_no_delay.commit(None).await.unwrap();
+            db_max_delay.commit(None).await.unwrap();
 
             // Get roots from both databases
             let root_no_delay = db_no_delay.root(&mut hasher);
