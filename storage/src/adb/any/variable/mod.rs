//! An authenticated database (ADB) that provides succinct proofs of _any_ value ever associated
//! with a key, where values can have varying sizes.
//!
//! _If the values you wish to store all have the same size, use the [crate::adb::any::fixed::Any]
//! db instead._

use crate::{
    adb::{align_mmr_and_locations, Error},
    index::{Cursor, Index as _, Unordered as Index},
    journal::{
        fixed::{Config as FConfig, Journal as FJournal},
        variable::{Config as VConfig, Journal as VJournal},
    },
    mmr::{
        journaled::{Config as MmrConfig, Mmr},
        Location, Position, Proof, StandardHasher as Standard,
    },
    store::operation::Variable as Operation,
    translator::Translator,
};
use commonware_codec::{Codec, Encode as _, Read};
use commonware_cryptography::Hasher as CHasher;
use commonware_runtime::{buffer::PoolRef, Clock, Metrics, Storage as RStorage, ThreadPool};
use commonware_utils::{Array, NZUsize};
use futures::{future::TryFutureExt, pin_mut, try_join, StreamExt};
use std::{
    collections::HashMap,
    num::{NonZeroU64, NonZeroUsize},
};
use tracing::{debug, warn};

pub mod sync;

/// The size of the read buffer to use for replaying the operations log when rebuilding the
/// snapshot.
const SNAPSHOT_READ_BUFFER_SIZE: usize = 1 << 16;

/// Configuration for an `Any` authenticated db.
#[derive(Clone)]
pub struct Config<T: Translator, C> {
    /// The name of the [RStorage] partition used for the MMR's backing journal.
    pub mmr_journal_partition: String,

    /// The items per blob configuration value used by the MMR journal.
    pub mmr_items_per_blob: NonZeroU64,

    /// The size of the write buffer to use for each blob in the MMR journal.
    pub mmr_write_buffer: NonZeroUsize,

    /// The name of the [RStorage] partition used for the MMR's metadata.
    pub mmr_metadata_partition: String,

    /// The name of the [RStorage] partition used to persist the (pruned) log of operations.
    pub log_journal_partition: String,

    /// The size of the write buffer to use for each blob in the log journal.
    pub log_write_buffer: NonZeroUsize,

    /// Optional compression level (using `zstd`) to apply to log data before storing.
    pub log_compression: Option<u8>,

    /// The codec configuration to use for encoding and decoding log items.
    pub log_codec_config: C,

    /// The number of items to put in each section of the journal.
    pub log_items_per_section: NonZeroU64,

    /// The name of the [RStorage] partition used for the location map.
    pub locations_journal_partition: String,

    /// The number of items to put in each blob in the location map.
    pub locations_items_per_blob: NonZeroU64,

    /// The translator used by the compressed index.
    pub translator: T,

    /// An optional thread pool to use for parallelizing batch operations.
    pub thread_pool: Option<ThreadPool>,

    /// The buffer pool to use for caching data.
    pub buffer_pool: PoolRef,
}

/// A key-value ADB based on an MMR over its log of operations, supporting authentication of any
/// value ever associated with a key.
pub struct Any<E: RStorage + Clock + Metrics, K: Array, V: Codec, H: CHasher, T: Translator> {
    /// An MMR over digests of the operations applied to the db.
    ///
    /// # Invariant
    ///
    /// The number of leaves in this MMR always equals the number of operations in the unpruned
    /// `log`.
    mmr: Mmr<E, H>,

    /// A (pruned) log of all operations applied to the db in order of occurrence. The position of
    /// each operation in the log is called its _location_, which is a stable identifier. Pruning is
    /// indicated by a non-zero value for `pruned_loc`, which provides the location of the first
    /// operation in the log.
    ///
    /// # Invariant
    ///
    /// An operation's location is always equal to the number of the MMR leaf storing the digest of
    /// the operation.
    log: VJournal<E, Operation<K, V>>,

    /// The number of operations that have been appended to the log (which must equal the number of
    /// leaves in the MMR).
    log_size: Location,

    /// The number of items to put in each section of the journal.
    log_items_per_section: u64,

    /// A fixed-length journal that maps an operation's location to its offset within its respective
    /// section of the log. (The section number is derived from location.)
    locations: FJournal<E, u32>,

    /// A location before which all operations are "inactive" (that is, operations before this point
    /// are over keys that have been updated by some operation at or after this point).
    inactivity_floor_loc: Location,

    /// The location of the oldest operation in the log that remains readable.
    oldest_retained_loc: Location,

    /// A snapshot of all currently active operations in the form of a map from each key to the
    /// location in the log containing its most recent update.
    ///
    /// # Invariant
    ///
    /// Only references operations of type Operation::Update.
    pub(super) snapshot: Index<T, Location>,

    /// The number of operations that are pending commit.
    pub(super) uncommitted_ops: u64,

    /// Cryptographic hasher to re-use within mutable operations requiring digest computation.
    pub(super) hasher: Standard<H>,
}

impl<E: RStorage + Clock + Metrics, K: Array, V: Codec, H: CHasher, T: Translator>
    Any<E, K, V, H, T>
{
    /// Returns a [Any] adb initialized from `cfg`. Any uncommitted log operations will be
    /// discarded and the state of the db will be as of the last committed operation.
    pub async fn init(
        context: E,
        cfg: Config<T, <Operation<K, V> as Read>::Cfg>,
    ) -> Result<Self, Error> {
        let snapshot = Index::init(context.with_label("snapshot"), cfg.translator.clone());
        let mut hasher = Standard::<H>::new();

        let mmr = Mmr::init(
            context.with_label("mmr"),
            &mut hasher,
            MmrConfig {
                journal_partition: cfg.mmr_journal_partition,
                metadata_partition: cfg.mmr_metadata_partition,
                items_per_blob: cfg.mmr_items_per_blob,
                write_buffer: cfg.mmr_write_buffer,
                thread_pool: cfg.thread_pool,
                buffer_pool: cfg.buffer_pool.clone(),
            },
        )
        .await?;

        let log = VJournal::init(
            context.with_label("log"),
            VConfig {
                partition: cfg.log_journal_partition,
                compression: cfg.log_compression,
                codec_config: cfg.log_codec_config,
                buffer_pool: cfg.buffer_pool.clone(),
                write_buffer: cfg.log_write_buffer,
            },
        )
        .await?;

        let locations = FJournal::init(
            context.with_label("locations"),
            FConfig {
                partition: cfg.locations_journal_partition,
                items_per_blob: cfg.locations_items_per_blob,
                write_buffer: cfg.log_write_buffer,
                buffer_pool: cfg.buffer_pool,
            },
        )
        .await?;

        let db = Self {
            mmr,
            log,
            log_size: Location::new(0),
            inactivity_floor_loc: Location::new(0),
            oldest_retained_loc: Location::new(0),
            locations,
            log_items_per_section: cfg.log_items_per_section.get(),
            uncommitted_ops: 0,
            snapshot,
            hasher,
        };

        db.build_snapshot_from_log().await
    }

    /// Builds the database's snapshot by replaying the log from inception, while also:
    ///   - trimming any uncommitted operations from the log,
    ///   - adding log operations to the MMR & location map if they are missing,
    ///   - removing any elements from the MMR & location map that don't remain in the log after
    ///     trimming.
    ///
    /// # Post-condition
    ///
    /// The number of operations in the log, locations, and the number of leaves in the MMR are
    /// equal.
    async fn build_snapshot_from_log(mut self) -> Result<Self, Error> {
        // Align the mmr with the location map. Any elements we remove here that are still in the
        // log will be re-added later.
        let mut mmr_leaves = align_mmr_and_locations(&mut self.mmr, &mut self.locations).await?;

        // The location and blob-offset of the first operation to follow the last known commit point.
        let mut after_last_commit = None;
        // The set of operations that have not yet been committed.
        let mut uncommitted_ops = HashMap::new();
        let mut oldest_retained_loc_found = false;

        // Replay the log from inception to build the snapshot, keeping track of any uncommitted
        // operations, and any log operations that need to be re-added to the MMR & locations.
        {
            let stream = self
                .log
                .replay(0, 0, NZUsize!(SNAPSHOT_READ_BUFFER_SIZE))
                .await?;
            pin_mut!(stream);
            while let Some(result) = stream.next().await {
                match result {
                    Err(e) => {
                        return Err(Error::Journal(e));
                    }
                    Ok((section, offset, _, op)) => {
                        if !oldest_retained_loc_found {
                            self.log_size = Location::new(section * self.log_items_per_section);
                            self.oldest_retained_loc = self.log_size;
                            oldest_retained_loc_found = true;
                        }

                        let loc = self.log_size; // location of the current operation.
                        if after_last_commit.is_none() {
                            after_last_commit = Some((loc, offset));
                        }

                        self.log_size += 1;

                        // Consistency check: confirm the provided section matches what we expect from this operation's
                        // index.
                        let expected = *loc / self.log_items_per_section;
                        assert_eq!(section, expected,
                                "given section {section} did not match expected section {expected} from location {loc}");

                        if self.log_size > mmr_leaves {
                            warn!(
                                section,
                                offset, "operation was missing from MMR/location map"
                            );
                            self.mmr.add(&mut self.hasher, &op.encode()).await?;
                            self.locations.append(offset).await?;
                            mmr_leaves += 1;
                        }

                        match op {
                            Operation::Delete(key) => {
                                let result = self.get_key_loc(&key).await?;
                                if let Some(old_loc) = result {
                                    uncommitted_ops.insert(key, (Some(old_loc), None));
                                } else {
                                    uncommitted_ops.remove(&key);
                                }
                            }
                            Operation::Update(key, _) => {
                                let result = self.get_key_loc(&key).await?;
                                if let Some(old_loc) = result {
                                    uncommitted_ops.insert(key, (Some(old_loc), Some(loc)));
                                } else {
                                    uncommitted_ops.insert(key, (None, Some(loc)));
                                }
                            }
                            Operation::CommitFloor(_, loc) => {
                                self.inactivity_floor_loc = loc;

                                // Apply all uncommitted operations.
                                for (key, (old_loc, new_loc)) in uncommitted_ops.iter() {
                                    if let Some(old_loc) = old_loc {
                                        if let Some(new_loc) = new_loc {
                                            Self::update_loc(
                                                &mut self.snapshot,
                                                key,
                                                *old_loc,
                                                *new_loc,
                                            );
                                        } else {
                                            Self::delete_loc(&mut self.snapshot, key, *old_loc);
                                        }
                                    } else {
                                        assert!(new_loc.is_some());
                                        self.snapshot.insert(key, new_loc.unwrap());
                                    }
                                }
                                uncommitted_ops.clear();
                                after_last_commit = None;
                            }
                            _ => unreachable!(
                                "unexpected operation type at offset {offset} of section {section}"
                            ),
                        }
                    }
                }
            }
        }

        // Rewind the operations log if necessary.
        if let Some((end_loc, end_offset)) = after_last_commit {
            assert!(!uncommitted_ops.is_empty());
            warn!(
                op_count = uncommitted_ops.len(),
                log_size = ?end_loc,
                end_offset,
                "rewinding over uncommitted operations at end of log"
            );
            let prune_to_section = *end_loc / self.log_items_per_section;
            self.log
                .rewind_to_offset(prune_to_section, end_offset)
                .await?;
            self.log.sync(prune_to_section).await?;
            self.log_size = end_loc;
        }

        // Pop any MMR elements that are ahead of the last log commit point.
        if mmr_leaves > self.log_size {
            self.locations.rewind(*self.log_size).await?;
            self.locations.sync().await?;

            let num_to_pop = (mmr_leaves - *self.log_size) as usize;
            warn!(num_to_pop, "popping uncommitted MMR operations");
            self.mmr.pop(num_to_pop).await?;
        }

        // Confirm post-conditions hold.
        assert_eq!(self.log_size, self.mmr.leaves());
        assert_eq!(self.log_size, self.locations.size().await?);

        debug!(log_size = ?self.log_size, "build_snapshot_from_log complete");

        Ok(self)
    }

    /// Get the value of `key` in the db, or None if it has no value.
    pub async fn get(&self, key: &K) -> Result<Option<V>, Error> {
        let iter = self.snapshot.get(key);
        for &loc in iter {
            if let Some(v) = self.get_from_loc(key, loc).await? {
                return Ok(Some(v));
            }
        }

        Ok(None)
    }

    /// Get the value of the operation with location `loc` in the db. Returns [Error::OperationPruned]
    /// if loc precedes the oldest retained location. The location is otherwise assumed valid.
    ///
    /// # Panics
    ///
    /// Panics if `loc` is greater than or equal to the number of operations in the log.
    pub async fn get_loc(&self, loc: Location) -> Result<Option<V>, Error> {
        assert!(loc < self.op_count());
        if loc < self.oldest_retained_loc {
            return Err(Error::OperationPruned(loc));
        }

        let offset = self.locations.read(*loc).await?;
        let section = *loc / self.log_items_per_section;
        let op = self.log.get(section, offset).await?;

        Ok(op.into_value())
    }

    /// Returns the location of the operation that set the key's current value, or None if the key
    /// isn't currently assigned any value.
    pub async fn get_key_loc(&self, key: &K) -> Result<Option<Location>, Error> {
        let iter = self.snapshot.get(key);
        for &loc in iter {
            if self.get_from_loc(key, loc).await?.is_some() {
                return Ok(Some(loc));
            }
        }

        Ok(None)
    }

    /// Remove the location `delete_loc` from the snapshot if it's associated with `key`.
    fn delete_loc(snapshot: &mut Index<T, Location>, key: &K, delete_loc: Location) {
        let Some(mut cursor) = snapshot.get_mut(key) else {
            return;
        };

        while let Some(&loc) = cursor.next() {
            if loc == delete_loc {
                cursor.delete();
                return;
            }
        }
    }

    /// Update the location associated with `key` with value `old_loc` to `new_loc`. If there is no
    /// such key or value, this is a no-op.
    fn update_loc(
        snapshot: &mut Index<T, Location>,
        key: &K,
        old_loc: Location,
        new_loc: Location,
    ) {
        let Some(mut cursor) = snapshot.get_mut(key) else {
            return;
        };

        while let Some(&loc) = cursor.next() {
            if loc == old_loc {
                cursor.update(new_loc);
                return;
            }
        }
    }

    /// Get the value of the operation with location `loc` in the db if it matches `key`. The
    /// location is assumed valid.
    ///
    /// # Panics
    ///
    /// Panics if `loc` is greater than or equal to the number of operations in the log.
    pub async fn get_from_loc(&self, key: &K, loc: Location) -> Result<Option<V>, Error> {
        assert!(loc < self.op_count());

        match self.locations.read(*loc).await {
            Ok(offset) => {
                return self.get_from_offset(key, loc, offset).await;
            }
            Err(e) => Err(Error::Journal(e)),
        }
    }

    /// Get the operation at location `loc` in the log.
    async fn get_op(&self, loc: Location) -> Result<Operation<K, V>, Error> {
        match self.locations.read(*loc).await {
            Ok(offset) => {
                let section = *loc / self.log_items_per_section;
                self.log.get(section, offset).await.map_err(Error::Journal)
            }
            Err(e) => Err(Error::Journal(e)),
        }
    }

    /// Get the value of the operation with location `loc` and offset `offset` in the log if it
    /// matches `key`.
    async fn get_from_offset(
        &self,
        key: &K,
        loc: Location,
        offset: u32,
    ) -> Result<Option<V>, Error> {
        let section = *loc / self.log_items_per_section;
        let Operation::Update(k, v) = self.log.get(section, offset).await? else {
            panic!("didn't find Update operation at location {loc} and offset {offset}");
        };

        if k != *key {
            Ok(None)
        } else {
            Ok(Some(v))
        }
    }

    /// Get the number of operations that have been applied to this db, including those that are not
    /// yet committed.
    pub fn op_count(&self) -> Location {
        self.log_size
    }

    /// Returns the section of the log where we are currently writing new items.
    fn current_section(&self) -> u64 {
        *self.log_size / self.log_items_per_section
    }

    /// Return the oldest location that remains retrievable.
    pub fn oldest_retained_loc(&self) -> Option<Location> {
        if self.log_size == 0 {
            None
        } else {
            Some(self.oldest_retained_loc)
        }
    }

    /// Return the inactivity floor location. This is the location before which all operations are
    /// known to be inactive.
    pub fn inactivity_floor_loc(&self) -> Location {
        self.inactivity_floor_loc
    }

    /// Updates `key` to have value `value`. The operation is reflected in the snapshot, but will be
    /// subject to rollback until the next successful `commit`.
    pub async fn update(&mut self, key: K, value: V) -> Result<(), Error> {
        let new_loc = self.op_count();
        if let Some(old_loc) = self.get_key_loc(&key).await? {
            Self::update_loc(&mut self.snapshot, &key, old_loc, new_loc);
        } else {
            self.snapshot.insert(&key, new_loc);
        };

        let op = Operation::Update(key, value);
        self.apply_op(op).await?;

        Ok(())
    }

    /// Delete `key` and its value from the db. Deleting a key that already has no value is a no-op.
    /// The operation is reflected in the snapshot, but will be subject to rollback until the next
    /// successful `commit`.
    pub async fn delete(&mut self, key: K) -> Result<(), Error> {
        let Some(old_loc) = self.get_key_loc(&key).await? else {
            return Ok(());
        };

        Self::delete_loc(&mut self.snapshot, &key, old_loc);
        self.apply_op(Operation::Delete(key)).await?;

        Ok(())
    }

    /// Return the root of the db.
    ///
    /// # Warning
    ///
    /// Panics if there are uncommitted operations.
    pub fn root(&self, hasher: &mut Standard<H>) -> H::Digest {
        self.mmr.root(hasher)
    }

    /// Update the operations MMR with the given operation, and append the operation to the log. The
    /// `commit` method must be called to make any applied operation persistent & recoverable.
    pub(super) async fn apply_op(&mut self, op: Operation<K, V>) -> Result<(), Error> {
        let encoded_op = op.encode();
        let section = self.current_section();

        // Create a future that appends the operation to the log, then puts its resulting offset
        // into locations.
        let log_fut = async {
            let (offset, _) = self.log.append(section, op).await?;
            self.locations.append(offset).await?;

            Ok::<(), Error>(())
        };

        // Run the log update future in parallel with adding the operation to the MMR.
        try_join!(
            log_fut,
            self.mmr
                .add_batched(&mut self.hasher, &encoded_op)
                .map_err(Error::Mmr),
        )?;
        self.uncommitted_ops += 1;
        self.log_size += 1;

        // Maintain invariant that all filled sections are synced and immutable.
        if self.current_section() != section {
            self.log.sync(section).await?;
        }

        Ok(())
    }

    /// Generate and return:
    ///  1. a proof of all operations applied to the db in the range starting at (and including)
    ///     location `start_loc`, and ending at the first of either:
    ///     - the last operation performed, or
    ///     - the operation `max_ops` from the start.
    ///  2. the operations corresponding to the leaves in this range.
    ///
    /// # Warning
    ///
    /// Panics if there are uncommitted operations.
    pub async fn proof(
        &self,
        start_loc: Location,
        max_ops: NonZeroU64,
    ) -> Result<(Proof<H::Digest>, Vec<Operation<K, V>>), Error> {
        self.historical_proof(self.op_count(), start_loc, max_ops)
            .await
    }

    /// Analogous to proof, but with respect to the state of the MMR when it had `op_count`
    /// operations.
    ///
    ///
    /// # Panics
    ///
    /// - Panics if `start_loc` greater than or equal to `op_count`.
    /// - Panics if `op_count` is greater than the number of operations.
    pub async fn historical_proof(
        &self,
        op_count: Location,
        start_loc: Location,
        max_ops: NonZeroU64,
    ) -> Result<(Proof<H::Digest>, Vec<Operation<K, V>>), Error> {
        assert!(op_count <= self.op_count());
        assert!(start_loc < op_count);

<<<<<<< HEAD
        let end_loc = std::cmp::min(op_count, start_loc.checked_add(max_ops.get()).unwrap());
        let mmr_size = Position::from(op_count);
=======
        let op_count = Location::new(op_count);
        let end_loc = std::cmp::min(op_count, start_loc.saturating_add(max_ops.get()));
        let mmr_size = *Position::from(op_count);
>>>>>>> c1d2509d

        let proof = self
            .mmr
            .historical_range_proof(mmr_size, start_loc..end_loc)
            .await?;
        let mut ops = Vec::with_capacity((*end_loc - *start_loc) as usize);
        for loc in *start_loc..*end_loc {
            let section = loc / self.log_items_per_section;
            let offset = self.locations.read(loc).await?;
            let op = self.log.get(section, offset).await?;
            ops.push(op);
        }

        Ok((proof, ops))
    }

    /// Commit any pending operations to the database, ensuring their durability
    /// upon return from this function. Also raises the inactivity floor
    /// according to the schedule. Caller can associate an arbitrary `metadata`
    /// value with the commit.
    ///
    /// Failures after commit (but before `sync` or `close`) may still require
    /// reprocessing to recover the database on restart.
    pub async fn commit(&mut self, metadata: Option<V>) -> Result<(), Error> {
        // Raise the inactivity floor by the # of uncommitted operations, plus 1 to account for the
        // commit op that will be appended.
        self.raise_inactivity_floor(metadata, self.uncommitted_ops + 1)
            .await?;

        // Sync the log and process the updates to the MMR in parallel.
        let section = self.current_section();
        let mmr_fut = async {
            self.mmr.process_updates(&mut self.hasher);
            Ok::<(), Error>(())
        };
        try_join!(self.log.sync(section).map_err(Error::Journal), mmr_fut)?;

        debug!(log_size = ?self.log_size, "commit complete");
        self.uncommitted_ops = 0;

        Ok(())
    }

    /// Get the location and metadata associated with the last commit, or None if no commit has been
    /// made.
    pub async fn get_metadata(&self) -> Result<Option<(Location, Option<V>)>, Error> {
        let mut last_commit = *self.op_count() - self.uncommitted_ops;
        if last_commit == 0 {
            return Ok(None);
        }
        last_commit -= 1;
        let section = last_commit / self.log_items_per_section;
        let offset = self.locations.read(last_commit).await?;
        let Operation::CommitFloor(metadata, _) = self.log.get(section, offset).await? else {
            unreachable!("no commit operation at location of last commit {last_commit}");
        };

        Ok(Some((Location::new(last_commit), metadata)))
    }

    /// Sync all database state to disk. While this isn't necessary to ensure durability of
    /// committed operations, periodic invocation may reduce memory usage and the time required to
    /// recover the database on restart.
    pub async fn sync(&mut self) -> Result<(), Error> {
        let section = self.current_section();
        try_join!(
            self.mmr.sync(&mut self.hasher).map_err(Error::Mmr),
            self.log.sync(section).map_err(Error::Journal),
            self.locations.sync().map_err(Error::Journal),
        )?;

        Ok(())
    }

    // Moves the given operation to the tip of the log if it is active, rendering its old location
    // inactive. If the operation was not active, then this is a no-op. Returns the old location
    // of the operation if it was active.
    pub(super) async fn move_op_if_active(
        &mut self,
        op: Operation<K, V>,
        old_loc: Location,
    ) -> Result<Option<Location>, Error> {
        // If the translated key is not in the snapshot, get a cursor to look for the key.
        let Some(key) = op.key() else {
            // `op` is not a key-related operation, so it is not active.
            return Ok(None);
        };
        let new_loc = self.op_count();
        let Some(mut cursor) = self.snapshot.get_mut(key) else {
            return Ok(None);
        };

        // Iterate over all conflicting keys in the snapshot.
        while let Some(&loc) = cursor.next() {
            if loc == old_loc {
                // Update the location of the operation in the snapshot.
                cursor.update(new_loc);
                drop(cursor);

                // Apply the moved operation.
                self.apply_op(op).await?;
                return Ok(Some(old_loc));
            }
        }

        // The operation is not active, so this is a no-op.
        Ok(None)
    }

    /// Raise the inactivity floor by exactly `max_steps` steps, followed by applying a commit
    /// operation. Each step either advances over an inactive operation, or re-applies an active
    /// operation to the tip and then advances over it.
    ///
    /// This method does not change the state of the db's snapshot, but it always changes the root
    /// since it applies at least one operation.
    async fn raise_inactivity_floor(
        &mut self,
        metadata: Option<V>,
        max_steps: u64,
    ) -> Result<(), Error> {
        for _ in 0..max_steps {
            if self.inactivity_floor_loc == self.op_count() {
                break;
            }
            let op = self.get_op(self.inactivity_floor_loc).await?;
            self.move_op_if_active(op, self.inactivity_floor_loc)
                .await?;
            self.inactivity_floor_loc += 1;
        }

        self.apply_op(Operation::CommitFloor(metadata, self.inactivity_floor_loc))
            .await?;

        Ok(())
    }

    /// Prune historical operations. This does not affect the db's root or current snapshot.
    ///
    /// # Panics
    ///
    /// Panics if `target_prune_loc` is greater than the inactivity floor.
    pub async fn prune(&mut self, target_prune_loc: Location) -> Result<(), Error> {
        assert!(target_prune_loc <= self.inactivity_floor_loc);
        if target_prune_loc <= self.oldest_retained_loc {
            return Ok(());
        }

        // Sync the mmr before pruning the log, otherwise the MMR tip could end up behind the log's
        // pruning boundary on restart from an unclean shutdown, and there would be no way to replay
        // the operations between the MMR tip and the log pruning boundary.
        // TODO(https://github.com/commonwarexyz/monorepo/issues/1554): We currently sync locations
        // as well, but this could be avoided by extending recovery.
        try_join!(
            self.mmr.sync(&mut self.hasher).map_err(Error::Mmr),
            self.locations.sync().map_err(Error::Journal),
        )?;

        // Prune the log up to the section containing the requested pruning location. We always
        // prune the log first, and then prune the MMR+locations structures based on the log's
        // actual pruning boundary. This procedure ensures all log operations always have
        // corresponding MMR & location entries, even in the event of failures, with no need for
        // special recovery.
        let section_with_target = *target_prune_loc / self.log_items_per_section;
        if !self.log.prune(section_with_target).await? {
            return Ok(());
        }
        self.oldest_retained_loc = Location::new(section_with_target * self.log_items_per_section);

        debug!(
            log_size = ?self.log_size,
            oldest_retained_loc = ?self.oldest_retained_loc,
            "pruned inactive ops"
        );

        // Prune the MMR & locations map up to the oldest retained item in the log after pruning.
        try_join!(
            self.locations
                .prune(*self.oldest_retained_loc)
                .map_err(Error::Journal),
            self.mmr
                .prune_to_pos(&mut self.hasher, Position::from(self.oldest_retained_loc))
                .map_err(Error::Mmr),
        )?;

        Ok(())
    }

    /// Close the db. Operations that have not been committed will be lost.
    pub async fn close(mut self) -> Result<(), Error> {
        if self.uncommitted_ops > 0 {
            warn!(
                op_count = self.uncommitted_ops,
                "closing db with uncommitted operations"
            );
        }

        try_join!(
            self.mmr.close(&mut self.hasher).map_err(Error::Mmr),
            self.log.close().map_err(Error::Journal),
            self.locations.close().map_err(Error::Journal),
        )?;

        Ok(())
    }

    /// Destroy the db, removing all data from disk.
    pub async fn destroy(self) -> Result<(), Error> {
        try_join!(
            self.log.destroy().map_err(Error::Journal),
            self.mmr.destroy().map_err(Error::Mmr),
            self.locations.destroy().map_err(Error::Journal),
        )?;

        Ok(())
    }

    /// Simulate an unclean shutdown by consuming the db without syncing (or only partially syncing)
    /// the log and/or locations and/or mmr. When _not_ fully syncing the mmr, the `write_limit`
    /// parameter dictates how many mmr nodes to write during a partial sync (can be 0).
    #[cfg(test)]
    pub(super) async fn simulate_failure(
        mut self,
        sync_log: bool,
        sync_locations: bool,
        sync_mmr: bool,
        write_limit: usize,
    ) -> Result<(), Error> {
        let section = self.current_section();
        if sync_log {
            self.log.sync(section).await?;
        }
        if sync_locations {
            self.locations.sync().await?;
        }
        if sync_mmr {
            assert_eq!(write_limit, 0);
            self.mmr.sync(&mut self.hasher).await?;
        } else if write_limit > 0 {
            self.mmr
                .simulate_partial_sync(&mut self.hasher, write_limit)
                .await?;
        }

        Ok(())
    }
}

#[cfg(test)]
pub(super) mod test {
    use super::*;
    use crate::{adb::verify_proof, mmr::mem::Mmr as MemMmr, translator::TwoCap};
    use commonware_cryptography::{sha256::Digest, Hasher, Sha256};
    use commonware_macros::test_traced;
    use commonware_runtime::{deterministic, Runner as _};
    use commonware_utils::NZU64;
    use std::collections::HashMap;

    const PAGE_SIZE: usize = 77;
    const PAGE_CACHE_SIZE: usize = 9;

    fn db_config(suffix: &str) -> Config<TwoCap, (commonware_codec::RangeCfg, ())> {
        Config {
            mmr_journal_partition: format!("journal_{suffix}"),
            mmr_metadata_partition: format!("metadata_{suffix}"),
            mmr_items_per_blob: NZU64!(11),
            mmr_write_buffer: NZUsize!(1024),
            log_journal_partition: format!("log_journal_{suffix}"),
            log_items_per_section: NZU64!(7),
            log_write_buffer: NZUsize!(1024),
            log_compression: None,
            log_codec_config: ((0..=10000).into(), ()),
            locations_journal_partition: format!("locations_journal_{suffix}"),
            locations_items_per_blob: NZU64!(7),
            translator: TwoCap,
            thread_pool: None,
            buffer_pool: PoolRef::new(NZUsize!(PAGE_SIZE), NZUsize!(PAGE_CACHE_SIZE)),
        }
    }

    /// A type alias for the concrete [Any] type used in these unit tests.
    type AnyTest = Any<deterministic::Context, Digest, Vec<u8>, Sha256, TwoCap>;

    /// Return an `Any` database initialized with a fixed config.
    async fn open_db(context: deterministic::Context) -> AnyTest {
        AnyTest::init(context, db_config("partition"))
            .await
            .unwrap()
    }

    #[test_traced("WARN")]
    pub fn test_any_variable_db_empty() {
        let executor = deterministic::Runner::default();
        executor.start(|context| async move {
            let mut db = open_db(context.clone()).await;
            let mut hasher = Standard::<Sha256>::new();
            assert_eq!(db.op_count(), 0);
            assert_eq!(db.oldest_retained_loc(), None);
            assert!(matches!(db.prune(db.inactivity_floor_loc()).await, Ok(())));
            let empty_root = db.root(&mut hasher);
            assert_eq!(empty_root, MemMmr::default().root(&mut hasher));

            // Make sure closing/reopening gets us back to the same state, even after adding an uncommitted op.
            let d1 = Sha256::fill(1u8);
            let v1 = vec![1u8; 8];
            db.update(d1, v1).await.unwrap();
            db.close().await.unwrap();
            let mut db = open_db(context.clone()).await;
            assert_eq!(db.root(&mut hasher), empty_root);
            assert_eq!(db.op_count(), 0);

            let empty_proof = Proof::default();
            assert!(verify_proof(
                &mut hasher,
                &empty_proof,
                Location::new(0),
                &[] as &[Operation<Digest, Digest>],
                &empty_root
            ));

            // Test calling commit on an empty db which should make it (durably) non-empty.
            db.commit(None).await.unwrap();
            assert_eq!(db.op_count(), 1); // floor op added
            let root = db.root(&mut hasher);
            assert!(matches!(db.prune(db.inactivity_floor_loc()).await, Ok(())));

            // Re-opening the DB without a clean shutdown should still recover the correct state.
            let mut db = open_db(context.clone()).await;
            assert_eq!(db.op_count(), 1);
            assert_eq!(db.root(&mut hasher), root);

            // Empty proof should no longer verify.
            assert!(!verify_proof(
                &mut hasher,
                &empty_proof,
                Location::new(0),
                &[] as &[Operation<Digest, Digest>],
                &root
            ));

            // Confirm the inactivity floor doesn't fall endlessly behind with multiple commits.
            for _ in 1..100 {
                db.commit(None).await.unwrap();
                assert_eq!(db.op_count() - 1, db.inactivity_floor_loc);
            }

            db.destroy().await.unwrap();
        });
    }

    #[test_traced("WARN")]
    pub fn test_any_variable_db_build_basic() {
        let executor = deterministic::Runner::default();
        executor.start(|context| async move {
            // Build a db with 2 keys and make sure updates and deletions of those keys work as
            // expected.
            let mut hasher = Standard::<Sha256>::new();
            let mut db = open_db(context.clone()).await;

            let d1 = Sha256::fill(1u8);
            let d2 = Sha256::fill(2u8);
            let v1 = vec![1u8; 8];
            let v2 = vec![2u8; 20];

            assert!(db.get(&d1).await.unwrap().is_none());
            assert!(db.get(&d2).await.unwrap().is_none());

            db.update(d1, v1.clone()).await.unwrap();
            assert_eq!(db.get(&d1).await.unwrap().unwrap(), v1);
            assert!(db.get(&d2).await.unwrap().is_none());

            db.update(d2, v1.clone()).await.unwrap();
            assert_eq!(db.get(&d1).await.unwrap().unwrap(), v1);
            assert_eq!(db.get(&d2).await.unwrap().unwrap(), v1);

            db.delete(d1).await.unwrap();
            assert!(db.get(&d1).await.unwrap().is_none());
            assert_eq!(db.get(&d2).await.unwrap().unwrap(), v1);

            db.update(d1, v2.clone()).await.unwrap();
            assert_eq!(db.get(&d1).await.unwrap().unwrap(), v2);

            db.update(d2, v1.clone()).await.unwrap();
            assert_eq!(db.get(&d2).await.unwrap().unwrap(), v1);

            assert_eq!(db.op_count(), 5); // 4 updates, 1 deletion.
            assert_eq!(db.snapshot.keys(), 2);
            assert_eq!(db.inactivity_floor_loc, Location::new(0));
            db.sync().await.unwrap();

            // Advance over 3 inactive operations.
            db.raise_inactivity_floor(None, 3).await.unwrap();
            assert_eq!(db.inactivity_floor_loc, Location::new(3));
            assert_eq!(db.op_count(), 6); // 4 updates, 1 deletion, 1 commit
            db.sync().await.unwrap();

            // Delete all keys.
            db.delete(d1).await.unwrap();
            db.delete(d2).await.unwrap();
            assert!(db.get(&d1).await.unwrap().is_none());
            assert!(db.get(&d2).await.unwrap().is_none());
            assert_eq!(db.op_count(), 8); // 4 updates, 3 deletions, 1 commit
            assert_eq!(db.inactivity_floor_loc, Location::new(3));

            db.sync().await.unwrap();

            // Multiple deletions of the same key should be a no-op.
            db.delete(d1).await.unwrap();
            assert_eq!(db.op_count(), 8);

            // Deletions of non-existent keys should be a no-op.
            let d3 = Sha256::fill(3u8);
            db.delete(d3).await.unwrap();
            assert_eq!(db.op_count(), 8);

            // Make sure closing/reopening gets us back to the same state.
            let metadata = Some(vec![99, 100]);
            db.commit(metadata.clone()).await.unwrap();
            assert_eq!(db.op_count(), 9);
            let root = db.root(&mut hasher);
            db.close().await.unwrap();
            let mut db = open_db(context.clone()).await;
            assert_eq!(db.op_count(), 9);
            assert_eq!(db.root(&mut hasher), root);

            // Since this db no longer has any active keys, we should be able to raise the
            // inactivity floor to the tip (only the inactive commit op remains).
            db.raise_inactivity_floor(None, 100).await.unwrap();
            assert_eq!(db.inactivity_floor_loc, db.op_count() - 1);

            // Make sure we can still get the metadata.
            assert_eq!(
                db.get_metadata().await.unwrap(),
                Some((Location::new(8), metadata))
            );

            // Re-activate the keys by updating them.
            db.update(d1, v1.clone()).await.unwrap();
            db.update(d2, v2.clone()).await.unwrap();
            db.delete(d1).await.unwrap();
            db.update(d2, v1.clone()).await.unwrap();
            db.update(d1, v2.clone()).await.unwrap();
            assert_eq!(db.snapshot.keys(), 2);

            // Confirm close/reopen gets us back to the same state.
            db.commit(None).await.unwrap();
            assert_eq!(db.op_count(), 19);
            let root = db.root(&mut hasher);
            db.close().await.unwrap();
            let mut db = open_db(context.clone()).await;
            assert_eq!(db.root(&mut hasher), root);
            assert_eq!(db.snapshot.keys(), 2);
            assert_eq!(db.op_count(), 19);
            assert_eq!(
                db.get_metadata().await.unwrap(),
                Some((Location::new(18), None))
            );

            // Commit will raise the inactivity floor, which won't affect state but will affect the
            // root.
            db.commit(None).await.unwrap();

            assert!(db.root(&mut hasher) != root);

            // Pruning inactive ops should not affect current state or root
            let root = db.root(&mut hasher);
            db.prune(db.inactivity_floor_loc()).await.unwrap();
            assert_eq!(db.snapshot.keys(), 2);
            assert_eq!(db.root(&mut hasher), root);

            db.destroy().await.unwrap();
        });
    }

    #[test_traced("WARN")]
    pub fn test_any_variable_db_build_and_authenticate() {
        let executor = deterministic::Runner::default();
        // Build a db with 1000 keys, some of which we update and some of which we delete, and
        // confirm that the end state of the db matches that of an identically updated hashmap.
        const ELEMENTS: u64 = 1000;
        executor.start(|context| async move {
            let mut hasher = Standard::<Sha256>::new();
            let mut db = open_db(context.clone()).await;

            let mut map = HashMap::<Digest, Vec<u8>>::default();
            for i in 0u64..ELEMENTS {
                let k = Sha256::hash(&i.to_be_bytes());
                let v = vec![(i % 255) as u8; ((i % 13) + 7) as usize];
                db.update(k, v.clone()).await.unwrap();
                map.insert(k, v);
            }

            // Update every 3rd key
            for i in 0u64..ELEMENTS {
                if i % 3 != 0 {
                    continue;
                }
                let k = Sha256::hash(&i.to_be_bytes());
                let v = vec![((i + 1) % 255) as u8; ((i % 13) + 8) as usize];
                db.update(k, v.clone()).await.unwrap();
                map.insert(k, v);
            }

            // Delete every 7th key
            for i in 0u64..ELEMENTS {
                if i % 7 != 1 {
                    continue;
                }
                let k = Sha256::hash(&i.to_be_bytes());
                db.delete(k).await.unwrap();
                map.remove(&k);
            }

            assert_eq!(db.op_count(), 1477);
            assert_eq!(db.inactivity_floor_loc, Location::new(0));
            assert_eq!(db.oldest_retained_loc().unwrap(), Location::new(0)); // no pruning yet
            assert_eq!(db.snapshot.items(), 857);

            // Test that commit will raise the activity floor.
            db.commit(None).await.unwrap();
            assert_eq!(db.op_count(), 2336);
            assert_eq!(db.inactivity_floor_loc, Location::new(1478));
            db.sync().await.unwrap();
            db.prune(db.inactivity_floor_loc()).await.unwrap();
            assert_eq!(db.oldest_retained_loc().unwrap(), Location::new(1477));
            assert_eq!(db.snapshot.items(), 857);

            // Close & reopen the db, making sure the re-opened db has exactly the same state.
            let root = db.root(&mut hasher);
            db.close().await.unwrap();
            let mut db = open_db(context.clone()).await;
            assert_eq!(root, db.root(&mut hasher));
            assert_eq!(db.op_count(), 2336);
            assert_eq!(db.inactivity_floor_loc, Location::new(1478));
            assert_eq!(db.snapshot.items(), 857);

            // Raise the inactivity floor to the point where all inactive operations can be pruned.
            db.raise_inactivity_floor(None, 3000).await.unwrap();
            db.prune(db.inactivity_floor_loc()).await.unwrap();
            assert_eq!(db.inactivity_floor_loc, Location::new(4478));
            // Inactivity floor should be 858 operations from tip since 858 operations are active
            // (counting the floor op itself).
            assert_eq!(db.op_count(), 4478 + 858);
            assert_eq!(db.snapshot.items(), 857);

            // Confirm the db's state matches that of the separate map we computed independently.
            for i in 0u64..1000 {
                let k = Sha256::hash(&i.to_be_bytes());
                if let Some(map_value) = map.get(&k) {
                    let Some(db_value) = db.get(&k).await.unwrap() else {
                        panic!("key not found in db: {k}");
                    };
                    assert_eq!(*map_value, db_value);
                } else {
                    assert!(db.get(&k).await.unwrap().is_none());
                }
            }

            // Make sure size-constrained batches of operations are provable from the oldest
            // retained op to tip.
            let max_ops = NZU64!(4);
            let end_loc = db.op_count();
            let start_pos = db.mmr.pruned_to_pos();
            let start_loc = Location::try_from(start_pos).unwrap();
            // Raise the inactivity floor and make sure historical inactive operations are still provable.
            db.raise_inactivity_floor(None, 100).await.unwrap();
            db.sync().await.unwrap();
            let root = db.root(&mut hasher);
            assert!(start_loc < db.inactivity_floor_loc);

            for loc in *start_loc..*end_loc {
                let (proof, log) = db.proof(Location::new(loc), max_ops).await.unwrap();
                assert!(verify_proof(
                    &mut hasher,
                    &proof,
                    Location::new(loc),
                    &log,
                    &root
                ));
            }

            db.destroy().await.unwrap();
        });
    }

    // Test that replaying multiple updates of the same key on startup doesn't leave behind old data
    // in the snapshot.
    #[test_traced("WARN")]
    pub fn test_any_db_log_replay() {
        let executor = deterministic::Runner::default();
        executor.start(|context| async move {
            let mut hasher = Standard::<Sha256>::new();
            let mut db = open_db(context.clone()).await;

            // Update the same key many times.
            const UPDATES: u64 = 100;
            let k = Sha256::hash(&UPDATES.to_be_bytes());
            for i in 0u64..UPDATES {
                let v = vec![(i % 255) as u8; ((i % 7) + 3) as usize];
                db.update(k, v).await.unwrap();
            }
            db.commit(None).await.unwrap();
            let root = db.root(&mut hasher);
            db.close().await.unwrap();

            // Simulate a failed commit and test that the log replay doesn't leave behind old data.
            let db = open_db(context.clone()).await;
            let iter = db.snapshot.get(&k);
            assert_eq!(iter.cloned().collect::<Vec<_>>().len(), 1);
            assert_eq!(db.root(&mut hasher), root);

            db.destroy().await.unwrap();
        });
    }

    #[test_traced("WARN")]
    pub fn test_any_db_multiple_commits_delete_gets_replayed() {
        let executor = deterministic::Runner::default();
        executor.start(|context| async move {
            let mut hasher = Standard::<Sha256>::new();
            let mut db = open_db(context.clone()).await;

            let mut map = HashMap::<Digest, Vec<u8>>::default();
            const ELEMENTS: u64 = 10;
            // insert & commit multiple batches to ensure repeated inactivity floor raising.
            for j in 0u64..ELEMENTS {
                for i in 0u64..ELEMENTS {
                    let k = Sha256::hash(&(j * 1000 + i).to_be_bytes());
                    let v = vec![(i % 255) as u8; ((i % 7) + 3) as usize];
                    db.update(k, v.clone()).await.unwrap();
                    map.insert(k, v);
                }
                db.commit(None).await.unwrap();
            }
            let k = Sha256::hash(&((ELEMENTS - 1) * 1000 + (ELEMENTS - 1)).to_be_bytes());

            // Do one last delete operation which will be above the inactivity
            // floor, to make sure it gets replayed on restart.
            db.delete(k).await.unwrap();
            db.commit(None).await.unwrap();
            assert!(db.get(&k).await.unwrap().is_none());

            // Close & reopen the db, making sure the re-opened db has exactly the same state.
            let root = db.root(&mut hasher);
            db.close().await.unwrap();
            let db = open_db(context.clone()).await;
            assert_eq!(root, db.root(&mut hasher));
            assert!(db.get(&k).await.unwrap().is_none());

            db.destroy().await.unwrap();
        });
    }

    #[test_traced("WARN")]
    pub fn test_any_variable_db_recovery() {
        let executor = deterministic::Runner::default();
        // Build a db with 1000 keys, some of which we update and some of which we delete.
        const ELEMENTS: u64 = 1000;
        executor.start(|context| async move {
            let mut hasher = Standard::<Sha256>::new();
            let mut db = open_db(context.clone()).await;
            let root = db.root(&mut hasher);

            for i in 0u64..ELEMENTS {
                let k = Sha256::hash(&i.to_be_bytes());
                let v = vec![(i % 255) as u8; ((i % 13) + 7) as usize];
                db.update(k, v.clone()).await.unwrap();
            }

            // Simulate a failure and test that we rollback to the previous root.
            db.simulate_failure(false, false, false, 0).await.unwrap();
            let mut db = open_db(context.clone()).await;
            assert_eq!(root, db.root(&mut hasher));

            // re-apply the updates and commit them this time.
            for i in 0u64..ELEMENTS {
                let k = Sha256::hash(&i.to_be_bytes());
                let v = vec![(i % 255) as u8; ((i % 13) + 7) as usize];
                db.update(k, v.clone()).await.unwrap();
            }
            db.commit(None).await.unwrap();
            let root = db.root(&mut hasher);

            // Update every 3rd key
            for i in 0u64..ELEMENTS {
                if i % 3 != 0 {
                    continue;
                }
                let k = Sha256::hash(&i.to_be_bytes());
                let v = vec![((i + 1) % 255) as u8; ((i % 13) + 8) as usize];
                db.update(k, v.clone()).await.unwrap();
            }

            // Simulate a failure and test that we rollback to the previous root.
            db.simulate_failure(false, false, false, 0).await.unwrap();
            let mut db = open_db(context.clone()).await;
            assert_eq!(root, db.root(&mut hasher));

            // Re-apply updates for every 3rd key and commit them this time.
            for i in 0u64..ELEMENTS {
                if i % 3 != 0 {
                    continue;
                }
                let k = Sha256::hash(&i.to_be_bytes());
                let v = vec![((i + 1) % 255) as u8; ((i % 13) + 8) as usize];
                db.update(k, v.clone()).await.unwrap();
            }
            db.commit(None).await.unwrap();
            let root = db.root(&mut hasher);

            // Delete every 7th key
            for i in 0u64..ELEMENTS {
                if i % 7 != 1 {
                    continue;
                }
                let k = Sha256::hash(&i.to_be_bytes());
                db.delete(k).await.unwrap();
            }

            // Simulate a failure and test that we rollback to the previous root.
            db.simulate_failure(false, false, false, 0).await.unwrap();
            let mut db = open_db(context.clone()).await;
            assert_eq!(root, db.root(&mut hasher));

            // Re-delete every 7th key and commit this time.
            for i in 0u64..ELEMENTS {
                if i % 7 != 1 {
                    continue;
                }
                let k = Sha256::hash(&i.to_be_bytes());
                db.delete(k).await.unwrap();
            }
            db.commit(None).await.unwrap();

            let root = db.root(&mut hasher);
            assert_eq!(db.op_count(), 2787);
            assert_eq!(
                Location::try_from(db.mmr.size()).ok(),
                Some(Location::new(2787))
            );
            assert_eq!(db.locations.size().await.unwrap(), 2787);
            assert_eq!(db.inactivity_floor_loc, Location::new(1480));
            db.sync().await.unwrap(); // test pruning boundary after sync w/ prune
            db.prune(db.inactivity_floor_loc()).await.unwrap();
            assert_eq!(db.oldest_retained_loc().unwrap(), Location::new(1477));
            assert_eq!(db.snapshot.items(), 857);
            db.close().await.unwrap();

            let db = open_db(context.clone()).await;
            assert_eq!(root, db.root(&mut hasher));
            assert_eq!(db.op_count(), 2787);
            assert_eq!(
                Location::try_from(db.mmr.size()).ok(),
                Some(Location::new(2787))
            );
            assert_eq!(db.locations.size().await.unwrap(), 2787);
            assert_eq!(db.inactivity_floor_loc, Location::new(1480));
            assert_eq!(db.oldest_retained_loc().unwrap(), Location::new(1477));
            assert_eq!(db.snapshot.items(), 857);

            db.destroy().await.unwrap();
        });
    }

    /// Test that various types of unclean shutdown while updating a non-empty DB recover to the
    /// empty DB on re-open.
    #[test_traced("WARN")]
    fn test_any_variable_non_empty_db_recovery() {
        let executor = deterministic::Runner::default();
        executor.start(|context| async move {
            let mut hasher = Standard::<Sha256>::new();
            let mut db = open_db(context.clone()).await;

            // Insert 1000 keys then sync.
            for i in 0u64..1000 {
                let k = Sha256::hash(&i.to_be_bytes());
                let v = vec![(i % 255) as u8; ((i % 13) + 7) as usize];
                db.update(k, v).await.unwrap();
            }
            db.commit(None).await.unwrap();
            db.prune(db.inactivity_floor_loc()).await.unwrap();
            let root = db.root(&mut hasher);
            let op_count = db.op_count();
            let inactivity_floor_loc = db.inactivity_floor_loc();

            // Reopen DB without clean shutdown and make sure the state is the same.
            let mut db = open_db(context.clone()).await;
            assert_eq!(db.op_count(), op_count);
            assert_eq!(db.inactivity_floor_loc(), inactivity_floor_loc);
            assert_eq!(db.root(&mut hasher), root);

            async fn apply_more_ops(
                db: &mut Any<deterministic::Context, Digest, Vec<u8>, Sha256, TwoCap>,
            ) {
                for i in 0u64..1000 {
                    let k = Sha256::hash(&i.to_be_bytes());
                    let v = vec![(i % 255) as u8; ((i % 13) + 8) as usize];
                    db.update(k, v).await.unwrap();
                }
            }

            // Insert operations without commit, then simulate failure, syncing nothing.
            apply_more_ops(&mut db).await;
            db.simulate_failure(false, false, false, 0).await.unwrap();
            let mut db = open_db(context.clone()).await;
            assert_eq!(db.op_count(), op_count);
            assert_eq!(db.inactivity_floor_loc(), inactivity_floor_loc);
            assert_eq!(db.root(&mut hasher), root);

            // Repeat, though this time sync the log.
            apply_more_ops(&mut db).await;
            db.simulate_failure(true, false, false, 10).await.unwrap();
            let mut db = open_db(context.clone()).await;
            assert_eq!(db.op_count(), op_count);
            assert_eq!(db.inactivity_floor_loc(), inactivity_floor_loc);
            assert_eq!(db.root(&mut hasher), root);

            // Repeat, though this time only fully sync locations.
            apply_more_ops(&mut db).await;
            db.simulate_failure(false, true, false, 0).await.unwrap();
            let mut db = open_db(context.clone()).await;
            assert_eq!(db.op_count(), op_count);
            assert_eq!(db.inactivity_floor_loc(), inactivity_floor_loc);
            assert_eq!(db.root(&mut hasher), root);

            // Repeat, though this time only fully sync mmr.
            apply_more_ops(&mut db).await;
            db.simulate_failure(false, false, true, 0).await.unwrap();
            let mut db = open_db(context.clone()).await;
            assert_eq!(db.op_count(), op_count);
            assert_eq!(db.inactivity_floor_loc(), inactivity_floor_loc);
            assert_eq!(db.root(&mut hasher), root);

            // Repeat, though this time fully sync log + mmr.
            apply_more_ops(&mut db).await;
            db.simulate_failure(true, false, false, 0).await.unwrap();
            let mut db = open_db(context.clone()).await;
            assert_eq!(db.op_count(), op_count);
            assert_eq!(db.inactivity_floor_loc(), inactivity_floor_loc);
            assert_eq!(db.root(&mut hasher), root);
            assert_eq!(db.inactivity_floor_loc(), inactivity_floor_loc);

            // Repeat, though this time fully sync log + locations.
            apply_more_ops(&mut db).await;
            db.simulate_failure(true, true, false, 0).await.unwrap();
            let mut db = open_db(context.clone()).await;
            assert_eq!(db.op_count(), op_count);
            assert_eq!(db.inactivity_floor_loc(), inactivity_floor_loc);
            assert_eq!(db.root(&mut hasher), root);
            assert_eq!(db.inactivity_floor_loc(), inactivity_floor_loc);

            // Repeat, though this time fully sync only locations + mmr.
            apply_more_ops(&mut db).await;
            db.simulate_failure(false, true, true, 0).await.unwrap();
            let mut db = open_db(context.clone()).await;
            assert_eq!(db.op_count(), op_count);
            assert_eq!(db.inactivity_floor_loc(), inactivity_floor_loc);
            assert_eq!(db.root(&mut hasher), root);
            assert_eq!(db.inactivity_floor_loc(), inactivity_floor_loc);

            // One last check that re-open without proper shutdown still recovers the correct state.
            apply_more_ops(&mut db).await;
            apply_more_ops(&mut db).await;
            apply_more_ops(&mut db).await;
            let mut db = open_db(context.clone()).await;
            assert_eq!(db.op_count(), op_count);
            assert_eq!(db.inactivity_floor_loc(), inactivity_floor_loc);
            assert_eq!(db.root(&mut hasher), root);

            // Apply the ops one last time but fully commit them this time, then clean up.
            apply_more_ops(&mut db).await;
            db.commit(None).await.unwrap();
            let db = open_db(context.clone()).await;
            assert!(db.op_count() > op_count);
            assert_ne!(db.inactivity_floor_loc(), inactivity_floor_loc);
            assert_ne!(db.root(&mut hasher), root);

            db.destroy().await.unwrap();
        });
    }

    /// Test that various types of unclean shutdown while updating an empty DB recover to the empty
    /// DB on re-open.
    #[test_traced("WARN")]
    fn test_any_variable_empty_db_recovery() {
        let executor = deterministic::Runner::default();
        executor.start(|context| async move {
            // Initialize an empty db.
            let mut hasher = Standard::<Sha256>::new();
            let db = open_db(context.clone()).await;
            let root = db.root(&mut hasher);

            // Reopen DB without clean shutdown and make sure the state is the same.
            let mut db = open_db(context.clone()).await;
            assert_eq!(db.op_count(), 0);
            assert_eq!(db.root(&mut hasher), root);

            async fn apply_ops(
                db: &mut Any<deterministic::Context, Digest, Vec<u8>, Sha256, TwoCap>,
            ) {
                for i in 0u64..1000 {
                    let k = Sha256::hash(&i.to_be_bytes());
                    let v = vec![(i % 255) as u8; ((i % 13) + 8) as usize];
                    db.update(k, v).await.unwrap();
                }
            }

            // Insert operations without commit then simulate failure (partially sync mmr).
            apply_ops(&mut db).await;
            db.simulate_failure(false, false, false, 1).await.unwrap();
            let mut db = open_db(context.clone()).await;
            assert_eq!(db.op_count(), 0);
            assert_eq!(db.root(&mut hasher), root);

            // Insert another 1000 keys then simulate failure (sync only the log).
            apply_ops(&mut db).await;
            db.simulate_failure(true, false, false, 0).await.unwrap();
            let mut db = open_db(context.clone()).await;
            assert_eq!(db.op_count(), 0);
            assert_eq!(db.root(&mut hasher), root);

            // Insert another 1000 keys then simulate failure (sync only the mmr).
            apply_ops(&mut db).await;
            db.simulate_failure(false, true, false, 0).await.unwrap();
            let mut db = open_db(context.clone()).await;
            assert_eq!(db.op_count(), 0);
            assert_eq!(db.root(&mut hasher), root);

            // One last check that re-open without proper shutdown still recovers the correct state.
            apply_ops(&mut db).await;
            apply_ops(&mut db).await;
            apply_ops(&mut db).await;
            let mut db = open_db(context.clone()).await;
            assert_eq!(db.op_count(), 0);
            assert_eq!(db.root(&mut hasher), root);

            // Apply the ops one last time but fully commit them this time, then clean up.
            apply_ops(&mut db).await;
            db.commit(None).await.unwrap();
            let db = open_db(context.clone()).await;
            assert!(db.op_count() > 0);
            assert_ne!(db.root(&mut hasher), root);

            db.destroy().await.unwrap();
        });
    }
}<|MERGE_RESOLUTION|>--- conflicted
+++ resolved
@@ -611,14 +611,8 @@
         assert!(op_count <= self.op_count());
         assert!(start_loc < op_count);
 
-<<<<<<< HEAD
-        let end_loc = std::cmp::min(op_count, start_loc.checked_add(max_ops.get()).unwrap());
+        let end_loc = std::cmp::min(op_count, start_loc.saturating_add(max_ops.get()));
         let mmr_size = Position::from(op_count);
-=======
-        let op_count = Location::new(op_count);
-        let end_loc = std::cmp::min(op_count, start_loc.saturating_add(max_ops.get()));
-        let mmr_size = *Position::from(op_count);
->>>>>>> c1d2509d
 
         let proof = self
             .mmr
