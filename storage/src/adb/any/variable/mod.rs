--- conflicted
+++ resolved
@@ -680,7 +680,6 @@
         // commit op that will be appended.
         self.raise_inactivity_floor(metadata, self.uncommitted_ops + 1)
             .await?;
-<<<<<<< HEAD
 
         // Sync the log and process the updates to the MMR in parallel.
         let section = self.current_section();
@@ -692,24 +691,6 @@
 
         debug!(log_size = self.log_size, "commit complete");
         self.uncommitted_ops = 0;
-
-        debug!(
-            oldest_retained_loc = self.oldest_retained_loc,
-            "prune complete"
-        );
-=======
-
-        // Sync the log and process the updates to the MMR in parallel.
-        let section = self.current_section();
-        let mmr_fut = async {
-            self.mmr.process_updates(&mut self.hasher);
-            Ok::<(), Error>(())
-        };
-        try_join!(self.log.sync(section).map_err(Error::Journal), mmr_fut)?;
-
-        debug!(log_size = self.log_size, "commit complete");
-        self.uncommitted_ops = 0;
->>>>>>> b295d5b5
 
         Ok(())
     }
@@ -832,22 +813,21 @@
             self.locations.sync().map_err(Error::Journal),
         )?;
 
-        // Prune the log up to the section containing the requested pruning location. We always
-        // prune the log first, and then prune the MMR+locations structures based on the log's
-        // actual pruning boundary. This procedure ensures all log operations always have
-        // corresponding MMR & location entries, even in the event of failures, with no need for
-        // special recovery.
+        // Prune the log up to the section containing the requested pruning location.
+        // First, we write the oldest retained location to metadata before pruning the log.
+        // Then, we prune the log and update the oldest retained location.
+        // Finally, we prune the MMR+locations structures based on the log's actual pruning boundary.
+        // This procedure allows for failure recovery by ensuring:
+        // * The metadata's oldest_retained_loc can be rewound to the actual oldest retained location
+        // * All log operations always have corresponding MMR & location entries,
         let section_with_target = target_prune_loc / self.log_items_per_section;
-<<<<<<< HEAD
-        let oldest_retained_loc = section_with_target * self.log_items_per_section;
-        write_oldest_retained_loc(&mut self.metadata, oldest_retained_loc);
+        let new_oldest_retained_loc = section_with_target * self.log_items_per_section;
+        write_oldest_retained_loc(&mut self.metadata, new_oldest_retained_loc);
         self.metadata.sync().await?;
-=======
->>>>>>> b295d5b5
         if !self.log.prune(section_with_target).await? {
             return Ok(());
         }
-        self.oldest_retained_loc = section_with_target * self.log_items_per_section;
+        self.oldest_retained_loc = new_oldest_retained_loc;
 
         debug!(
             log_size = self.log_size,
