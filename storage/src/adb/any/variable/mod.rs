--- conflicted
+++ resolved
@@ -505,7 +505,7 @@
     pub async fn update(&mut self, key: K, value: V) -> Result<(), Error> {
         let new_loc = self.op_count();
         if let Some(old_loc) = self.get_key_loc(&key).await? {
-            Self::update_loc(&mut self.snapshot, &key, old_loc, Location::new(new_loc));
+            Self::update_loc(&mut self.snapshot, &key, old_loc, new_loc);
         } else {
             self.snapshot.insert(&key, new_loc.as_u64());
         };
@@ -657,11 +657,7 @@
     /// Get the location and metadata associated with the last commit, or None if no commit has been
     /// made.
     pub async fn get_metadata(&self) -> Result<Option<(Location, Option<V>)>, Error> {
-<<<<<<< HEAD
         let mut last_commit = self.op_count().as_u64() - self.uncommitted_ops;
-=======
-        let mut last_commit = self.op_count() - self.uncommitted_ops;
->>>>>>> 2ad9f57d
         if last_commit == 0 {
             return Ok(None);
         }
@@ -1024,7 +1020,7 @@
             // Since this db no longer has any active keys, we should be able to raise the
             // inactivity floor to the tip (only the inactive commit op remains).
             db.raise_inactivity_floor(None, 100).await.unwrap();
-            assert_eq!(db.inactivity_floor_loc, Location::new(db.op_count() - 1));
+            assert_eq!(db.inactivity_floor_loc, db.op_count() - 1);
 
             // Make sure we can still get the metadata.
             assert_eq!(
@@ -1166,11 +1162,7 @@
             let root = db.root(&mut hasher);
             assert!(start_loc < db.inactivity_floor_loc);
 
-<<<<<<< HEAD
             for i in start_loc..end_loc.as_u64() {
-=======
-            for i in start_loc..end_loc {
->>>>>>> 2ad9f57d
                 let (proof, log) = db.proof(Location::new(i), max_ops).await.unwrap();
                 assert!(verify_proof(
                     &mut hasher,
