--- conflicted
+++ resolved
@@ -311,13 +311,8 @@
 pub(super) mod test {
     use super::*;
     use crate::{
-<<<<<<< HEAD
-        adb::verify_proof,
+        adb::{store::batch_tests, verify_proof},
         mmr::{mem::Mmr as MemMmr, StandardHasher},
-=======
-        adb::{store::batch_tests, verify_proof},
-        mmr::mem::Mmr as MemMmr,
->>>>>>> c15d6583
         translator::TwoCap,
     };
     use commonware_cryptography::{sha256::Digest, Digest as _, Hasher, Sha256};
