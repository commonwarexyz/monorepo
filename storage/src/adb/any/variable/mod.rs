--- conflicted
+++ resolved
@@ -42,21 +42,21 @@
 /// Read the oldest_retained_loc from metadata, returning 0 if not found.
 pub(super) fn read_oldest_retained_loc<E: RStorage + Clock + Metrics>(
     metadata: &Metadata<E, U64, u64>,
-) -> u64 {
+) -> Location {
     let key = U64::new(OLDEST_RETAINED_LOC_PREFIX, 0);
     match metadata.get(&key) {
-        Some(oldest_retained_loc) => *oldest_retained_loc,
-        None => 0,
+        Some(oldest_retained_loc) => Location::new(*oldest_retained_loc),
+        None => Location::new(0),
     }
 }
 
 /// Write the oldest_retained_loc to metadata.
 pub(super) fn write_oldest_retained_loc<E: RStorage + Clock + Metrics>(
     metadata: &mut Metadata<E, U64, u64>,
-    value: u64,
+    value: Location,
 ) {
     let key = U64::new(OLDEST_RETAINED_LOC_PREFIX, 0);
-    metadata.put(key, value);
+    metadata.put(key, value.as_u64());
 }
 
 /// Configuration for an `Any` authenticated db.
@@ -145,7 +145,6 @@
     /// are over keys that have been updated by some operation at or after this point).
     inactivity_floor_loc: Location,
 
-<<<<<<< HEAD
     /// Metadata that stores the oldest retained location in the log.
     /// This is needed because state sync may cause the first log section to be populated only
     /// after some offset into it.
@@ -159,10 +158,6 @@
     /// The oldest_retained_loc stored here is always advanced before the log is pruned
     /// up to the given location.
     metadata: Metadata<E, U64, u64>,
-=======
-    /// The location of the oldest operation in the log that remains readable.
-    oldest_retained_loc: Location,
->>>>>>> 82a2d8ea
 
     /// A snapshot of all currently active operations in the form of a map from each key to the
     /// location in the log containing its most recent update.
@@ -240,15 +235,9 @@
         let db = Self {
             mmr,
             log,
-<<<<<<< HEAD
-            log_size: 0,             // Updated in build_snapshot_from_log
-            inactivity_floor_loc: 0, // Updated in build_snapshot_from_log
+            log_size: Location::new(0), // Updated in build_snapshot_from_log
+            inactivity_floor_loc: Location::new(0), // Updated in build_snapshot_from_log
             metadata,
-=======
-            log_size: Location::new(0),
-            inactivity_floor_loc: Location::new(0),
-            oldest_retained_loc: Location::new(0),
->>>>>>> 82a2d8ea
             locations,
             log_items_per_section: cfg.log_items_per_section.get(),
             uncommitted_ops: 0,
@@ -283,7 +272,7 @@
         // The set of operations that have not yet been committed.
         let mut uncommitted_ops = HashMap::new();
         let mut current_loc = read_oldest_retained_loc(&self.metadata);
-        let expected_first_section = current_loc / self.log_items_per_section;
+        let expected_first_section = *current_loc / self.log_items_per_section;
         let mut warned_about_first_section = false;
 
         // Replay the log from inception to build the snapshot, keeping track of any uncommitted
@@ -305,29 +294,19 @@
                 if section < expected_first_section {
                     if !warned_about_first_section {
                         warn!(
-                            current_loc,
+                            ?current_loc,
                             section,
                             "metadata oldest_retained_loc after first log section; skipping"
                         );
                         warned_about_first_section = true;
                     }
-<<<<<<< HEAD
                     continue;
                 }
-=======
-                    Ok((section, offset, _, op)) => {
-                        if !oldest_retained_loc_found {
-                            self.log_size = Location::new(section * self.log_items_per_section);
-                            self.oldest_retained_loc = self.log_size;
-                            oldest_retained_loc_found = true;
-                        }
->>>>>>> 82a2d8ea
 
                 if after_last_commit.is_none() {
                     after_last_commit = Some((current_loc, offset));
                 }
 
-<<<<<<< HEAD
                 if current_loc >= mmr_leaves {
                     if state_sync {
                         debug!(
@@ -344,25 +323,6 @@
                     self.locations.append(offset).await?;
                     mmr_leaves += 1;
                 }
-=======
-                        self.log_size += 1;
-
-                        // Consistency check: confirm the provided section matches what we expect from this operation's
-                        // index.
-                        let expected = *loc / self.log_items_per_section;
-                        assert_eq!(section, expected,
-                                "given section {section} did not match expected section {expected} from location {loc}");
-
-                        if self.log_size > mmr_leaves {
-                            warn!(
-                                section,
-                                offset, "operation was missing from MMR/location map"
-                            );
-                            self.mmr.add(&mut self.hasher, &op.encode()).await?;
-                            self.locations.append(offset).await?;
-                            mmr_leaves += 1;
-                        }
->>>>>>> 82a2d8ea
 
                 match op {
                     Operation::Delete(key) => {
@@ -679,11 +639,7 @@
     /// Panics if there are uncommitted operations.
     pub async fn proof(
         &self,
-<<<<<<< HEAD
-        start_loc: u64,
-=======
         start_loc: Location,
->>>>>>> 82a2d8ea
         max_ops: NonZeroU64,
     ) -> Result<(Proof<H::Digest>, Vec<Operation<K, V>>), Error> {
         self.historical_proof(self.op_count(), start_loc, max_ops)
@@ -700,25 +656,15 @@
     /// - Panics if `op_count` is greater than the number of operations.
     pub async fn historical_proof(
         &self,
-<<<<<<< HEAD
-        op_count: u64,
-        start_loc: u64,
-=======
         op_count: Location,
         start_loc: Location,
->>>>>>> 82a2d8ea
         max_ops: NonZeroU64,
     ) -> Result<(Proof<H::Digest>, Vec<Operation<K, V>>), Error> {
         assert!(op_count <= self.op_count());
         assert!(start_loc < op_count);
 
-<<<<<<< HEAD
-        let end_loc = std::cmp::min(op_count, start_loc + max_ops.get());
-        let mmr_size = leaf_loc_to_pos(op_count);
-=======
-        let end_loc = std::cmp::min(op_count, start_loc.checked_add(max_ops.get()).unwrap());
+        let end_loc = std::cmp::min(op_count, start_loc.saturating_add(max_ops.get()));
         let mmr_size = Position::from(op_count);
->>>>>>> 82a2d8ea
 
         let proof = self
             .mmr
@@ -878,7 +824,6 @@
             self.locations.sync().map_err(Error::Journal),
         )?;
 
-<<<<<<< HEAD
         // Prune the log up to the section containing the requested pruning location.
         // First, we write the new oldest retained location (i.e. what it will be after pruning)
         // to metadata.
@@ -887,8 +832,9 @@
         // This procedure allows for failure recovery by ensuring:
         // * The metadata's oldest_retained_loc can be rewound to the actual oldest retained location
         // * All log operations always have corresponding MMR & location entries,
-        let section_with_target = target_prune_loc / self.log_items_per_section;
-        let new_oldest_retained_loc = section_with_target * self.log_items_per_section;
+        let section_with_target = *target_prune_loc / self.log_items_per_section;
+        let new_oldest_retained_loc =
+            Location::new(section_with_target * self.log_items_per_section);
         if new_oldest_retained_loc <= read_oldest_retained_loc(&self.metadata) {
             // Only update the persisted oldest retained location if it has changed.
             // This if statement handles the case where state sync finishes with the
@@ -906,41 +852,18 @@
         }
 
         debug!(
-            log_size = self.log_size,
-            oldest_retained_loc = new_oldest_retained_loc,
-=======
-        // Prune the log up to the section containing the requested pruning location. We always
-        // prune the log first, and then prune the MMR+locations structures based on the log's
-        // actual pruning boundary. This procedure ensures all log operations always have
-        // corresponding MMR & location entries, even in the event of failures, with no need for
-        // special recovery.
-        let section_with_target = *target_prune_loc / self.log_items_per_section;
-        if !self.log.prune(section_with_target).await? {
-            return Ok(());
-        }
-        self.oldest_retained_loc = Location::new(section_with_target * self.log_items_per_section);
-
-        debug!(
             log_size = ?self.log_size,
-            oldest_retained_loc = ?self.oldest_retained_loc,
->>>>>>> 82a2d8ea
+            oldest_retained_loc = ?new_oldest_retained_loc,
             "pruned inactive ops"
         );
 
         // Prune the MMR & locations map up to the oldest retained item in the log after pruning.
         try_join!(
             self.locations
-<<<<<<< HEAD
-                .prune(new_oldest_retained_loc)
+                .prune(*new_oldest_retained_loc)
                 .map_err(Error::Journal),
             self.mmr
-                .prune_to_pos(&mut self.hasher, leaf_loc_to_pos(new_oldest_retained_loc))
-=======
-                .prune(*self.oldest_retained_loc)
-                .map_err(Error::Journal),
-            self.mmr
-                .prune_to_pos(&mut self.hasher, Position::from(self.oldest_retained_loc))
->>>>>>> 82a2d8ea
+                .prune_to_pos(&mut self.hasher, Position::from(new_oldest_retained_loc))
                 .map_err(Error::Mmr),
         )?;
 
