--- conflicted
+++ resolved
@@ -12,11 +12,7 @@
         journaled::{Config as MmrConfig, Mmr},
         Location, Position, Proof, StandardHasher as Standard,
     },
-<<<<<<< HEAD
     multijournal::{Config as VConfig, Journal as VJournal},
-    store::operation::Variable as Operation,
-=======
->>>>>>> 92a4bf82
     translator::Translator,
 };
 use commonware_codec::{Codec, Encode as _, Read};
