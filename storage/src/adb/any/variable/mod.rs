//! An authenticated database (ADB) that provides succinct proofs of _any_ value ever associated
//! with a key, where values can have varying sizes.
//!
//! _If the values you wish to store all have the same size, use the [crate::adb::any::fixed::Any]
//! db instead._

use crate::{
    adb::Error,
    index::Index,
    journal::{
        fixed::{Config as FConfig, Journal as FJournal},
        variable::{Config as VConfig, Journal as VJournal},
    },
    metadata::{Config as MetadataConfig, Metadata},
    mmr::{
        hasher::Standard,
        iterator::{leaf_num_to_pos, leaf_pos_to_num},
        journaled::{Config as MmrConfig, Mmr},
        verification::Proof,
    },
    store::operation::Variable as Operation,
    translator::Translator,
};
use commonware_codec::{Codec, Encode as _, Read};
use commonware_cryptography::Hasher as CHasher;
use commonware_runtime::{buffer::PoolRef, Clock, Metrics, Storage as RStorage, ThreadPool};
use commonware_utils::{
    sequence::{prefixed_u64::U64, U32},
    Array, NZUsize,
};
use futures::{future::TryFutureExt, pin_mut, try_join, StreamExt};
use std::{
    collections::HashMap,
    num::{NonZeroU64, NonZeroUsize},
};
use tracing::{debug, warn};

pub mod sync;

/// The size of the read buffer to use for replaying the operations log when rebuilding the
/// snapshot.
const SNAPSHOT_READ_BUFFER_SIZE: usize = 1 << 16;

/// Prefix used for the oldest_retained_loc key in metadata.
const OLDEST_RETAINED_LOC_PREFIX: u8 = 0;

/// Read the oldest_retained_loc from metadata, returning the provided default if not found.
pub(super) fn read_oldest_retained_loc<E: RStorage + Clock + Metrics>(
    metadata: &Metadata<E, U64, Vec<u8>>,
    default: u64,
) -> u64 {
    let key = U64::new(OLDEST_RETAINED_LOC_PREFIX, 0);
    match metadata.get(&key) {
        Some(bytes) => u64::from_be_bytes(
            bytes
                .as_slice()
                .try_into()
                .expect("oldest_retained_loc bytes could not be converted to u64"),
        ),
        None => default,
    }
}

/// Write the oldest_retained_loc to metadata.
pub(super) fn write_oldest_retained_loc<E: RStorage + Clock + Metrics>(
    metadata: &mut Metadata<E, U64, Vec<u8>>,
    value: u64,
) {
    let key = U64::new(OLDEST_RETAINED_LOC_PREFIX, 0);
    metadata.put(key, value.to_be_bytes().to_vec());
}

/// Configuration for an `Any` authenticated db.
#[derive(Clone)]
pub struct Config<T: Translator, C> {
    /// The name of the [RStorage] partition used for the MMR's backing journal.
    pub mmr_journal_partition: String,

    /// The items per blob configuration value used by the MMR journal.
    pub mmr_items_per_blob: NonZeroU64,

    /// The size of the write buffer to use for each blob in the MMR journal.
    pub mmr_write_buffer: NonZeroUsize,

    /// The name of the [RStorage] partition used for the MMR's metadata.
    pub mmr_metadata_partition: String,

    /// The name of the [RStorage] partition used to persist the (pruned) log of operations.
    pub log_journal_partition: String,

    /// The size of the write buffer to use for each blob in the log journal.
    pub log_write_buffer: NonZeroUsize,

    /// Optional compression level (using `zstd`) to apply to log data before storing.
    pub log_compression: Option<u8>,

    /// The codec configuration to use for encoding and decoding log items.
    pub log_codec_config: C,

    /// The number of items to put in each section of the journal.
    pub log_items_per_section: NonZeroU64,

    /// The name of the [RStorage] partition used for the location map.
    pub locations_journal_partition: String,

    /// The number of items to put in each blob in the location map.
    pub locations_items_per_blob: NonZeroU64,

    /// The name of the [RStorage] partition used for metadata storage.
    pub metadata_partition: String,

    /// The translator used by the compressed index.
    pub translator: T,

    /// An optional thread pool to use for parallelizing batch operations.
    pub thread_pool: Option<ThreadPool>,

    /// The buffer pool to use for caching data.
    pub buffer_pool: PoolRef,

    /// The number of operations to keep below the inactivity floor before pruning.
    /// This creates a gap between the inactivity floor and the pruning boundary,
    /// which is useful for serving state sync clients, who may request operations
    /// below the inactivity floor.
    pub pruning_delay: u64,
}

/// A key-value ADB based on an MMR over its log of operations, supporting authentication of any
/// value ever associated with a key.
pub struct Any<E: RStorage + Clock + Metrics, K: Array, V: Codec, H: CHasher, T: Translator> {
    /// An MMR over digests of the operations applied to the db.
    ///
    /// # Invariant
    ///
    /// The number of leaves in this MMR always equals the number of operations in the unpruned
    /// `log`.
    mmr: Mmr<E, H>,

    /// A (pruned) log of all operations applied to the db in order of occurrence. The position of
    /// each operation in the log is called its _location_, which is a stable identifier. Pruning is
    /// indicated by a non-zero value for `pruned_loc`, which provides the location of the first
    /// operation in the log.
    ///
    /// # Invariant
    ///
    /// An operation's location is always equal to the number of the MMR leaf storing the digest of
    /// the operation.
    log: VJournal<E, Operation<K, V>>,

    /// The number of operations that have been appended to the log (which must equal the number of
    /// leaves in the MMR).
    log_size: u64,

    /// The number of items to put in each section of the journal.
    log_items_per_section: u64,

    /// A fixed-length journal that maps an operation's location to its offset within its respective
    /// section of the log. (The section number is derived from location.)
    locations: FJournal<E, U32>,

    /// A location before which all operations are "inactive" (that is, operations before this point
    /// are over keys that have been updated by some operation at or after this point).
    inactivity_floor_loc: u64,

    /// The location of the oldest operation in the log that remains readable.
    oldest_retained_loc: u64,

    /// Metadata storage for persisting database state.
    metadata: Metadata<E, U64, Vec<u8>>,

    /// A snapshot of all currently active operations in the form of a map from each key to the
    /// location in the log containing its most recent update.
    ///
    /// # Invariant
    ///
    /// Only references operations of type Operation::Update.
    pub(super) snapshot: Index<T, u64>,

    /// The number of operations that are pending commit.
    pub(super) uncommitted_ops: u64,

    /// Cryptographic hasher to re-use within mutable operations requiring digest computation.
    pub(super) hasher: Standard<H>,

    /// The number of operations to keep below the inactivity floor before pruning.
    /// This creates a gap between the inactivity floor and the pruning boundary,
    /// which is useful for serving state sync clients, who may request operations
    /// below the inactivity floor.
    pruning_delay: u64,
}

impl<E: RStorage + Clock + Metrics, K: Array, V: Codec, H: CHasher, T: Translator>
    Any<E, K, V, H, T>
{
    /// Returns a [Any] adb initialized from `cfg`. Any uncommitted log operations will be
    /// discarded and the state of the db will be as of the last committed operation.
    pub async fn init(
        context: E,
        cfg: Config<T, <Operation<K, V> as Read>::Cfg>,
    ) -> Result<Self, Error> {
        let snapshot: Index<T, u64> =
            Index::init(context.with_label("snapshot"), cfg.translator.clone());
        let mut hasher = Standard::<H>::new();

        let mmr = Mmr::init(
            context.with_label("mmr"),
            &mut hasher,
            MmrConfig {
                journal_partition: cfg.mmr_journal_partition,
                metadata_partition: cfg.mmr_metadata_partition,
                items_per_blob: cfg.mmr_items_per_blob,
                write_buffer: cfg.mmr_write_buffer,
                thread_pool: cfg.thread_pool,
                buffer_pool: cfg.buffer_pool.clone(),
            },
        )
        .await?;

        let log = VJournal::init(
            context.with_label("log"),
            VConfig {
                partition: cfg.log_journal_partition,
                compression: cfg.log_compression,
                codec_config: cfg.log_codec_config,
                buffer_pool: cfg.buffer_pool.clone(),
                write_buffer: cfg.log_write_buffer,
            },
        )
        .await?;

        let locations = FJournal::init(
            context.with_label("locations"),
            FConfig {
                partition: cfg.locations_journal_partition,
                items_per_blob: cfg.locations_items_per_blob,
                write_buffer: cfg.log_write_buffer,
                buffer_pool: cfg.buffer_pool,
            },
        )
        .await?;

        let metadata: Metadata<E, U64, Vec<u8>> = Metadata::init(
            context.with_label("metadata"),
            MetadataConfig {
                partition: cfg.metadata_partition,
                codec_config: ((0..).into(), ()),
            },
        )
        .await?;

        // Restore oldest_retained_loc from metadata or default to 0
        let oldest_retained_loc = read_oldest_retained_loc(&metadata, 0);

        let db = Self {
            mmr,
            log,
            log_size: oldest_retained_loc, // Updated in build_snapshot_from_log
            inactivity_floor_loc: 0,
            oldest_retained_loc,
            metadata,
            locations,
            log_items_per_section: cfg.log_items_per_section.get(),
            uncommitted_ops: 0,
            snapshot,
            hasher,
            pruning_delay: cfg.pruning_delay,
        };

        db.build_snapshot_from_log().await
    }

    /// Builds the database's snapshot by replaying the log from inception, while also:
    ///   - trimming any uncommitted operations from the log,
    ///   - adding log operations to the MMR & location map if they are missing,
    ///   - removing any elements from the MMR & location map that don't remain in the log after
    ///     trimming.
    ///
    /// # Post-condition
    ///
    /// The number of operations in the log, locations, and the number of leaves in the MMR are
    /// equal.
    async fn build_snapshot_from_log(mut self) -> Result<Self, Error> {
        // Align the mmr with the location map. Any elements we remove here that are still in the
        // log will be re-added later.
        let mut mmr_leaves = leaf_pos_to_num(self.mmr.size()).unwrap();
        let locations_size = self.locations.size().await?;
        if locations_size > mmr_leaves {
            warn!(
                mmr_leaves,
                locations_size, "rewinding misaligned locations map"
            );
            self.locations.rewind(mmr_leaves).await?;
        } else if mmr_leaves > locations_size {
            warn!(mmr_leaves, locations_size, "rewinding misaligned mmr");
            self.mmr.pop((mmr_leaves - locations_size) as usize).await?;
            mmr_leaves = locations_size;
        }

        // The location and blob-offset of the first operation to follow the last known commit point.
        let mut after_last_commit = None;
        // The set of operations that have not yet been committed.
        let mut uncommitted_ops = HashMap::new();
        let mut current_index = self.oldest_retained_loc().unwrap_or(0);

        // Replay the log from inception to build the snapshot, keeping track of any uncommitted
        // operations, and any log operations that need to be re-added to the MMR & locations.
        {
            let stream = self.log.replay(NZUsize!(SNAPSHOT_READ_BUFFER_SIZE)).await?;
            pin_mut!(stream);
            while let Some(result) = stream.next().await {
                let (section, offset, _size, op) = result.map_err(Error::Journal)?;

                if current_index < self.inactivity_floor_loc {
                    // Don't include operations before the inactivity floor.
                    current_index += 1;
                    continue;
                }

                if current_index >= mmr_leaves {
                    // Add operations that are missing from the MMR/location map.
                    debug!(
                        section,
                        offset, "operation was missing from MMR/location map"
                    );
                    self.mmr.add(&mut self.hasher, &op.encode()).await?;
                    self.locations.append(offset.into()).await?;
                    mmr_leaves += 1;
                }

<<<<<<< HEAD
                // Track the position and offset after the last commit.
                if after_last_commit.is_none() {
                    after_last_commit = Some((current_index, offset));
                }

                match op {
                    Operation::Delete(key) => {
                        let result = self.get_loc(&key).await?;
                        if let Some(old_loc) = result {
                            uncommitted_ops.insert(key, (Some(old_loc), None));
                        } else {
                            uncommitted_ops.remove(&key);
                        }
                    }
                    Operation::Update(key, _) => {
                        let result = self.get_loc(&key).await?;
                        if let Some(old_loc) = result {
                            uncommitted_ops.insert(key, (Some(old_loc), Some(current_index)));
                        } else {
                            uncommitted_ops.insert(key, (None, Some(current_index)));
                        }
                    }
                    Operation::CommitFloor(_, loc) => {
                        // Apply all uncommitted operations.
                        for (key, (old_loc, new_loc)) in uncommitted_ops.iter() {
                            if let Some(old_loc) = old_loc {
                                if let Some(new_loc) = new_loc {
                                    Self::update_loc(&mut self.snapshot, key, *old_loc, *new_loc);
=======
                        match op {
                            Operation::Delete(key) => {
                                let result = self.get_key_loc(&key).await?;
                                if let Some(old_loc) = result {
                                    uncommitted_ops.insert(key, (Some(old_loc), None));
                                } else {
                                    uncommitted_ops.remove(&key);
                                }
                            }
                            Operation::Update(key, _) => {
                                let result = self.get_key_loc(&key).await?;
                                if let Some(old_loc) = result {
                                    uncommitted_ops.insert(key, (Some(old_loc), Some(loc)));
>>>>>>> ce5341d4
                                } else {
                                    Self::delete_loc(&mut self.snapshot, key, *old_loc);
                                }
                            } else {
                                self.snapshot.insert(key, new_loc.unwrap());
                            }
                        }
                        uncommitted_ops.clear();

                        after_last_commit = None;
                        self.inactivity_floor_loc = loc;
                        self.log_size = current_index + 1;
                    }
                    _ => unreachable!(
                        "unexpected operation type at offset {offset} of section {section}"
                    ),
                }
                current_index += 1;
            }
        }

        // Rewind the operations log if necessary.
        if let Some((end_loc, end_offset)) = after_last_commit {
            assert!(!uncommitted_ops.is_empty());
            warn!(
                op_count = uncommitted_ops.len(),
                log_size = end_loc,
                end_offset,
                "rewinding over uncommitted operations at end of log"
            );
            let prune_to_section = end_loc / self.log_items_per_section;
            self.log
                .rewind_to_offset(prune_to_section, end_offset)
                .await?;
            self.log.sync(prune_to_section).await?;
        }

        // Pop any MMR elements that are ahead of the last log commit point.
        if mmr_leaves > self.log_size {
            self.locations.rewind(self.log_size).await?;

            let op_count = mmr_leaves - self.log_size;
            warn!(op_count, "popping uncommitted MMR operations");
            self.mmr.pop(op_count as usize).await?;
        }

        // Confirm post-conditions hold.
        assert_eq!(self.log_size, leaf_pos_to_num(self.mmr.size()).unwrap());
        assert_eq!(self.log_size, self.locations.size().await?);

        debug!(log_size = self.log_size, "build_snapshot_from_log complete");

        Ok(self)
    }

    /// Get the value of `key` in the db, or None if it has no value.
    pub async fn get(&self, key: &K) -> Result<Option<V>, Error> {
        let iter = self.snapshot.get(key);
        for &loc in iter {
            if let Some(v) = self.get_from_loc(key, loc).await? {
                return Ok(Some(v));
            }
        }

        Ok(None)
    }

    /// Get the value of the operation with location `loc` in the db. Returns [Error::OperationPruned]
    /// if loc precedes the oldest retained location. The location is otherwise assumed valid.
    pub async fn get_loc(&self, loc: u64) -> Result<Option<V>, Error> {
        assert!(loc < self.op_count());
        if loc < self.oldest_retained_loc {
            return Err(Error::OperationPruned(loc));
        }

        let offset = self.locations.read(loc).await?.into();
        let section = loc / self.log_items_per_section;
        let op = self.log.get(section, offset).await?.expect("invalid loc");

        Ok(op.into_value())
    }

    /// Returns the location of the operation that set the key's current value, or None if the key
    /// isn't currently assigned any value.
    pub async fn get_key_loc(&self, key: &K) -> Result<Option<u64>, Error> {
        let iter = self.snapshot.get(key);
        for &loc in iter {
            if self.get_from_loc(key, loc).await?.is_some() {
                return Ok(Some(loc));
            }
        }

        Ok(None)
    }

    /// Remove the location `delete_loc` from the snapshot if it's associated with `key`.
    fn delete_loc(snapshot: &mut Index<T, u64>, key: &K, delete_loc: u64) {
        let Some(mut cursor) = snapshot.get_mut(key) else {
            return;
        };

        while let Some(&loc) = cursor.next() {
            if loc == delete_loc {
                cursor.delete();
                return;
            }
        }
    }

    /// Update the location associated with `key` with value `old_loc` to `new_loc`. If there is no
    /// such key or value, this is a no-op.
    fn update_loc(snapshot: &mut Index<T, u64>, key: &K, old_loc: u64, new_loc: u64) {
        let Some(mut cursor) = snapshot.get_mut(key) else {
            return;
        };

        while let Some(&loc) = cursor.next() {
            if loc == old_loc {
                cursor.update(new_loc);
                return;
            }
        }
    }

    /// Get the value of the operation with location `loc` in the db if it matches `key`. The
    /// location is assumed valid.
    pub async fn get_from_loc(&self, key: &K, loc: u64) -> Result<Option<V>, Error> {
        match self.locations.read(loc).await {
            Ok(offset) => {
                return self.get_from_offset(key, loc, offset.into()).await;
            }
            Err(e) => Err(Error::Journal(e)),
        }
    }

    /// Get the operation at location `loc` in the log.
    async fn get_op(&self, loc: u64) -> Result<Option<Operation<K, V>>, Error> {
        match self.locations.read(loc).await {
            Ok(offset) => {
                let section = loc / self.log_items_per_section;
                self.log
                    .get(section, offset.into())
                    .await
                    .map_err(Error::Journal)
            }
            Err(e) => Err(Error::Journal(e)),
        }
    }

    /// Get the value of the operation with location `loc` and offset `offset` in the log if it
    /// matches `key`.
    async fn get_from_offset(&self, key: &K, loc: u64, offset: u32) -> Result<Option<V>, Error> {
        let section = loc / self.log_items_per_section;
        let Some(Operation::Update(k, v)) = self.log.get(section, offset).await? else {
            panic!("didn't find Update operation at location {loc} and offset {offset}");
        };

        if k != *key {
            Ok(None)
        } else {
            Ok(Some(v))
        }
    }

    /// Get the number of operations that have been applied to this db, including those that are not
    /// yet committed.
    pub fn op_count(&self) -> u64 {
        self.log_size
    }

    /// Returns the section of the log where we are currently writing new items.
    fn current_section(&self) -> u64 {
        self.log_size / self.log_items_per_section
    }

    /// Return the oldest location that remains retrievable.
    pub fn oldest_retained_loc(&self) -> Option<u64> {
        if self.log_size == 0 {
            None
        } else {
            Some(self.oldest_retained_loc)
        }
    }

    /// Return the inactivity floor location.
    /// This is the location before which all operations are inactive.
    pub fn inactivity_floor_loc(&self) -> u64 {
        self.inactivity_floor_loc
    }

    /// Updates `key` to have value `value`. The operation is reflected in the snapshot, but will be
    /// subject to rollback until the next successful `commit`.
    pub async fn update(&mut self, key: K, value: V) -> Result<(), Error> {
        let new_loc = self.op_count();
        if let Some(old_loc) = self.get_key_loc(&key).await? {
            Self::update_loc(&mut self.snapshot, &key, old_loc, new_loc);
        } else {
            self.snapshot.insert(&key, new_loc);
        };

        let op = Operation::Update(key, value);
        self.apply_op(op).await?;

        Ok(())
    }

    /// Delete `key` and its value from the db. Deleting a key that already has no value is a no-op.
    /// The operation is reflected in the snapshot, but will be subject to rollback until the next
    /// successful `commit`.
    pub async fn delete(&mut self, key: K) -> Result<(), Error> {
        let Some(old_loc) = self.get_key_loc(&key).await? else {
            return Ok(());
        };

        Self::delete_loc(&mut self.snapshot, &key, old_loc);
        self.apply_op(Operation::Delete(key)).await?;

        Ok(())
    }

    /// Return the root of the db.
    ///
    /// # Warning
    ///
    /// Panics if there are uncommitted operations.
    pub fn root(&self, hasher: &mut Standard<H>) -> H::Digest {
        self.mmr.root(hasher)
    }

    /// Update the operations MMR with the given operation, and append the operation to the log. The
    /// `commit` method must be called to make any applied operation persistent & recoverable.
    pub(super) async fn apply_op(&mut self, op: Operation<K, V>) -> Result<(), Error> {
        // Update the ops MMR.
        self.mmr.add_batched(&mut self.hasher, &op.encode()).await?;
        self.uncommitted_ops += 1;

        let section = self.current_section();
        let (offset, _) = self.log.append(section, op).await?;
        self.log_size += 1;
        self.locations.append(offset.into()).await?;

        if section != self.current_section() {
            self.log.sync(section).await?;
        }

        Ok(())
    }

    /// Generate and return:
    ///  1. a proof of all operations applied to the db in the range starting at (and including)
    ///     location `start_loc`, and ending at the first of either:
    ///     - the last operation performed, or
    ///     - the operation `max_ops` from the start.
    ///  2. the operations corresponding to the leaves in this range.
    ///
    /// # Warning
    ///
    /// Panics if there are uncommitted operations.
    pub async fn proof(
        &self,
        start_loc: u64,
        max_ops: u64,
    ) -> Result<(Proof<H::Digest>, Vec<Operation<K, V>>), Error> {
        self.historical_proof(self.op_count(), start_loc, max_ops)
            .await
    }

    /// Analogous to proof, but with respect to the state of the MMR when it had `size` elements.
    pub async fn historical_proof(
        &self,
        size: u64,
        start_loc: u64,
        max_ops: u64,
    ) -> Result<(Proof<H::Digest>, Vec<Operation<K, V>>), Error> {
        let start_pos = leaf_num_to_pos(start_loc);
        let end_index = std::cmp::min(size - 1, start_loc + max_ops - 1);
        let end_pos = leaf_num_to_pos(end_index);
        let mmr_size = leaf_num_to_pos(size);

        let proof = self
            .mmr
            .historical_range_proof(mmr_size, start_pos, end_pos)
            .await?;
        let mut ops = Vec::with_capacity((end_index - start_loc + 1) as usize);
        for loc in start_loc..=end_index {
            let section = loc / self.log_items_per_section;
            let offset = self.locations.read(loc).await?.into();
            let Some(op) = self.log.get(section, offset).await? else {
                panic!("no log item at location {loc}");
            };
            ops.push(op);
        }

        Ok((proof, ops))
    }

    /// Commit any pending operations to the db, ensuring they are persisted to disk & recoverable
    /// upon return from this function. Also raises the inactivity floor according to the schedule,
    /// and prunes those operations below it. Batch operations will be parallelized if a thread pool
    /// is provided. Caller can associate an arbitrary `metadata` value with the commit.
    pub async fn commit(&mut self, metadata: Option<V>) -> Result<(), Error> {
        // Raise the inactivity floor by the # of uncommitted operations, plus 1 to account for the
        // commit op that will be appended.
        self.raise_inactivity_floor(metadata, self.uncommitted_ops + 1)
            .await?;
        self.uncommitted_ops = 0;

        // TODO: Make the frequency with which we prune known inactive items configurable in case
        // this turns out to be a significant part of commit overhead, or the user wants to ensure
        // the log is backed up externally before discarding.
        self.prune_inactive().await?;

        self.sync().await?;
        debug!(log_size = self.log_size, "commit complete");
        Ok(())
    }

    /// Get the location and metadata associated with the last commit, or None if no commit has been
    /// made.
    pub async fn get_metadata(&self) -> Result<Option<(u64, Option<V>)>, Error> {
        let mut last_commit = self.op_count() - self.uncommitted_ops;
        if last_commit == 0 {
            return Ok(None);
        }
        last_commit -= 1;
        let section = last_commit / self.log_items_per_section;
        let offset = self.locations.read(last_commit).await?.into();
        let Some(Operation::CommitFloor(metadata, _)) = self.log.get(section, offset).await? else {
            unreachable!("no commit operation at location of last commit {last_commit}");
        };

        Ok(Some((last_commit, metadata)))
    }

    /// Sync the db to disk ensuring the current state is persisted. Batch operations will be
    /// parallelized if a thread pool is provided.
    pub(super) async fn sync(&mut self) -> Result<(), Error> {
        // Update the metadata with the current oldest_retained_loc.
        write_oldest_retained_loc(&mut self.metadata, self.oldest_retained_loc);

        let section = self.current_section();
        try_join!(
            self.mmr.sync(&mut self.hasher).map_err(Error::Mmr),
            self.log.sync(section).map_err(Error::Journal),
            self.locations.sync().map_err(Error::Journal),
            self.metadata.sync().map_err(Error::Metadata),
        )?;

        Ok(())
    }

    // Moves the given operation to the tip of the log if it is active, rendering its old location
    // inactive. If the operation was not active, then this is a no-op. Returns the old location
    // of the operation if it was active.
    pub(super) async fn move_op_if_active(
        &mut self,
        op: Operation<K, V>,
        old_loc: u64,
    ) -> Result<Option<u64>, Error> {
        // If the translated key is not in the snapshot, get a cursor to look for the key.
        let Some(key) = op.key() else {
            // `op` is not a key-related operation, so it is not active.
            return Ok(None);
        };
        let new_loc = self.op_count();
        let Some(mut cursor) = self.snapshot.get_mut(key) else {
            return Ok(None);
        };

        // Iterate over all conflicting keys in the snapshot.
        while let Some(&loc) = cursor.next() {
            if loc == old_loc {
                // Update the location of the operation in the snapshot.
                cursor.update(new_loc);
                drop(cursor);

                // Update the MMR with the operation.
                self.apply_op(op).await?;
                return Ok(Some(old_loc));
            }
        }

        // The operation is not active, so this is a no-op.
        Ok(None)
    }

    /// Raise the inactivity floor by exactly `max_steps` steps, followed by applying a commit
    /// operation. Each step either advances over an inactive operation, or re-applies an active
    /// operation to the tip and then advances over it.
    ///
    /// This method does not change the state of the db's snapshot, but it always changes the root
    /// since it applies at least one operation.
    async fn raise_inactivity_floor(
        &mut self,
        metadata: Option<V>,
        max_steps: u64,
    ) -> Result<(), Error> {
        for _ in 0..max_steps {
            if self.inactivity_floor_loc == self.op_count() {
                break;
            }
            let Some(op) = self.get_op(self.inactivity_floor_loc).await? else {
                panic!("no operation at location {}", self.inactivity_floor_loc);
            };
            self.move_op_if_active(op, self.inactivity_floor_loc)
                .await?;
            self.inactivity_floor_loc += 1;
        }

        self.apply_op(Operation::CommitFloor(metadata, self.inactivity_floor_loc))
            .await?;

        Ok(())
    }

    /// Prune historical operations that are > `pruning_delay` steps behind the inactivity floor.
    /// This does not affect the db's root or current snapshot.
    pub(super) async fn prune_inactive(&mut self) -> Result<(), Error> {
        let Some(oldest_retained_loc) = self.oldest_retained_loc() else {
            return Ok(());
        };

        // Calculate the target pruning position
        let target_prune_loc = self.inactivity_floor_loc.saturating_sub(self.pruning_delay);
        let ops_to_prune = target_prune_loc.saturating_sub(oldest_retained_loc);
        if ops_to_prune == 0 {
            return Ok(());
        }
        debug!(
            log_size = self.log_size,
            ops_to_prune, target_prune_loc, "pruning inactive ops"
        );

        // Prune the log up to the section containing the requested pruning location. We always
        // prune the log first, and then prune the MMR+locations structures based on the log's
        // actual pruning boundary. This procedure ensures all log operations always have
        // corresponding MMR & location entries, even in the event of failures, with no need for
        // special recovery.
        let section_with_target = target_prune_loc / self.log_items_per_section;
        self.log.prune(section_with_target).await?;
        self.oldest_retained_loc = section_with_target * self.log_items_per_section;

        // Prune the MMR & locations map up to the oldest retained item in the log after pruning.
        self.locations.prune(self.oldest_retained_loc).await?;
        self.mmr
            .prune_to_pos(&mut self.hasher, leaf_num_to_pos(self.oldest_retained_loc))
            .await
            .map_err(Error::Mmr)
    }

    /// Close the db. Operations that have not been committed will be lost.
    pub async fn close(mut self) -> Result<(), Error> {
        if self.uncommitted_ops > 0 {
            warn!(
                op_count = self.uncommitted_ops,
                "closing db with uncommitted operations"
            );
        }

        // Update the metadata with the current oldest_retained_loc.
        write_oldest_retained_loc(&mut self.metadata, self.oldest_retained_loc);

        try_join!(
            self.mmr.close(&mut self.hasher).map_err(Error::Mmr),
            self.log.close().map_err(Error::Journal),
            self.locations.close().map_err(Error::Journal),
            self.metadata.sync().map_err(Error::Metadata),
        )?;

        Ok(())
    }

    /// Destroy the db, removing all data from disk.
    pub async fn destroy(self) -> Result<(), Error> {
        try_join!(
            self.log.destroy().map_err(Error::Journal),
            self.mmr.destroy().map_err(Error::Mmr),
            self.locations.destroy().map_err(Error::Journal),
            self.metadata.destroy().map_err(Error::Metadata),
        )?;

        Ok(())
    }

    #[cfg(test)]
    pub(super) async fn simulate_failure(
        mut self,
        sync_mmr: bool,
        sync_locations: bool,
        sync_log: bool,
        sync_metadata: bool,
    ) -> Result<(), Error> {
        let section = self.current_section();
        if sync_mmr {
            self.mmr.sync(&mut self.hasher).await?;
        }
        if sync_log {
            self.log.sync(section).await?;
        }
        if sync_locations {
            self.locations.sync().await?;
        }
        if sync_metadata {
            self.metadata.sync().await?;
        }
        Ok(())
    }
}

#[cfg(test)]
pub(super) mod test {
    use super::*;
    use crate::{
        adb::verify_proof,
        mmr::{hasher::Standard, mem::Mmr as MemMmr},
        translator::TwoCap,
    };
    use commonware_cryptography::{hash, sha256::Digest, Sha256};
    use commonware_macros::test_traced;
    use commonware_runtime::{deterministic, Runner as _};
    use commonware_utils::NZU64;
    use std::collections::HashMap;

    const PAGE_SIZE: usize = 77;
    const PAGE_CACHE_SIZE: usize = 9;

    fn db_config(suffix: &str) -> Config<TwoCap, (commonware_codec::RangeCfg, ())> {
        Config {
            mmr_journal_partition: format!("journal_{suffix}"),
            mmr_metadata_partition: format!("mmr_metadata_{suffix}"),
            mmr_items_per_blob: NZU64!(11),
            mmr_write_buffer: NZUsize!(1024),
            log_journal_partition: format!("log_journal_{suffix}"),
            log_items_per_section: NZU64!(7),
            log_write_buffer: NZUsize!(1024),
            log_compression: None,
            log_codec_config: ((0..=10000).into(), ()),
            locations_journal_partition: format!("locations_journal_{suffix}"),
            locations_items_per_blob: NZU64!(7),
            metadata_partition: format!("adb_metadata_{suffix}"),
            translator: TwoCap,
            thread_pool: None,
            buffer_pool: PoolRef::new(NZUsize!(PAGE_SIZE), NZUsize!(PAGE_CACHE_SIZE)),
            pruning_delay: 0,
        }
    }

    /// A type alias for the concrete [Any] type used in these unit tests.
    type AnyTest = Any<deterministic::Context, Digest, Vec<u8>, Sha256, TwoCap>;

    /// Return an `Any` database initialized with a fixed config.
    async fn open_db(context: deterministic::Context) -> AnyTest {
        AnyTest::init(context, db_config("partition"))
            .await
            .unwrap()
    }

    #[test_traced("WARN")]
    pub fn test_any_variable_db_empty() {
        let executor = deterministic::Runner::default();
        executor.start(|context| async move {
            let mut db = open_db(context.clone()).await;
            let mut hasher = Standard::<Sha256>::new();
            assert_eq!(db.op_count(), 0);
            assert_eq!(db.oldest_retained_loc(), None);
            assert!(matches!(db.prune_inactive().await, Ok(())));
            assert_eq!(db.root(&mut hasher), MemMmr::default().root(&mut hasher));

            // Make sure closing/reopening gets us back to the same state, even after adding an uncommitted op.
            let d1 = Sha256::fill(1u8);
            let v1 = vec![1u8; 8];
            let root = db.root(&mut hasher);
            db.update(d1, v1).await.unwrap();
            db.close().await.unwrap();
            let mut db = open_db(context.clone()).await;
            assert_eq!(db.root(&mut hasher), root);
            assert_eq!(db.op_count(), 0);

            // Test calling commit on an empty db which should make it (durably) non-empty.
            db.commit(None).await.unwrap();
            assert_eq!(db.op_count(), 1); // floor op added
            let root = db.root(&mut hasher);
            assert!(matches!(db.prune_inactive().await, Ok(())));
            assert_eq!(db.op_count(), 1);
            db.close().await.unwrap();

            let mut db = open_db(context.clone()).await;
            assert_eq!(db.op_count(), 1);
            assert_eq!(db.root(&mut hasher), root);

            // Confirm the inactivity floor doesn't fall endlessly behind with multiple commits.
            for _ in 1..100 {
                db.commit(None).await.unwrap();
                assert_eq!(db.op_count() - 1, db.inactivity_floor_loc);
            }

            db.destroy().await.unwrap();
        });
    }

    #[test_traced("WARN")]
    pub fn test_any_variable_db_build_basic() {
        let executor = deterministic::Runner::default();
        executor.start(|context| async move {
            // Build a db with 2 keys and make sure updates and deletions of those keys work as
            // expected.
            let mut hasher = Standard::<Sha256>::new();
            let mut db = open_db(context.clone()).await;

            let d1 = Sha256::fill(1u8);
            let d2 = Sha256::fill(2u8);
            let v1 = vec![1u8; 8];
            let v2 = vec![2u8; 20];

            assert!(db.get(&d1).await.unwrap().is_none());
            assert!(db.get(&d2).await.unwrap().is_none());

            db.update(d1, v1.clone()).await.unwrap();
            assert_eq!(db.get(&d1).await.unwrap().unwrap(), v1);
            assert!(db.get(&d2).await.unwrap().is_none());

            db.update(d2, v1.clone()).await.unwrap();
            assert_eq!(db.get(&d1).await.unwrap().unwrap(), v1);
            assert_eq!(db.get(&d2).await.unwrap().unwrap(), v1);

            db.delete(d1).await.unwrap();
            assert!(db.get(&d1).await.unwrap().is_none());
            assert_eq!(db.get(&d2).await.unwrap().unwrap(), v1);

            db.update(d1, v2.clone()).await.unwrap();
            assert_eq!(db.get(&d1).await.unwrap().unwrap(), v2);

            db.update(d2, v1.clone()).await.unwrap();
            assert_eq!(db.get(&d2).await.unwrap().unwrap(), v1);

            assert_eq!(db.op_count(), 5); // 4 updates, 1 deletion.
            assert_eq!(db.snapshot.keys(), 2);
            assert_eq!(db.inactivity_floor_loc, 0);
            db.sync().await.unwrap();

            // Advance over 3 inactive operations.
            db.raise_inactivity_floor(None, 3).await.unwrap();
            assert_eq!(db.inactivity_floor_loc, 3);
            assert_eq!(db.op_count(), 6); // 4 updates, 1 deletion, 1 commit
            db.sync().await.unwrap();

            // Delete all keys.
            db.delete(d1).await.unwrap();
            db.delete(d2).await.unwrap();
            assert!(db.get(&d1).await.unwrap().is_none());
            assert!(db.get(&d2).await.unwrap().is_none());
            assert_eq!(db.op_count(), 8); // 4 updates, 3 deletions, 1 commit
            assert_eq!(db.inactivity_floor_loc, 3);

            db.sync().await.unwrap();

            // Multiple deletions of the same key should be a no-op.
            db.delete(d1).await.unwrap();
            assert_eq!(db.op_count(), 8);

            // Deletions of non-existent keys should be a no-op.
            let d3 = Sha256::fill(3u8);
            db.delete(d3).await.unwrap();
            assert_eq!(db.op_count(), 8);

            // Make sure closing/reopening gets us back to the same state.
            let metadata = Some(vec![99, 100]);
            db.commit(metadata.clone()).await.unwrap();
            assert_eq!(db.op_count(), 9);
            let root = db.root(&mut hasher);
            db.close().await.unwrap();
            let mut db = open_db(context.clone()).await;
            assert_eq!(db.op_count(), 9);
            assert_eq!(db.root(&mut hasher), root);

            // Since this db no longer has any active keys, we should be able to raise the
            // inactivity floor to the tip (only the inactive commit op remains).
            db.raise_inactivity_floor(None, 100).await.unwrap();
            assert_eq!(db.inactivity_floor_loc, db.op_count() - 1);

            // Make sure we can still get the metadata.
            assert_eq!(db.get_metadata().await.unwrap(), Some((8, metadata)));

            // Re-activate the keys by updating them.
            db.update(d1, v1.clone()).await.unwrap();
            db.update(d2, v2.clone()).await.unwrap();
            db.delete(d1).await.unwrap();
            db.update(d2, v1.clone()).await.unwrap();
            db.update(d1, v2.clone()).await.unwrap();
            assert_eq!(db.snapshot.keys(), 2);

            // Confirm close/reopen gets us back to the same state.
            db.commit(None).await.unwrap();
            assert_eq!(db.op_count(), 19);
            let root = db.root(&mut hasher);
            db.close().await.unwrap();
            let mut db = open_db(context.clone()).await;
            assert_eq!(db.root(&mut hasher), root);
            assert_eq!(db.snapshot.keys(), 2);
            assert_eq!(db.op_count(), 19);
            assert_eq!(db.get_metadata().await.unwrap(), Some((18, None)));

            // Commit will raise the inactivity floor, which won't affect state but will affect the
            // root.
            db.commit(None).await.unwrap();

            assert!(db.root(&mut hasher) != root);

            // Pruning inactive ops should not affect current state or root
            let root = db.root(&mut hasher);
            db.prune_inactive().await.unwrap();
            assert_eq!(db.snapshot.keys(), 2);
            assert_eq!(db.root(&mut hasher), root);

            db.destroy().await.unwrap();
        });
    }

    #[test_traced("WARN")]
    pub fn test_any_variable_db_build_and_authenticate() {
        let executor = deterministic::Runner::default();
        // Build a db with 1000 keys, some of which we update and some of which we delete, and
        // confirm that the end state of the db matches that of an identically updated hashmap.
        const ELEMENTS: u64 = 1000;
        executor.start(|context| async move {
            let mut hasher = Standard::<Sha256>::new();
            let mut db = open_db(context.clone()).await;

            let mut map = HashMap::<Digest, Vec<u8>>::default();
            for i in 0u64..ELEMENTS {
                let k = hash(&i.to_be_bytes());
                let v = vec![(i % 255) as u8; ((i % 13) + 7) as usize];
                db.update(k, v.clone()).await.unwrap();
                map.insert(k, v);
            }

            // Update every 3rd key
            for i in 0u64..ELEMENTS {
                if i % 3 != 0 {
                    continue;
                }
                let k = hash(&i.to_be_bytes());
                let v = vec![((i + 1) % 255) as u8; ((i % 13) + 8) as usize];
                db.update(k, v.clone()).await.unwrap();
                map.insert(k, v);
            }

            // Delete every 7th key
            for i in 0u64..ELEMENTS {
                if i % 7 != 1 {
                    continue;
                }
                let k = hash(&i.to_be_bytes());
                db.delete(k).await.unwrap();
                map.remove(&k);
            }

            assert_eq!(db.op_count(), 1477);
            assert_eq!(db.inactivity_floor_loc, 0);
            assert_eq!(db.oldest_retained_loc().unwrap(), 0); // no pruning yet
            assert_eq!(db.snapshot.items(), 857);

            // Test that commit will raise the activity floor.
            db.commit(None).await.unwrap();
            assert_eq!(db.op_count(), 2336);
            assert_eq!(db.oldest_retained_loc().unwrap(), 1477);
            assert_eq!(db.inactivity_floor_loc, 1478);
            assert_eq!(db.snapshot.items(), 857);

            // Close & reopen the db, making sure the re-opened db has exactly the same state.
            let root = db.root(&mut hasher);
            db.close().await.unwrap();
            let mut db = open_db(context.clone()).await;
            assert_eq!(root, db.root(&mut hasher));
            assert_eq!(db.op_count(), 2336);
            assert_eq!(db.inactivity_floor_loc, 1478);
            assert_eq!(db.snapshot.items(), 857);

            // Raise the inactivity floor to the point where all inactive operations can be pruned.
            db.raise_inactivity_floor(None, 3000).await.unwrap();
            db.prune_inactive().await.unwrap();
            assert_eq!(db.inactivity_floor_loc, 4478);
            // Inactivity floor should be 858 operations from tip since 858 operations are active
            // (counting the floor op itself).
            assert_eq!(db.op_count(), 4478 + 858);
            assert_eq!(db.snapshot.items(), 857);

            // Confirm the db's state matches that of the separate map we computed independently.
            for i in 0u64..1000 {
                let k = hash(&i.to_be_bytes());
                if let Some(map_value) = map.get(&k) {
                    let Some(db_value) = db.get(&k).await.unwrap() else {
                        panic!("key not found in db: {k}");
                    };
                    assert_eq!(*map_value, db_value);
                } else {
                    assert!(db.get(&k).await.unwrap().is_none());
                }
            }

            // Make sure size-constrained batches of operations are provable from the oldest
            // retained op to tip.
            let max_ops = 4;
            let end_loc = db.op_count();
            let start_pos = db.mmr.pruned_to_pos();
            let start_loc = leaf_pos_to_num(start_pos).unwrap();
            // Raise the inactivity floor and make sure historical inactive operations are still provable.
            db.raise_inactivity_floor(None, 100).await.unwrap();
            db.sync().await.unwrap();
            let root = db.root(&mut hasher);
            assert!(start_loc < db.inactivity_floor_loc);

            for i in start_loc..end_loc {
                let (proof, log) = db.proof(i, max_ops).await.unwrap();
                assert!(verify_proof(&mut hasher, &proof, i, &log, &root));
            }

            db.destroy().await.unwrap();
        });
    }

    // Test that replaying multiple updates of the same key on startup doesn't leave behind old data
    // in the snapshot.
    #[test_traced("WARN")]
    pub fn test_any_db_log_replay() {
        let executor = deterministic::Runner::default();
        executor.start(|context| async move {
            let mut hasher = Standard::<Sha256>::new();
            let mut db = open_db(context.clone()).await;

            // Update the same key many times.
            const UPDATES: u64 = 100;
            let k = hash(&UPDATES.to_be_bytes());
            for i in 0u64..UPDATES {
                let v = vec![(i % 255) as u8; ((i % 7) + 3) as usize];
                db.update(k, v).await.unwrap();
            }
            db.commit(None).await.unwrap();
            let root = db.root(&mut hasher);
            db.close().await.unwrap();

            // Simulate a failed commit and test that the log replay doesn't leave behind old data.
            let db = open_db(context.clone()).await;
            let iter = db.snapshot.get(&k);
            assert_eq!(iter.cloned().collect::<Vec<_>>().len(), 1);
            assert_eq!(db.root(&mut hasher), root);

            db.destroy().await.unwrap();
        });
    }

    #[test_traced("WARN")]
    pub fn test_any_db_multiple_commits_delete_gets_replayed() {
        let executor = deterministic::Runner::default();
        executor.start(|context| async move {
            let mut hasher = Standard::<Sha256>::new();
            let mut db = open_db(context.clone()).await;

            let mut map = HashMap::<Digest, Vec<u8>>::default();
            const ELEMENTS: u64 = 10;
            // insert & commit multiple batches to ensure repeated inactivity floor raising.
            for j in 0u64..ELEMENTS {
                for i in 0u64..ELEMENTS {
                    let k = hash(&(j * 1000 + i).to_be_bytes());
                    let v = vec![(i % 255) as u8; ((i % 7) + 3) as usize];
                    db.update(k, v.clone()).await.unwrap();
                    map.insert(k, v);
                }
                db.commit(None).await.unwrap();
            }
            let k = hash(&((ELEMENTS - 1) * 1000 + (ELEMENTS - 1)).to_be_bytes());

            // Do one last delete operation which will be above the inactivity
            // floor, to make sure it gets replayed on restart.
            db.delete(k).await.unwrap();
            db.commit(None).await.unwrap();
            assert!(db.get(&k).await.unwrap().is_none());

            // Close & reopen the db, making sure the re-opened db has exactly the same state.
            let root = db.root(&mut hasher);
            db.close().await.unwrap();
            let db = open_db(context.clone()).await;
            assert_eq!(root, db.root(&mut hasher));
            assert!(db.get(&k).await.unwrap().is_none());

            db.destroy().await.unwrap();
        });
    }

    #[test_traced("WARN")]
    pub fn test_any_variable_db_recovery() {
        let executor = deterministic::Runner::default();
        // Build a db with 1000 keys, some of which we update and some of which we delete.
        const ELEMENTS: u64 = 1000;
        executor.start(|context| async move {
            let mut hasher = Standard::<Sha256>::new();
            let mut db = open_db(context.clone()).await;
            let root = db.root(&mut hasher);

            for i in 0u64..ELEMENTS {
                let k = hash(&i.to_be_bytes());
                let v = vec![(i % 255) as u8; ((i % 13) + 7) as usize];
                db.update(k, v.clone()).await.unwrap();
            }

            // Simulate a failed commit and test that we rollback to the previous root.
            db.simulate_failure(false, false, false, false)
                .await
                .unwrap();
            let mut db = open_db(context.clone()).await;
            assert_eq!(root, db.root(&mut hasher));

            // re-apply the updates and commit them this time.
            for i in 0u64..ELEMENTS {
                let k = hash(&i.to_be_bytes());
                let v = vec![(i % 255) as u8; ((i % 13) + 7) as usize];
                db.update(k, v.clone()).await.unwrap();
            }
            db.commit(None).await.unwrap();
            let root = db.root(&mut hasher);

            // Update every 3rd key
            for i in 0u64..ELEMENTS {
                if i % 3 != 0 {
                    continue;
                }
                let k = hash(&i.to_be_bytes());
                let v = vec![((i + 1) % 255) as u8; ((i % 13) + 8) as usize];
                db.update(k, v.clone()).await.unwrap();
            }

            // Simulate a failed commit and test that we rollback to the previous root.
            db.simulate_failure(false, false, false, false)
                .await
                .unwrap();
            let mut db = open_db(context.clone()).await;
            assert_eq!(root, db.root(&mut hasher));

            // Re-apply updates for every 3rd key and commit them this time.
            for i in 0u64..ELEMENTS {
                if i % 3 != 0 {
                    continue;
                }
                let k = hash(&i.to_be_bytes());
                let v = vec![((i + 1) % 255) as u8; ((i % 13) + 8) as usize];
                db.update(k, v.clone()).await.unwrap();
            }
            db.commit(None).await.unwrap();
            let root = db.root(&mut hasher);

            // Delete every 7th key
            for i in 0u64..ELEMENTS {
                if i % 7 != 1 {
                    continue;
                }
                let k = hash(&i.to_be_bytes());
                db.delete(k).await.unwrap();
            }

            // Simulate a failed commit and test that we rollback to the previous root.
            db.simulate_failure(false, false, false, false)
                .await
                .unwrap();
            let mut db = open_db(context.clone()).await;
            assert_eq!(root, db.root(&mut hasher));

            // Re-delete every 7th key and commit this time.
            for i in 0u64..ELEMENTS {
                if i % 7 != 1 {
                    continue;
                }
                let k = hash(&i.to_be_bytes());
                db.delete(k).await.unwrap();
            }
            db.commit(None).await.unwrap();

            let root = db.root(&mut hasher);
            assert_eq!(db.op_count(), 2787);
            assert_eq!(leaf_pos_to_num(db.mmr.size()), Some(2787));
            assert_eq!(db.locations.size().await.unwrap(), 2787);
            assert_eq!(db.inactivity_floor_loc, 1480);
            assert_eq!(db.oldest_retained_loc().unwrap(), 1477);
            assert_eq!(db.snapshot.items(), 857);
            db.close().await.unwrap();

            let db = open_db(context.clone()).await;
            assert_eq!(root, db.root(&mut hasher));
            assert_eq!(db.op_count(), 2787);
            assert_eq!(leaf_pos_to_num(db.mmr.size()), Some(2787));
            assert_eq!(db.locations.size().await.unwrap(), 2787);
            assert_eq!(db.inactivity_floor_loc, 1480);
            assert_eq!(db.oldest_retained_loc().unwrap(), 1477);
            assert_eq!(db.snapshot.items(), 857);

            db.destroy().await.unwrap();
        });
    }

    #[test_traced("WARN")]
    fn test_any_variable_db_partial_sync_recovery() {
        const ELEMENTS: u64 = 1000;
        let executor = deterministic::Runner::default();
        executor.start(|context| async move {
            let mut hasher = Standard::<Sha256>::new();
            let mut db = open_db(context.clone()).await;

            // Populate the db with some data
            for i in 0u64..ELEMENTS {
                let k = hash(&i.to_be_bytes());
                let v = vec![(i % 255) as u8; ((i % 13) + 7) as usize];
                db.update(k, v).await.unwrap();
            }
            db.commit(None).await.unwrap();
            let root = db.root(&mut hasher);
            let expected_mmr_size = db.mmr.size();
            let expected_log_size = db.log_size;
            let expected_locations_size = db.locations.size().await.unwrap();
            let expected_oldest_retained_loc = db.oldest_retained_loc().unwrap();
            let expected_inactivity_floor_loc = db.inactivity_floor_loc;
            let expected_snapshot_size = db.snapshot.items();
            db.close().await.unwrap();

            // Reopen the db and verify the state is the same
            let mut db = open_db(context.clone()).await;
            assert_eq!(root, db.root(&mut hasher));
            assert_eq!(db.mmr.size(), expected_mmr_size);
            assert_eq!(db.log_size, expected_log_size);
            assert_eq!(db.locations.size().await.unwrap(), expected_locations_size);
            assert_eq!(
                db.oldest_retained_loc().unwrap(),
                expected_oldest_retained_loc
            );
            assert_eq!(db.inactivity_floor_loc, expected_inactivity_floor_loc);
            assert_eq!(db.snapshot.items(), expected_snapshot_size);

            // Add more elements and commit
            for i in 0u64..ELEMENTS * 2 {
                let k = hash(&i.to_be_bytes());
                let v = vec![(i % 255) as u8; ((i % 13) + 8) as usize];
                db.update(k, v).await.unwrap();
            }
            db.commit(None).await.unwrap();
            let root = db.root(&mut hasher);
            let expected_mmr_size = db.mmr.size();
            let expected_log_size = db.log_size;
            let expected_locations_size = db.locations.size().await.unwrap();
            let expected_oldest_retained_loc = db.oldest_retained_loc().unwrap();
            let expected_inactivity_floor_loc = db.inactivity_floor_loc;
            let expected_snapshot_size = db.snapshot.items();

            // Add more elements but crash after writing only the MMR
            for i in 0u64..ELEMENTS {
                let k = hash(&i.to_be_bytes());
                let v = vec![(i % 255) as u8; ((i % 13) + 8) as usize];
                db.update(k, v).await.unwrap();
            }
            db.simulate_failure(true, false, false, false)
                .await
                .unwrap();

            let mut db = open_db(context.clone()).await;
            assert_eq!(root, db.root(&mut hasher));
            assert_eq!(db.mmr.size(), expected_mmr_size);
            assert_eq!(db.log_size, expected_log_size);
            assert_eq!(db.locations.size().await.unwrap(), expected_locations_size);
            assert_eq!(
                db.oldest_retained_loc().unwrap(),
                expected_oldest_retained_loc
            );
            assert_eq!(db.inactivity_floor_loc, expected_inactivity_floor_loc);
            assert_eq!(db.snapshot.items(), expected_snapshot_size);

            // Add more elements and commit
            for i in 0u64..ELEMENTS {
                let k = hash(&i.to_be_bytes());
                let v = vec![(i % 255) as u8; ((i % 13) + 9) as usize];
                db.update(k, v).await.unwrap();
            }
            db.commit(None).await.unwrap();
            let root = db.root(&mut hasher);

            // Add more elements but crash after writing only the locations
            for i in 0u64..ELEMENTS {
                let k = hash(&i.to_be_bytes());
                let v = vec![(i % 255) as u8; ((i % 13) + 9) as usize];
                db.update(k, v).await.unwrap();
            }
            db.simulate_failure(false, false, true, false)
                .await
                .unwrap();

            let mut db = open_db(context.clone()).await;
            assert_eq!(root, db.root(&mut hasher));

            // Add more elements and commit
            for i in 0u64..ELEMENTS * 2 {
                let k = hash(&i.to_be_bytes());
                let v = vec![(i % 255) as u8; ((i % 13) + 10) as usize];
                db.update(k, v).await.unwrap();
            }
            db.commit(None).await.unwrap();
            let root = db.root(&mut hasher);

            // Add more elements but crash after writing only the oldest_retained_loc
            for i in 0u64..ELEMENTS {
                let k = hash(&i.to_be_bytes());
                let v = vec![(i % 255) as u8; ((i % 13) + 10) as usize];
                db.update(k, v).await.unwrap();
            }
            db.simulate_failure(false, false, false, false)
                .await
                .unwrap();

            let db = open_db(context.clone()).await;
            assert_eq!(root, db.root(&mut hasher));

            // commit only the log
            db.destroy().await.unwrap();
        });
    }

    // Test that the `pruning_delay` works as expected.
    #[test_traced("WARN")]
    fn test_any_variable_db_pruning_delay() {
        let executor = deterministic::Runner::default();
        executor.start(|context| async move {
            // Create database with enough operations to trigger pruning
            let mut hasher = Standard::<Sha256>::new();
            let mut db_config = db_config("pruning_boundary_test");
            db_config.pruning_delay = 50;

            let mut db = AnyTest::init(context.clone(), db_config.clone())
                .await
                .unwrap();

            const NUM_OPERATIONS: u64 = 500;
            for i in 0..NUM_OPERATIONS {
                let key = hash(&i.to_be_bytes());
                let value = vec![(i % 255) as u8; (i % 255) as usize];
                db.update(key, value).await.unwrap();

                // Commit periodically to advance the inactivity floor
                if i % 10 == 9 {
                    db.commit(None).await.unwrap();
                }
            }

            // Final commit to establish the inactivity floor
            db.commit(None).await.unwrap();

            // Get the root digest
            let original_root = db.root(&mut hasher);

            // Verify the pruning boundary is correct
            let oldest_retained = db.oldest_retained_loc().unwrap();
            let inactivity_floor = db.inactivity_floor_loc;
            let target_prune_loc = inactivity_floor.saturating_sub(db_config.pruning_delay);
            // Note we prune to section boundaries.
            let expected_oldest_retained =
                (target_prune_loc / db.log_items_per_section) * db.log_items_per_section;
            assert_eq!(oldest_retained, expected_oldest_retained);

            // Get proof of items below inactivity floor but after pruning boundary
            let proof_start = oldest_retained;
            let proof_end = std::cmp::min(inactivity_floor, oldest_retained + 10);
            let max_ops = proof_end - proof_start;

            let (original_proof, original_ops) = db.proof(proof_start, max_ops).await.unwrap();

            // Verify the proof works
            assert!(verify_proof(
                &mut hasher,
                &original_proof,
                proof_start,
                &original_ops,
                &original_root
            ));

            // Close and reopen to verify persistence
            db.close().await.unwrap();
            let db = AnyTest::init(context, db_config).await.unwrap();

            // Verify the pruning boundary is still correct after reopening
            let oldest_retained_reopened = db.oldest_retained_loc().unwrap();
            let inactivity_floor_reopened = db.inactivity_floor_loc;
            assert_eq!(oldest_retained, oldest_retained_reopened);
            assert_eq!(inactivity_floor, inactivity_floor_reopened);

            // Verify the same proof still works
            let (reopened_proof, reopened_ops) = db.proof(proof_start, max_ops).await.unwrap();
            assert_eq!(original_proof, reopened_proof);
            assert_eq!(original_ops, reopened_ops);

            db.destroy().await.unwrap();
        });
    }

    #[test_traced("WARN")]
    fn test_any_variable_db_different_pruning_delays_same_root() {
        let executor = deterministic::Runner::default();
        executor.start(|context| async move {
            let mut hasher = Standard::<Sha256>::new();

            // Create two databases with different pruning delays
            let mut db_config_no_delay = db_config("no_delay_test");
            db_config_no_delay.pruning_delay = 0;

            let mut db_config_max_delay = db_config("max_delay_test");
            db_config_max_delay.pruning_delay = u64::MAX;

            let mut db_no_delay = AnyTest::init(context.clone(), db_config_no_delay.clone())
                .await
                .unwrap();
            let mut db_max_delay = AnyTest::init(context.clone(), db_config_max_delay.clone())
                .await
                .unwrap();

            // Apply identical operations to both databases
            const NUM_OPERATIONS: u64 = 200;
            for i in 0..NUM_OPERATIONS {
                let key = hash(&i.to_be_bytes());
                let value = vec![(i % 255) as u8; ((i % 13) + 7) as usize];

                db_no_delay.update(key, value.clone()).await.unwrap();
                db_max_delay.update(key, value).await.unwrap();

                // Commit periodically
                if i % 50 == 49 {
                    db_no_delay.commit(None).await.unwrap();
                    db_max_delay.commit(None).await.unwrap();
                }
            }

            // Final commit
            db_no_delay.commit(None).await.unwrap();
            db_max_delay.commit(None).await.unwrap();

            // Get roots from both databases
            let root_no_delay = db_no_delay.root(&mut hasher);
            let root_max_delay = db_max_delay.root(&mut hasher);

            // Verify they generate the same roots
            assert_eq!(root_no_delay, root_max_delay);

            // Verify different pruning behaviors
            let oldest_no_delay = db_no_delay.oldest_retained_loc().unwrap();
            let oldest_max_delay = db_max_delay.oldest_retained_loc().unwrap();
            assert!(oldest_no_delay > oldest_max_delay);

            // Max delay database should retain everything from the beginning
            assert_eq!(oldest_max_delay, 0);

            db_no_delay.destroy().await.unwrap();
            db_max_delay.destroy().await.unwrap();
        });
    }
}<|MERGE_RESOLUTION|>--- conflicted
+++ resolved
@@ -327,7 +327,6 @@
                     mmr_leaves += 1;
                 }
 
-<<<<<<< HEAD
                 // Track the position and offset after the last commit.
                 if after_last_commit.is_none() {
                     after_last_commit = Some((current_index, offset));
@@ -335,7 +334,7 @@
 
                 match op {
                     Operation::Delete(key) => {
-                        let result = self.get_loc(&key).await?;
+                        let result = self.get_key_loc(&key).await?;
                         if let Some(old_loc) = result {
                             uncommitted_ops.insert(key, (Some(old_loc), None));
                         } else {
@@ -343,7 +342,7 @@
                         }
                     }
                     Operation::Update(key, _) => {
-                        let result = self.get_loc(&key).await?;
+                        let result = self.get_key_loc(&key).await?;
                         if let Some(old_loc) = result {
                             uncommitted_ops.insert(key, (Some(old_loc), Some(current_index)));
                         } else {
@@ -356,21 +355,6 @@
                             if let Some(old_loc) = old_loc {
                                 if let Some(new_loc) = new_loc {
                                     Self::update_loc(&mut self.snapshot, key, *old_loc, *new_loc);
-=======
-                        match op {
-                            Operation::Delete(key) => {
-                                let result = self.get_key_loc(&key).await?;
-                                if let Some(old_loc) = result {
-                                    uncommitted_ops.insert(key, (Some(old_loc), None));
-                                } else {
-                                    uncommitted_ops.remove(&key);
-                                }
-                            }
-                            Operation::Update(key, _) => {
-                                let result = self.get_key_loc(&key).await?;
-                                if let Some(old_loc) = result {
-                                    uncommitted_ops.insert(key, (Some(old_loc), Some(loc)));
->>>>>>> ce5341d4
                                 } else {
                                     Self::delete_loc(&mut self.snapshot, key, *old_loc);
                                 }
