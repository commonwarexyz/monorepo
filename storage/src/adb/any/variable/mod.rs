--- conflicted
+++ resolved
@@ -585,11 +585,7 @@
     pub async fn proof(
         &self,
         start_loc: Location,
-<<<<<<< HEAD
-        max_ops: u64,
-=======
         max_ops: NonZeroU64,
->>>>>>> bba5f9d5
     ) -> Result<(Proof<H::Digest>, Vec<Operation<K, V>>), Error> {
         self.historical_proof(self.op_count(), start_loc, max_ops)
             .await
@@ -607,21 +603,13 @@
         &self,
         op_count: u64,
         start_loc: Location,
-<<<<<<< HEAD
-        max_ops: u64,
-=======
         max_ops: NonZeroU64,
->>>>>>> bba5f9d5
     ) -> Result<(Proof<H::Digest>, Vec<Operation<K, V>>), Error> {
         assert!(op_count <= self.op_count());
         assert!(start_loc < op_count);
 
         let op_count = Location::new(op_count);
-<<<<<<< HEAD
-        let end_loc = std::cmp::min(op_count, start_loc.checked_add(max_ops).unwrap());
-=======
         let end_loc = std::cmp::min(op_count, start_loc.checked_add(max_ops.get()).unwrap());
->>>>>>> bba5f9d5
         let mmr_size = Position::from(op_count).as_u64();
 
         let proof = self
