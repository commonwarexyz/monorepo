//! An authenticated database (ADB) that provides succinct proofs of _any_ value ever associated
//! with a key, where values can have varying sizes.
//!
//! _If the values you wish to store all have the same size, use the dbs in [crate::adb::any::fixed]
//! instead for better performance._

use crate::{
    adb::{
        build_snapshot_from_log, delete_key,
        operation::{variable::Operation, Committable as _, Keyed as _},
        store::Db,
        update_loc, Error, FloorHelper,
    },
    index::{unordered::Index, Unordered as _},
    journal::{
        authenticated,
        contiguous::{
            variable::{Config as JournalConfig, Journal},
            Contiguous as _,
        },
    },
    mmr::{journaled::Config as MmrConfig, Location, Proof, StandardHasher},
    translator::Translator,
};
use commonware_codec::{Codec, Read};
use commonware_cryptography::Hasher as CHasher;
use commonware_runtime::{buffer::PoolRef, Clock, Metrics, Storage, ThreadPool};
use commonware_utils::Array;
use core::marker::PhantomData;
use std::num::{NonZeroU64, NonZeroUsize};
use tracing::debug;

/// Configuration for an `Any` authenticated db.
#[derive(Clone)]
pub struct Config<T: Translator, C> {
    /// The name of the [Storage] partition used for the MMR's backing journal.
    pub mmr_journal_partition: String,

    /// The items per blob configuration value used by the MMR journal.
    pub mmr_items_per_blob: NonZeroU64,

    /// The size of the write buffer to use for each blob in the MMR journal.
    pub mmr_write_buffer: NonZeroUsize,

    /// The name of the [Storage] partition used for the MMR's metadata.
    pub mmr_metadata_partition: String,

    /// The name of the [Storage] partition used to persist the log of operations.
    pub log_partition: String,
    /// The size of the write buffer to use for each blob in the log journal.
    pub log_write_buffer: NonZeroUsize,

    /// Optional compression level (using `zstd`) to apply to log data before storing.
    pub log_compression: Option<u8>,

    /// The codec configuration to use for encoding and decoding log items.
    pub log_codec_config: C,

    /// The number of items to put in each section of the journal.
    pub log_items_per_section: NonZeroU64,

    /// The translator used by the compressed index.
    pub translator: T,

    /// An optional thread pool to use for parallelizing batch operations.
    pub thread_pool: Option<ThreadPool>,

    /// The buffer pool to use for caching data.
    pub buffer_pool: PoolRef,
}

type AuthenticatedLog<E, K, V, H> =
    authenticated::Journal<E, Journal<E, Operation<K, V>>, Operation<K, V>, H>;

/// A key-value ADB based on an MMR over its log of operations, supporting authentication of any
/// value ever associated with a key.
pub struct Any<E: Storage + Clock + Metrics, K: Array, V: Codec, H: CHasher, T: Translator> {
<<<<<<< HEAD
    /// An MMR over digests of the operations applied to the db.
    ///
    /// # Invariant
    ///
    /// The number of leaves in this MMR always equals the number of operations in the unpruned
    /// `log`.
    mmr: Mmr<E, H::Digest>,

    /// A (pruned) log of all operations applied to the db in order of occurrence.
    log: Journal<E, Operation<K, V>>,
=======
    /// An authenticated log of all [Operation]s that have been applied to the store.
    log: AuthenticatedLog<E, K, V, H>,
>>>>>>> 27cee9d0

    /// A location before which all operations are "inactive" (that is, operations before this point
    /// are over keys that have been updated by some operation at or after this point).
    inactivity_floor_loc: Location,

    /// A snapshot of all currently active operations in the form of a map from each key to the
    /// location in the log containing its most recent update.
    ///
    /// # Invariant
    ///
    /// Only references operations of type Operation::Update.
    pub(super) snapshot: Index<T, Location>,

    /// The number of active keys in the db.
    pub(crate) active_keys: usize,

    /// The number of _steps_ to raise the inactivity floor. Each step involves moving exactly one
    /// active operation to tip.
    pub(crate) steps: u64,

    /// The location of the last commit operation (if any exists).
    pub(crate) last_commit: Option<Location>,
}

/// Type alias for the floor helper state wrapper used by this Any database variant.
type FloorHelperState<'a, E, K, V, H, T> =
    FloorHelper<'a, T, Index<T, Location>, AuthenticatedLog<E, K, V, H>, Operation<K, V>>;

impl<E: Storage + Clock + Metrics, K: Array, V: Codec, H: CHasher, T: Translator>
    Any<E, K, V, H, T>
{
    /// Returns a [Any] adb initialized from `cfg`. Any uncommitted log operations will be
    /// discarded and the state of the db will be as of the last committed operation.
    pub async fn init(
        context: E,
        cfg: Config<T, <Operation<K, V> as Read>::Cfg>,
    ) -> Result<Self, Error> {
        let mmr_config = MmrConfig {
            journal_partition: cfg.mmr_journal_partition,
            metadata_partition: cfg.mmr_metadata_partition,
            items_per_blob: cfg.mmr_items_per_blob,
            write_buffer: cfg.mmr_write_buffer,
            thread_pool: cfg.thread_pool,
            buffer_pool: cfg.buffer_pool.clone(),
        };

        let journal_config = JournalConfig {
            partition: cfg.log_partition,
            items_per_section: cfg.log_items_per_section,
            compression: cfg.log_compression,
            codec_config: cfg.log_codec_config,
            buffer_pool: cfg.buffer_pool,
            write_buffer: cfg.log_write_buffer,
        };

        let log = AuthenticatedLog::<E, K, V, H>::new(
            context.with_label("log"),
            mmr_config,
            journal_config,
            Operation::<K, V>::is_commit,
        )
        .await?;

        let last_commit_loc = log.size().checked_sub(1);
        let inactivity_floor_loc = if let Some(last_commit_loc) = last_commit_loc {
            let last_commit = log.read(last_commit_loc).await?;
            last_commit
                .has_floor()
                .expect("last commit should have a floor")
        } else {
            Location::new_unchecked(0)
        };

        // Build snapshot from the log
        let mut snapshot = Index::init(context.with_label("snapshot"), cfg.translator);
        let active_keys =
            build_snapshot_from_log(inactivity_floor_loc, &log, &mut snapshot, |_, _| {}).await?;
        let last_commit = log.size().checked_sub(1);

        Ok(Self {
            log,
            active_keys,
            inactivity_floor_loc,
            steps: 0,
            last_commit,
            snapshot,
        })
    }

    /// Get the number of operations that have been applied to this db, including those that are not
    /// yet committed.
    pub fn op_count(&self) -> Location {
        self.log.size()
    }

    /// Whether the db currently has no active keys.
    pub fn is_empty(&self) -> bool {
        self.active_keys == 0
    }

    /// Return the oldest location that remains retrievable.
    pub fn oldest_retained_loc(&self) -> Option<Location> {
        self.log.oldest_retained_pos().map(Location::new_unchecked)
    }

    /// Return the location before which all operations have been pruned.
    pub fn pruning_boundary(&self) -> Location {
        self.log.pruning_boundary()
    }

    /// Return the inactivity floor location. This is the location before which all operations are
    /// known to be inactive.
    pub fn inactivity_floor_loc(&self) -> Location {
        self.inactivity_floor_loc
    }

    /// Updates `key` to have value `value`. The operation is reflected in the snapshot, but will be
    /// subject to rollback until the next successful `commit`.
    pub async fn update(&mut self, key: K, value: V) -> Result<(), Error> {
        let new_loc = self.op_count();
        if update_loc(&mut self.snapshot, &self.log, &key, new_loc)
            .await?
            .is_some()
        {
            self.steps += 1;
        } else {
            self.active_keys += 1;
        }
        self.log.append(Operation::Update(key, value)).await?;

        Ok(())
    }

    /// Get the value of `key` in the db, or None if it has no value.
    pub async fn get(&self, key: &K) -> Result<Option<V>, Error> {
        let iter = self.snapshot.get(key);
        for &loc in iter {
            let Operation::Update(k, v) = self.log.read(loc).await? else {
                unreachable!("location does not reference update operation. loc={loc}");
            };
            if &k == key {
                return Ok(Some(v));
            }
        }

        Ok(None)
    }

    fn as_floor_helper(&mut self) -> FloorHelperState<'_, E, K, V, H, T> {
        FloorHelper {
            snapshot: &mut self.snapshot,
            log: &mut self.log,
            translator: PhantomData,
        }
    }

    /// Updates the value associated with the given key in the store, inserting a default value if
    /// the key does not already exist.
    ///
    /// The operation is immediately visible in the snapshot for subsequent queries, but remains
    /// uncommitted until `commit` is called. Uncommitted operations will be rolled back if the db
    /// is closed without committing.
    pub async fn upsert(&mut self, key: K, update: impl FnOnce(&mut V)) -> Result<(), Error>
    where
        V: Default,
    {
        let mut value = self.get(&key).await?.unwrap_or_default();
        update(&mut value);

        self.update(key, value).await
    }

    /// Delete `key` and its value from the db. Deleting a key that already has no value is a no-op.
    /// The operation is reflected in the snapshot, but will be subject to rollback until the next
    /// successful `commit`.
    pub async fn delete(&mut self, key: K) -> Result<(), Error> {
        let r = delete_key(&mut self.snapshot, &self.log, &key).await?;
        if r.is_some() {
            self.log.append(Operation::Delete(key)).await?;
            self.steps += 1;
            self.active_keys -= 1;
        }

        Ok(())
    }

    /// Return the root of the db.
    ///
    /// # Warning
    ///
    /// Panics if there are uncommitted operations.
    pub fn root(&self, hasher: &mut StandardHasher<H>) -> H::Digest {
        self.log.root(hasher)
    }

    /// Generate and return:
    ///  1. a proof of all operations applied to the db in the range starting at (and including)
    ///     location `start_loc`, and ending at the first of either:
    ///     - the last operation performed, or
    ///     - the operation `max_ops` from the start.
    ///  2. the operations corresponding to the leaves in this range.
    ///
    /// # Errors
    ///
    /// Returns [crate::mmr::Error::LocationOverflow] if `start_loc` > [crate::mmr::MAX_LOCATION].
    /// Returns [crate::mmr::Error::RangeOutOfBounds] if `start_loc` >= [Self::op_count].
    /// Returns [crate::mmr::Error::ElementPruned] if some element needed to generate the proof has been pruned.
    ///
    /// # Warning
    ///
    /// Panics if there are uncommitted operations.
    pub async fn proof(
        &self,
        start_loc: Location,
        max_ops: NonZeroU64,
    ) -> Result<(Proof<H::Digest>, Vec<Operation<K, V>>), Error> {
        self.historical_proof(self.op_count(), start_loc, max_ops)
            .await
    }

    /// Analogous to proof, but with respect to the state of the MMR when it had `op_count`
    /// operations.
    ///
    /// # Errors
    ///
    /// Returns [crate::mmr::Error::LocationOverflow] if `op_count` or `start_loc` >
    /// [crate::mmr::MAX_LOCATION].
    /// Returns [crate::mmr::Error::RangeOutOfBounds] if `op_count` or `start_loc` >
    /// self.op_count().
    /// Returns [crate::mmr::Error::ElementPruned] if some element needed to generate the proof
    /// has been pruned.
    ///
    /// # Panics
    ///
    /// Panics if there are uncommitted operations.
    pub async fn historical_proof(
        &self,
        op_count: Location,
        start_loc: Location,
        max_ops: NonZeroU64,
    ) -> Result<(Proof<H::Digest>, Vec<Operation<K, V>>), Error> {
        self.log
            .historical_proof(op_count, start_loc, max_ops)
            .await
            .map_err(Into::into)
    }

    /// Commit any pending operations to the database, ensuring their durability upon return from
    /// this function. Also raises the inactivity floor according to the schedule.
    ///
    /// Failures after commit (but before `sync` or `close`) may still require reprocessing to
    /// recover the database on restart.
    pub async fn commit(&mut self, metadata: Option<V>) -> Result<(), Error> {
        // Raise the inactivity floor by taking `self.steps` steps, plus 1 to account for the
        // previous commit becoming inactive.
        if self.is_empty() {
            self.inactivity_floor_loc = self.op_count();
            debug!(tip = ?self.inactivity_floor_loc, "db is empty, raising floor to tip");
        } else {
            let steps_to_take = self.steps + 1;
            for _ in 0..steps_to_take {
                let loc = self.inactivity_floor_loc;
                self.inactivity_floor_loc = self.as_floor_helper().raise_floor(loc).await?;
            }
        }
        self.steps = 0;

        let op_count = self.op_count();
        self.last_commit = Some(op_count);

        // Apply the commit operation with the new inactivity floor.
        let loc = self.inactivity_floor_loc;
        self.log
            .append(Operation::CommitFloor(metadata, loc))
            .await?;

        // Commit the log to ensure this commit is durable.
        self.log.commit().await.map_err(Into::into)
    }

    /// Get the location and metadata associated with the last commit, or None if no commit has been
    /// made.
    ///
    /// # Errors
    ///
    /// Returns Error if there is some underlying storage failure.
    pub async fn get_metadata(&self) -> Result<Option<(Location, Option<V>)>, Error> {
        let Some(last_commit) = self.last_commit else {
            return Ok(None);
        };

        let Operation::CommitFloor(metadata, _) = self.log.read(last_commit).await? else {
            unreachable!("last commit should be a commit floor operation");
        };

        Ok(Some((last_commit, metadata)))
    }

    /// Sync all database state to disk. While this isn't necessary to ensure durability of
    /// committed operations, periodic invocation may reduce memory usage and the time required to
    /// recover the database on restart.
    pub async fn sync(&mut self) -> Result<(), Error> {
        self.log.sync().await.map_err(Into::into)
    }

    /// Prune historical operations prior to `prune_loc`. This does not affect the db's root or
    /// current snapshot.
    ///
    /// # Errors
    ///
    /// - Returns [Error::PruneBeyondMinRequired] if `prune_loc` > inactivity floor.
    /// - Returns [crate::mmr::Error::LocationOverflow] if `prune_loc` > [crate::mmr::MAX_LOCATION].
    pub async fn prune(&mut self, prune_loc: Location) -> Result<(), Error> {
        if prune_loc > self.inactivity_floor_loc {
            return Err(Error::PruneBeyondMinRequired(
                prune_loc,
                self.inactivity_floor_loc,
            ));
        }

        self.log.prune(prune_loc).await?;

        Ok(())
    }

    /// Close the db. Operations that have not been committed will be lost.
    pub async fn close(self) -> Result<(), Error> {
        self.log.close().await.map_err(Into::into)
    }

    /// Destroy the db, removing all data from disk.
    pub async fn destroy(self) -> Result<(), Error> {
        self.log.destroy().await.map_err(Into::into)
    }

    /// Simulate an unclean shutdown by consuming the db. If commit_log is true, the log will be
    /// be synced before consuming.
    #[cfg(any(test, feature = "fuzzing"))]
    pub async fn simulate_failure(mut self, commit_log: bool) -> Result<(), Error> {
        if commit_log {
            self.log.commit().await?;
        }

        Ok(())
    }
}

impl<E: Storage + Clock + Metrics, K: Array, V: Codec, H: CHasher, T: Translator> Db<E, K, V, T>
    for Any<E, K, V, H, T>
{
    fn op_count(&self) -> Location {
        self.op_count()
    }

    fn inactivity_floor_loc(&self) -> Location {
        self.inactivity_floor_loc()
    }

    async fn get(&self, key: &K) -> Result<Option<V>, Error> {
        self.get(key).await
    }

    async fn update(&mut self, key: K, value: V) -> Result<(), Error> {
        self.update(key, value).await
    }

    async fn delete(&mut self, key: K) -> Result<(), Error> {
        self.delete(key).await
    }

    async fn commit(&mut self) -> Result<(), Error> {
        self.commit(None).await
    }

    async fn sync(&mut self) -> Result<(), Error> {
        self.sync().await
    }

    async fn prune(&mut self, prune_loc: Location) -> Result<(), Error> {
        self.prune(prune_loc).await
    }

    async fn close(self) -> Result<(), Error> {
        self.close().await
    }

    async fn destroy(self) -> Result<(), Error> {
        self.destroy().await
    }
}

#[cfg(test)]
pub(super) mod test {
    use super::*;
    use crate::{adb::verify_proof, mmr::mem::Mmr as MemMmr, translator::TwoCap};
    use commonware_cryptography::{sha256::Digest, Digest as _, Hasher, Sha256};
    use commonware_macros::test_traced;
    use commonware_runtime::{deterministic, Runner as _};
    use commonware_utils::{NZUsize, NZU64};
    use std::collections::HashMap;

    const PAGE_SIZE: usize = 77;
    const PAGE_CACHE_SIZE: usize = 9;

    fn db_config(suffix: &str) -> Config<TwoCap, (commonware_codec::RangeCfg<usize>, ())> {
        Config {
            mmr_journal_partition: format!("journal_{suffix}"),
            mmr_metadata_partition: format!("metadata_{suffix}"),
            mmr_items_per_blob: NZU64!(11),
            mmr_write_buffer: NZUsize!(1024),
            log_partition: format!("log_journal_{suffix}"),
            log_items_per_section: NZU64!(7),
            log_write_buffer: NZUsize!(1024),
            log_compression: None,
            log_codec_config: ((0..=10000).into(), ()),
            translator: TwoCap,
            thread_pool: None,
            buffer_pool: PoolRef::new(NZUsize!(PAGE_SIZE), NZUsize!(PAGE_CACHE_SIZE)),
        }
    }

    /// A type alias for the concrete [Any] type used in these unit tests.
    type AnyTest = Any<deterministic::Context, Digest, Vec<u8>, Sha256, TwoCap>;

    /// Return an `Any` database initialized with a fixed config.
    async fn open_db(context: deterministic::Context) -> AnyTest {
        AnyTest::init(context, db_config("partition"))
            .await
            .unwrap()
    }

    #[test_traced("WARN")]
    pub fn test_any_variable_db_commit_on_empty_db() {
        let executor = deterministic::Runner::default();
        executor.start(|context| async move {
            let mut hasher = StandardHasher::<Sha256>::new();
            let mut db = open_db(context.clone()).await;
            db.commit(None).await.unwrap();
            assert_eq!(db.op_count(), 1);
            assert_eq!(db.inactivity_floor_loc(), Location::new_unchecked(0));

            let root = db.root(&mut hasher);
            db.close().await.unwrap();
            let db = open_db(context.clone()).await;
            assert_eq!(db.root(&mut hasher), root);
            assert_eq!(db.op_count(), 1);
            assert_eq!(db.inactivity_floor_loc(), Location::new_unchecked(0));

            db.destroy().await.unwrap();
        });
    }

    #[test_traced("WARN")]
    pub fn test_any_variable_db_empty() {
        let executor = deterministic::Runner::default();
        executor.start(|context| async move {
            let mut db = open_db(context.clone()).await;
            let mut hasher = StandardHasher::<Sha256>::new();
            assert_eq!(db.op_count(), 0);
            assert_eq!(db.oldest_retained_loc(), None);
            assert_eq!(db.pruning_boundary(), Location::new_unchecked(0));
            assert!(matches!(db.prune(db.inactivity_floor_loc()).await, Ok(())));
            let empty_root = db.root(&mut hasher);
            assert_eq!(empty_root, MemMmr::default().root(&mut hasher));
            assert!(db.get_metadata().await.unwrap().is_none());

            // Make sure closing/reopening gets us back to the same state, even after adding an uncommitted op.
            let d1 = Sha256::fill(1u8);
            let v1 = vec![1u8; 8];
            db.update(d1, v1).await.unwrap();
            db.close().await.unwrap();
            let mut db = open_db(context.clone()).await;
            assert_eq!(db.root(&mut hasher), empty_root);
            assert_eq!(db.op_count(), 0);

            let empty_proof = Proof::default();
            assert!(verify_proof(
                &mut hasher,
                &empty_proof,
                Location::new_unchecked(0),
                &[] as &[Operation<Digest, Digest>],
                &empty_root
            ));

            // Test calling commit on an empty db which should make it (durably) non-empty.
            db.commit(None).await.unwrap();
            assert_eq!(db.op_count(), 1); // floor op added
            let root = db.root(&mut hasher);
            assert!(matches!(db.prune(db.inactivity_floor_loc()).await, Ok(())));

            // Re-opening the DB without a clean shutdown should still recover the correct state.
            let mut db = open_db(context.clone()).await;
            assert_eq!(db.op_count(), 1);
            assert_eq!(db.root(&mut hasher), root);

            // Empty proof should no longer verify.
            assert!(!verify_proof(
                &mut hasher,
                &empty_proof,
                Location::new_unchecked(0),
                &[] as &[Operation<Digest, Digest>],
                &root
            ));

            // Single op proof should verify.
            let (proof, ops) = db
                .proof(Location::new_unchecked(0), NZU64!(1))
                .await
                .unwrap();
            assert!(verify_proof(
                &mut hasher,
                &proof,
                Location::new_unchecked(0),
                &ops,
                &root
            ));

            // Add one more op.
            db.commit(None).await.unwrap();
            // Historical proof from larger db should match proof from smaller db.
            let (proof2, ops2) = db
                .historical_proof(
                    Location::new_unchecked(1),
                    Location::new_unchecked(0),
                    NZU64!(1),
                )
                .await
                .unwrap();
            assert_eq!(proof, proof2);
            assert_eq!(ops, ops2);

            // Proof will not verify against the root of the bigger db.
            let root2 = db.root(&mut hasher);
            assert!(!verify_proof(
                &mut hasher,
                &proof,
                Location::new_unchecked(0),
                &ops,
                &root2
            ));

            // Confirm the inactivity floor doesn't fall endlessly behind with multiple commits on a
            // non-empty db.
            db.update(d1, vec![2u8; 20]).await.unwrap();
            for _ in 1..100 {
                db.commit(None).await.unwrap();
                // Distance should equal 3 after the second commit, with inactivity_floor
                // referencing the previous commit operation.
                assert!(db.op_count() - db.inactivity_floor_loc <= 3);
            }

            db.destroy().await.unwrap();
        });
    }

    #[test_traced("WARN")]
    pub fn test_any_variable_db_build_basic() {
        let executor = deterministic::Runner::default();
        executor.start(|context| async move {
            // Build a db with 2 keys and make sure updates and deletions of those keys work as
            // expected.
            let mut hasher = StandardHasher::<Sha256>::new();
            let mut db = open_db(context.clone()).await;

            let d1 = Sha256::fill(1u8);
            let d2 = Sha256::fill(2u8);
            let v1 = vec![1u8; 8];
            let v2 = vec![2u8; 20];

            assert!(db.get(&d1).await.unwrap().is_none());
            assert!(db.get(&d2).await.unwrap().is_none());

            db.update(d1, v1.clone()).await.unwrap();
            assert_eq!(db.get(&d1).await.unwrap().unwrap(), v1);
            assert!(db.get(&d2).await.unwrap().is_none());

            db.update(d2, v1.clone()).await.unwrap();
            assert_eq!(db.get(&d1).await.unwrap().unwrap(), v1);
            assert_eq!(db.get(&d2).await.unwrap().unwrap(), v1);

            db.delete(d1).await.unwrap();
            assert!(db.get(&d1).await.unwrap().is_none());
            assert_eq!(db.get(&d2).await.unwrap().unwrap(), v1);

            db.update(d1, v2.clone()).await.unwrap();
            assert_eq!(db.get(&d1).await.unwrap().unwrap(), v2);

            db.update(d2, v1.clone()).await.unwrap();
            assert_eq!(db.get(&d2).await.unwrap().unwrap(), v1);

            assert_eq!(db.op_count(), 5); // 4 updates, 1 deletion.
            assert_eq!(db.snapshot.keys(), 2);
            assert_eq!(db.inactivity_floor_loc, Location::new_unchecked(0));
            db.commit(None).await.unwrap();

            // Should have moved 3 active operations to tip, leading to floor of 6.
            assert_eq!(db.inactivity_floor_loc, Location::new_unchecked(6));
            assert_eq!(db.op_count(), 9); // floor of 6 + 2 active keys + 1 commit.

            // Delete all keys.
            db.delete(d1).await.unwrap();
            db.delete(d2).await.unwrap();
            assert!(db.get(&d1).await.unwrap().is_none());
            assert!(db.get(&d2).await.unwrap().is_none());
            assert_eq!(db.op_count(), 11); // 2 new delete ops.
            assert_eq!(db.inactivity_floor_loc, Location::new_unchecked(6));

            db.commit(None).await.unwrap();
            assert_eq!(db.inactivity_floor_loc, Location::new_unchecked(11));
            assert_eq!(db.op_count(), 12); // only commit should remain.

            // Multiple deletions of the same key should be a no-op.
            db.delete(d1).await.unwrap();
            assert_eq!(db.op_count(), 12);

            // Deletions of non-existent keys should be a no-op.
            let d3 = Sha256::fill(3u8);
            db.delete(d3).await.unwrap();
            assert_eq!(db.op_count(), 12);

            // Make sure closing/reopening gets us back to the same state.
            let metadata = Some(vec![99, 100]);
            db.commit(metadata.clone()).await.unwrap();
            assert_eq!(db.op_count(), 13);
            let root = db.root(&mut hasher);
            db.close().await.unwrap();
            let mut db = open_db(context.clone()).await;
            assert_eq!(db.op_count(), 13);
            assert_eq!(db.root(&mut hasher), root);

            // Make sure we can still get the metadata.
            assert_eq!(
                db.get_metadata().await.unwrap(),
                Some((Location::new_unchecked(12), metadata))
            );

            // Re-activate the keys by updating them.
            db.update(d1, v1.clone()).await.unwrap();
            db.update(d2, v2.clone()).await.unwrap();
            db.delete(d1).await.unwrap();
            db.update(d2, v1.clone()).await.unwrap();
            db.update(d1, v2.clone()).await.unwrap();
            assert_eq!(db.snapshot.keys(), 2);

            // Make sure last_commit is updated by changing the metadata back to None.
            db.commit(None).await.unwrap();
            let metadata = db.get_metadata().await.unwrap();
            assert_eq!(metadata, Some((Location::new_unchecked(21), None)));

            // Confirm close/reopen gets us back to the same state.
            assert_eq!(db.op_count(), 22);
            let root = db.root(&mut hasher);
            db.close().await.unwrap();
            let mut db = open_db(context.clone()).await;

            assert_eq!(db.root(&mut hasher), root);
            assert_eq!(db.snapshot.keys(), 2);
            assert_eq!(db.op_count(), 22);
            let metadata = db.get_metadata().await.unwrap();
            assert_eq!(metadata, Some((Location::new_unchecked(21), None)));

            // Commit will raise the inactivity floor, which won't affect state but will affect the
            // root.
            db.commit(None).await.unwrap();

            assert!(db.root(&mut hasher) != root);

            // Pruning inactive ops should not affect current state or root
            let root = db.root(&mut hasher);
            db.prune(db.inactivity_floor_loc()).await.unwrap();
            assert_eq!(db.snapshot.keys(), 2);
            assert_eq!(db.root(&mut hasher), root);

            db.destroy().await.unwrap();
        });
    }

    #[test_traced("WARN")]
    pub fn test_any_variable_db_build_and_authenticate() {
        let executor = deterministic::Runner::default();
        // Build a db with 1000 keys, some of which we update and some of which we delete, and
        // confirm that the end state of the db matches that of an identically updated hashmap.
        const ELEMENTS: u64 = 1000;
        executor.start(|context| async move {
            let mut hasher = StandardHasher::<Sha256>::new();
            let mut db = open_db(context.clone()).await;

            let mut map = HashMap::<Digest, Vec<u8>>::default();
            for i in 0u64..ELEMENTS {
                let k = Sha256::hash(&i.to_be_bytes());
                let v = vec![(i % 255) as u8; ((i % 13) + 7) as usize];
                db.update(k, v.clone()).await.unwrap();
                map.insert(k, v);
            }

            // Update every 3rd key
            for i in 0u64..ELEMENTS {
                if i % 3 != 0 {
                    continue;
                }
                let k = Sha256::hash(&i.to_be_bytes());
                let v = vec![((i + 1) % 255) as u8; ((i % 13) + 8) as usize];
                db.update(k, v.clone()).await.unwrap();
                map.insert(k, v);
            }

            // Delete every 7th key
            for i in 0u64..ELEMENTS {
                if i % 7 != 1 {
                    continue;
                }
                let k = Sha256::hash(&i.to_be_bytes());
                db.delete(k).await.unwrap();
                map.remove(&k);
            }

            assert_eq!(db.op_count(), 1477);
            assert_eq!(db.inactivity_floor_loc, Location::new_unchecked(0));
            assert_eq!(
                db.oldest_retained_loc().unwrap(),
                Location::new_unchecked(0)
            ); // no pruning yet
            assert_eq!(db.snapshot.items(), 857);

            // Test that commit will raise the activity floor.
            db.commit(None).await.unwrap();
            assert_eq!(db.op_count(), 1956);
            assert_eq!(db.inactivity_floor_loc, Location::new_unchecked(837));
            db.sync().await.unwrap();
            db.prune(db.inactivity_floor_loc()).await.unwrap();
            assert_eq!(
                db.oldest_retained_loc().unwrap(),
                Location::new_unchecked(833),
            );
            assert_eq!(db.snapshot.items(), 857);

            // Close & reopen the db, making sure the re-opened db has exactly the same state.
            let root = db.root(&mut hasher);
            db.close().await.unwrap();
            let mut db = open_db(context.clone()).await;
            assert_eq!(root, db.root(&mut hasher));
            assert_eq!(db.op_count(), 1956);
            assert_eq!(db.inactivity_floor_loc, Location::new_unchecked(837));
            assert_eq!(db.snapshot.items(), 857);

            db.prune(db.inactivity_floor_loc()).await.unwrap();
            assert_eq!(db.inactivity_floor_loc, Location::new_unchecked(837));
            assert_eq!(db.op_count(), 1956);
            assert_eq!(db.snapshot.items(), 857);

            // Confirm the db's state matches that of the separate map we computed independently.
            for i in 0u64..1000 {
                let k = Sha256::hash(&i.to_be_bytes());
                if let Some(map_value) = map.get(&k) {
                    let Some(db_value) = db.get(&k).await.unwrap() else {
                        panic!("key not found in db: {k}");
                    };
                    assert_eq!(*map_value, db_value);
                } else {
                    assert!(db.get(&k).await.unwrap().is_none());
                }
            }

            // Make sure size-constrained batches of operations are provable from the oldest
            // retained op to tip.
            let max_ops = NZU64!(4);
            let end_loc = db.op_count();
            let start_pos = db.log.mmr.pruned_to_pos();
            let start_loc = Location::try_from(start_pos).unwrap();
            // Raise the inactivity floor and make sure historical inactive operations are still provable.
            db.commit(None).await.unwrap();

            let root = db.root(&mut hasher);
            assert!(start_loc < db.inactivity_floor_loc);

            for loc in *start_loc..*end_loc {
                let (proof, log) = db
                    .proof(Location::new_unchecked(loc), max_ops)
                    .await
                    .unwrap();
                assert!(verify_proof(
                    &mut hasher,
                    &proof,
                    Location::new_unchecked(loc),
                    &log,
                    &root
                ));
            }

            db.destroy().await.unwrap();
        });
    }

    // Test that replaying multiple updates of the same key on startup doesn't leave behind old data
    // in the snapshot.
    #[test_traced("WARN")]
    pub fn test_any_variable_db_log_replay() {
        let executor = deterministic::Runner::default();
        executor.start(|context| async move {
            let mut hasher = StandardHasher::<Sha256>::new();
            let mut db = open_db(context.clone()).await;

            // Update the same key many times.
            const UPDATES: u64 = 100;
            let k = Sha256::hash(&UPDATES.to_be_bytes());
            for i in 0u64..UPDATES {
                let v = vec![(i % 255) as u8; ((i % 7) + 3) as usize];
                db.update(k, v).await.unwrap();
            }
            db.commit(None).await.unwrap();
            let root = db.root(&mut hasher);
            db.close().await.unwrap();

            // Simulate a failed commit and test that the log replay doesn't leave behind old data.
            let db = open_db(context.clone()).await;
            let iter = db.snapshot.get(&k);
            assert_eq!(iter.cloned().collect::<Vec<_>>().len(), 1);
            assert_eq!(db.root(&mut hasher), root);

            db.destroy().await.unwrap();
        });
    }

    #[test_traced("WARN")]
    pub fn test_any_variable_db_multiple_commits_delete_gets_replayed() {
        let executor = deterministic::Runner::default();
        executor.start(|context| async move {
            let mut hasher = StandardHasher::<Sha256>::new();
            let mut db = open_db(context.clone()).await;

            let mut map = HashMap::<Digest, Vec<u8>>::default();
            const ELEMENTS: u64 = 10;
            // insert & commit multiple batches to ensure repeated inactivity floor raising.
            for j in 0u64..ELEMENTS {
                for i in 0u64..ELEMENTS {
                    let k = Sha256::hash(&(j * 1000 + i).to_be_bytes());
                    let v = vec![(i % 255) as u8; ((i % 7) + 3) as usize];
                    db.update(k, v.clone()).await.unwrap();
                    map.insert(k, v);
                }
                db.commit(None).await.unwrap();
            }
            let k = Sha256::hash(&((ELEMENTS - 1) * 1000 + (ELEMENTS - 1)).to_be_bytes());

            // Do one last delete operation which will be above the inactivity
            // floor, to make sure it gets replayed on restart.
            db.delete(k).await.unwrap();
            db.commit(None).await.unwrap();
            assert!(db.get(&k).await.unwrap().is_none());

            // Close & reopen the db, making sure the re-opened db has exactly the same state.
            let root = db.root(&mut hasher);
            db.close().await.unwrap();
            let db = open_db(context.clone()).await;
            assert_eq!(root, db.root(&mut hasher));
            assert!(db.get(&k).await.unwrap().is_none());

            db.destroy().await.unwrap();
        });
    }

    #[test_traced("WARN")]
    pub fn test_any_variable_db_recovery() {
        let executor = deterministic::Runner::default();
        // Build a db with 1000 keys, some of which we update and some of which we delete.
        const ELEMENTS: u64 = 1000;
        executor.start(|context| async move {
            let mut hasher = StandardHasher::<Sha256>::new();
            let mut db = open_db(context.clone()).await;
            let root = db.root(&mut hasher);

            for i in 0u64..ELEMENTS {
                let k = Sha256::hash(&i.to_be_bytes());
                let v = vec![(i % 255) as u8; ((i % 13) + 7) as usize];
                db.update(k, v.clone()).await.unwrap();
            }

            // Simulate a failure and test that we rollback to the previous root.
            db.simulate_failure(false).await.unwrap();
            let mut db = open_db(context.clone()).await;
            assert_eq!(root, db.root(&mut hasher));

            // re-apply the updates and commit them this time.
            for i in 0u64..ELEMENTS {
                let k = Sha256::hash(&i.to_be_bytes());
                let v = vec![(i % 255) as u8; ((i % 13) + 7) as usize];
                db.update(k, v.clone()).await.unwrap();
            }
            db.commit(None).await.unwrap();
            let root = db.root(&mut hasher);

            // Update every 3rd key
            for i in 0u64..ELEMENTS {
                if i % 3 != 0 {
                    continue;
                }
                let k = Sha256::hash(&i.to_be_bytes());
                let v = vec![((i + 1) % 255) as u8; ((i % 13) + 8) as usize];
                db.update(k, v.clone()).await.unwrap();
            }

            // Simulate a failure and test that we rollback to the previous root.
            db.simulate_failure(false).await.unwrap();
            let mut db = open_db(context.clone()).await;
            assert_eq!(root, db.root(&mut hasher));

            // Re-apply updates for every 3rd key and commit them this time.
            for i in 0u64..ELEMENTS {
                if i % 3 != 0 {
                    continue;
                }
                let k = Sha256::hash(&i.to_be_bytes());
                let v = vec![((i + 1) % 255) as u8; ((i % 13) + 8) as usize];
                db.update(k, v.clone()).await.unwrap();
            }
            db.commit(None).await.unwrap();
            let root = db.root(&mut hasher);

            // Delete every 7th key
            for i in 0u64..ELEMENTS {
                if i % 7 != 1 {
                    continue;
                }
                let k = Sha256::hash(&i.to_be_bytes());
                db.delete(k).await.unwrap();
            }

            // Simulate a failure and test that we rollback to the previous root.
            db.simulate_failure(false).await.unwrap();
            let mut db = open_db(context.clone()).await;
            assert_eq!(root, db.root(&mut hasher));

            // Re-delete every 7th key and commit this time.
            for i in 0u64..ELEMENTS {
                if i % 7 != 1 {
                    continue;
                }
                let k = Sha256::hash(&i.to_be_bytes());
                db.delete(k).await.unwrap();
            }
            db.commit(None).await.unwrap();

            let root = db.root(&mut hasher);
            assert_eq!(db.op_count(), 1960);
            assert_eq!(
                Location::try_from(db.log.mmr.size()).ok(),
                Some(Location::new_unchecked(1960))
            );
            assert_eq!(db.inactivity_floor_loc, Location::new_unchecked(755));
            db.sync().await.unwrap(); // test pruning boundary after sync w/ prune
            db.prune(db.inactivity_floor_loc()).await.unwrap();
            assert_eq!(
                db.oldest_retained_loc().unwrap(),
                Location::new_unchecked(749)
            );
            assert_eq!(db.snapshot.items(), 857);

            // Confirm state is preserved after close and reopen.
            db.close().await.unwrap();
            let db = open_db(context.clone()).await;
            assert_eq!(root, db.root(&mut hasher));
            assert_eq!(db.op_count(), 1960);
            assert_eq!(
                Location::try_from(db.log.mmr.size()).ok(),
                Some(Location::new_unchecked(1960))
            );
            assert_eq!(db.inactivity_floor_loc, Location::new_unchecked(755));
            assert_eq!(
                db.oldest_retained_loc().unwrap(),
                Location::new_unchecked(749)
            );
            assert_eq!(db.snapshot.items(), 857);

            db.destroy().await.unwrap();
        });
    }

    /// Test that various types of unclean shutdown while updating a non-empty DB recover to the
    /// empty DB on re-open.
    #[test_traced("WARN")]
    fn test_any_variable_non_empty_db_recovery() {
        let executor = deterministic::Runner::default();
        executor.start(|context| async move {
            let mut hasher = StandardHasher::<Sha256>::new();
            let mut db = open_db(context.clone()).await;

            // Insert 1000 keys then sync.
            for i in 0u64..1000 {
                let k = Sha256::hash(&i.to_be_bytes());
                let v = vec![(i % 255) as u8; ((i % 13) + 7) as usize];
                db.update(k, v).await.unwrap();
            }
            db.commit(None).await.unwrap();
            db.prune(db.inactivity_floor_loc()).await.unwrap();
            let root = db.root(&mut hasher);
            let op_count = db.op_count();
            let inactivity_floor_loc = db.inactivity_floor_loc();

            // Reopen DB without clean shutdown and make sure the state is the same.
            let mut db = open_db(context.clone()).await;
            assert_eq!(db.op_count(), op_count);
            assert_eq!(db.inactivity_floor_loc(), inactivity_floor_loc);
            assert_eq!(db.root(&mut hasher), root);

            async fn apply_more_ops(
                db: &mut Any<deterministic::Context, Digest, Vec<u8>, Sha256, TwoCap>,
            ) {
                for i in 0u64..1000 {
                    let k = Sha256::hash(&i.to_be_bytes());
                    let v = vec![(i % 255) as u8; ((i % 13) + 8) as usize];
                    db.update(k, v).await.unwrap();
                }
            }

            // Insert operations without commit, then simulate failure, syncing nothing.
            apply_more_ops(&mut db).await;
            db.simulate_failure(false).await.unwrap();
            let mut db = open_db(context.clone()).await;
            assert_eq!(db.op_count(), op_count);
            assert_eq!(db.inactivity_floor_loc(), inactivity_floor_loc);
            assert_eq!(db.root(&mut hasher), root);

            // Repeat, though this time sync the log.
            apply_more_ops(&mut db).await;
            db.simulate_failure(true).await.unwrap();
            let mut db = open_db(context.clone()).await;
            assert_eq!(db.op_count(), op_count);
            assert_eq!(db.inactivity_floor_loc(), inactivity_floor_loc);
            assert_eq!(db.root(&mut hasher), root);

            // One last check that re-open without proper shutdown still recovers the correct state.
            apply_more_ops(&mut db).await;
            apply_more_ops(&mut db).await;
            apply_more_ops(&mut db).await;
            let mut db = open_db(context.clone()).await;
            assert_eq!(db.op_count(), op_count);
            assert_eq!(db.inactivity_floor_loc(), inactivity_floor_loc);
            assert_eq!(db.root(&mut hasher), root);

            // Apply the ops one last time but fully commit them this time, then clean up.
            apply_more_ops(&mut db).await;
            db.commit(None).await.unwrap();
            let db = open_db(context.clone()).await;
            assert!(db.op_count() > op_count);
            assert_ne!(db.inactivity_floor_loc(), inactivity_floor_loc);
            assert_ne!(db.root(&mut hasher), root);

            db.destroy().await.unwrap();
        });
    }

    /// Test that various types of unclean shutdown while updating an empty DB recover to the empty
    /// DB on re-open.
    #[test_traced("WARN")]
    fn test_any_variable_empty_db_recovery() {
        let executor = deterministic::Runner::default();
        executor.start(|context| async move {
            // Initialize an empty db.
            let mut hasher = StandardHasher::<Sha256>::new();
            let db = open_db(context.clone()).await;
            let root = db.root(&mut hasher);

            // Reopen DB without clean shutdown and make sure the state is the same.
            let mut db = open_db(context.clone()).await;
            assert_eq!(db.op_count(), 0);
            assert_eq!(db.root(&mut hasher), root);

            async fn apply_ops(
                db: &mut Any<deterministic::Context, Digest, Vec<u8>, Sha256, TwoCap>,
            ) {
                for i in 0u64..1000 {
                    let k = Sha256::hash(&i.to_be_bytes());
                    let v = vec![(i % 255) as u8; ((i % 13) + 8) as usize];
                    db.update(k, v).await.unwrap();
                }
            }

            // Insert operations without commit then simulate failure.
            apply_ops(&mut db).await;
            db.simulate_failure(false).await.unwrap();
            let mut db = open_db(context.clone()).await;
            assert_eq!(db.op_count(), 0);
            assert_eq!(db.root(&mut hasher), root);

            // Insert another 1000 keys then simulate failure (sync only the log).
            apply_ops(&mut db).await;
            db.simulate_failure(true).await.unwrap();
            let mut db = open_db(context.clone()).await;
            assert_eq!(db.op_count(), 0);
            assert_eq!(db.root(&mut hasher), root);

            // Insert another 1000 keys then simulate failure (sync only the mmr).
            apply_ops(&mut db).await;
            db.simulate_failure(false).await.unwrap();
            let mut db = open_db(context.clone()).await;
            assert_eq!(db.op_count(), 0);
            assert_eq!(db.root(&mut hasher), root);

            // One last check that re-open without proper shutdown still recovers the correct state.
            apply_ops(&mut db).await;
            apply_ops(&mut db).await;
            apply_ops(&mut db).await;
            let mut db = open_db(context.clone()).await;
            assert_eq!(db.op_count(), 0);
            assert_eq!(db.root(&mut hasher), root);

            // Apply the ops one last time but fully commit them this time, then clean up.
            apply_ops(&mut db).await;
            db.commit(None).await.unwrap();
            let db = open_db(context.clone()).await;
            assert!(db.op_count() > 0);
            assert_ne!(db.root(&mut hasher), root);

            db.destroy().await.unwrap();
        });
    }

    #[test_traced]
    fn test_variable_db_prune_beyond_inactivity_floor() {
        let executor = deterministic::Runner::default();
        executor.start(|mut context| async move {
            let mut db = open_db(context.clone()).await;

            // Add some operations
            let key1 = Digest::random(&mut context);
            let key2 = Digest::random(&mut context);
            let key3 = Digest::random(&mut context);

            db.update(key1, vec![10]).await.unwrap();
            db.update(key2, vec![20]).await.unwrap();
            db.update(key3, vec![30]).await.unwrap();
            db.commit(None).await.unwrap();

            // inactivity_floor should be at some location < op_count
            let inactivity_floor = db.inactivity_floor_loc();
            let beyond_floor = Location::new_unchecked(*inactivity_floor + 1);

            // Try to prune beyond the inactivity floor
            let result = db.prune(beyond_floor).await;
            assert!(
                matches!(result, Err(Error::PruneBeyondMinRequired(loc, floor))
                    if loc == beyond_floor && floor == inactivity_floor)
            );

            db.destroy().await.unwrap();
        });
    }
}<|MERGE_RESOLUTION|>--- conflicted
+++ resolved
@@ -75,21 +75,8 @@
 /// A key-value ADB based on an MMR over its log of operations, supporting authentication of any
 /// value ever associated with a key.
 pub struct Any<E: Storage + Clock + Metrics, K: Array, V: Codec, H: CHasher, T: Translator> {
-<<<<<<< HEAD
-    /// An MMR over digests of the operations applied to the db.
-    ///
-    /// # Invariant
-    ///
-    /// The number of leaves in this MMR always equals the number of operations in the unpruned
-    /// `log`.
-    mmr: Mmr<E, H::Digest>,
-
-    /// A (pruned) log of all operations applied to the db in order of occurrence.
-    log: Journal<E, Operation<K, V>>,
-=======
     /// An authenticated log of all [Operation]s that have been applied to the store.
     log: AuthenticatedLog<E, K, V, H>,
->>>>>>> 27cee9d0
 
     /// A location before which all operations are "inactive" (that is, operations before this point
     /// are over keys that have been updated by some operation at or after this point).
