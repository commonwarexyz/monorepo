//! An authenticated database (ADB) that provides succinct proofs of _any_ value ever associated
//! with a key, where values can have varying sizes.
//!
//! _If the values you wish to store all have the same size, use the dbs in [crate::adb::any::fixed]
//! instead for better performance._

use crate::{
    adb::{
<<<<<<< HEAD
        align_mmr_and_floored_log,
        any::{historical_proof, prune_db},
        build_snapshot_from_log, delete_key,
        operation::variable::Operation,
        store::Db,
        update_loc, Error,
=======
        align_mmr_and_floored_log, any::historical_proof, build_snapshot_from_log, delete_key,
        operation::variable::Operation, prune_db, store::Db, update_loc, Error,
>>>>>>> 013776c7
    },
    index::{Index as _, Unordered as Index},
    journal::contiguous::variable::{Config as JournalConfig, Journal},
    mmr::{
        journaled::{Config as MmrConfig, Mmr},
        Location, Proof, StandardHasher,
    },
    translator::Translator,
};
use commonware_codec::{Codec, Read};
use commonware_cryptography::Hasher as CHasher;
use commonware_runtime::{buffer::PoolRef, Clock, Metrics, Storage, ThreadPool};
use commonware_utils::Array;
use futures::{future::TryFutureExt, try_join};
use std::num::{NonZeroU64, NonZeroUsize};
use tracing::debug;

/// Configuration for an `Any` authenticated db.
#[derive(Clone)]
pub struct Config<T: Translator, C> {
    /// The name of the [Storage] partition used for the MMR's backing journal.
    pub mmr_journal_partition: String,

    /// The items per blob configuration value used by the MMR journal.
    pub mmr_items_per_blob: NonZeroU64,

    /// The size of the write buffer to use for each blob in the MMR journal.
    pub mmr_write_buffer: NonZeroUsize,

    /// The name of the [Storage] partition used for the MMR's metadata.
    pub mmr_metadata_partition: String,

    /// The name of the [Storage] partition used to persist the log of operations.
    pub log_partition: String,

    /// The size of the write buffer to use for each blob in the log journal.
    pub log_write_buffer: NonZeroUsize,

    /// Optional compression level (using `zstd`) to apply to log data before storing.
    pub log_compression: Option<u8>,

    /// The codec configuration to use for encoding and decoding log items.
    pub log_codec_config: C,

    /// The number of items to put in each section of the journal.
    pub log_items_per_section: NonZeroU64,

    /// The translator used by the compressed index.
    pub translator: T,

    /// An optional thread pool to use for parallelizing batch operations.
    pub thread_pool: Option<ThreadPool>,

    /// The buffer pool to use for caching data.
    pub buffer_pool: PoolRef,
}

/// A key-value ADB based on an MMR over its log of operations, supporting authentication of any
/// value ever associated with a key.
pub struct Any<E: Storage + Clock + Metrics, K: Array, V: Codec, H: CHasher, T: Translator> {
    /// An MMR over digests of the operations applied to the db.
    ///
    /// # Invariant
    ///
    /// The number of leaves in this MMR always equals the number of operations in the unpruned
    /// `log`.
    mmr: Mmr<E, H>,

    /// A (pruned) log of all operations applied to the db in order of occurrence.
    log: Journal<E, Operation<K, V>>,

    /// A location before which all operations are "inactive" (that is, operations before this point
    /// are over keys that have been updated by some operation at or after this point).
    inactivity_floor_loc: Location,

    /// A snapshot of all currently active operations in the form of a map from each key to the
    /// location in the log containing its most recent update.
    ///
    /// # Invariant
    ///
    /// Only references operations of type Operation::Update.
    pub(super) snapshot: Index<T, Location>,

    /// The number of _steps_ to raise the inactivity floor. Each step involves moving exactly one
    /// active operation to tip.
    pub(crate) steps: u64,

    /// The location of the last commit operation (if any exists).
    pub(crate) last_commit: Option<Location>,

    /// Cryptographic hasher to re-use within mutable operations requiring digest computation.
    pub(super) hasher: StandardHasher<H>,
}

/// Type alias for the shared state wrapper used by this Any database variant.
type SharedState<'a, E, K, V, H, T> =
    super::Shared<'a, E, Index<T, Location>, Journal<E, Operation<K, V>>, Operation<K, V>, H>;

impl<E: Storage + Clock + Metrics, K: Array, V: Codec, H: CHasher, T: Translator>
    Any<E, K, V, H, T>
{
    /// Returns a [Any] adb initialized from `cfg`. Any uncommitted log operations will be
    /// discarded and the state of the db will be as of the last committed operation.
    pub async fn init(
        context: E,
        cfg: Config<T, <Operation<K, V> as Read>::Cfg>,
    ) -> Result<Self, Error> {
        let mut hasher = StandardHasher::<H>::new();

        let mut mmr = Mmr::init(
            context.with_label("mmr"),
            &mut hasher,
            MmrConfig {
                journal_partition: cfg.mmr_journal_partition,
                metadata_partition: cfg.mmr_metadata_partition,
                items_per_blob: cfg.mmr_items_per_blob,
                write_buffer: cfg.mmr_write_buffer,
                thread_pool: cfg.thread_pool,
                buffer_pool: cfg.buffer_pool.clone(),
            },
        )
        .await?;

        let mut log = Journal::init(
            context.with_label("log"),
            JournalConfig {
                partition: cfg.log_partition,
                items_per_section: cfg.log_items_per_section,
                compression: cfg.log_compression,
                codec_config: cfg.log_codec_config,
                buffer_pool: cfg.buffer_pool,
                write_buffer: cfg.log_write_buffer,
            },
        )
        .await?;

        let inactivity_floor_loc =
            align_mmr_and_floored_log(&mut mmr, &mut log, &mut hasher).await?;

        // Build snapshot from the log
        let mut snapshot = Index::init(context.with_label("snapshot"), cfg.translator);
        build_snapshot_from_log(inactivity_floor_loc, &log, &mut snapshot, |_, _| {}).await?;
        let last_commit = log.size().checked_sub(1).map(Location::new_unchecked);

        Ok(Self {
            mmr,
            log,
            inactivity_floor_loc,
            steps: 0,
            last_commit,
            snapshot,
            hasher,
        })
    }

    /// Get the number of operations that have been applied to this db, including those that are not
    /// yet committed.
    pub fn op_count(&self) -> Location {
        Location::new_unchecked(self.log.size())
    }

    /// Whether the db currently has no active keys.
    pub fn is_empty(&self) -> bool {
        self.snapshot.keys() == 0
    }

    /// Return the oldest location that remains retrievable.
    pub fn oldest_retained_loc(&self) -> Option<Location> {
        self.log.oldest_retained_pos().map(Location::new_unchecked)
    }

    /// Return the inactivity floor location. This is the location before which all operations are
    /// known to be inactive.
    pub fn inactivity_floor_loc(&self) -> Location {
        self.inactivity_floor_loc
    }

    /// Updates `key` to have value `value`. The operation is reflected in the snapshot, but will be
    /// subject to rollback until the next successful `commit`.
    pub async fn update(&mut self, key: K, value: V) -> Result<(), Error> {
        let new_loc = self.op_count();
        if update_loc(&mut self.snapshot, &self.log, &key, new_loc)
            .await?
            .is_some()
        {
            self.steps += 1;
        }
        self.as_shared()
            .apply_op(Operation::Update(key, value))
            .await?;

        Ok(())
    }

    /// Get the value of `key` in the db, or None if it has no value.
    pub async fn get(&self, key: &K) -> Result<Option<V>, Error> {
        let iter = self.snapshot.get(key);
        for &loc in iter {
            let Operation::Update(k, v) = self.log.read(*loc).await? else {
                unreachable!("location does not reference update operation. loc={loc}");
            };
            if &k == key {
                return Ok(Some(v));
            }
        }

        Ok(None)
    }

    fn as_shared(&mut self) -> SharedState<'_, E, K, V, H, T> {
        SharedState {
            snapshot: &mut self.snapshot,
            mmr: &mut self.mmr,
            log: &mut self.log,
            hasher: &mut self.hasher,
        }
    }

    /// Updates the value associated with the given key in the store, inserting a default value if
    /// the key does not already exist.
    ///
    /// The operation is immediately visible in the snapshot for subsequent queries, but remains
    /// uncommitted until `commit` is called. Uncommitted operations will be rolled back if the db
    /// is closed without committing.
    pub async fn upsert(&mut self, key: K, update: impl FnOnce(&mut V)) -> Result<(), Error>
    where
        V: Default,
    {
        let mut value = self.get(&key).await?.unwrap_or_default();
        update(&mut value);

        self.update(key, value).await
    }

    /// Delete `key` and its value from the db. Deleting a key that already has no value is a no-op.
    /// The operation is reflected in the snapshot, but will be subject to rollback until the next
    /// successful `commit`.
    pub async fn delete(&mut self, key: K) -> Result<(), Error> {
        let r = delete_key(&mut self.snapshot, &self.log, &key).await?;
        if r.is_some() {
            self.as_shared().apply_op(Operation::Delete(key)).await?;
            self.steps += 1;
        };

        Ok(())
    }

    /// Return the root of the db.
    ///
    /// # Warning
    ///
    /// Panics if there are uncommitted operations.
    pub fn root(&self, hasher: &mut StandardHasher<H>) -> H::Digest {
        self.mmr.root(hasher)
    }

    /// Generate and return:
    ///  1. a proof of all operations applied to the db in the range starting at (and including)
    ///     location `start_loc`, and ending at the first of either:
    ///     - the last operation performed, or
    ///     - the operation `max_ops` from the start.
    ///  2. the operations corresponding to the leaves in this range.
    ///
    /// # Errors
    ///
    /// Returns [crate::mmr::Error::LocationOverflow] if `start_loc` > [crate::mmr::MAX_LOCATION].
    /// Returns [crate::mmr::Error::RangeOutOfBounds] if `start_loc` >= [Self::op_count].
    /// Returns [crate::mmr::Error::ElementPruned] if some element needed to generate the proof has been pruned.
    ///
    /// # Warning
    ///
    /// Panics if there are uncommitted operations.
    pub async fn proof(
        &self,
        start_loc: Location,
        max_ops: NonZeroU64,
    ) -> Result<(Proof<H::Digest>, Vec<Operation<K, V>>), Error> {
        self.historical_proof(self.op_count(), start_loc, max_ops)
            .await
    }

    /// Analogous to proof, but with respect to the state of the MMR when it had `op_count`
    /// operations.
    ///
    /// # Errors
    ///
    /// Returns [crate::mmr::Error::LocationOverflow] if `op_count` or `start_loc` >
    /// [crate::mmr::MAX_LOCATION].
    /// Returns [crate::mmr::Error::RangeOutOfBounds] if `op_count` or `start_loc` >
    /// self.op_count().
    /// Returns [crate::mmr::Error::ElementPruned] if some element needed to generate the proof
    /// has been pruned.
    ///
    /// # Panics
    ///
    /// Panics if there are uncommitted operations.
    pub async fn historical_proof(
        &self,
        op_count: Location,
        start_loc: Location,
        max_ops: NonZeroU64,
    ) -> Result<(Proof<H::Digest>, Vec<Operation<K, V>>), Error> {
        historical_proof(&self.mmr, &self.log, op_count, start_loc, max_ops).await
    }

    /// Commit any pending operations to the database, ensuring their durability upon return from
    /// this function. Also raises the inactivity floor according to the schedule.
    ///
    /// Failures after commit (but before `sync` or `close`) may still require reprocessing to
    /// recover the database on restart.
    pub async fn commit(&mut self, metadata: Option<V>) -> Result<(), Error> {
        // Raise the inactivity floor by taking `self.steps` steps, plus 1 to account for the
        // previous commit becoming inactive.
        if self.is_empty() {
            self.inactivity_floor_loc = self.op_count();
            debug!(tip = ?self.inactivity_floor_loc, "db is empty, raising floor to tip");
        } else {
            let steps_to_take = self.steps + 1;
            for _ in 0..steps_to_take {
                let loc = self.inactivity_floor_loc;
                self.inactivity_floor_loc = self.as_shared().raise_floor(loc).await?;
            }
        }
        self.steps = 0;

        let op_count = self.op_count();
        self.last_commit = Some(op_count);

        // Apply the commit operation with the new inactivity floor.
        let loc = self.inactivity_floor_loc;
        let mut shared = self.as_shared();
        shared
            .apply_op(Operation::CommitFloor(metadata, loc))
            .await?;

        // Sync the log and process the updates to the MMR.
        shared.sync_and_process_updates().await
    }

    /// Get the location and metadata associated with the last commit, or None if no commit has been
    /// made.
    ///
    /// # Errors
    ///
    /// Returns Error if there is some underlying storage failure.
    pub async fn get_metadata(&self) -> Result<Option<(Location, Option<V>)>, Error> {
        let Some(last_commit) = self.last_commit else {
            return Ok(None);
        };

        let Operation::CommitFloor(metadata, _) = self.log.read(*last_commit).await? else {
            unreachable!("last commit should be a commit floor operation");
        };

        Ok(Some((last_commit, metadata)))
    }

    /// Sync all database state to disk. While this isn't necessary to ensure durability of
    /// committed operations, periodic invocation may reduce memory usage and the time required to
    /// recover the database on restart.
    pub async fn sync(&mut self) -> Result<(), Error> {
        self.as_shared().sync().await
    }

    /// Prune historical operations. This does not affect the db's root or current snapshot.
    ///
    /// # Errors
    ///
    /// Returns [crate::mmr::Error::LocationOverflow] if `target_prune_loc` > [crate::mmr::MAX_LOCATION].
    /// Returns [Error::PruneBeyondInactivityFloor] if `target_prune_loc` > inactivity floor.
    pub async fn prune(&mut self, target_prune_loc: Location) -> Result<(), Error> {
        let op_count = self.op_count();
        prune_db(
            &mut self.mmr,
            &mut self.log,
            &mut self.hasher,
            target_prune_loc,
            self.inactivity_floor_loc,
            op_count,
        )
        .await
    }

    /// Close the db. Operations that have not been committed will be lost.
    pub async fn close(mut self) -> Result<(), Error> {
        try_join!(
            self.mmr.close(&mut self.hasher).map_err(Error::Mmr),
            self.log.close().map_err(Error::Journal),
        )?;

        Ok(())
    }

    /// Destroy the db, removing all data from disk.
    pub async fn destroy(self) -> Result<(), Error> {
        try_join!(
            self.log.destroy().map_err(Error::Journal),
            self.mmr.destroy().map_err(Error::Mmr),
        )?;

        Ok(())
    }

    /// Simulate an unclean shutdown by consuming the db without syncing (or only partially syncing)
    /// the log and/or mmr. When _not_ fully syncing the mmr, the `write_limit` parameter dictates
    /// how many mmr nodes to write during a partial sync (can be 0).
    #[cfg(any(test, feature = "fuzzing"))]
    pub async fn simulate_failure(
        mut self,
        sync_log: bool,
        sync_mmr: bool,
        write_limit: usize,
    ) -> Result<(), Error> {
        if sync_log {
            self.log.sync().await?;
        }
        if sync_mmr {
            assert_eq!(write_limit, 0);
            self.mmr.sync(&mut self.hasher).await?;
        } else if write_limit > 0 {
            self.mmr
                .simulate_partial_sync(&mut self.hasher, write_limit)
                .await?;
        }

        Ok(())
    }
}

impl<E: Storage + Clock + Metrics, K: Array, V: Codec, H: CHasher, T: Translator> Db<E, K, V, T>
    for Any<E, K, V, H, T>
{
    fn op_count(&self) -> Location {
        self.op_count()
    }

    fn inactivity_floor_loc(&self) -> Location {
        self.inactivity_floor_loc()
    }

    async fn get(&self, key: &K) -> Result<Option<V>, Error> {
        self.get(key).await
    }

    async fn update(&mut self, key: K, value: V) -> Result<(), Error> {
        self.update(key, value).await
    }

    async fn delete(&mut self, key: K) -> Result<(), Error> {
        self.delete(key).await
    }

    async fn commit(&mut self) -> Result<(), Error> {
        self.commit(None).await
    }

    async fn sync(&mut self) -> Result<(), Error> {
        self.sync().await
    }

    async fn prune(&mut self, target_prune_loc: Location) -> Result<(), Error> {
        self.prune(target_prune_loc).await
    }

    async fn close(self) -> Result<(), Error> {
        self.close().await
    }

    async fn destroy(self) -> Result<(), Error> {
        self.destroy().await
    }
}

#[cfg(test)]
pub(super) mod test {
    use super::*;
    use crate::{adb::verify_proof, mmr::mem::Mmr as MemMmr, translator::TwoCap};
    use commonware_cryptography::{sha256::Digest, Digest as _, Hasher, Sha256};
    use commonware_macros::test_traced;
    use commonware_runtime::{deterministic, Runner as _};
    use commonware_utils::{NZUsize, NZU64};
    use std::collections::HashMap;

    const PAGE_SIZE: usize = 77;
    const PAGE_CACHE_SIZE: usize = 9;

    fn db_config(suffix: &str) -> Config<TwoCap, (commonware_codec::RangeCfg<usize>, ())> {
        Config {
            mmr_journal_partition: format!("journal_{suffix}"),
            mmr_metadata_partition: format!("metadata_{suffix}"),
            mmr_items_per_blob: NZU64!(11),
            mmr_write_buffer: NZUsize!(1024),
            log_partition: format!("log_journal_{suffix}"),
            log_items_per_section: NZU64!(7),
            log_write_buffer: NZUsize!(1024),
            log_compression: None,
            log_codec_config: ((0..=10000).into(), ()),
            translator: TwoCap,
            thread_pool: None,
            buffer_pool: PoolRef::new(NZUsize!(PAGE_SIZE), NZUsize!(PAGE_CACHE_SIZE)),
        }
    }

    /// A type alias for the concrete [Any] type used in these unit tests.
    type AnyTest = Any<deterministic::Context, Digest, Vec<u8>, Sha256, TwoCap>;

    /// Return an `Any` database initialized with a fixed config.
    async fn open_db(context: deterministic::Context) -> AnyTest {
        AnyTest::init(context, db_config("partition"))
            .await
            .unwrap()
    }

    #[test_traced("WARN")]
    pub fn test_any_variable_db_commit_on_empty_db() {
        let executor = deterministic::Runner::default();
        executor.start(|context| async move {
            let mut hasher = StandardHasher::<Sha256>::new();
            let mut db = open_db(context.clone()).await;
            db.commit(None).await.unwrap();
            assert_eq!(db.op_count(), 1);
            assert_eq!(db.inactivity_floor_loc(), Location::new_unchecked(0));

            let root = db.root(&mut hasher);
            db.close().await.unwrap();
            let db = open_db(context.clone()).await;
            assert_eq!(db.root(&mut hasher), root);
            assert_eq!(db.op_count(), 1);
            assert_eq!(db.inactivity_floor_loc(), Location::new_unchecked(0));

            db.destroy().await.unwrap();
        });
    }

    #[test_traced("WARN")]
    pub fn test_any_variable_db_empty() {
        let executor = deterministic::Runner::default();
        executor.start(|context| async move {
            let mut db = open_db(context.clone()).await;
            let mut hasher = StandardHasher::<Sha256>::new();
            assert_eq!(db.op_count(), 0);
            assert_eq!(db.oldest_retained_loc(), None);
            assert!(matches!(db.prune(db.inactivity_floor_loc()).await, Ok(())));
            let empty_root = db.root(&mut hasher);
            assert_eq!(empty_root, MemMmr::default().root(&mut hasher));
            assert!(db.get_metadata().await.unwrap().is_none());

            // Make sure closing/reopening gets us back to the same state, even after adding an uncommitted op.
            let d1 = Sha256::fill(1u8);
            let v1 = vec![1u8; 8];
            db.update(d1, v1).await.unwrap();
            db.close().await.unwrap();
            let mut db = open_db(context.clone()).await;
            assert_eq!(db.root(&mut hasher), empty_root);
            assert_eq!(db.op_count(), 0);

            let empty_proof = Proof::default();
            assert!(verify_proof(
                &mut hasher,
                &empty_proof,
                Location::new_unchecked(0),
                &[] as &[Operation<Digest, Digest>],
                &empty_root
            ));

            // Test calling commit on an empty db which should make it (durably) non-empty.
            db.commit(None).await.unwrap();
            assert_eq!(db.op_count(), 1); // floor op added
            let root = db.root(&mut hasher);
            assert!(matches!(db.prune(db.inactivity_floor_loc()).await, Ok(())));

            // Re-opening the DB without a clean shutdown should still recover the correct state.
            let mut db = open_db(context.clone()).await;
            assert_eq!(db.op_count(), 1);
            assert_eq!(db.root(&mut hasher), root);

            // Empty proof should no longer verify.
            assert!(!verify_proof(
                &mut hasher,
                &empty_proof,
                Location::new_unchecked(0),
                &[] as &[Operation<Digest, Digest>],
                &root
            ));

            // Single op proof should verify.
            let (proof, ops) = db
                .proof(Location::new_unchecked(0), NZU64!(1))
                .await
                .unwrap();
            assert!(verify_proof(
                &mut hasher,
                &proof,
                Location::new_unchecked(0),
                &ops,
                &root
            ));

            // Add one more op.
            db.commit(None).await.unwrap();
            // Historical proof from larger db should match proof from smaller db.
            let (proof2, ops2) = db
                .historical_proof(
                    Location::new_unchecked(1),
                    Location::new_unchecked(0),
                    NZU64!(1),
                )
                .await
                .unwrap();
            assert_eq!(proof, proof2);
            assert_eq!(ops, ops2);

            // Proof will not verify against the root of the bigger db.
            let root2 = db.root(&mut hasher);
            assert!(!verify_proof(
                &mut hasher,
                &proof,
                Location::new_unchecked(0),
                &ops,
                &root2
            ));

            // Confirm the inactivity floor doesn't fall endlessly behind with multiple commits on a
            // non-empty db.
            db.update(d1, vec![2u8; 20]).await.unwrap();
            for _ in 1..100 {
                db.commit(None).await.unwrap();
                // Distance should equal 3 after the second commit, with inactivity_floor
                // referencing the previous commit operation.
                assert!(db.op_count() - db.inactivity_floor_loc <= 3);
            }

            db.destroy().await.unwrap();
        });
    }

    #[test_traced("WARN")]
    pub fn test_any_variable_db_build_basic() {
        let executor = deterministic::Runner::default();
        executor.start(|context| async move {
            // Build a db with 2 keys and make sure updates and deletions of those keys work as
            // expected.
            let mut hasher = StandardHasher::<Sha256>::new();
            let mut db = open_db(context.clone()).await;

            let d1 = Sha256::fill(1u8);
            let d2 = Sha256::fill(2u8);
            let v1 = vec![1u8; 8];
            let v2 = vec![2u8; 20];

            assert!(db.get(&d1).await.unwrap().is_none());
            assert!(db.get(&d2).await.unwrap().is_none());

            db.update(d1, v1.clone()).await.unwrap();
            assert_eq!(db.get(&d1).await.unwrap().unwrap(), v1);
            assert!(db.get(&d2).await.unwrap().is_none());

            db.update(d2, v1.clone()).await.unwrap();
            assert_eq!(db.get(&d1).await.unwrap().unwrap(), v1);
            assert_eq!(db.get(&d2).await.unwrap().unwrap(), v1);

            db.delete(d1).await.unwrap();
            assert!(db.get(&d1).await.unwrap().is_none());
            assert_eq!(db.get(&d2).await.unwrap().unwrap(), v1);

            db.update(d1, v2.clone()).await.unwrap();
            assert_eq!(db.get(&d1).await.unwrap().unwrap(), v2);

            db.update(d2, v1.clone()).await.unwrap();
            assert_eq!(db.get(&d2).await.unwrap().unwrap(), v1);

            assert_eq!(db.op_count(), 5); // 4 updates, 1 deletion.
            assert_eq!(db.snapshot.keys(), 2);
            assert_eq!(db.inactivity_floor_loc, Location::new_unchecked(0));
            db.commit(None).await.unwrap();

            // Should have moved 3 active operations to tip, leading to floor of 6.
            assert_eq!(db.inactivity_floor_loc, Location::new_unchecked(6));
            assert_eq!(db.op_count(), 9); // floor of 6 + 2 active keys + 1 commit.

            // Delete all keys.
            db.delete(d1).await.unwrap();
            db.delete(d2).await.unwrap();
            assert!(db.get(&d1).await.unwrap().is_none());
            assert!(db.get(&d2).await.unwrap().is_none());
            assert_eq!(db.op_count(), 11); // 2 new delete ops.
            assert_eq!(db.inactivity_floor_loc, Location::new_unchecked(6));

            db.commit(None).await.unwrap();
            assert_eq!(db.inactivity_floor_loc, Location::new_unchecked(11));
            assert_eq!(db.op_count(), 12); // only commit should remain.

            // Multiple deletions of the same key should be a no-op.
            db.delete(d1).await.unwrap();
            assert_eq!(db.op_count(), 12);

            // Deletions of non-existent keys should be a no-op.
            let d3 = Sha256::fill(3u8);
            db.delete(d3).await.unwrap();
            assert_eq!(db.op_count(), 12);

            // Make sure closing/reopening gets us back to the same state.
            let metadata = Some(vec![99, 100]);
            db.commit(metadata.clone()).await.unwrap();
            assert_eq!(db.op_count(), 13);
            let root = db.root(&mut hasher);
            db.close().await.unwrap();
            let mut db = open_db(context.clone()).await;
            assert_eq!(db.op_count(), 13);
            assert_eq!(db.root(&mut hasher), root);

            // Make sure we can still get the metadata.
            assert_eq!(
                db.get_metadata().await.unwrap(),
                Some((Location::new_unchecked(12), metadata))
            );

            // Re-activate the keys by updating them.
            db.update(d1, v1.clone()).await.unwrap();
            db.update(d2, v2.clone()).await.unwrap();
            db.delete(d1).await.unwrap();
            db.update(d2, v1.clone()).await.unwrap();
            db.update(d1, v2.clone()).await.unwrap();
            assert_eq!(db.snapshot.keys(), 2);

            // Make sure last_commit is updated by changing the metadata back to None.
            db.commit(None).await.unwrap();
            let metadata = db.get_metadata().await.unwrap();
            assert_eq!(metadata, Some((Location::new_unchecked(21), None)));

            // Confirm close/reopen gets us back to the same state.
            assert_eq!(db.op_count(), 22);
            let root = db.root(&mut hasher);
            db.close().await.unwrap();
            let mut db = open_db(context.clone()).await;

            assert_eq!(db.root(&mut hasher), root);
            assert_eq!(db.snapshot.keys(), 2);
            assert_eq!(db.op_count(), 22);
            let metadata = db.get_metadata().await.unwrap();
            assert_eq!(metadata, Some((Location::new_unchecked(21), None)));

            // Commit will raise the inactivity floor, which won't affect state but will affect the
            // root.
            db.commit(None).await.unwrap();

            assert!(db.root(&mut hasher) != root);

            // Pruning inactive ops should not affect current state or root
            let root = db.root(&mut hasher);
            db.prune(db.inactivity_floor_loc()).await.unwrap();
            assert_eq!(db.snapshot.keys(), 2);
            assert_eq!(db.root(&mut hasher), root);

            db.destroy().await.unwrap();
        });
    }

    #[test_traced("WARN")]
    pub fn test_any_variable_db_build_and_authenticate() {
        let executor = deterministic::Runner::default();
        // Build a db with 1000 keys, some of which we update and some of which we delete, and
        // confirm that the end state of the db matches that of an identically updated hashmap.
        const ELEMENTS: u64 = 1000;
        executor.start(|context| async move {
            let mut hasher = StandardHasher::<Sha256>::new();
            let mut db = open_db(context.clone()).await;

            let mut map = HashMap::<Digest, Vec<u8>>::default();
            for i in 0u64..ELEMENTS {
                let k = Sha256::hash(&i.to_be_bytes());
                let v = vec![(i % 255) as u8; ((i % 13) + 7) as usize];
                db.update(k, v.clone()).await.unwrap();
                map.insert(k, v);
            }

            // Update every 3rd key
            for i in 0u64..ELEMENTS {
                if i % 3 != 0 {
                    continue;
                }
                let k = Sha256::hash(&i.to_be_bytes());
                let v = vec![((i + 1) % 255) as u8; ((i % 13) + 8) as usize];
                db.update(k, v.clone()).await.unwrap();
                map.insert(k, v);
            }

            // Delete every 7th key
            for i in 0u64..ELEMENTS {
                if i % 7 != 1 {
                    continue;
                }
                let k = Sha256::hash(&i.to_be_bytes());
                db.delete(k).await.unwrap();
                map.remove(&k);
            }

            assert_eq!(db.op_count(), 1477);
            assert_eq!(db.inactivity_floor_loc, Location::new_unchecked(0));
            assert_eq!(
                db.oldest_retained_loc().unwrap(),
                Location::new_unchecked(0)
            ); // no pruning yet
            assert_eq!(db.snapshot.items(), 857);

            // Test that commit will raise the activity floor.
            db.commit(None).await.unwrap();
            assert_eq!(db.op_count(), 1956);
            assert_eq!(db.inactivity_floor_loc, Location::new_unchecked(837));
            db.sync().await.unwrap();
            db.prune(db.inactivity_floor_loc()).await.unwrap();
            assert_eq!(
                db.oldest_retained_loc().unwrap(),
                Location::new_unchecked(833),
            );
            assert_eq!(db.snapshot.items(), 857);

            // Close & reopen the db, making sure the re-opened db has exactly the same state.
            let root = db.root(&mut hasher);
            db.close().await.unwrap();
            let mut db = open_db(context.clone()).await;
            assert_eq!(root, db.root(&mut hasher));
            assert_eq!(db.op_count(), 1956);
            assert_eq!(db.inactivity_floor_loc, Location::new_unchecked(837));
            assert_eq!(db.snapshot.items(), 857);

            db.prune(db.inactivity_floor_loc()).await.unwrap();
            assert_eq!(db.inactivity_floor_loc, Location::new_unchecked(837));
            assert_eq!(db.op_count(), 1956);
            assert_eq!(db.snapshot.items(), 857);

            // Confirm the db's state matches that of the separate map we computed independently.
            for i in 0u64..1000 {
                let k = Sha256::hash(&i.to_be_bytes());
                if let Some(map_value) = map.get(&k) {
                    let Some(db_value) = db.get(&k).await.unwrap() else {
                        panic!("key not found in db: {k}");
                    };
                    assert_eq!(*map_value, db_value);
                } else {
                    assert!(db.get(&k).await.unwrap().is_none());
                }
            }

            // Make sure size-constrained batches of operations are provable from the oldest
            // retained op to tip.
            let max_ops = NZU64!(4);
            let end_loc = db.op_count();
            let start_pos = db.mmr.pruned_to_pos();
            let start_loc = Location::try_from(start_pos).unwrap();
            // Raise the inactivity floor and make sure historical inactive operations are still provable.
            db.commit(None).await.unwrap();

            let root = db.root(&mut hasher);
            assert!(start_loc < db.inactivity_floor_loc);

            for loc in *start_loc..*end_loc {
                let (proof, log) = db
                    .proof(Location::new_unchecked(loc), max_ops)
                    .await
                    .unwrap();
                assert!(verify_proof(
                    &mut hasher,
                    &proof,
                    Location::new_unchecked(loc),
                    &log,
                    &root
                ));
            }

            db.destroy().await.unwrap();
        });
    }

    // Test that replaying multiple updates of the same key on startup doesn't leave behind old data
    // in the snapshot.
    #[test_traced("WARN")]
    pub fn test_any_variable_db_log_replay() {
        let executor = deterministic::Runner::default();
        executor.start(|context| async move {
            let mut hasher = StandardHasher::<Sha256>::new();
            let mut db = open_db(context.clone()).await;

            // Update the same key many times.
            const UPDATES: u64 = 100;
            let k = Sha256::hash(&UPDATES.to_be_bytes());
            for i in 0u64..UPDATES {
                let v = vec![(i % 255) as u8; ((i % 7) + 3) as usize];
                db.update(k, v).await.unwrap();
            }
            db.commit(None).await.unwrap();
            let root = db.root(&mut hasher);
            db.close().await.unwrap();

            // Simulate a failed commit and test that the log replay doesn't leave behind old data.
            let db = open_db(context.clone()).await;
            let iter = db.snapshot.get(&k);
            assert_eq!(iter.cloned().collect::<Vec<_>>().len(), 1);
            assert_eq!(db.root(&mut hasher), root);

            db.destroy().await.unwrap();
        });
    }

    #[test_traced("WARN")]
    pub fn test_any_variable_db_multiple_commits_delete_gets_replayed() {
        let executor = deterministic::Runner::default();
        executor.start(|context| async move {
            let mut hasher = StandardHasher::<Sha256>::new();
            let mut db = open_db(context.clone()).await;

            let mut map = HashMap::<Digest, Vec<u8>>::default();
            const ELEMENTS: u64 = 10;
            // insert & commit multiple batches to ensure repeated inactivity floor raising.
            for j in 0u64..ELEMENTS {
                for i in 0u64..ELEMENTS {
                    let k = Sha256::hash(&(j * 1000 + i).to_be_bytes());
                    let v = vec![(i % 255) as u8; ((i % 7) + 3) as usize];
                    db.update(k, v.clone()).await.unwrap();
                    map.insert(k, v);
                }
                db.commit(None).await.unwrap();
            }
            let k = Sha256::hash(&((ELEMENTS - 1) * 1000 + (ELEMENTS - 1)).to_be_bytes());

            // Do one last delete operation which will be above the inactivity
            // floor, to make sure it gets replayed on restart.
            db.delete(k).await.unwrap();
            db.commit(None).await.unwrap();
            assert!(db.get(&k).await.unwrap().is_none());

            // Close & reopen the db, making sure the re-opened db has exactly the same state.
            let root = db.root(&mut hasher);
            db.close().await.unwrap();
            let db = open_db(context.clone()).await;
            assert_eq!(root, db.root(&mut hasher));
            assert!(db.get(&k).await.unwrap().is_none());

            db.destroy().await.unwrap();
        });
    }

    #[test_traced("WARN")]
    pub fn test_any_variable_db_recovery() {
        let executor = deterministic::Runner::default();
        // Build a db with 1000 keys, some of which we update and some of which we delete.
        const ELEMENTS: u64 = 1000;
        executor.start(|context| async move {
            let mut hasher = StandardHasher::<Sha256>::new();
            let mut db = open_db(context.clone()).await;
            let root = db.root(&mut hasher);

            for i in 0u64..ELEMENTS {
                let k = Sha256::hash(&i.to_be_bytes());
                let v = vec![(i % 255) as u8; ((i % 13) + 7) as usize];
                db.update(k, v.clone()).await.unwrap();
            }

            // Simulate a failure and test that we rollback to the previous root.
            db.simulate_failure(false, false, 0).await.unwrap();
            let mut db = open_db(context.clone()).await;
            assert_eq!(root, db.root(&mut hasher));

            // re-apply the updates and commit them this time.
            for i in 0u64..ELEMENTS {
                let k = Sha256::hash(&i.to_be_bytes());
                let v = vec![(i % 255) as u8; ((i % 13) + 7) as usize];
                db.update(k, v.clone()).await.unwrap();
            }
            db.commit(None).await.unwrap();
            let root = db.root(&mut hasher);

            // Update every 3rd key
            for i in 0u64..ELEMENTS {
                if i % 3 != 0 {
                    continue;
                }
                let k = Sha256::hash(&i.to_be_bytes());
                let v = vec![((i + 1) % 255) as u8; ((i % 13) + 8) as usize];
                db.update(k, v.clone()).await.unwrap();
            }

            // Simulate a failure and test that we rollback to the previous root.
            db.simulate_failure(false, false, 0).await.unwrap();
            let mut db = open_db(context.clone()).await;
            assert_eq!(root, db.root(&mut hasher));

            // Re-apply updates for every 3rd key and commit them this time.
            for i in 0u64..ELEMENTS {
                if i % 3 != 0 {
                    continue;
                }
                let k = Sha256::hash(&i.to_be_bytes());
                let v = vec![((i + 1) % 255) as u8; ((i % 13) + 8) as usize];
                db.update(k, v.clone()).await.unwrap();
            }
            db.commit(None).await.unwrap();
            let root = db.root(&mut hasher);

            // Delete every 7th key
            for i in 0u64..ELEMENTS {
                if i % 7 != 1 {
                    continue;
                }
                let k = Sha256::hash(&i.to_be_bytes());
                db.delete(k).await.unwrap();
            }

            // Simulate a failure and test that we rollback to the previous root.
            db.simulate_failure(false, false, 0).await.unwrap();
            let mut db = open_db(context.clone()).await;
            assert_eq!(root, db.root(&mut hasher));

            // Re-delete every 7th key and commit this time.
            for i in 0u64..ELEMENTS {
                if i % 7 != 1 {
                    continue;
                }
                let k = Sha256::hash(&i.to_be_bytes());
                db.delete(k).await.unwrap();
            }
            db.commit(None).await.unwrap();

            let root = db.root(&mut hasher);
            assert_eq!(db.op_count(), 1960);
            assert_eq!(
                Location::try_from(db.mmr.size()).ok(),
                Some(Location::new_unchecked(1960))
            );
            assert_eq!(db.inactivity_floor_loc, Location::new_unchecked(755));
            db.sync().await.unwrap(); // test pruning boundary after sync w/ prune
            db.prune(db.inactivity_floor_loc()).await.unwrap();
            assert_eq!(
                db.oldest_retained_loc().unwrap(),
                Location::new_unchecked(749)
            );
            assert_eq!(db.snapshot.items(), 857);

            // Confirm state is preserved after close and reopen.
            db.close().await.unwrap();
            let db = open_db(context.clone()).await;
            assert_eq!(root, db.root(&mut hasher));
            assert_eq!(db.op_count(), 1960);
            assert_eq!(
                Location::try_from(db.mmr.size()).ok(),
                Some(Location::new_unchecked(1960))
            );
            assert_eq!(db.inactivity_floor_loc, Location::new_unchecked(755));
            assert_eq!(
                db.oldest_retained_loc().unwrap(),
                Location::new_unchecked(749)
            );
            assert_eq!(db.snapshot.items(), 857);

            db.destroy().await.unwrap();
        });
    }

    /// Test that various types of unclean shutdown while updating a non-empty DB recover to the
    /// empty DB on re-open.
    #[test_traced("WARN")]
    fn test_any_variable_non_empty_db_recovery() {
        let executor = deterministic::Runner::default();
        executor.start(|context| async move {
            let mut hasher = StandardHasher::<Sha256>::new();
            let mut db = open_db(context.clone()).await;

            // Insert 1000 keys then sync.
            for i in 0u64..1000 {
                let k = Sha256::hash(&i.to_be_bytes());
                let v = vec![(i % 255) as u8; ((i % 13) + 7) as usize];
                db.update(k, v).await.unwrap();
            }
            db.commit(None).await.unwrap();
            db.prune(db.inactivity_floor_loc()).await.unwrap();
            let root = db.root(&mut hasher);
            let op_count = db.op_count();
            let inactivity_floor_loc = db.inactivity_floor_loc();

            // Reopen DB without clean shutdown and make sure the state is the same.
            let mut db = open_db(context.clone()).await;
            assert_eq!(db.op_count(), op_count);
            assert_eq!(db.inactivity_floor_loc(), inactivity_floor_loc);
            assert_eq!(db.root(&mut hasher), root);

            async fn apply_more_ops(
                db: &mut Any<deterministic::Context, Digest, Vec<u8>, Sha256, TwoCap>,
            ) {
                for i in 0u64..1000 {
                    let k = Sha256::hash(&i.to_be_bytes());
                    let v = vec![(i % 255) as u8; ((i % 13) + 8) as usize];
                    db.update(k, v).await.unwrap();
                }
            }

            // Insert operations without commit, then simulate failure, syncing nothing.
            apply_more_ops(&mut db).await;
            db.simulate_failure(false, false, 0).await.unwrap();
            let mut db = open_db(context.clone()).await;
            assert_eq!(db.op_count(), op_count);
            assert_eq!(db.inactivity_floor_loc(), inactivity_floor_loc);
            assert_eq!(db.root(&mut hasher), root);

            // Repeat, though this time sync the log.
            apply_more_ops(&mut db).await;
            db.simulate_failure(true, false, 0).await.unwrap();
            let mut db = open_db(context.clone()).await;
            assert_eq!(db.op_count(), op_count);
            assert_eq!(db.inactivity_floor_loc(), inactivity_floor_loc);
            assert_eq!(db.root(&mut hasher), root);

            // Repeat, though this time sync mmr.
            apply_more_ops(&mut db).await;
            db.simulate_failure(false, true, 0).await.unwrap();
            let mut db = open_db(context.clone()).await;
            assert_eq!(db.op_count(), op_count);
            assert_eq!(db.inactivity_floor_loc(), inactivity_floor_loc);
            assert_eq!(db.root(&mut hasher), root);

            // Repeat, though this time partially sync mmr.
            apply_more_ops(&mut db).await;
            db.simulate_failure(false, false, 10).await.unwrap();
            let mut db = open_db(context.clone()).await;
            assert_eq!(db.op_count(), op_count);
            assert_eq!(db.inactivity_floor_loc(), inactivity_floor_loc);
            assert_eq!(db.root(&mut hasher), root);

            // One last check that re-open without proper shutdown still recovers the correct state.
            apply_more_ops(&mut db).await;
            apply_more_ops(&mut db).await;
            apply_more_ops(&mut db).await;
            let mut db = open_db(context.clone()).await;
            assert_eq!(db.op_count(), op_count);
            assert_eq!(db.inactivity_floor_loc(), inactivity_floor_loc);
            assert_eq!(db.root(&mut hasher), root);

            // Apply the ops one last time but fully commit them this time, then clean up.
            apply_more_ops(&mut db).await;
            db.commit(None).await.unwrap();
            let db = open_db(context.clone()).await;
            assert!(db.op_count() > op_count);
            assert_ne!(db.inactivity_floor_loc(), inactivity_floor_loc);
            assert_ne!(db.root(&mut hasher), root);

            db.destroy().await.unwrap();
        });
    }

    /// Test that various types of unclean shutdown while updating an empty DB recover to the empty
    /// DB on re-open.
    #[test_traced("WARN")]
    fn test_any_variable_empty_db_recovery() {
        let executor = deterministic::Runner::default();
        executor.start(|context| async move {
            // Initialize an empty db.
            let mut hasher = StandardHasher::<Sha256>::new();
            let db = open_db(context.clone()).await;
            let root = db.root(&mut hasher);

            // Reopen DB without clean shutdown and make sure the state is the same.
            let mut db = open_db(context.clone()).await;
            assert_eq!(db.op_count(), 0);
            assert_eq!(db.root(&mut hasher), root);

            async fn apply_ops(
                db: &mut Any<deterministic::Context, Digest, Vec<u8>, Sha256, TwoCap>,
            ) {
                for i in 0u64..1000 {
                    let k = Sha256::hash(&i.to_be_bytes());
                    let v = vec![(i % 255) as u8; ((i % 13) + 8) as usize];
                    db.update(k, v).await.unwrap();
                }
            }

            // Insert operations without commit then simulate failure (partially sync mmr).
            apply_ops(&mut db).await;
            db.simulate_failure(false, false, 1).await.unwrap();
            let mut db = open_db(context.clone()).await;
            assert_eq!(db.op_count(), 0);
            assert_eq!(db.root(&mut hasher), root);

            // Insert another 1000 keys then simulate failure (sync only the log).
            apply_ops(&mut db).await;
            db.simulate_failure(true, false, 0).await.unwrap();
            let mut db = open_db(context.clone()).await;
            assert_eq!(db.op_count(), 0);
            assert_eq!(db.root(&mut hasher), root);

            // Insert another 1000 keys then simulate failure (sync only the mmr).
            apply_ops(&mut db).await;
            db.simulate_failure(false, true, 0).await.unwrap();
            let mut db = open_db(context.clone()).await;
            assert_eq!(db.op_count(), 0);
            assert_eq!(db.root(&mut hasher), root);

            // One last check that re-open without proper shutdown still recovers the correct state.
            apply_ops(&mut db).await;
            apply_ops(&mut db).await;
            apply_ops(&mut db).await;
            let mut db = open_db(context.clone()).await;
            assert_eq!(db.op_count(), 0);
            assert_eq!(db.root(&mut hasher), root);

            // Apply the ops one last time but fully commit them this time, then clean up.
            apply_ops(&mut db).await;
            db.commit(None).await.unwrap();
            let db = open_db(context.clone()).await;
            assert!(db.op_count() > 0);
            assert_ne!(db.root(&mut hasher), root);

            db.destroy().await.unwrap();
        });
    }

    #[test_traced]
    fn test_variable_db_prune_beyond_inactivity_floor() {
        let executor = deterministic::Runner::default();
        executor.start(|mut context| async move {
            let mut db = open_db(context.clone()).await;

            // Add some operations
            let key1 = Digest::random(&mut context);
            let key2 = Digest::random(&mut context);
            let key3 = Digest::random(&mut context);

            db.update(key1, vec![10]).await.unwrap();
            db.update(key2, vec![20]).await.unwrap();
            db.update(key3, vec![30]).await.unwrap();
            db.commit(None).await.unwrap();

            // inactivity_floor should be at some location < op_count
            let inactivity_floor = db.inactivity_floor_loc();
            let beyond_floor = Location::new_unchecked(*inactivity_floor + 1);

            // Try to prune beyond the inactivity floor
            let result = db.prune(beyond_floor).await;
            assert!(
                matches!(result, Err(Error::PruneBeyondMinRequired(loc, floor))
                    if loc == beyond_floor && floor == inactivity_floor)
            );

            db.destroy().await.unwrap();
        });
    }
}<|MERGE_RESOLUTION|>--- conflicted
+++ resolved
@@ -6,17 +6,8 @@
 
 use crate::{
     adb::{
-<<<<<<< HEAD
-        align_mmr_and_floored_log,
-        any::{historical_proof, prune_db},
-        build_snapshot_from_log, delete_key,
-        operation::variable::Operation,
-        store::Db,
-        update_loc, Error,
-=======
         align_mmr_and_floored_log, any::historical_proof, build_snapshot_from_log, delete_key,
         operation::variable::Operation, prune_db, store::Db, update_loc, Error,
->>>>>>> 013776c7
     },
     index::{Index as _, Unordered as Index},
     journal::contiguous::variable::{Config as JournalConfig, Journal},
