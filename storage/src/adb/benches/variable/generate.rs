//! Benchmark the generation of a large database with values of varying sizes for each (a)db variant
//! that supports variable-size values.

use crate::variable::{gen_random_kv, gen_random_kv_batched, get_any, Variant, VARIANTS};
use commonware_cryptography::{Hasher, Sha256};
use commonware_runtime::{
    benchmarks::{context, tokio},
    tokio::{Config, Context},
};
<<<<<<< HEAD
use commonware_storage::adb::{any::CleanAny, store::Batchable, Error};
=======
use commonware_storage::adb::{
    store::{Batchable, LogStorePrunable},
    Error,
};
>>>>>>> 29dcbae8
use criterion::{criterion_group, Criterion};
use std::time::{Duration, Instant};

const NUM_ELEMENTS: u64 = 1_000;
const NUM_OPERATIONS: u64 = 10_000;
const COMMITS_PER_ITERATION: u64 = 100;

/// Benchmark the generation of a large randomly generated any db.
fn bench_variable_generate(c: &mut Criterion) {
    let cfg = Config::default();
    let runner = tokio::Runner::new(cfg);
    for elements in [NUM_ELEMENTS, NUM_ELEMENTS * 10] {
        for operations in [NUM_OPERATIONS, NUM_OPERATIONS * 10] {
            for variant in VARIANTS {
                // Skip variants that don't support CleanAny pattern
                if !variant.supports_clean_any() {
                    continue;
                }

                for use_batch in [false, true] {
                    c.bench_function(
                        &format!(
                            "{}/variant={} batched={} elements={} operations={}",
                            module_path!(),
                            variant.name(),
                            use_batch,
                            elements,
                            operations,
                        ),
                        |b| {
                            b.to_async(&runner).iter_custom(|iters| async move {
                                let ctx = context::get::<Context>();
                                let mut total_elapsed = Duration::ZERO;
                                for _ in 0..iters {
                                    let commit_frequency =
                                        (operations / COMMITS_PER_ITERATION) as u32;
                                    let elapsed = match variant {
                                        Variant::Any => {
                                            let db = get_any(ctx.clone()).await;
                                            if use_batch {
                                                test_db_batched(
                                                    db,
                                                    elements,
                                                    operations,
                                                    commit_frequency,
                                                )
                                                .await
                                                .unwrap()
                                            } else {
                                                test_db(
                                                    db,
                                                    elements,
                                                    operations,
                                                    commit_frequency,
                                                )
                                                .await
                                                .unwrap()
                                            }
                                        }
                                        // Store is skipped (doesn't support CleanAny)
                                        Variant::Store => unreachable!(),
                                    };
                                    total_elapsed += elapsed;
                                }
                                total_elapsed
                            });
                        },
                    );
                }
            }
        }
    }
}

<<<<<<< HEAD
/// Test a database using non-batched operations.
async fn test_db<A>(
    db: A,
    elements: u64,
    operations: u64,
    commit_frequency: u32,
) -> Result<Duration, Error>
where
    A: CleanAny<Key = <Sha256 as Hasher>::Digest, Value = Vec<u8>>,
{
    let start = Instant::now();
    let db = gen_random_kv(db, elements, operations, commit_frequency).await;
    let elapsed = start.elapsed();
    db.destroy().await?;
    Ok(elapsed)
}

/// Test a database using batched operations.
async fn test_db_batched<A>(
=======
async fn test_db<A>(
>>>>>>> 29dcbae8
    db: A,
    elements: u64,
    operations: u64,
    commit_frequency: u32,
) -> Result<Duration, Error>
where
<<<<<<< HEAD
    A: Batchable<Key = <Sha256 as Hasher>::Digest, Value = Vec<u8>>
        + CleanAny<Key = <Sha256 as Hasher>::Digest, Value = Vec<u8>>,
=======
    A: Batchable
        + commonware_storage::store::Store<Key = <Sha256 as Hasher>::Digest, Value = Vec<u8>>
        + commonware_storage::store::StorePersistable
        + LogStorePrunable<Value = Vec<u8>>,
>>>>>>> 29dcbae8
{
    let start = Instant::now();
    let db = gen_random_kv_batched(db, elements, operations, commit_frequency).await;
    let elapsed = start.elapsed();
    db.destroy().await?;
    Ok(elapsed)
}

criterion_group! {
    name = benches;
    config = Criterion::default().sample_size(10);
    targets = bench_variable_generate
}<|MERGE_RESOLUTION|>--- conflicted
+++ resolved
@@ -7,14 +7,7 @@
     benchmarks::{context, tokio},
     tokio::{Config, Context},
 };
-<<<<<<< HEAD
 use commonware_storage::adb::{any::CleanAny, store::Batchable, Error};
-=======
-use commonware_storage::adb::{
-    store::{Batchable, LogStorePrunable},
-    Error,
-};
->>>>>>> 29dcbae8
 use criterion::{criterion_group, Criterion};
 use std::time::{Duration, Instant};
 
@@ -64,14 +57,9 @@
                                                 .await
                                                 .unwrap()
                                             } else {
-                                                test_db(
-                                                    db,
-                                                    elements,
-                                                    operations,
-                                                    commit_frequency,
-                                                )
-                                                .await
-                                                .unwrap()
+                                                test_db(db, elements, operations, commit_frequency)
+                                                    .await
+                                                    .unwrap()
                                             }
                                         }
                                         // Store is skipped (doesn't support CleanAny)
@@ -89,7 +77,6 @@
     }
 }
 
-<<<<<<< HEAD
 /// Test a database using non-batched operations.
 async fn test_db<A>(
     db: A,
@@ -109,24 +96,14 @@
 
 /// Test a database using batched operations.
 async fn test_db_batched<A>(
-=======
-async fn test_db<A>(
->>>>>>> 29dcbae8
     db: A,
     elements: u64,
     operations: u64,
     commit_frequency: u32,
 ) -> Result<Duration, Error>
 where
-<<<<<<< HEAD
     A: Batchable<Key = <Sha256 as Hasher>::Digest, Value = Vec<u8>>
         + CleanAny<Key = <Sha256 as Hasher>::Digest, Value = Vec<u8>>,
-=======
-    A: Batchable
-        + commonware_storage::store::Store<Key = <Sha256 as Hasher>::Digest, Value = Vec<u8>>
-        + commonware_storage::store::StorePersistable
-        + LogStorePrunable<Value = Vec<u8>>,
->>>>>>> 29dcbae8
 {
     let start = Instant::now();
     let db = gen_random_kv_batched(db, elements, operations, commit_frequency).await;
