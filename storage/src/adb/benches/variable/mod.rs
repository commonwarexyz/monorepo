--- conflicted
+++ resolved
@@ -4,13 +4,8 @@
 use commonware_runtime::{buffer::PoolRef, create_pool, tokio::Context, ThreadPool};
 use commonware_storage::{
     adb::{
-<<<<<<< HEAD
         any::{unordered::variable::Any, CleanAny, DirtyAny as _, VariableConfig as AConfig},
         store::{Batchable, DirtyStore as _},
-=======
-        any::{unordered::variable::Any, VariableConfig as AConfig},
-        store::{Batchable, Config as SConfig, LogStorePrunable, Store},
->>>>>>> 29dcbae8
     },
     translator::EightCap,
 };
@@ -93,30 +88,12 @@
 /// `num_operations` over these elements, each selected uniformly at random for each operation. The
 /// ratio of updates to deletes is configured with `DELETE_FREQUENCY`. The database is committed
 /// after every `commit_frequency` operations.
-<<<<<<< HEAD
 async fn gen_random_kv<A>(db: A, num_elements: u64, num_operations: u64, commit_frequency: u32) -> A
 where
     A: CleanAny<Key = <Sha256 as Hasher>::Digest, Value = Vec<u8>>,
 {
     let mut db = db.into_dirty();
 
-=======
-async fn gen_random_kv<A>(
-    mut db: A,
-    num_elements: u64,
-    num_operations: u64,
-    commit_frequency: u32,
-) -> A
-where
-    A: commonware_storage::store::Store<
-            Key = <Sha256 as Hasher>::Digest,
-            Value = Vec<u8>,
-            Error: std::fmt::Debug,
-        > + LogStorePrunable
-        + commonware_storage::store::StorePersistable
-        + commonware_storage::store::StoreDeletable,
-{
->>>>>>> 29dcbae8
     // Insert a random value for every possible element into the db.
     let mut rng = StdRng::seed_from_u64(42);
     for i in 0u64..num_elements {
@@ -135,23 +112,18 @@
         let v = vec![(rng.next_u32() % 255) as u8; ((rng.next_u32() % 24) + 20) as usize];
         db.update(rand_key, v).await.unwrap();
         if rng.next_u32() % commit_frequency == 0 {
-<<<<<<< HEAD
             let mut clean_db = db.merkleize().await;
             clean_db.commit(None).await.unwrap();
             db = clean_db.into_dirty();
         }
     }
-=======
-            db.commit().await.unwrap();
-        }
-    }
-    db.commit().await.unwrap();
-    db.prune(db.inactivity_floor_loc()).await.unwrap();
->>>>>>> 29dcbae8
 
     let mut clean_db = db.merkleize().await;
     clean_db.commit(None).await.unwrap();
-    clean_db.prune(clean_db.inactivity_floor_loc()).await.unwrap();
+    clean_db
+        .prune(clean_db.inactivity_floor_loc())
+        .await
+        .unwrap();
     clean_db
 }
 
@@ -162,15 +134,8 @@
     commit_frequency: u32,
 ) -> A
 where
-<<<<<<< HEAD
     A: Batchable<Key = <Sha256 as Hasher>::Digest, Value = Vec<u8>>
         + CleanAny<Key = <Sha256 as Hasher>::Digest, Value = Vec<u8>>,
-=======
-    A: Batchable
-        + commonware_storage::store::Store<Key = <Sha256 as Hasher>::Digest, Value = Vec<u8>>
-        + commonware_storage::store::StorePersistable
-        + LogStorePrunable<Value = Vec<u8>>,
->>>>>>> 29dcbae8
 {
     let mut rng = StdRng::seed_from_u64(42);
     let mut batch = db.start_batch();
@@ -195,18 +160,14 @@
         if rng.next_u32() % commit_frequency == 0 {
             let iter = batch.into_iter();
             db.write_batch(iter).await.unwrap();
-            db.commit().await.unwrap();
+            db.commit(None).await.unwrap();
             batch = db.start_batch();
         }
     }
 
     let iter = batch.into_iter();
     db.write_batch(iter).await.unwrap();
-<<<<<<< HEAD
     db.commit(None).await.unwrap();
-=======
-    db.commit().await.unwrap();
->>>>>>> 29dcbae8
     db.prune(db.inactivity_floor_loc()).await.unwrap();
 
     db
