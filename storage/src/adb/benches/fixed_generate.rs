--- conflicted
+++ resolved
@@ -231,11 +231,7 @@
 impl Variant {
     pub fn name(&self) -> &'static str {
         match self {
-<<<<<<< HEAD
-            Variant::Store => "adb::store",
-=======
             Variant::Store => "store",
->>>>>>> fefa0362
             Variant::AnyUnordered => "any::fixed::unordered",
             Variant::AnyOrdered => "any::fixed::ordered",
             Variant::Variable => "any::variable",
