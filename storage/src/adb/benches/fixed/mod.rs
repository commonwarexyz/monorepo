--- conflicted
+++ resolved
@@ -15,12 +15,8 @@
         current::{
             ordered::Current as OCurrent, unordered::Current as UCurrent, Config as CConfig,
         },
-<<<<<<< HEAD
         store::{Batchable, Config as StoreConfig, DirtyStore, LogStore, Store},
         Error,
-=======
-        store::{Batchable, Config as SConfig, Store},
->>>>>>> 29dcbae8
     },
     mmr::Location,
     store::{Store as StoreTrait, StoreDeletable, StoreMut, StorePersistable},
@@ -71,12 +67,6 @@
     type Value;
     type Error: std::fmt::Debug;
 
-    /// Get the value for a given key.
-    fn get(
-        &self,
-        key: &Self::Key,
-    ) -> impl Future<Output = Result<Option<Self::Value>, Self::Error>>;
-
     /// Update a key with a new value.
     fn update(
         &mut self,
@@ -117,10 +107,6 @@
     type Key = K;
     type Value = V;
     type Error = Error;
-
-    async fn get(&self, key: &Self::Key) -> Result<Option<Self::Value>, Self::Error> {
-        StoreTrait::get(self, key).await
-    }
 
     async fn update(&mut self, key: Self::Key, value: Self::Value) -> Result<(), Self::Error> {
         StoreMut::update(self, key, value).await
@@ -201,13 +187,6 @@
     type Key = A::Key;
     type Value = <A as LogStore>::Value;
     type Error = Error;
-
-    async fn get(&self, key: &Self::Key) -> Result<Option<Self::Value>, Self::Error> {
-        match self.inner.as_ref().expect("wrapper should never be empty") {
-            CleanAnyState::Clean(clean) => clean.get(key).await,
-            CleanAnyState::Dirty(dirty) => dirty.get(key).await,
-        }
-    }
 
     async fn update(&mut self, key: Self::Key, value: Self::Value) -> Result<(), Self::Error> {
         // Ensure we're in dirty state, then update
@@ -508,15 +487,7 @@
     commit_frequency: Option<u32>,
 ) -> A
 where
-<<<<<<< HEAD
     A: BenchmarkableDb<Key = <Sha256 as Hasher>::Digest, Value = <Sha256 as Hasher>::Digest>,
-=======
-    A: commonware_storage::store::Store<
-            Key = <Sha256 as Hasher>::Digest,
-            Value = <Sha256 as Hasher>::Digest,
-        > + Batchable
-        + commonware_storage::store::StorePersistable,
->>>>>>> 29dcbae8
 {
     // Insert a random value for every possible element into the db.
     let mut rng = StdRng::seed_from_u64(42);
@@ -537,12 +508,12 @@
         db.update(rand_key, v).await.unwrap();
         if let Some(freq) = commit_frequency {
             if rng.next_u32() % freq == 0 {
-                db.commit().await.unwrap();
+                db.commit(None).await.unwrap();
             }
         }
     }
 
-    db.commit().await.unwrap();
+    db.commit(None).await.unwrap();
     db
 }
 
@@ -553,20 +524,12 @@
     commit_frequency: Option<u32>,
 ) -> A
 where
-<<<<<<< HEAD
     A: Batchable<Key = <Sha256 as Hasher>::Digest, Value = <Sha256 as Hasher>::Digest>
         + BenchmarkableDb<
             Key = <Sha256 as Hasher>::Digest,
             Value = <Sha256 as Hasher>::Digest,
             Error = Error,
         >,
-=======
-    A: commonware_storage::store::Store<
-            Key = <Sha256 as Hasher>::Digest,
-            Value = <Sha256 as Hasher>::Digest,
-        > + Batchable
-        + commonware_storage::store::StorePersistable,
->>>>>>> 29dcbae8
 {
     let mut rng = StdRng::seed_from_u64(42);
     let mut batch = db.start_batch();
@@ -592,7 +555,7 @@
             if rng.next_u32() % freq == 0 {
                 let iter = batch.into_iter();
                 db.write_batch(iter).await.unwrap();
-                db.commit().await.unwrap();
+                db.commit(None).await.unwrap();
                 batch = db.start_batch();
             }
         }
@@ -600,6 +563,6 @@
 
     let iter = batch.into_iter();
     db.write_batch(iter).await.unwrap();
-    db.commit().await.unwrap();
+    db.commit(None).await.unwrap();
     db
 }