use commonware_cryptography::{Hasher, Sha256};
use commonware_runtime::{
    benchmarks::{context, tokio},
    buffer::PoolRef,
    create_pool,
    tokio::{Config, Context, Runner},
    Runner as _, ThreadPool,
};
use commonware_storage::{
    adb::{
        any::variable::{Any, Config as AConfig},
        store::{Config as SConfig, Db, Store},
    },
    translator::EightCap,
};
use commonware_utils::{NZUsize, NZU64};
use criterion::{criterion_group, Criterion};
use rand::{rngs::StdRng, RngCore, SeedableRng};
use std::{
    num::{NonZeroU64, NonZeroUsize},
    time::Instant,
};

const NUM_ELEMENTS: u64 = 100_000;
const NUM_OPERATIONS: u64 = 1_000_000;
const COMMIT_FREQUENCY: u32 = 10_000;
const DELETE_FREQUENCY: u32 = 10; // 1/10th of the updates will be deletes.
const ITEMS_PER_BLOB: NonZeroU64 = NZU64!(500_000);
const PARTITION_SUFFIX: &str = "variable_init_bench_partition";

/// Use a "prod sized" page size to test the performance of the journal.
const PAGE_SIZE: NonZeroUsize = NZUsize!(16384);

/// The number of pages to cache in the buffer pool.
const PAGE_CACHE_SIZE: NonZeroUsize = NZUsize!(10_000);

const WRITE_BUFFER_SIZE: NonZeroUsize = NZUsize!(1024);

/// Threads (cores) to use for parallelization. We pick 8 since our benchmarking pipeline is
/// configured to provide 8 cores. This speeds up benchmark setup, but doesn't affect the benchmark
/// timing itself since any::init is single threaded.
const THREADS: usize = 8;

cfg_if::cfg_if! {
    if #[cfg(not(full_bench))] {
        const ELEMENTS: [u64; 1] = [NUM_ELEMENTS];
        const OPERATIONS: [u64; 1] = [NUM_OPERATIONS];
    } else {
        const ELEMENTS: [u64; 2] = [NUM_ELEMENTS, NUM_ELEMENTS * 10];
        const OPERATIONS: [u64; 2] = [NUM_OPERATIONS, NUM_OPERATIONS * 10];
    }
}

fn any_cfg(pool: ThreadPool) -> AConfig<EightCap, (commonware_codec::RangeCfg<usize>, ())> {
    AConfig::<EightCap, (commonware_codec::RangeCfg<usize>, ())> {
        mmr_journal_partition: format!("journal_any_{PARTITION_SUFFIX}"),
        mmr_metadata_partition: format!("metadata_any_{PARTITION_SUFFIX}"),
        mmr_items_per_blob: ITEMS_PER_BLOB,
        mmr_write_buffer: WRITE_BUFFER_SIZE,
        log_partition: format!("log_any_{PARTITION_SUFFIX}"),
        log_codec_config: ((0..=10000).into(), ()),
        log_items_per_section: ITEMS_PER_BLOB,
        log_write_buffer: WRITE_BUFFER_SIZE,
        log_compression: None,
        translator: EightCap,
        thread_pool: Some(pool),
        buffer_pool: PoolRef::new(PAGE_SIZE, PAGE_CACHE_SIZE),
    }
}

fn store_cfg() -> SConfig<EightCap, (commonware_codec::RangeCfg<usize>, ())> {
    SConfig::<EightCap, (commonware_codec::RangeCfg<usize>, ())> {
        log_partition: format!("log_store_{PARTITION_SUFFIX}"),
        log_write_buffer: WRITE_BUFFER_SIZE,
        log_compression: None,
        log_codec_config: ((0..=10000).into(), ()),
        log_items_per_section: ITEMS_PER_BLOB,
        translator: EightCap,
        buffer_pool: PoolRef::new(PAGE_SIZE, PAGE_CACHE_SIZE),
    }
}

fn gen_random_any(cfg: Config, num_elements: u64, num_operations: u64) {
    let runner = Runner::new(cfg.clone());
    runner.start(|ctx| async move {
        let pool = create_pool(ctx.clone(), THREADS).unwrap();
        let any_cfg = any_cfg(pool);
        let db = AnyDb::init(ctx, any_cfg).await.unwrap();
        gen_random_kv(db, num_elements, num_operations).await;
    });
}

fn gen_random_store(cfg: Config, num_elements: u64, num_operations: u64) {
    let runner = Runner::new(cfg.clone());
    runner.start(|ctx| async move {
        let store_cfg = store_cfg();
        let db = Store::init(ctx, store_cfg).await.unwrap();
        gen_random_kv(db, num_elements, num_operations).await;
    });
}

/// Generate a large key-value db with random data. The function seeds the db with exactly
/// `num_elements` elements by inserting them in order, each with a new random value. Then, it
/// performs `num_operations` over these elements, each selected uniformly at random for each
/// operation. The ratio of updates to deletes is configured with `DELETE_FREQUENCY`. The database
/// is committed after every `COMMIT_FREQUENCY` operations.
async fn gen_random_kv<A: Db<Context, <Sha256 as Hasher>::Digest, Vec<u8>, EightCap>>(
    mut db: A,
    num_elements: u64,
    num_operations: u64,
) {
    // Insert a random value for every possible element into the db.
    let mut rng = StdRng::seed_from_u64(42);

    for i in 0u64..num_elements {
        let k = Sha256::hash(&i.to_be_bytes());
        // Generate a random value with a length between 24 and 40 bytes (avg = 32).
        let v = vec![(rng.next_u32() % 255) as u8; ((rng.next_u32() % 16) + 24) as usize];
        db.update(k, v).await.unwrap();
    }

    // Randomly update / delete them.
    for _ in 0u64..num_operations {
        let rand_key = Sha256::hash(&(rng.next_u64() % num_elements).to_be_bytes());
        if rng.next_u32() % DELETE_FREQUENCY == 0 {
            db.delete(rand_key).await.unwrap();
            continue;
        }
        // Generate a random value with a length between 20 and 44 bytes (avg = 32).
        let v = vec![(rng.next_u32() % 255) as u8; ((rng.next_u32() % 24) + 20) as usize];
        db.update(rand_key, v).await.unwrap();
        if rng.next_u32() % COMMIT_FREQUENCY == 0 {
            db.commit().await.unwrap();
        }
    }
    db.commit().await.unwrap();
    db.prune(db.inactivity_floor_loc()).await.unwrap();
    db.close().await.unwrap();
}

type AnyDb = Any<Context, <Sha256 as Hasher>::Digest, Vec<u8>, Sha256, EightCap>;

type StoreDb = Store<Context, <Sha256 as Hasher>::Digest, Vec<u8>, EightCap>;

#[derive(Debug, Clone, Copy)]
enum Variant {
    Store,
    Any,
}

impl Variant {
    pub fn name(&self) -> &'static str {
        match self {
<<<<<<< HEAD
            Variant::Store => "adb::store",
=======
            Variant::Store => "store",
>>>>>>> fefa0362
            Variant::Any => "any",
        }
    }
}

const VARIANTS: [Variant; 2] = [Variant::Store, Variant::Any];

/// Benchmark the initialization of a large randomly generated any db.
fn bench_variable_init(c: &mut Criterion) {
    let cfg = Config::default();
    let runner = tokio::Runner::new(cfg.clone());
    for elements in ELEMENTS {
        for operations in OPERATIONS {
            for variant in VARIANTS {
                match variant {
                    Variant::Any => gen_random_any(cfg.clone(), elements, operations),
                    Variant::Store => gen_random_store(cfg.clone(), elements, operations),
                }
                c.bench_function(
                    &format!(
                        "{}/variant={} elements={} operations={}",
                        module_path!(),
                        variant.name(),
                        elements,
                        operations,
                    ),
                    |b| {
                        b.to_async(&runner).iter_custom(|iters| async move {
                            let ctx = context::get::<commonware_runtime::tokio::Context>();
                            let pool =
                                commonware_runtime::create_pool(ctx.clone(), THREADS).unwrap();
                            let any_cfg = any_cfg(pool);
                            let store_cfg = store_cfg();
                            let start = Instant::now();
                            for _ in 0..iters {
                                match variant {
                                    Variant::Store => {
                                        let db = StoreDb::init(ctx.clone(), store_cfg.clone())
                                            .await
                                            .unwrap();
                                        assert_ne!(db.op_count(), 0);
                                        db.close().await.unwrap();
                                    }
                                    Variant::Any => {
                                        let db = AnyDb::init(ctx.clone(), any_cfg.clone())
                                            .await
                                            .unwrap();
                                        assert_ne!(db.op_count(), 0);
                                        db.close().await.unwrap();
                                    }
                                }
                            }

                            start.elapsed()
                        });
                    },
                );

                let runner = Runner::new(cfg.clone());
                runner.start(|ctx| async move {
                    // Clean up the databases after the benchmark.
                    let pool = commonware_runtime::create_pool(ctx.clone(), THREADS).unwrap();
                    let store_cfg = store_cfg();
                    let db = StoreDb::init(ctx.clone(), store_cfg).await.unwrap();
                    db.destroy().await.unwrap();
                    let any_cfg = any_cfg(pool);
                    let db = AnyDb::init(ctx.clone(), any_cfg).await.unwrap();
                    db.destroy().await.unwrap();
                });
            }
        }
    }
}

criterion_group! {
    name = benches;
    config = Criterion::default().sample_size(10);
    targets = bench_variable_init
}<|MERGE_RESOLUTION|>--- conflicted
+++ resolved
@@ -151,11 +151,7 @@
 impl Variant {
     pub fn name(&self) -> &'static str {
         match self {
-<<<<<<< HEAD
-            Variant::Store => "adb::store",
-=======
             Variant::Store => "store",
->>>>>>> fefa0362
             Variant::Any => "any",
         }
     }
