use crate::translator::Translator;
use commonware_runtime::Metrics;
use prometheus_client::metrics::{counter::Counter, gauge::Gauge};
use std::collections::{
    hash_map::{Entry, OccupiedEntry, VacantEntry},
    HashMap,
};

/// The initial capacity of the internal hashmap. This is a guess at the number of unique keys we will
/// encounter. The hashmap will grow as needed, but this is a good starting point (covering
/// the entire [crate::translator::OneCap] range).
const INITIAL_CAPACITY: usize = 256;

/// Panic message shown when [Cursor::next()] is not called after [Cursor::new()] or after [Cursor::insert()] or [Cursor::delete()].
const MUST_CALL_NEXT: &str = "must call Cursor::next()";

/// Panic message shown when [Cursor::update()] is called after [Cursor::next()] has returned `None` or after [Cursor::insert()] or [Cursor::delete()]
/// or [Cursor::delete()] (but before [Cursor::next()]).
const NO_ACTIVE_ITEM: &str = "no active item in Cursor";

/// Each key is mapped to a [Record] that contains a linked list of potential values for that key.
///
/// We avoid using a [Vec] to store values because the common case (where there are no collisions) would
/// require an additional 24 bytes of memory for each value (the `len`, `capacity`, and `ptr` fields).
///
/// Again optimizing for the common case, we store the first value directly in the [Record] to avoid
/// indirection (heap jumping).
#[derive(PartialEq, Eq)]
struct Record<V: Eq> {
    value: V,
    next: Option<Box<Record<V>>>,
}

/// Phases of the [Cursor] during iteration.
#[derive(PartialEq, Eq)]
enum Phase<V: Eq> {
    /// Before iteration starts.
    Initial,

    /// The current entry.
    Entry,
    /// Some item after the current entry.
    Next(Box<Record<V>>),

    /// Iteration is done.
    Done,
    /// The current entry has no valid item.
    EntryDeleted,

    /// The current entry has been deleted and we've updated its value in-place
    /// to be the value of the next record.
    PostDeleteEntry,
    /// The item has been deleted and we may be pointing to the next item.
    PostDeleteNext(Option<Box<Record<V>>>),
    /// An item has been inserted.
    PostInsert(Box<Record<V>>),
}

/// A mutable iterator over the values associated with a translated key, allowing in-place modifications.
///
/// The [Cursor] provides a way to traverse and modify the linked list of records while maintaining its
/// structure. It supports:
///
/// - Iteration via [Cursor::next()] to access values.
/// - Modification via [Cursor::update()] to change the current value.
/// - Insertion via [Cursor::insert()] to add new values.
/// - Deletion via [Cursor::delete()] to remove values.
///
/// # Safety
///
/// - Must call [Cursor::next()] before [Cursor::update()], [Cursor::insert()], or [Cursor::delete()] to establish a valid position.
/// - Once [Cursor::next()] returns `None`, only [Cursor::insert()] can be called.
/// - Dropping the [Cursor] automatically restores the list structure by reattaching any detached records.
///
/// _If you don't need advanced functionality, just use [Index::insert()], [Index::insert_and_prune()], or [Index::remove()] instead._
pub struct Cursor<'a, T: Translator, V: Eq> {
    // The current phase of the cursor.
    phase: Phase<V>,

    // The current entry.
    entry: Option<OccupiedEntry<'a, T::Key, Record<V>>>,

    // The head of the linked list of previously visited records.
    past: Option<Box<Record<V>>>,
    // The tail of the linked list of previously visited records.
    past_tail: Option<*mut Record<V>>,
    // Whether we've pushed a record with a populated `next` field to `past` (invalidates `past_tail`).
    past_pushed_list: bool,

    // Metrics.
    keys: &'a Gauge,
    items: &'a Gauge,
    pruned: &'a Counter,
}

impl<'a, T: Translator, V: Eq> Cursor<'a, T, V> {
    /// Creates a new [Cursor] from a mutable record reference, detaching its [Record::next] chain for iteration.
    fn new(
        entry: OccupiedEntry<'a, T::Key, Record<V>>,
        keys: &'a Gauge,
        items: &'a Gauge,
        pruned: &'a Counter,
    ) -> Self {
        Self {
            phase: Phase::Initial,

            entry: Some(entry),

            past: None,
            past_tail: None,
            past_pushed_list: false,

            keys,
            items,
            pruned,
        }
    }

<<<<<<< HEAD
    /// Pushes a [Record] to the past list, maintaining the linked list structure.
    fn past_push(&mut self, mut new: Box<Record<V>>) {
        if self.past.is_none() {
            self.past = Some(new);
=======
    /// Pushes a `Record` to the end of `past`.
    ///
    /// If the record has a `next`, this function cannot be called again.
    fn past_push(&mut self, mut next: Box<Record<V>>) {
        // Ensure we only push a list once (`past_tail` becomes stale).
        assert!(!self.past_pushed_list);
        self.past_pushed_list = next.next.is_some();

        // Add `next` to the tail of `past`.
        if self.past_tail.is_none() {
            self.past_tail = Some(&mut *next);
            self.past = Some(next);
>>>>>>> 58c6fc4b
        } else {
            unsafe {
                assert!((*self.past_tail.unwrap()).next.is_none());
                let next_tail = &mut *next as *mut Record<V>;
                (*self.past_tail.unwrap()).next = Some(next);
                self.past_tail = Some(next_tail);
            }
        }
    }

    /// Updates the value at the current position in the iteration.
    ///
    /// Panics if called before [Cursor::next()] or after iteration is complete.
    pub fn update(&mut self, v: V) {
        match &mut self.phase {
            Phase::Initial => unreachable!("{MUST_CALL_NEXT}"),
            Phase::Entry => {
                self.entry.as_mut().unwrap().get_mut().value = v;
            }
            Phase::Next(next) => {
                next.value = v;
            }
            Phase::Done
            | Phase::EntryDeleted
            | Phase::PostDeleteEntry
            | Phase::PostDeleteNext(_)
            | Phase::PostInsert(_) => unreachable!("{NO_ACTIVE_ITEM}"),
        }
    }

    /// If we are in a phase where we could return a value, return it.
    fn value(&self) -> Option<&V> {
        match &self.phase {
            Phase::Initial => unreachable!(),
            Phase::Entry => self.entry.as_ref().map(|r| &r.get().value),
            Phase::Next(current) => Some(&current.value),
            Phase::Done | Phase::EntryDeleted => None,
            Phase::PostDeleteEntry | Phase::PostDeleteNext(_) | Phase::PostInsert(_) => {
                unreachable!()
            }
        }
    }

    /// Advances the cursor to the next value in the chain, returning a reference to it.
    ///
    /// This method must be called before any other operations ([Cursor::insert()], [Cursor::delete()], etc.). If
    /// either [Cursor::insert()] or [Cursor::delete()] is called, [Cursor::next()] must be called to set a new active
    /// item. If after [Cursor::insert()], the next active item is the item after the inserted item. If after
    /// [Cursor::delete()], the next active item is the item after the deleted item.
    ///
    /// Handles transitions between phases and adjusts for deletions. Returns `None` when the list is exhausted.
    /// It is safe to call [Cursor::next()] even after it returns `None`.
    #[allow(clippy::should_implement_trait)]
    pub fn next(&mut self) -> Option<&V> {
        match std::mem::replace(&mut self.phase, Phase::Done) {
            Phase::Initial | Phase::PostDeleteEntry => {
                // We must start with some entry, so this will always be some non-None value.
                self.phase = Phase::Entry;
            }
            Phase::Entry => {
                // If there is a record after, we set it to be the current record.
                if let Some(next) = self.entry.as_mut().unwrap().get_mut().next.take() {
                    self.phase = Phase::Next(next);
                }
            }
            Phase::Next(mut current) | Phase::PostInsert(mut current) => {
                // Take the next record and push the current one to the past list.
                let next = current.next.take();
                self.past_push(current);

                // Set the next record to be the current record.
                if let Some(next) = next {
                    self.phase = Phase::Next(next);
                }
            }
            Phase::Done => {}
            Phase::EntryDeleted => {
                self.phase = Phase::EntryDeleted;
            }
            Phase::PostDeleteNext(current) => {
                // If the stale value is some, we set it to be the current record.
                if let Some(current) = current {
                    self.phase = Phase::Next(current);
                }
            }
        }
        self.value()
    }

    /// Inserts a new value at the current position.
    pub fn insert(&mut self, v: V) {
        self.items.inc();
        match std::mem::replace(&mut self.phase, Phase::Done) {
            Phase::Initial => unreachable!("{MUST_CALL_NEXT}"),
            Phase::Entry => {
                // Create a new record that points to entry's next.
                let new = Box::new(Record {
                    value: v,
                    next: self.entry.as_mut().unwrap().get_mut().next.take(),
                });

                // Set the phase to the new record.
                self.phase = Phase::PostInsert(new);
            }
            Phase::Next(mut current) => {
                // Take next.
                let next = current.next.take();

                // Add current to the past list.
                self.past_push(current);

                // Create a new record that points to the next's next.
                let new = Box::new(Record { value: v, next });
                self.phase = Phase::PostInsert(new);
            }
            Phase::Done => {
                // If we are done, we need to create a new record and
                // immediately push it to the past list.
                let new = Box::new(Record {
                    value: v,
                    next: None,
                });
                self.past_push(new);
            }
            Phase::EntryDeleted => {
                // If entry is deleted, we need to update it.
                self.entry.as_mut().unwrap().get_mut().value = v;

                // We don't consider overwriting a deleted entry a collision.
            }
            Phase::PostDeleteEntry | Phase::PostDeleteNext(_) | Phase::PostInsert(_) => {
                unreachable!("{MUST_CALL_NEXT}")
            }
        }
    }

    /// Deletes the current value, adjusting the list structure.
    pub fn delete(&mut self) {
        self.pruned.inc();
        self.items.dec();
        match std::mem::replace(&mut self.phase, Phase::Done) {
            Phase::Initial => unreachable!("{MUST_CALL_NEXT}"),
            Phase::Entry => {
                // Attempt to overwrite the entry with the next value.
                let entry = self.entry.as_mut().unwrap().get_mut();
                if let Some(next) = entry.next.take() {
                    entry.value = next.value;
                    entry.next = next.next;
                    self.phase = Phase::PostDeleteEntry;
                    return;
                }

                // If there is no next, we consider the entry deleted.
                self.phase = Phase::EntryDeleted;
                // We wait to update metrics until `drop()`.
            }
            Phase::Next(mut current) => {
                // Drop current instead of pushing it to the past list.
                let next = current.next.take();
                self.phase = Phase::PostDeleteNext(next);
            }
            Phase::Done | Phase::EntryDeleted => unreachable!("{NO_ACTIVE_ITEM}"),
            Phase::PostDeleteEntry | Phase::PostDeleteNext(_) | Phase::PostInsert(_) => {
                unreachable!("{MUST_CALL_NEXT}")
            }
        }
    }
}

impl<T: Translator, V> Drop for Cursor<'_, T, V>
where
    V: Eq,
{
    fn drop(&mut self) {
        // Take the entry.
        let mut entry = self.entry.take().unwrap();

        // If there is a dangling next, we should add it to past.
        match std::mem::replace(&mut self.phase, Phase::Done) {
            Phase::Initial | Phase::Entry => {
                // No action needed.
            }
            Phase::Next(next) => {
                // If there is a next, we should add it to past.
                self.past_push(next);
            }
            Phase::Done => {
                // No action needed.
            }
            Phase::EntryDeleted => {
                // If the entry is deleted, we should remove it.
                self.keys.dec();
                entry.remove();
                return;
            }
            Phase::PostDeleteEntry => {
                // No action needed.
            }
            Phase::PostDeleteNext(Some(next)) => {
                // If there is a stale record, we should add it to past.
                self.past_push(next);
            }
            Phase::PostDeleteNext(None) => {
                // No action needed.
            }
            Phase::PostInsert(next) => {
                // If there is a current record, we should add it to past.
                self.past_push(next);
            }
        }

        // Attach the tip of past to the entry.
        if let Some(past) = self.past.take() {
            entry.get_mut().next = Some(past);
        }
    }
}

/// An immutable iterator over the values associated with a translated key.
pub struct ImmutableCursor<'a, V: Eq> {
    current: Option<&'a Record<V>>,
}

impl<'a, V: Eq> ImmutableCursor<'a, V> {
    /// Creates a new [ImmutableCursor] from a [Record].
    fn new(record: &'a Record<V>) -> Self {
        Self {
            current: Some(record),
        }
    }
}

impl<'a, V: Eq> Iterator for ImmutableCursor<'a, V> {
    type Item = &'a V;

    fn next(&mut self) -> Option<Self::Item> {
        self.current.map(|record| {
            let value = &record.value;
            self.current = record.next.as_deref();
            value
        })
    }
}

/// A memory-efficient index that maps translated keys to arbitrary values.
pub struct Index<T: Translator, V: Eq> {
    translator: T,
    map: HashMap<T::Key, Record<V>, T>,

    keys: Gauge,
    items: Gauge,
    pruned: Counter,
}

impl<T: Translator, V: Eq> Index<T, V> {
    /// Create a new index with the given translator.
    pub fn init(ctx: impl Metrics, tr: T) -> Self {
        let s = Self {
            translator: tr.clone(),
            map: HashMap::with_capacity_and_hasher(INITIAL_CAPACITY, tr),

            keys: Gauge::default(),
            items: Gauge::default(),
            pruned: Counter::default(),
        };
        ctx.register(
            "keys",
            "Number of translated keys in the index",
            s.keys.clone(),
        );
        ctx.register("items", "Number of items in the index", s.items.clone());
        ctx.register("pruned", "Number of items pruned", s.pruned.clone());
        s
    }

    #[inline]
    /// Returns the number of translated keys in the index.
    pub fn keys(&self) -> usize {
        self.map.len()
    }

    /// Returns an iterator over all values associated with a translated key.
    pub fn get(&self, key: &[u8]) -> impl Iterator<Item = &V> {
        let k = self.translator.transform(key);
        self.map
            .get(&k)
            .map(|record| ImmutableCursor::new(record))
            .into_iter()
            .flatten()
    }

    /// Provides mutable access to the values associated with a translated key, if the key exists.
    pub fn get_mut(&mut self, key: &[u8]) -> Option<Cursor<T, V>> {
        let k = self.translator.transform(key);
        match self.map.entry(k) {
            Entry::Occupied(entry) => {
                Some(Cursor::new(entry, &self.keys, &self.items, &self.pruned))
            }
            Entry::Vacant(_) => None,
        }
    }

    /// Create a new entry in the index.
    fn create(keys: &Gauge, items: &Gauge, vacant: VacantEntry<T::Key, Record<V>>, v: V) {
        keys.inc();
        items.inc();
        vacant.insert(Record {
            value: v,
            next: None,
        });
    }

    /// Provides mutable access to the values associated with a translated key (if the key exists), otherwise
    /// inserts a new value and returns `None`.
    pub fn get_mut_or_insert(&mut self, key: &[u8], v: V) -> Option<Cursor<T, V>> {
        let k = self.translator.transform(key);
        match self.map.entry(k) {
            Entry::Occupied(entry) => {
                Some(Cursor::new(entry, &self.keys, &self.items, &self.pruned))
            }
            Entry::Vacant(entry) => {
                Self::create(&self.keys, &self.items, entry, v);
                None
            }
        }
    }

    /// Remove all values at the given translated key.
    pub fn remove(&mut self, key: &[u8]) {
        // To ensure metrics are accurate, we iterate over all
        // conflicting values and remove them one-by-one (rather
        // than just removing the entire entry).
        self.prune(key, |_| true);
    }

    /// Insert a value at the given translated key.
    pub fn insert(&mut self, key: &[u8], v: V) {
        let k = self.translator.transform(key);
        match self.map.entry(k) {
            Entry::Occupied(entry) => {
                let mut cursor =
                    Cursor::<'_, T, V>::new(entry, &self.keys, &self.items, &self.pruned);
                cursor.next();
                cursor.insert(v);
            }
            Entry::Vacant(entry) => {
                Self::create(&self.keys, &self.items, entry, v);
            }
        }
    }

    /// Insert a value at the given translated key, and prune any values that are no longer valid.
    ///
    /// If the value is prunable, it will not be inserted.
    pub fn insert_and_prune(&mut self, key: &[u8], v: V, prune: impl Fn(&V) -> bool) {
        let k = self.translator.transform(key);
        match self.map.entry(k) {
            Entry::Occupied(entry) => {
                // Get entry
                let mut cursor =
                    Cursor::<'_, T, V>::new(entry, &self.keys, &self.items, &self.pruned);

                // Remove anything that is prunable.
                loop {
                    let Some(old) = cursor.next() else {
                        break;
                    };
                    if prune(old) {
                        cursor.delete();
                    }
                }

                // Add our new value (if not prunable).
                if !prune(&v) {
                    cursor.insert(v);
                }
            }
            Entry::Vacant(entry) => {
                Self::create(&self.keys, &self.items, entry, v);
            }
        }
    }

    /// Remove all values associated with a translated key that match the `prune` predicate.
    pub fn prune(&mut self, key: &[u8], prune: impl Fn(&V) -> bool) {
        let k = self.translator.transform(key);
        match self.map.entry(k) {
            Entry::Occupied(entry) => {
                // Get cursor
                let mut cursor =
                    Cursor::<'_, T, V>::new(entry, &self.keys, &self.items, &self.pruned);

                // Remove anything that is prunable.
                loop {
                    let Some(old) = cursor.next() else {
                        break;
                    };
                    if prune(old) {
                        cursor.delete();
                    }
                }
            }
            Entry::Vacant(_) => {}
        }
    }
}<|MERGE_RESOLUTION|>--- conflicted
+++ resolved
@@ -116,12 +116,6 @@
         }
     }
 
-<<<<<<< HEAD
-    /// Pushes a [Record] to the past list, maintaining the linked list structure.
-    fn past_push(&mut self, mut new: Box<Record<V>>) {
-        if self.past.is_none() {
-            self.past = Some(new);
-=======
     /// Pushes a `Record` to the end of `past`.
     ///
     /// If the record has a `next`, this function cannot be called again.
@@ -134,7 +128,6 @@
         if self.past_tail.is_none() {
             self.past_tail = Some(&mut *next);
             self.past = Some(next);
->>>>>>> 58c6fc4b
         } else {
             unsafe {
                 assert!((*self.past_tail.unwrap()).next.is_none());
