use super::{Config, Error};
use bytes::BufMut;
<<<<<<< HEAD
use commonware_codec::{FixedSize, ReadExt};
use commonware_runtime::{Blob, Clock, Error as RError, Metrics, Storage};
=======
use commonware_codec::{Codec, EncodeSize, FixedSize, ReadExt};
use commonware_runtime::{Blob, Clock, Metrics, Storage};
>>>>>>> e9e07319
use commonware_utils::Array;
use futures::future::try_join_all;
use prometheus_client::metrics::{counter::Counter, gauge::Gauge};
use std::collections::{BTreeMap, BTreeSet, HashMap};
use tracing::{debug, warn};

/// The names of the two blobs that store metadata.
const BLOB_NAMES: [&[u8]; 2] = [b"left", b"right"];

/// Information about a value in a [Wrapper].
struct Info {
    start: usize,
    length: usize,
}

impl Info {
    /// Create a new [Info].
    fn new(start: usize, length: usize) -> Self {
        Self { start, length }
    }
}

/// One of the two wrappers that store metadata.
struct Wrapper<B: Blob, K: Array> {
    blob: B,
    version: u64,
    lengths: HashMap<K, Info>,
    modified: BTreeSet<K>,
    data: Vec<u8>,
}

impl<B: Blob, K: Array> Wrapper<B, K> {
    /// Create a new [Wrapper].
    fn new(blob: B, version: u64, lengths: HashMap<K, Info>, data: Vec<u8>) -> Self {
        Self {
            blob,
            version,
            lengths,
            modified: BTreeSet::new(),
            data,
        }
    }

    /// Create a new empty [Wrapper].
    fn empty(blob: B) -> Self {
        Self {
            blob,
            version: 0,
            lengths: HashMap::new(),
            modified: BTreeSet::new(),
            data: Vec::new(),
        }
    }
}

/// Implementation of [Metadata] storage.
pub struct Metadata<E: Clock + Storage + Metrics, K: Array, V: Codec> {
    context: E,

    map: BTreeMap<K, V>,
    cursor: usize,
    key_order_changed: u64,
    next_version: u64,
    partition: String,
    blobs: [Wrapper<E::Blob, K>; 2],

    sync_overwrites: Counter,
    sync_rewrites: Counter,
    keys: Gauge,
}

impl<E: Clock + Storage + Metrics, K: Array, V: Codec> Metadata<E, K, V> {
    /// Initialize a new [Metadata] instance.
    pub async fn init(context: E, cfg: Config<V::Cfg>) -> Result<Self, Error> {
        // Open dedicated blobs
        let (left_blob, left_len) = context.open(&cfg.partition, BLOB_NAMES[0]).await?;
        let (right_blob, right_len) = context.open(&cfg.partition, BLOB_NAMES[1]).await?;

        // Find latest blob (check which includes a hash of the other)
        let (left_map, left_wrapper) =
            Self::load(&cfg.codec_config, 0, left_blob, left_len).await?;
        let (right_map, right_wrapper) =
            Self::load(&cfg.codec_config, 1, right_blob, right_len).await?;

        // Choose latest blob
        let mut map = left_map;
        let mut cursor = 0;
        let mut version = left_wrapper.version;
        if right_wrapper.version > left_wrapper.version {
            cursor = 1;
            map = right_map;
            version = right_wrapper.version;
        }
        let next_version = version.checked_add(1).expect("version overflow");

        // Create metrics
        let sync_rewrites = Counter::default();
        let sync_overwrites = Counter::default();
        let keys = Gauge::default();
        context.register(
            "sync_rewrites",
            "number of syncs that rewrote all data",
            sync_rewrites.clone(),
        );
        context.register(
            "sync_overwrites",
            "number of syncs that modified existing data",
            sync_overwrites.clone(),
        );
        context.register("keys", "number of tracked keys", keys.clone());

        // Return metadata
        keys.set(map.len() as i64);
        Ok(Self {
            context,

            map,
            cursor,
            key_order_changed: next_version, // rewrite on startup because we don't have a diff record
            next_version,
            partition: cfg.partition,
            blobs: [left_wrapper, right_wrapper],

            sync_rewrites,
            sync_overwrites,
            keys,
        })
    }

    async fn load(
        codec_config: &V::Cfg,
        index: usize,
        blob: E::Blob,
        len: u64,
    ) -> Result<(BTreeMap<K, V>, Wrapper<E::Blob, K>), Error> {
        // Get blob length
        if len == 0 {
            // Empty blob
            return Ok((BTreeMap::new(), Wrapper::empty(blob)));
        }

        // Read blob
        let len = len.try_into().map_err(|_| Error::BlobTooLarge(len))?;
        let buf = blob.read_at(vec![0u8; len], 0).await?;

        // Verify integrity.
        //
        // 8 bytes for version + 4 bytes for checksum.
        if buf.len() < 12 {
            // Truncate and return none
            warn!(
                blob = index,
                len = buf.len(),
                "blob is too short: truncating"
            );
            blob.resize(0).await?;
            blob.sync().await?;
            return Ok((BTreeMap::new(), Wrapper::empty(blob)));
        }

        // Extract checksum
        let checksum_index = buf.len() - 4;
        let stored_checksum =
            u32::from_be_bytes(buf.as_ref()[checksum_index..].try_into().unwrap());
        let computed_checksum = crc32fast::hash(&buf.as_ref()[..checksum_index]);
        if stored_checksum != computed_checksum {
            // Truncate and return none
            warn!(
                blob = index,
                stored = stored_checksum,
                computed = computed_checksum,
                "checksum mismatch: truncating"
            );
            blob.resize(0).await?;
            blob.sync().await?;
            return Ok((BTreeMap::new(), Wrapper::empty(blob)));
        }

        // Get parent
        let version = u64::from_be_bytes(buf.as_ref()[..8].try_into().unwrap());

        // Extract data
        //
        // If the checksum is correct, we assume data is correctly packed and we don't perform
        // length checks on the cursor.
        let mut data = BTreeMap::new();
        let mut lengths = HashMap::new();
        let mut cursor = u64::SIZE;
        while cursor < checksum_index {
            // Read key
            let key = K::read(&mut buf.as_ref()[cursor..].as_ref())
                .expect("unable to read key from blob");
            cursor += key.encode_size();

            // Read value
            let value = V::read_cfg(&mut buf.as_ref()[cursor..].as_ref(), codec_config)
                .expect("unable to read value from blob");
            lengths.insert(key.clone(), Info::new(cursor, value.encode_size()));
            cursor += value.encode_size();
            data.insert(key, value);
        }

        // Return info
        Ok((data, Wrapper::new(blob, version, lengths, buf.into())))
    }

    /// Get a value from [Metadata] (if it exists).
    pub fn get(&self, key: &K) -> Option<&V> {
        self.map.get(key)
    }

    /// Get a mutable reference to a value from [Metadata] (if it exists).
    pub fn get_mut(&mut self, key: &K) -> Option<&mut V> {
        // Get value
        let value = self.map.get_mut(key)?;

        // Mark key as modified.
        //
        // We need to mark both blobs as modified because we may need to update both files.
        self.blobs[self.cursor].modified.insert(key.clone());
        self.blobs[1 - self.cursor].modified.insert(key.clone());

        Some(value)
    }

    /// Clear all values from [Metadata]. The new state will not be persisted until [Self::sync] is
    /// called.
    pub fn clear(&mut self) {
        // Clear map
        self.map.clear();

        // Mark key order as changed
        self.key_order_changed = self.next_version;
        self.keys.set(0);
    }

    /// Put a value into [Metadata].
    ///
    /// If the key already exists, the value will be overwritten. The
    /// value stored will not be persisted until [Self::sync] is called.
    pub fn put(&mut self, key: K, value: V) {
        // Get value
        let exists = self.map.insert(key.clone(), value).is_some();

        // Mark key as modified.
        //
        // We need to mark both blobs as modified because we may need to update both files.
        if exists {
            self.blobs[self.cursor].modified.insert(key.clone());
            self.blobs[1 - self.cursor].modified.insert(key.clone());
        } else {
            self.key_order_changed = self.next_version;
        }
        self.keys.set(self.map.len() as i64);
    }

    /// Remove a value from [Metadata] (if it exists).
    pub fn remove(&mut self, key: &K) {
        // Get value
        let exists = self.map.remove(key).is_some();

        // Mark key as modified.
        if exists {
            self.key_order_changed = self.next_version;
        }
        self.keys.set(self.map.len() as i64);
    }

    /// Atomically commit the current state of [Metadata].
    pub async fn sync(&mut self) -> Result<(), Error> {
        // Compute next version.
        //
        // While it is possible that extremely high-frequency updates to metadata could cause an eventual
        // overflow of version, syncing once per millisecond would overflow in 584,942,417 years.
        let past_version = self.blobs[self.cursor].version;
        let next_next_version = self.next_version.checked_add(1).expect("version overflow");

        // Get target blob (the one we will modify)
        let target_cursor = 1 - self.cursor;
        let target = &mut self.blobs[target_cursor];

        // Attempt to overwrite existing data if key order has not changed recently
        let mut overwrite = true;
        let mut writes = Vec::with_capacity(target.modified.len());
        if self.key_order_changed < past_version {
            for key in target.modified.iter() {
                let info = target.lengths.get(key).expect("key must exist");
                let new_value = self.map.get(key).expect("key must exist");
                if info.length == new_value.encode_size() {
                    // Overwrite existing value
                    let encoded = new_value.encode();
                    target.data[info.start..info.start + info.length].copy_from_slice(&encoded);
                    writes.push(target.blob.write_at(encoded, info.start as u64));
                } else {
                    // Rewrite all
                    overwrite = false;
                    break;
                }
            }
        } else {
            // If the key order has changed, we need to rewrite all data
            overwrite = false;
        }

        // Clear modified keys to avoid writing the same data
        target.modified.clear();

        // Overwrite existing data
        if overwrite {
            // Update version
            let version = self.next_version.to_be_bytes();
            target.data[0..8].copy_from_slice(&version);
            writes.push(target.blob.write_at(version.as_slice().into(), 0));

            // Update checksum
            let checksum_index = target.data.len() - 4;
            let checksum = crc32fast::hash(&target.data[..checksum_index]).to_be_bytes();
            target.data[checksum_index..].copy_from_slice(&checksum);
            writes.push(
                target
                    .blob
                    .write_at(checksum.as_slice().into(), checksum_index as u64),
            );

            // Persist changes
            try_join_all(writes).await?;
            target.blob.sync().await?;

            // Update state
            target.version = self.next_version;
            self.cursor = target_cursor;
            self.next_version = next_next_version;
            self.sync_overwrites.inc();
            return Ok(());
        }

        // Rewrite all data
        let mut lengths = HashMap::new();
        let mut next_data = Vec::with_capacity(target.data.len());
        next_data.put_u64(self.next_version);
        for (key, value) in &self.map {
            key.write(&mut next_data);
            let start = next_data.len();
            value.write(&mut next_data);
            lengths.insert(key.clone(), Info::new(start, value.encode_size()));
        }
        next_data.put_u32(crc32fast::hash(&next_data[..]));

        // Persist changes
        target.blob.write_at(next_data.clone(), 0).await?;
        if next_data.len() < target.data.len() {
            target.blob.resize(next_data.len() as u64).await?;
        }
        target.blob.sync().await?;

        // Update state
        target.version = self.next_version;
        target.lengths = lengths;
        target.data = next_data;
        self.cursor = target_cursor;
        self.next_version = next_next_version;
        self.sync_rewrites.inc();
        Ok(())
    }

    /// Sync outstanding data and close [Metadata].
    pub async fn close(mut self) -> Result<(), Error> {
        // Sync and close blobs
        self.sync().await?;
        for wrapper in self.blobs.into_iter() {
            wrapper.blob.close().await?;
        }
        Ok(())
    }

    /// Close and remove the underlying blobs.
    pub async fn destroy(self) -> Result<(), Error> {
        for (i, wrapper) in self.blobs.into_iter().enumerate() {
            wrapper.blob.close().await?;
            self.context
                .remove(&self.partition, Some(BLOB_NAMES[i]))
                .await?;
            debug!(blob = i, "destroyed blob");
        }
        match self.context.remove(&self.partition, None).await {
            Ok(()) => {}
            Err(RError::PartitionMissing(_)) => {
                // Partition already removed or never existed.
            }
            Err(err) => return Err(Error::Runtime(err)),
        }
        Ok(())
    }
}<|MERGE_RESOLUTION|>--- conflicted
+++ resolved
@@ -1,12 +1,7 @@
 use super::{Config, Error};
 use bytes::BufMut;
-<<<<<<< HEAD
-use commonware_codec::{FixedSize, ReadExt};
-use commonware_runtime::{Blob, Clock, Error as RError, Metrics, Storage};
-=======
 use commonware_codec::{Codec, EncodeSize, FixedSize, ReadExt};
 use commonware_runtime::{Blob, Clock, Metrics, Storage};
->>>>>>> e9e07319
 use commonware_utils::Array;
 use futures::future::try_join_all;
 use prometheus_client::metrics::{counter::Counter, gauge::Gauge};
@@ -393,7 +388,7 @@
         }
         match self.context.remove(&self.partition, None).await {
             Ok(()) => {}
-            Err(RError::PartitionMissing(_)) => {
+            Err(commonware_runtime::Error::PartitionMissing(_)) => {
                 // Partition already removed or never existed.
             }
             Err(err) => return Err(Error::Runtime(err)),
