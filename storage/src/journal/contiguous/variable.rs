--- conflicted
+++ resolved
@@ -3,7 +3,6 @@
 //! This journal enforces section fullness: all non-final sections are full and synced.
 //! On init, only the last section needs to be replayed to determine the exact size.
 
-<<<<<<< HEAD
 use crate::{
     journal::{
         contiguous::{fixed, Contiguous},
@@ -11,12 +10,6 @@
         Error,
     },
     mmr::Location,
-=======
-use crate::journal::{
-    contiguous::{fixed, Contiguous},
-    segmented::variable,
-    Error,
->>>>>>> d71d7768
 };
 use commonware_codec::Codec;
 use commonware_runtime::{buffer::PoolRef, Metrics, Storage};
@@ -809,10 +802,7 @@
     }
 }
 
-<<<<<<< HEAD
-=======
 // Implement Contiguous trait for variable-length items
->>>>>>> d71d7768
 impl<E: Storage + Metrics, V: Codec + Send + Sync> Contiguous for Journal<E, V> {
     type Item = V;
 
