//! Authenticated journal implementation.
//!
//! An authenticated journal maintains a contiguous journal of operations alongside a Merkle Mountain
//! Range (MMR). The operation at index i in the journal corresponds to the leaf at Location i in the
//! MMR. This structure enables efficient proofs that an operation is included in the journal at a
//! specific location.

use crate::{
    journal::contiguous::{fixed, variable, Contiguous},
    mmr::{journaled::Mmr, Location, Position, Proof, StandardHasher},
};
use commonware_codec::{Codec, CodecFixed, Encode};
use commonware_cryptography::Hasher;
use commonware_runtime::{Clock, Metrics, Storage};
use core::num::{NonZeroU64, NonZeroUsize};
use futures::{future::try_join_all, try_join, TryFutureExt as _};
use thiserror::Error;
use tracing::{debug, warn};

/// Errors that can occur when interacting with an authenticated journal.
#[derive(Error, Debug)]
pub enum Error {
    #[error("mmr error: {0}")]
    Mmr(#[from] crate::mmr::Error),

    #[error("journal error: {0}")]
    Journal(#[from] super::Error),
}

/// Rewinds the journal to the last operation matching the rewind predicate. If no operation
/// matches the predicate, rewinds to the pruning boundary, discarding all unpruned operations.
async fn rewind<O>(
    journal: &mut impl Contiguous<Item = O>,
    rewind_predicate: fn(&O) -> bool,
) -> Result<u64, Error> {
    let journal_size = journal.size();
    let pruning_boundary = journal.pruning_boundary();
    let mut rewind_size = journal_size;
    while rewind_size > pruning_boundary {
        let op = journal.read(rewind_size - 1).await?;
        if rewind_predicate(&op) {
            break;
        }
        rewind_size -= 1;
    }
    if rewind_size != journal_size {
        let rewound_ops = journal_size - rewind_size;
        warn!(journal_size, rewound_ops, "rewinding journal operations");
        journal.rewind(rewind_size).await?;
        journal.sync().await?;
    }

    Ok(rewind_size)
}

/// An append-only data structure that maintains a sequential journal of operations alongside a
/// Merkle Mountain Range (MMR). The operation at index i in the journal corresponds to the leaf at
/// Location i in the MMR. This structure enables efficient proofs that an operation is included in
/// the journal at a specific location.
pub struct Journal<E, C, O, H>
where
    E: Storage + Clock + Metrics,
    C: Contiguous<Item = O>,
    O: Encode,
    H: Hasher,
{
    /// MMR where each leaf is an operation digest.
    /// Invariant: leaf i corresponds to operation i in the journal.
    pub(crate) mmr: Mmr<E, H>,

    /// Journal of operations.
    /// Invariant: operation i corresponds to leaf i in the MMR.
    pub(crate) journal: C,

    pub(crate) hasher: StandardHasher<H>,
}

impl<E, C, O, H> Journal<E, C, O, H>
where
    E: Storage + Clock + Metrics,
    C: Contiguous<Item = O>,
    O: Encode,
    H: Hasher,
{
    /// Align `mmr` to be consistent with `journal`.
    /// Any elements in `mmr` that aren't in `journal` are popped, and any elements in `journal`
    /// that aren't in `mmr` are added to `mmr`.
    async fn align(
        mmr: &mut Mmr<E, H>,
        journal: &mut C,
        hasher: &mut StandardHasher<H>,
    ) -> Result<(), Error> {
        let journal_size = journal.size();

        // Pop any MMR elements that are ahead of the journal.
        // Note mmr_size is the size of the MMR in leaves, not positions.
        let mut mmr_size = mmr.leaves();
        if mmr_size > journal_size {
            let pop_count = mmr_size - journal_size;
            warn!(journal_size, ?pop_count, "popping MMR operations");
            mmr.pop(*pop_count as usize).await?;
            mmr_size = Location::new_unchecked(journal_size);
        }

        // If the MMR is behind, replay journal operations to catch up.
        if mmr_size < journal_size {
            let replay_count = journal_size - *mmr_size;
            warn!(
                journal_size,
                replay_count, "MMR lags behind journal, replaying journal to catch up"
            );
            while mmr_size < journal_size {
                let op = journal.read(*mmr_size).await?;
                mmr.add_batched(hasher, &op.encode()).await?;
                mmr_size += 1;
            }
            mmr.sync(hasher).await?;
        }

        // At this point the MMR and journal should be consistent.
        assert_eq!(journal.size(), mmr.leaves());

        Ok(())
    }

    /// Append an operation.
    ///
    /// Returns the location where the operation was appended.
    pub async fn append(&mut self, op: O) -> Result<Location, Error> {
        let encoded_op = op.encode();

        // Append operation to the journal and update the MMR in parallel.
        let (_, loc) = try_join!(
            self.mmr
                .add_batched(&mut self.hasher, &encoded_op)
                .map_err(Error::Mmr),
            self.journal.append(op).map_err(Into::into)
        )?;

        Ok(Location::new_unchecked(loc))
    }

    /// Prune both the MMR and journal to the given location.
    ///
    /// # Returns
    /// The new pruning boundary, which may be less than the requested `prune_loc`.
    pub async fn prune(&mut self, prune_loc: Location) -> Result<Location, Error> {
        if self.mmr.size() == 0 {
            // DB is empty, nothing to prune.
            return Ok(self.pruning_boundary());
        }

        // Sync the mmr before pruning the journal, otherwise the MMR tip could end up behind the journal's
        // pruning boundary on restart from an unclean shutdown, and there would be no way to replay
        // the operations between the MMR tip and the journal pruning boundary.
        self.mmr.sync(&mut self.hasher).await?;

        // Prune the journal and check if anything was actually pruned
        if !self.journal.prune(*prune_loc).await? {
            return Ok(self.pruning_boundary());
        }

        let pruning_boundary = self.pruning_boundary();
        let op_count = self.op_count();
        debug!(
            ?op_count,
            ?prune_loc,
            ?pruning_boundary,
            "pruned inactive ops"
        );

        // Prune MMR to match the journal's actual boundary
        self.mmr
            .prune_to_pos(&mut self.hasher, Position::try_from(pruning_boundary)?)
            .await?;

        Ok(pruning_boundary)
    }

    /// Generate a proof of inclusion for operations starting at `start_loc`.
    ///
    /// Returns a proof and the operations corresponding to the leaves in the range `start_loc..end_loc`,
    /// where `end_loc` is the minimum of the current operation count and `start_loc + max_ops`.
    ///
    /// # Errors
    ///
    /// - Returns [crate::mmr::Error::LocationOverflow] if `start_loc` > [crate::mmr::MAX_LOCATION].
    /// - Returns [crate::mmr::Error::RangeOutOfBounds] if `start_loc` >= current operation count.
    /// - Returns [Error::Journal] with [crate::journal::Error::ItemPruned] if `start_loc` has been pruned.
    pub async fn proof(
        &self,
        start_loc: Location,
        max_ops: NonZeroU64,
    ) -> Result<(Proof<H::Digest>, Vec<O>), Error> {
        self.historical_proof(self.op_count(), start_loc, max_ops)
            .await
    }

    /// Generate a historical proof with respect to the state of the MMR when it had `op_count`
    /// operations.
    ///
    /// Returns a proof and the operations corresponding to the leaves in the range `start_loc..end_loc`,
    /// where `end_loc` is the minimum of `op_count` and `start_loc + max_ops`.
    ///
    /// # Errors
    ///
    /// - Returns [crate::mmr::Error::LocationOverflow] if `op_count` or `start_loc` >
    ///   [crate::mmr::MAX_LOCATION].
    /// - Returns [crate::mmr::Error::RangeOutOfBounds] if `start_loc` >= `op_count` or `op_count` >
    ///   number of operations in the journal.
    /// - Returns [Error::Journal] with [crate::journal::Error::ItemPruned] if `start_loc` has been pruned.
    pub async fn historical_proof(
        &self,
        op_count: Location,
        start_loc: Location,
        max_ops: NonZeroU64,
    ) -> Result<(Proof<H::Digest>, Vec<O>), Error> {
        let size = Location::new_unchecked(self.journal.size());
        if op_count > size {
            return Err(crate::mmr::Error::RangeOutOfBounds(size).into());
        }
        if start_loc >= op_count {
            return Err(crate::mmr::Error::RangeOutOfBounds(start_loc).into());
        }
        let end_loc = std::cmp::min(op_count, start_loc.saturating_add(max_ops.get()));

        let mmr_size = Position::try_from(op_count)?;
        let proof = self
            .mmr
            .historical_range_proof(mmr_size, start_loc..end_loc)
            .await?;

        let mut ops = Vec::with_capacity((*end_loc - *start_loc) as usize);
        let futures = (*start_loc..*end_loc)
            .map(|i| self.journal.read(i))
            .collect::<Vec<_>>();
        try_join_all(futures)
            .await?
            .into_iter()
            .for_each(|op| ops.push(op));

        Ok((proof, ops))
    }

    /// Get the current operation count (number of operations in the journal).
    pub fn op_count(&self) -> Location {
        self.mmr.leaves()
    }

    /// Read an operation from the journal at the given location.
    ///
    /// # Errors
    ///
    /// - Returns [crate::journal::Error::ItemPruned] if the operation at `loc` has been pruned.
    /// - Returns [crate::journal::Error::ItemOutOfRange] if the operation at `loc` does not exist.
    pub async fn read(&self, loc: Location) -> Result<O, Error> {
        self.journal.read(*loc).await.map_err(Error::Journal)
    }

    /// Return the root of the MMR.
    pub fn root(&mut self) -> H::Digest {
        self.mmr.merkleize(&mut self.hasher);
        self.mmr.root(&mut self.hasher)
    }

    /// Returns the oldest retained location in the journal.
    ///
    /// Returns `None` if the journal is empty or all items have been pruned.
    pub fn oldest_retained_loc(&self) -> Option<Location> {
        self.journal
            .oldest_retained_pos()
            .map(Location::new_unchecked)
    }

    /// Returns the pruning boundary for the journal, which is the [Location] below which all
    /// operations have been pruned. If the returned location is the same as `op_count()`, then all
    /// operations have been pruned.
    pub fn pruning_boundary(&self) -> Location {
        self.journal.pruning_boundary().into()
    }

    /// Close the authenticated journal, syncing all pending writes.
    pub async fn close(mut self) -> Result<(), Error> {
        try_join!(
            self.journal.close().map_err(Error::Journal),
            self.mmr.close(&mut self.hasher).map_err(Error::Mmr),
        )?;
        Ok(())
    }

    /// Destroy the authenticated journal, removing all data from disk.
    pub async fn destroy(self) -> Result<(), Error> {
        try_join!(
            self.journal.destroy().map_err(Error::Journal),
            self.mmr.destroy().map_err(Error::Mmr),
        )?;
        Ok(())
    }

    /// Replay operations from the journal starting at `start_loc`.
    ///
    /// Returns a stream of `(position, operation)` tuples. This is a thin wrapper
    /// around the journal's replay functionality.
    ///
    /// # Errors
    ///
    /// - Returns [crate::journal::Error::ItemPruned] if `start_loc` has been pruned.
    /// - Returns [crate::journal::Error::ItemOutOfRange] if `start_loc` > journal size.
    pub async fn replay(
        &self,
        start_loc: u64,
        buffer_size: NonZeroUsize,
    ) -> Result<
        impl futures::Stream<Item = Result<(u64, O), crate::journal::Error>> + '_,
        crate::journal::Error,
    > {
        self.journal.replay(start_loc, buffer_size).await
    }
}

impl<E, O, H> Journal<E, fixed::Journal<E, O>, O, H>
where
    E: Storage + Clock + Metrics,
    O: CodecFixed<Cfg = ()> + Encode,
    H: Hasher,
{
    /// Create a new [Journal] for fixed-length operations.
    ///
    /// The journal will be rewound to the last operation that matches the `rewind_predicate` on initialization.
    pub async fn new(
        context: E,
        mmr_cfg: crate::mmr::journaled::Config,
        journal_cfg: fixed::Config,
        rewind_predicate: fn(&O) -> bool,
    ) -> Result<Self, Error> {
        let mut hasher = StandardHasher::<H>::new();
        let mut mmr = Mmr::init(context.with_label("mmr"), &mut hasher, mmr_cfg).await?;
        let mut journal = fixed::Journal::init(context.with_label("journal"), journal_cfg).await?;

        // Rewind to last matching operation.
        rewind(&mut journal, rewind_predicate).await?;

        // Align the MMR and journal.
        Self::align(&mut mmr, &mut journal, &mut hasher).await?;
        Ok(Self {
            mmr,
            journal,
            hasher,
        })
    }

    /// Durably persist the journal. This is faster than `sync()` but does not persist the MMR,
    /// meaning recovery will be required on startup if we crash before `sync()` or `close()`.
    pub async fn sync_journal(&mut self) -> Result<(), Error> {
        self.journal.sync().await.map_err(Error::Journal)
    }

    /// Durably persist the journal, ensuring no recovery is required on startup.
    pub async fn sync(&mut self) -> Result<(), Error> {
        try_join!(
            self.journal.sync().map_err(Error::Journal),
            self.mmr.sync(&mut self.hasher).map_err(Into::into)
        )?;

        Ok(())
    }
}

impl<E, O, H> Journal<E, variable::Journal<E, O>, O, H>
where
    E: Storage + Clock + Metrics,
    O: Codec + Encode,
    H: Hasher,
{
    /// Create a new [Journal] for variable-length operations.
    ///
    /// The journal will be rewound to the last operation that matches the `rewind_predicate` on initialization.
    pub async fn new(
        context: E,
        mmr_cfg: crate::mmr::journaled::Config,
        journal_cfg: variable::Config<O::Cfg>,
        rewind_predicate: fn(&O) -> bool,
    ) -> Result<Self, Error> {
        let mut hasher = StandardHasher::<H>::new();
        let mut mmr = Mmr::init(context.with_label("mmr"), &mut hasher, mmr_cfg).await?;
        let mut journal =
            variable::Journal::init(context.with_label("journal"), journal_cfg).await?;

        // Rewind to last matching operation.
        rewind(&mut journal, rewind_predicate).await?;

        // Align the MMR and journal.
        Self::align(&mut mmr, &mut journal, &mut hasher).await?;
        Ok(Self {
            mmr,
            journal,
            hasher,
        })
    }

    /// Durably persist the journal. This is faster than `sync()` but does not persist the MMR,
    /// meaning recovery will be required on startup if we crash before `sync()` or `close()`.
    pub async fn commit(&mut self) -> Result<(), Error> {
        self.journal.commit().await.map_err(Error::Journal)
    }

    /// Durably persist the data. This is slower than `commit()` but ensures recovery is not
    /// required on startup.
    pub async fn sync(&mut self) -> Result<(), Error> {
        try_join!(
<<<<<<< HEAD
            // Sync only the data journal, not the offsets journal.
            // This is faster than `sync()` and ensure datas durability without
            // the overhead of syncing the offsets journal. If the journal is closed
            // cleanly (i.e. with `close()`), then the offsets journal will be
            // synced as well. Even if it's not, the data is recoverable on startup,
            // it will just take a bit longer to replay the data.
            self.journal.commit().map_err(Error::Journal),
=======
            self.journal.sync().map_err(Error::Journal),
>>>>>>> 21130f46
            self.mmr.sync(&mut self.hasher).map_err(Into::into)
        )?;

        Ok(())
    }
}

#[cfg(test)]
mod tests {
    use super::*;
    use crate::{
        adb::operation::{fixed::unordered::Operation, Committable},
        journal::contiguous::fixed::{Config as JConfig, Journal as ContiguousJournal},
        mmr::{
            journaled::{Config as MmrConfig, Mmr},
            Location,
        },
    };
    use commonware_codec::Encode;
    use commonware_cryptography::{sha256::Digest, Sha256};
    use commonware_macros::test_traced;
    use commonware_runtime::{
        buffer::PoolRef,
        deterministic::{self, Context},
        Runner as _,
    };
    use commonware_utils::{NZUsize, NZU64};
    use futures::StreamExt as _;

    const PAGE_SIZE: usize = 101;
    const PAGE_CACHE_SIZE: usize = 11;

    /// Create MMR configuration for tests.
    fn mmr_config(suffix: &str) -> MmrConfig {
        MmrConfig {
            journal_partition: format!("mmr_journal_{suffix}"),
            metadata_partition: format!("mmr_metadata_{suffix}"),
            items_per_blob: NZU64!(11),
            write_buffer: NZUsize!(1024),
            thread_pool: None,
            buffer_pool: PoolRef::new(NZUsize!(PAGE_SIZE), NZUsize!(PAGE_CACHE_SIZE)),
        }
    }

    /// Create journal configuration for tests.
    fn journal_config(suffix: &str) -> JConfig {
        JConfig {
            partition: format!("journal_{suffix}"),
            items_per_blob: NZU64!(7),
            write_buffer: NZUsize!(1024),
            buffer_pool: PoolRef::new(NZUsize!(PAGE_SIZE), NZUsize!(PAGE_CACHE_SIZE)),
        }
    }

    /// Create a new empty authenticated journal.
    async fn create_empty_journal(
        context: Context,
        suffix: &str,
    ) -> Journal<
        deterministic::Context,
        ContiguousJournal<deterministic::Context, Operation<Digest, Digest>>,
        Operation<Digest, Digest>,
        Sha256,
    > {
        <Journal<
            deterministic::Context,
            ContiguousJournal<deterministic::Context, Operation<Digest, Digest>>,
            Operation<Digest, Digest>,
            Sha256,
        >>::new(
            context,
            mmr_config(suffix),
            journal_config(suffix),
            |op: &Operation<Digest, Digest>| op.is_commit(),
        )
        .await
        .unwrap()
    }

    /// Create a test operation with predictable values based on index.
    fn create_operation(index: u8) -> Operation<Digest, Digest> {
        Operation::Update(Sha256::fill(index), Sha256::fill(index.wrapping_add(1)))
    }

    /// Create an authenticated journal with N committed operations.
    ///
    /// Operations are added and then synced to ensure they are committed.
    async fn create_journal_with_ops(
        context: Context,
        suffix: &str,
        count: usize,
    ) -> Journal<
        deterministic::Context,
        ContiguousJournal<deterministic::Context, Operation<Digest, Digest>>,
        Operation<Digest, Digest>,
        Sha256,
    > {
        let mut journal = create_empty_journal(context, suffix).await;

        for i in 0..count {
            let op = create_operation(i as u8);
            let loc = journal.append(op).await.unwrap();
            assert_eq!(loc, Location::new_unchecked(i as u64));
        }

        journal.sync().await.unwrap();
        journal
    }

    /// Create separate MMR and journal components for testing alignment.
    ///
    /// These components are created independently and can be manipulated separately to test
    /// scenarios where the MMR and journal are out of sync (e.g., one ahead of the other).
    async fn create_components(
        context: Context,
        suffix: &str,
    ) -> (
        Mmr<deterministic::Context, Sha256>,
        ContiguousJournal<deterministic::Context, Operation<Digest, Digest>>,
        StandardHasher<Sha256>,
    ) {
        let mut hasher = StandardHasher::new();
        let mmr = Mmr::init(context.with_label("mmr"), &mut hasher, mmr_config(suffix))
            .await
            .unwrap();
        let journal =
            ContiguousJournal::init(context.with_label("journal"), journal_config(suffix))
                .await
                .unwrap();
        (mmr, journal, hasher)
    }

    /// Verify that a proof correctly proves the given operations are included in the MMR.
    fn verify_proof(
        proof: &crate::mmr::Proof<<Sha256 as commonware_cryptography::Hasher>::Digest>,
        operations: &[Operation<Digest, Digest>],
        start_loc: Location,
        root: &<Sha256 as commonware_cryptography::Hasher>::Digest,
        hasher: &mut StandardHasher<Sha256>,
    ) -> bool {
        let encoded_ops: Vec<_> = operations.iter().map(|op| op.encode()).collect();
        proof.verify_range_inclusion(hasher, &encoded_ops, start_loc, root)
    }

    /// Verify that new() creates an empty authenticated journal.
    #[test_traced("INFO")]
    fn test_new_creates_empty_journal() {
        let executor = deterministic::Runner::default();
        executor.start(|context| async move {
            let journal = create_empty_journal(context, "new_empty").await;

            assert_eq!(journal.op_count(), Location::new_unchecked(0));
        });
    }

    /// Verify that align() correctly handles empty MMR and journal components.
    #[test_traced("INFO")]
    fn test_align_with_empty_mmr_and_journal() {
        let executor = deterministic::Runner::default();
        executor.start(|context| async move {
            let (mut mmr, mut journal, mut hasher) =
                create_components(context, "align_empty").await;

            Journal::align(&mut mmr, &mut journal, &mut hasher)
                .await
                .unwrap();

            assert_eq!(mmr.leaves(), Location::new_unchecked(0));
            assert_eq!(journal.size(), Location::new_unchecked(0));
        });
    }

    /// Verify that align() pops MMR elements when MMR is ahead of the journal.
    #[test_traced("WARN")]
    fn test_align_when_mmr_ahead() {
        let executor = deterministic::Runner::default();
        executor.start(|context| async move {
            let (mut mmr, mut journal, mut hasher) = create_components(context, "mmr_ahead").await;

            // Add 20 operations to both MMR and journal
            for i in 0..20 {
                let op = create_operation(i as u8);
                let encoded = op.encode();
                mmr.add_batched(&mut hasher, &encoded).await.unwrap();
                journal.append(op).await.unwrap();
            }

            // Add commit operation to journal only (making journal ahead)
            let commit_op = Operation::CommitFloor(Location::new_unchecked(0));
            journal.append(commit_op).await.unwrap();
            journal.sync().await.unwrap();

            // MMR has 20 leaves, journal has 21 operations (20 ops + 1 commit)
            Journal::align(&mut mmr, &mut journal, &mut hasher)
                .await
                .unwrap();

            // MMR should have been popped to match journal
            assert_eq!(mmr.leaves(), Location::new_unchecked(21));
            assert_eq!(journal.size(), Location::new_unchecked(21));
        });
    }

    /// Verify that align() replays journal operations when journal is ahead of MMR.
    #[test_traced("WARN")]
    fn test_align_when_journal_ahead() {
        let executor = deterministic::Runner::default();
        executor.start(|context| async move {
            let (mut mmr, mut journal, mut hasher) =
                create_components(context, "journal_ahead").await;

            // Add 20 operations to journal only
            for i in 0..20 {
                let op = create_operation(i as u8);
                journal.append(op).await.unwrap();
            }

            // Add commit
            let commit_op = Operation::CommitFloor(Location::new_unchecked(0));
            journal.append(commit_op).await.unwrap();
            journal.sync().await.unwrap();

            // Journal has 21 operations, MMR has 0 leaves
            Journal::align(&mut mmr, &mut journal, &mut hasher)
                .await
                .unwrap();

            // MMR should have been replayed to match journal
            assert_eq!(mmr.leaves(), Location::new_unchecked(21));
            assert_eq!(journal.size(), Location::new_unchecked(21));
        });
    }

    /// Verify that align() discards uncommitted operations.
    #[test_traced("INFO")]
    fn test_align_with_mismatched_committed_ops() {
        let executor = deterministic::Runner::default();
        executor.start(|context| async move {
            let mut journal = create_empty_journal(context.clone(), "mismatched").await;

            // Add 20 uncommitted operations
            for i in 0..20 {
                let loc = journal.append(create_operation(i as u8)).await.unwrap();
                assert_eq!(loc, Location::new_unchecked(i as u64));
            }

            // Don't sync - these are uncommitted
            // After alignment, they should be discarded
            let op_count_before = journal.op_count();
            assert_eq!(op_count_before, Location::new_unchecked(20));

            // Close and recreate to simulate restart (which calls align internally)
            journal.close().await.unwrap();
            let journal = create_empty_journal(context, "mismatched").await;

            // Uncommitted operations should be gone
            assert_eq!(journal.op_count(), Location::new_unchecked(0));
        });
    }

    #[test_traced("INFO")]
    fn test_rewind() {
        let executor = deterministic::Runner::default();
        executor.start(|context| async move {
            // Test 1: Matching operation is kept
            {
                let mut journal = ContiguousJournal::init(
                    context.with_label("rewind_match"),
                    journal_config("rewind_match"),
                )
                .await
                .unwrap();

                // Add operations where operation 3 is a commit
                for i in 0..3 {
                    journal.append(create_operation(i)).await.unwrap();
                }
                journal
                    .append(Operation::CommitFloor(Location::new_unchecked(0)))
                    .await
                    .unwrap();
                for i in 4..7 {
                    journal.append(create_operation(i)).await.unwrap();
                }

                // Rewind to last commit
                let final_size = rewind(&mut journal, |op| op.is_commit()).await.unwrap();
                assert_eq!(final_size, 4);
                assert_eq!(journal.size(), 4);

                // Verify the commit operation is still there
                let op = journal.read(3).await.unwrap();
                assert!(op.is_commit());
            }

            // Test 2: Last matching operation is chosen when multiple match
            {
                let mut journal = ContiguousJournal::init(
                    context.with_label("rewind_multiple"),
                    journal_config("rewind_multiple"),
                )
                .await
                .unwrap();

                // Add multiple commits
                journal.append(create_operation(0)).await.unwrap();
                journal
                    .append(Operation::CommitFloor(Location::new_unchecked(0)))
                    .await
                    .unwrap(); // pos 1
                journal.append(create_operation(2)).await.unwrap();
                journal
                    .append(Operation::CommitFloor(Location::new_unchecked(1)))
                    .await
                    .unwrap(); // pos 3
                journal.append(create_operation(4)).await.unwrap();

                // Should rewind to last commit (pos 3)
                let final_size = rewind(&mut journal, |op| op.is_commit()).await.unwrap();
                assert_eq!(final_size, 4);

                // Verify the last commit is still there
                let op = journal.read(3).await.unwrap();
                assert!(op.is_commit());

                // Verify we can't read pos 4
                assert!(journal.read(4).await.is_err());
            }

            // Test 3: Rewind to pruning boundary when no match
            {
                let mut journal = ContiguousJournal::init(
                    context.with_label("rewind_no_match"),
                    journal_config("rewind_no_match"),
                )
                .await
                .unwrap();

                // Add operations with no commits
                for i in 0..10 {
                    journal.append(create_operation(i)).await.unwrap();
                }

                // Rewind should go to pruning boundary (0 for unpruned)
                let final_size = rewind(&mut journal, |op| op.is_commit()).await.unwrap();
                assert_eq!(final_size, 0, "Should rewind to pruning boundary (0)");
                assert_eq!(journal.size(), 0);
            }

            // Test 4: Rewind with existing pruning boundary
            {
                let mut journal = ContiguousJournal::init(
                    context.with_label("rewind_with_pruning"),
                    journal_config("rewind_with_pruning"),
                )
                .await
                .unwrap();

                // Add operations and a commit at position 10 (past first section boundary of 7)
                for i in 0..10 {
                    journal.append(create_operation(i)).await.unwrap();
                }
                journal
                    .append(Operation::CommitFloor(Location::new_unchecked(0)))
                    .await
                    .unwrap(); // pos 10
                for i in 11..15 {
                    journal.append(create_operation(i)).await.unwrap();
                }
                journal.sync().await.unwrap();

                // Prune up to position 8 (this will prune section 0, items 0-6, keeping 7+)
                journal.prune(8).await.unwrap();
                let oldest = journal.oldest_retained_pos();
                assert_eq!(oldest, Some(7));

                // Add more uncommitted operations
                for i in 15..20 {
                    journal.append(create_operation(i)).await.unwrap();
                }

                // Rewind should keep the commit at position 10
                let final_size = rewind(&mut journal, |op| op.is_commit()).await.unwrap();
                assert_eq!(final_size, 11);

                // Verify commit is still there
                let op = journal.read(10).await.unwrap();
                assert!(op.is_commit());
            }

            // Test 5: Rewind with no matches after pruning boundary
            {
                let mut journal = ContiguousJournal::init(
                    context.with_label("rewind_no_match_pruned"),
                    journal_config("rewind_no_match_pruned"),
                )
                .await
                .unwrap();

                // Add operations with a commit at position 5 (in section 0: 0-6)
                for i in 0..5 {
                    journal.append(create_operation(i)).await.unwrap();
                }
                journal
                    .append(Operation::CommitFloor(Location::new_unchecked(0)))
                    .await
                    .unwrap(); // pos 5
                for i in 6..10 {
                    journal.append(create_operation(i)).await.unwrap();
                }
                journal.sync().await.unwrap();

                // Prune up to position 8 (this prunes section 0, including the commit at pos 5)
                // Pruning boundary will be at position 7 (start of section 1)
                journal.prune(8).await.unwrap();
                let oldest = journal.oldest_retained_pos();
                assert_eq!(oldest, Some(7));

                // Add uncommitted operations with no commits (in section 1: 7-13)
                for i in 10..14 {
                    journal.append(create_operation(i)).await.unwrap();
                }

                // Rewind with no matching commits after the pruning boundary
                // Should rewind to the pruning boundary at position 7
                let final_size = rewind(&mut journal, |op| op.is_commit()).await.unwrap();
                assert_eq!(final_size, 7);
            }

            // Test 6: Empty journal
            {
                let mut journal = ContiguousJournal::init(
                    context.with_label("rewind_empty"),
                    journal_config("rewind_empty"),
                )
                .await
                .unwrap();

                // Rewind empty journal should be no-op
                let final_size = rewind(&mut journal, |op: &Operation<Digest, Digest>| {
                    op.is_commit()
                })
                .await
                .unwrap();
                assert_eq!(final_size, 0);
                assert_eq!(journal.size(), 0);
            }
        });
    }

    /// Verify that append() increments the operation count, returns correct locations, and
    /// operations can be read back correctly.
    #[test_traced("INFO")]
    fn test_apply_op_and_read_operations() {
        let executor = deterministic::Runner::default();
        executor.start(|context| async move {
            let mut journal = create_empty_journal(context, "apply_op").await;

            assert_eq!(journal.op_count(), Location::new_unchecked(0));

            // Add 50 operations
            let expected_ops: Vec<_> = (0..50).map(|i| create_operation(i as u8)).collect();
            for (i, op) in expected_ops.iter().enumerate() {
                let loc = journal.append(op.clone()).await.unwrap();
                assert_eq!(loc, Location::new_unchecked(i as u64));
                assert_eq!(journal.op_count(), Location::new_unchecked((i + 1) as u64));
            }

            assert_eq!(journal.op_count(), Location::new_unchecked(50));

            // Verify all operations can be read back correctly
            journal.sync().await.unwrap();
            for (i, expected_op) in expected_ops.iter().enumerate() {
                let read_op = journal
                    .read(Location::new_unchecked(i as u64))
                    .await
                    .unwrap();
                assert_eq!(read_op, *expected_op);
            }
        });
    }

    /// Verify that read() returns correct operations at various positions.
    #[test_traced("INFO")]
    fn test_read_operations_at_various_positions() {
        let executor = deterministic::Runner::default();
        executor.start(|context| async move {
            let journal = create_journal_with_ops(context, "read", 50).await;

            // Verify reading first operation
            let first_op = journal.read(Location::new_unchecked(0)).await.unwrap();
            assert_eq!(first_op, create_operation(0));

            // Verify reading middle operation
            let middle_op = journal.read(Location::new_unchecked(25)).await.unwrap();
            assert_eq!(middle_op, create_operation(25));

            // Verify reading last operation
            let last_op = journal.read(Location::new_unchecked(49)).await.unwrap();
            assert_eq!(last_op, create_operation(49));

            // Verify all operations match expected values
            for i in 0..50 {
                let op = journal.read(Location::new_unchecked(i)).await.unwrap();
                assert_eq!(op, create_operation(i as u8));
            }
        });
    }

    /// Verify that read() returns an error for pruned operations.
    #[test_traced("INFO")]
    fn test_read_pruned_operation_returns_error() {
        let executor = deterministic::Runner::default();
        executor.start(|context| async move {
            let mut journal = create_journal_with_ops(context, "read_pruned", 100).await;

            // Add commit and prune
            journal
                .append(Operation::CommitFloor(Location::new_unchecked(50)))
                .await
                .unwrap();
            journal.sync().await.unwrap();
            let pruned_boundary = journal.prune(Location::new_unchecked(50)).await.unwrap();

            // Try to read an operation before the pruned boundary
            let read_loc = Location::new_unchecked(0);
            if read_loc < pruned_boundary {
                let result = journal.read(read_loc).await;
                assert!(matches!(
                    result,
                    Err(Error::Journal(crate::journal::Error::ItemPruned(_)))
                ));
            }
        });
    }

    /// Verify that read() returns an error for out-of-range locations.
    #[test_traced("INFO")]
    fn test_read_out_of_range_returns_error() {
        let executor = deterministic::Runner::default();
        executor.start(|context| async move {
            let journal = create_journal_with_ops(context, "read_oob", 3).await;

            // Try to read beyond the end
            let result = journal.read(Location::new_unchecked(10)).await;
            assert!(matches!(
                result,
                Err(Error::Journal(crate::journal::Error::ItemOutOfRange(_)))
            ));
        });
    }

    /// Verify that op_count() returns the correct number of operations.
    #[test_traced("INFO")]
    fn test_op_count_returns_correct_value() {
        let executor = deterministic::Runner::default();
        executor.start(|context| async move {
            let journal = create_journal_with_ops(context, "op_count", 50).await;

            assert_eq!(journal.op_count(), Location::new_unchecked(50));

            // Verify all operations can be read back and match expected values
            for i in 0..50 {
                let op = journal.read(Location::new_unchecked(i)).await.unwrap();
                assert_eq!(op, create_operation(i as u8));
            }
        });
    }

    /// Verify that close() syncs pending operations.
    #[test_traced("INFO")]
    fn test_close_with_pending_operations() {
        let executor = deterministic::Runner::default();
        executor.start(|context| async move {
            let mut journal = create_empty_journal(context.clone(), "close_pending").await;

            // Add 20 operations
            let expected_ops: Vec<_> = (0..20).map(|i| create_operation(i as u8)).collect();
            for (i, op) in expected_ops.iter().enumerate() {
                let loc = journal.append(op.clone()).await.unwrap();
                assert_eq!(loc, Location::new_unchecked(i as u64),);
            }

            // Add commit operation to commit the operations
            let commit_loc = journal
                .append(Operation::CommitFloor(Location::new_unchecked(0)))
                .await
                .unwrap();
            assert_eq!(
                commit_loc,
                Location::new_unchecked(20),
                "commit should be at location 20"
            );
            journal.close().await.unwrap();

            // Reopen and verify the operations persisted
            let journal = create_empty_journal(context, "close_pending").await;
            assert_eq!(journal.op_count(), Location::new_unchecked(21));

            // Verify all operations can be read back
            for (i, expected_op) in expected_ops.iter().enumerate() {
                let read_op = journal
                    .read(Location::new_unchecked(i as u64))
                    .await
                    .unwrap();
                assert_eq!(read_op, *expected_op);
            }
        });
    }

    /// Verify that pruning an empty journal returns the boundary.
    #[test_traced("INFO")]
    fn test_prune_empty_journal() {
        let executor = deterministic::Runner::default();
        executor.start(|context| async move {
            let mut journal = create_empty_journal(context, "prune_empty").await;

            let boundary = journal.prune(Location::new_unchecked(0)).await.unwrap();

            assert_eq!(boundary, Location::new_unchecked(0));
        });
    }

    /// Verify that pruning to a specific location works correctly.
    #[test_traced("INFO")]
    fn test_prune_to_location() {
        let executor = deterministic::Runner::default();
        executor.start(|context| async move {
            let mut journal = create_journal_with_ops(context, "prune_to", 100).await;

            // Add commit at position 50
            journal
                .append(Operation::CommitFloor(Location::new_unchecked(50)))
                .await
                .unwrap();
            journal.sync().await.unwrap();

            let boundary = journal.prune(Location::new_unchecked(50)).await.unwrap();

            // Boundary should be <= requested location (may align to section boundary)
            assert!(boundary <= Location::new_unchecked(50));
        });
    }

    /// Verify that prune() returns the actual boundary (which may differ from requested).
    #[test_traced("INFO")]
    fn test_prune_returns_actual_boundary() {
        let executor = deterministic::Runner::default();
        executor.start(|context| async move {
            let mut journal = create_journal_with_ops(context, "prune_boundary", 100).await;

            journal
                .append(Operation::CommitFloor(Location::new_unchecked(50)))
                .await
                .unwrap();
            journal.sync().await.unwrap();

            let requested = Location::new_unchecked(50);
            let actual = journal.prune(requested).await.unwrap();

            // Actual boundary should match oldest_retained_loc
            let oldest = journal.oldest_retained_loc().unwrap();
            assert_eq!(actual, oldest);

            // Actual may be <= requested due to section alignment
            assert!(actual <= requested);
        });
    }

    /// Verify that pruning doesn't change the operation count.
    #[test_traced("INFO")]
    fn test_prune_preserves_operation_count() {
        let executor = deterministic::Runner::default();
        executor.start(|context| async move {
            let mut journal = create_journal_with_ops(context, "prune_count", 100).await;

            journal
                .append(Operation::CommitFloor(Location::new_unchecked(50)))
                .await
                .unwrap();
            journal.sync().await.unwrap();

            let count_before = journal.op_count();
            journal.prune(Location::new_unchecked(50)).await.unwrap();
            let count_after = journal.op_count();

            assert_eq!(count_before, count_after);
        });
    }

    /// Verify oldest_retained_loc() for empty journal, no pruning, and after pruning.
    #[test_traced("INFO")]
    fn test_oldest_retained_loc() {
        let executor = deterministic::Runner::default();
        executor.start(|context| async move {
            // Test empty journal
            let journal = create_empty_journal(context.clone(), "oldest").await;
            let oldest = journal.oldest_retained_loc();
            assert_eq!(oldest, None);

            // Test no pruning
            let journal = create_journal_with_ops(context.clone(), "oldest", 100).await;
            let oldest = journal.oldest_retained_loc();
            assert_eq!(oldest, Some(Location::new_unchecked(0)));

            // Test after pruning
            let mut journal = create_journal_with_ops(context, "oldest", 100).await;
            journal
                .append(Operation::CommitFloor(Location::new_unchecked(50)))
                .await
                .unwrap();
            journal.sync().await.unwrap();

            let pruned_boundary = journal.prune(Location::new_unchecked(50)).await.unwrap();

            let oldest_loc = journal.oldest_retained_loc().unwrap();
            // Should match the pruned boundary (may be <= 50 due to section alignment)
            assert_eq!(oldest_loc, pruned_boundary);
            // Should be <= requested location (50)
            assert!(oldest_loc <= Location::new_unchecked(50));
        });
    }

    /// Verify pruning_boundary() for empty journal, no pruning, and after pruning.
    #[test_traced("INFO")]
    fn test_pruning_boundary() {
        let executor = deterministic::Runner::default();
        executor.start(|context| async move {
            // Test empty journal
            let journal = create_empty_journal(context.clone(), "boundary").await;
            let boundary = journal.pruning_boundary();
            assert_eq!(boundary, Location::new_unchecked(0));

            // Test no pruning
            let journal = create_journal_with_ops(context.clone(), "boundary", 100).await;
            let boundary = journal.pruning_boundary();
            assert_eq!(boundary, Location::new_unchecked(0));

            // Test after pruning
            let mut journal = create_journal_with_ops(context, "boundary", 100).await;
            journal
                .append(Operation::CommitFloor(Location::new_unchecked(50)))
                .await
                .unwrap();
            journal.sync().await.unwrap();

            let pruned_boundary = journal.prune(Location::new_unchecked(50)).await.unwrap();

            let boundary = journal.pruning_boundary();
            assert_eq!(boundary, pruned_boundary);
        });
    }

    /// Verify that MMR prunes to the journal's actual boundary, not the requested location.
    #[test_traced("INFO")]
    fn test_mmr_prunes_to_journal_boundary() {
        let executor = deterministic::Runner::default();
        executor.start(|context| async move {
            let mut journal = create_journal_with_ops(context, "mmr_boundary", 50).await;

            journal
                .append(Operation::CommitFloor(Location::new_unchecked(25)))
                .await
                .unwrap();
            journal.sync().await.unwrap();

            let pruned_boundary = journal.prune(Location::new_unchecked(25)).await.unwrap();

            // Verify MMR and journal remain in sync
            let oldest_retained = journal.oldest_retained_loc();
            assert_eq!(Some(pruned_boundary), oldest_retained);

            // Verify boundary is at or before requested (due to section alignment)
            assert!(pruned_boundary <= Location::new_unchecked(25));

            // Verify operation count is unchanged
            assert_eq!(journal.op_count(), Location::new_unchecked(51));
        });
    }

    /// Verify historical_proof() for multiple operations.
    #[test_traced("INFO")]
    fn test_historical_proof_multiple_operations() {
        let executor = deterministic::Runner::default();
        executor.start(|context| async move {
            let mut journal = create_journal_with_ops(context, "proof_multi", 50).await;

            let op_count = journal.op_count();
            let (proof, ops) = journal
                .historical_proof(op_count, Location::new_unchecked(0), NZU64!(50))
                .await
                .unwrap();

            assert_eq!(ops.len(), 50);
            for (i, op) in ops.iter().enumerate() {
                assert_eq!(*op, create_operation(i as u8));
            }

            // Verify the proof is valid
            let mut hasher = StandardHasher::new();
            let root = journal.root();
            assert!(verify_proof(
                &proof,
                &ops,
                Location::new_unchecked(0),
                &root,
                &mut hasher
            ));
        });
    }

    /// Verify that historical_proof() respects the max_ops limit.
    #[test_traced("INFO")]
    fn test_historical_proof_limited_by_max_ops() {
        let executor = deterministic::Runner::default();
        executor.start(|context| async move {
            let mut journal = create_journal_with_ops(context, "proof_limit", 50).await;

            let op_count = journal.op_count();
            let (proof, ops) = journal
                .historical_proof(op_count, Location::new_unchecked(0), NZU64!(20))
                .await
                .unwrap();

            // Should return only 20 operations despite 50 being available
            assert_eq!(ops.len(), 20);
            for (i, op) in ops.iter().enumerate() {
                assert_eq!(*op, create_operation(i as u8));
            }

            // Verify the proof is valid
            let mut hasher = StandardHasher::new();
            let root = journal.root();
            assert!(verify_proof(
                &proof,
                &ops,
                Location::new_unchecked(0),
                &root,
                &mut hasher
            ));
        });
    }

    /// Verify historical_proof() at the end of the journal.
    #[test_traced("INFO")]
    fn test_historical_proof_at_end_of_journal() {
        let executor = deterministic::Runner::default();
        executor.start(|context| async move {
            let mut journal = create_journal_with_ops(context, "proof_end", 50).await;

            let op_count = journal.op_count();
            // Request proof starting near the end
            let (proof, ops) = journal
                .historical_proof(op_count, Location::new_unchecked(40), NZU64!(20))
                .await
                .unwrap();

            // Should return only 10 operations (positions 40-49)
            assert_eq!(ops.len(), 10);
            for (i, op) in ops.iter().enumerate() {
                assert_eq!(*op, create_operation((40 + i) as u8));
            }

            // Verify the proof is valid
            let mut hasher = StandardHasher::new();
            let root = journal.root();
            assert!(verify_proof(
                &proof,
                &ops,
                Location::new_unchecked(40),
                &root,
                &mut hasher
            ));
        });
    }

    /// Verify that historical_proof() returns an error for invalid op_count.
    #[test_traced("INFO")]
    fn test_historical_proof_out_of_range_returns_error() {
        let executor = deterministic::Runner::default();
        executor.start(|context| async move {
            let journal = create_journal_with_ops(context, "proof_oob", 5).await;

            // Request proof with op_count > actual journal size
            let result = journal
                .historical_proof(
                    Location::new_unchecked(10),
                    Location::new_unchecked(0),
                    NZU64!(1),
                )
                .await;

            assert!(matches!(
                result,
                Err(Error::Mmr(crate::mmr::Error::RangeOutOfBounds(_)))
            ));
        });
    }

    /// Verify that historical_proof() returns an error when start_loc >= op_count.
    #[test_traced("INFO")]
    fn test_historical_proof_start_too_large_returns_error() {
        let executor = deterministic::Runner::default();
        executor.start(|context| async move {
            let journal = create_journal_with_ops(context, "proof_start_oob", 5).await;

            let op_count = journal.op_count();
            // Request proof starting at op_count (should fail)
            let result = journal
                .historical_proof(op_count, op_count, NZU64!(1))
                .await;

            assert!(matches!(
                result,
                Err(Error::Mmr(crate::mmr::Error::RangeOutOfBounds(_)))
            ));
        });
    }

    /// Verify historical_proof() for a truly historical state (before more operations added).
    #[test_traced("INFO")]
    fn test_historical_proof_truly_historical() {
        let executor = deterministic::Runner::default();
        executor.start(|context| async move {
            // Create journal with initial operations
            let mut journal = create_journal_with_ops(context, "proof_historical", 50).await;

            // Capture root at historical state
            let mut hasher = StandardHasher::new();
            let historical_root = journal.root();
            let historical_op_count = journal.op_count();

            // Add more operations after the historical state
            for i in 50..100 {
                journal.append(create_operation(i as u8)).await.unwrap();
            }
            journal.sync().await.unwrap();

            // Generate proof for the historical state
            let (proof, ops) = journal
                .historical_proof(historical_op_count, Location::new_unchecked(0), NZU64!(50))
                .await
                .unwrap();

            // Verify operations match expected historical operations
            assert_eq!(ops.len(), 50);
            for (i, op) in ops.iter().enumerate() {
                assert_eq!(*op, create_operation(i as u8));
            }

            // Verify the proof is valid against the historical root
            assert!(verify_proof(
                &proof,
                &ops,
                Location::new_unchecked(0),
                &historical_root,
                &mut hasher
            ));
        });
    }

    /// Verify that historical_proof() returns an error when start_loc is pruned.
    #[test_traced("INFO")]
    fn test_historical_proof_pruned_location_returns_error() {
        let executor = deterministic::Runner::default();
        executor.start(|context| async move {
            let mut journal = create_journal_with_ops(context, "proof_pruned", 50).await;

            journal
                .append(Operation::CommitFloor(Location::new_unchecked(25)))
                .await
                .unwrap();
            journal.sync().await.unwrap();
            let pruned_boundary = journal.prune(Location::new_unchecked(25)).await.unwrap();

            // Try to get proof starting at a location before the pruned boundary
            let op_count = journal.op_count();
            let start_loc = Location::new_unchecked(0);
            if start_loc < pruned_boundary {
                let result = journal
                    .historical_proof(op_count, start_loc, NZU64!(1))
                    .await;

                // Should fail when trying to read pruned operations
                assert!(result.is_err());
            }
        });
    }

    /// Verify replay() with empty journal and multiple operations.
    #[test_traced("INFO")]
    fn test_replay_operations() {
        let executor = deterministic::Runner::default();
        executor.start(|context| async move {
            // Test empty journal
            let journal = create_empty_journal(context.clone(), "replay").await;
            let stream = journal.replay(0, NZUsize!(10)).await.unwrap();
            futures::pin_mut!(stream);
            assert!(stream.next().await.is_none());

            // Test replaying all operations
            let journal = create_journal_with_ops(context, "replay", 50).await;
            let stream = journal.replay(0, NZUsize!(100)).await.unwrap();
            futures::pin_mut!(stream);

            for i in 0..50 {
                let (pos, op) = stream.next().await.unwrap().unwrap();
                assert_eq!(pos, i);
                assert_eq!(op, create_operation(i as u8));
            }

            assert!(stream.next().await.is_none());
        });
    }

    /// Verify replay() starting from a middle location.
    #[test_traced("INFO")]
    fn test_replay_from_middle() {
        let executor = deterministic::Runner::default();
        executor.start(|context| async move {
            let journal = create_journal_with_ops(context, "replay_middle", 50).await;
            let stream = journal.replay(25, NZUsize!(100)).await.unwrap();
            futures::pin_mut!(stream);

            let mut count = 0;
            while let Some(result) = stream.next().await {
                let (pos, op) = result.unwrap();
                assert_eq!(pos, 25 + count);
                assert_eq!(op, create_operation((25 + count) as u8));
                count += 1;
            }

            // Should have replayed positions 25-49 (25 operations)
            assert_eq!(count, 25);
        });
    }
}<|MERGE_RESOLUTION|>--- conflicted
+++ resolved
@@ -408,17 +408,7 @@
     /// required on startup.
     pub async fn sync(&mut self) -> Result<(), Error> {
         try_join!(
-<<<<<<< HEAD
-            // Sync only the data journal, not the offsets journal.
-            // This is faster than `sync()` and ensure datas durability without
-            // the overhead of syncing the offsets journal. If the journal is closed
-            // cleanly (i.e. with `close()`), then the offsets journal will be
-            // synced as well. Even if it's not, the data is recoverable on startup,
-            // it will just take a bit longer to replay the data.
-            self.journal.commit().map_err(Error::Journal),
-=======
             self.journal.sync().map_err(Error::Journal),
->>>>>>> 21130f46
             self.mmr.sync(&mut self.hasher).map_err(Into::into)
         )?;
 
