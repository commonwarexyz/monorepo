--- conflicted
+++ resolved
@@ -261,13 +261,8 @@
     }
 
     /// Return the root of the MMR.
-<<<<<<< HEAD
     pub fn root(&self, hasher: &mut StandardHasher<H>) -> H::Digest {
         self.mmr.root(hasher)
-=======
-    pub fn root(&mut self) -> H::Digest {
-        self.mmr.root(&mut self.hasher)
->>>>>>> 276a263b
     }
 
     /// Returns the oldest retained location in the journal.
