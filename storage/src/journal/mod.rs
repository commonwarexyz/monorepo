//! An append-only log for storing arbitrary data.
//!
//! Journals provide append-only logging for persisting arbitrary data with fast replay, historical
//! pruning, and rudimentary support for fetching individual items. A journal can be used on its own
//! to serve as a backing store for some in-memory data structure, or as a building block for a more
//! complex construction that prescribes some meaning to items in the log.

use thiserror::Error;

pub mod fixed;
pub mod variable;

impl<E, Op> crate::adb::sync::Journal for fixed::Journal<E, Op>
where
    E: commonware_runtime::Storage + commonware_runtime::Clock + commonware_runtime::Metrics,
    Op: commonware_codec::Codec<Cfg = ()> + commonware_codec::FixedSize + Send + 'static,
{
    type Op = Op;
    type Error = Error;

    async fn size(&self) -> Result<u64, Self::Error> {
        fixed::Journal::size(self).await
    }

    async fn append(&mut self, op: Self::Op) -> Result<(), Self::Error> {
        fixed::Journal::append(self, op).await.map(|_| ())
    }

    async fn close(self) -> Result<(), Self::Error> {
        fixed::Journal::close(self).await
    }
}

/// Errors that can occur when interacting with `Journal`.
#[derive(Debug, Error)]
pub enum Error {
    #[error("runtime error: {0}")]
    Runtime(#[from] commonware_runtime::Error),
    #[error("codec error: {0}")]
    Codec(#[from] commonware_codec::Error),
    #[error("invalid blob name: {0}")]
    InvalidBlobName(String),
    #[error("invalid blob size: index={0} size={1}")]
    InvalidBlobSize(u64, u64),
    #[error("checksum mismatch: expected={0} actual={1}")]
    ChecksumMismatch(u32, u32),
    #[error("item too large: size={0}")]
    ItemTooLarge(usize),
    #[error("already pruned to section: {0}")]
    AlreadyPrunedToSection(u64),
    #[error("section out of range: {0}")]
    SectionOutOfRange(u64),
    #[error("usize too small")]
    UsizeTooSmall,
    #[error("offset overflow")]
    OffsetOverflow,
    #[error("unexpected size: expected={0} actual={1}")]
    UnexpectedSize(u32, u32),
    #[error("missing blob: {0}")]
    MissingBlob(u64),
    #[error("item out of range: {0}")]
    ItemOutOfRange(u64),
    #[error("item pruned: {0}")]
    ItemPruned(u64),
    #[error("invalid rewind: {0}")]
    InvalidRewind(u64),
    #[error("compression failed")]
    CompressionFailed,
    #[error("decompression failed")]
    DecompressionFailed,
<<<<<<< HEAD
    #[error("invalid sync range: lower_bound={0} upper_bound={1}")]
    InvalidSyncRange(u64, u64),
    #[error("metadata error: {0}")]
    Metadata(#[from] crate::metadata::Error),
    #[error("unexpected data beyond sync range: location={0}")]
    UnexpectedData(u64),
=======
>>>>>>> 3a0271da
}<|MERGE_RESOLUTION|>--- conflicted
+++ resolved
@@ -36,6 +36,8 @@
 pub enum Error {
     #[error("runtime error: {0}")]
     Runtime(#[from] commonware_runtime::Error),
+    #[error("metadata error: {0}")]
+    Metadata(#[from] crate::metadata::Error),
     #[error("codec error: {0}")]
     Codec(#[from] commonware_codec::Error),
     #[error("invalid blob name: {0}")]
@@ -68,13 +70,4 @@
     CompressionFailed,
     #[error("decompression failed")]
     DecompressionFailed,
-<<<<<<< HEAD
-    #[error("invalid sync range: lower_bound={0} upper_bound={1}")]
-    InvalidSyncRange(u64, u64),
-    #[error("metadata error: {0}")]
-    Metadata(#[from] crate::metadata::Error),
-    #[error("unexpected data beyond sync range: location={0}")]
-    UnexpectedData(u64),
-=======
->>>>>>> 3a0271da
 }