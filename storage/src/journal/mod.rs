--- conflicted
+++ resolved
@@ -70,11 +70,8 @@
     DecompressionFailed,
     #[error("invalid sync range: lower_bound={0} upper_bound={1}")]
     InvalidSyncRange(u64, u64),
-<<<<<<< HEAD
     #[error("metadata error: {0}")]
     Metadata(#[from] crate::metadata::Error),
-=======
     #[error("unexpected data beyond sync range: location={0}")]
     UnexpectedData(u64),
->>>>>>> 89c969c2
 }