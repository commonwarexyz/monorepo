--- conflicted
+++ resolved
@@ -68,11 +68,4 @@
     CompressionFailed,
     #[error("decompression failed")]
     DecompressionFailed,
-<<<<<<< HEAD
-    #[error("invalid sync range: lower_bound={0} upper_bound={1}")]
-    InvalidSyncRange(u64, u64),
-    #[error("unexpected data beyond sync range: location={0}")]
-    UnexpectedData(u64),
-=======
->>>>>>> 4f25f0df
 }