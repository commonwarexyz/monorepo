--- conflicted
+++ resolved
@@ -435,26 +435,16 @@
         let checksum = crc32fast::hash(&encoded);
         buf.put_slice(&encoded);
         buf.put_u32(checksum);
-<<<<<<< HEAD
         assert_eq!(buf.len(), entry_len);
-=======
-        assert_eq!(buf.len(), len);
->>>>>>> bdc740cb
 
         // Append item to blob
         let cursor = blob.1;
         let offset = compute_next_offset(cursor)?;
-<<<<<<< HEAD
-        blob.write_at(&buf, offset as u64 * ITEM_ALIGNMENT).await?;
+        let aligned_cursor = offset as u64 * ITEM_ALIGNMENT;
+        blob.0.write_at(&buf, aligned_cursor).await?;
+        blob.1 = aligned_cursor + entry_len as u64;
         trace!(blob = section, offset, "appended item");
         Ok((offset, item_len))
-=======
-        let aligned_cursor = offset as u64 * ITEM_ALIGNMENT;
-        blob.0.write_at(&buf, aligned_cursor).await?;
-        blob.1 = aligned_cursor + len as u64;
-        debug!(blob = section, offset, len, "appended item");
-        Ok(offset)
->>>>>>> bdc740cb
     }
 
     /// Retrieves an item from `Journal` at a given `section` and `offset`.
