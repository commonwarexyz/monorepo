--- conflicted
+++ resolved
@@ -129,35 +129,26 @@
 }
 
 /// Implementation of `Journal` storage.
-<<<<<<< HEAD
-pub struct Journal<B: Blob, E: Storage<B>> {
-    storage: E,
-=======
-pub struct Journal<E: Storage + Metrics> {
-    context: E,
->>>>>>> e870ed18
+pub struct Journal<S: Storage> {
+    storage: S,
     cfg: Config,
 
     oldest_allowed: Option<u64>,
 
-    blobs: BTreeMap<u64, E::Blob>,
+    blobs: BTreeMap<u64, S::Blob>,
 
     tracked: Gauge,
     synced: Counter,
     pruned: Counter,
 }
 
-<<<<<<< HEAD
-impl<B: Blob, E: Storage<B>> Journal<B, E> {
-=======
-impl<E: Storage + Metrics> Journal<E> {
->>>>>>> e870ed18
+impl<S: Storage> Journal<S> {
     /// Initialize a new `Journal` instance.
     ///
     /// All backing blobs are opened but not read during
     /// initialization. The `replay` method can be used
     /// to iterate over all items in the `Journal`.
-    pub async fn init(storage: E, metrics: &impl Metrics, cfg: Config) -> Result<Self, Error> {
+    pub async fn init(storage: S, metrics: &impl Metrics, cfg: Config) -> Result<Self, Error> {
         // Iterate over blobs in partition
         let mut blobs = BTreeMap::new();
         let stored_blobs = match storage.scan(&cfg.partition).await {
@@ -210,7 +201,7 @@
     }
 
     /// Reads an item from the blob at the given offset.
-    async fn read(blob: &E::Blob, offset: u32) -> Result<(u32, u32, Bytes), Error> {
+    async fn read(blob: &S::Blob, offset: u32) -> Result<(u32, u32, Bytes), Error> {
         // Read item size
         let offset = offset as u64 * ITEM_ALIGNMENT;
         let mut size = [0u8; 4];
@@ -250,7 +241,7 @@
     /// the integrity of any data read. If `prefix` exceeds the size of an item (and runs over the blob
     /// length), it will lead to unintentional truncation of data.
     async fn read_prefix(
-        blob: &E::Blob,
+        blob: &S::Blob,
         offset: u32,
         prefix: u32,
     ) -> Result<(u32, u32, Bytes), Error> {
@@ -290,7 +281,7 @@
     /// This method assumes the caller knows the exact size of the item (either because
     /// they store fixed-size items or they previously indexed the size). If an incorrect
     /// `exact` is provided, the method will likely return an error (as integrity is verified).
-    async fn read_exact(blob: &E::Blob, offset: u32, exact: u32) -> Result<(u32, Bytes), Error> {
+    async fn read_exact(blob: &S::Blob, offset: u32, exact: u32) -> Result<(u32, Bytes), Error> {
         // Read all of the item into one buffer
         let offset = offset as u64 * ITEM_ALIGNMENT;
         let mut buf = vec![0u8; 4 + exact as usize + 4];
