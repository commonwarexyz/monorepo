//! An append-only log for storing arbitrary variable length items.
//!
//! `variable::Journal` is an append-only log for storing arbitrary variable length data on disk. In
//! addition to replay, stored items can be directly retrieved given their section number and offset
//! within the section.
//!
//! # Format
//!
//! Data stored in `Journal` is persisted in one of many Blobs within a caller-provided `partition`.
//! The particular `Blob` in which data is stored is identified by a `section` number (`u64`).
//! Within a `section`, data is appended as an `item` with the following format:
//!
//! ```text
//! +---+---+---+---+---+---+---+---+---+---+---+
//! | 0 | 1 | 2 | 3 |    ...    | 8 | 9 |10 |11 |
//! +---+---+---+---+---+---+---+---+---+---+---+
//! |   Size (u32)  |   Data    |    C(u32)     |
//! +---+---+---+---+---+---+---+---+---+---+---+
//!
//! C = CRC32(Size | Data)
//! ```
//!
//! _To ensure data returned by `Journal` is correct, a checksum (CRC32) is stored at the end of
//! each item. If the checksum of the read data does not match the stored checksum, an error is
//! returned. This checksum is only verified when data is accessed and not at startup (which would
//! require reading all data in `Journal`)._
//!
//! # Open Blobs
//!
//! `Journal` uses 1 `commonware-storage::Blob` per `section` to store data. All `Blobs` in a given
//! `partition` are kept open during the lifetime of `Journal`. If the caller wishes to bound the
//! number of open `Blobs`, they can group data into fewer `sections` and/or prune unused
//! `sections`.
//!
//! # Offset Alignment
//!
//! In practice, `Journal` users won't store `u64::MAX` bytes of data in a given `section` (the max
//! `Offset` provided by `Blob`). To reduce the memory usage for tracking offsets within `Journal`,
//! offsets are thus `u32` (4 bytes) and aligned to 16 bytes. This means that the maximum size of
//! any `section` is `u32::MAX * 17 = ~70GB` bytes (the last offset item can store up to `u32::MAX`
//! bytes). If more data is written to a `section` past this max, an `OffsetOverflow` error is
//! returned.
//!
//! # Sync
//!
//! Data written to `Journal` may not be immediately persisted to `Storage`. It is up to the caller
//! to determine when to force pending data to be written to `Storage` using the `sync` method. When
//! calling `close`, all pending data is automatically synced and any open blobs are dropped.
//!
//! # Pruning
//!
//! All data appended to `Journal` must be assigned to some `section` (`u64`). This assignment
//! allows the caller to prune data from `Journal` by specifying a minimum `section` number. This
//! could be used, for example, by some blockchain application to prune old blocks.
//!
//! # Replay
//!
//! During application initialization, it is very common to replay data from `Journal` to recover
//! some in-memory state. `Journal` is heavily optimized for this pattern and provides a `replay`
//! method to produce a stream of all items in the `Journal` in order of their `section` and
//! `offset`.
//!
//! # Exact Reads
//!
//! To allow for items to be fetched in a single disk operation, `Journal` allows callers to specify
//! an `exact` parameter to the `get` method. This `exact` parameter must be cached by the caller
//! (provided during `replay`) and usage of an incorrect `exact` value will result in undefined
//! behavior.
//!
//! # Compression
//!
//! `Journal` supports optional compression using `zstd`. This can be enabled by setting the
//! `compression` field in the `Config` struct to a valid `zstd` compression level. This setting can
//! be changed between initializations of `Journal`, however, it must remain populated if any data
//! was written with compression enabled.
//!
//! # Example
//!
//! ```rust
//! use commonware_runtime::{Spawner, Runner, deterministic, buffer::PoolRef};
//! use commonware_storage::journal::variable::{Journal, Config};
//! use commonware_utils::NZUsize;
//!
//! let executor = deterministic::Runner::default();
//! executor.start(|context| async move {
//!     // Create a journal
//!     let mut journal = Journal::init(context, Config{
//!         partition: "partition".to_string(),
//!         compression: None,
//!         codec_config: (),
//!         buffer_pool: PoolRef::new(NZUsize!(1024), NZUsize!(10)),
//!         write_buffer: NZUsize!(1024 * 1024),
//!     }).await.unwrap();
//!
//!     // Append data to the journal
//!     journal.append(1, 128).await.unwrap();
//!
//!     // Close the journal
//!     journal.close().await.unwrap();
//! });
//! ```

use super::Error;
use bytes::BufMut;
use commonware_codec::Codec;
use commonware_runtime::{
    buffer::{Append, PoolRef, Read},
    Blob, Error as RError, Metrics, Storage,
};
use commonware_utils::hex;
use futures::stream::{self, Stream, StreamExt};
use prometheus_client::metrics::{counter::Counter, gauge::Gauge};
use std::{
    collections::{btree_map::Entry, BTreeMap},
    io::Cursor,
    marker::PhantomData,
    num::{NonZeroU64, NonZeroUsize},
    ops::Bound,
};
use tracing::{debug, trace, warn};
use zstd::{bulk::compress, decode_all};

/// Configuration for `Journal` storage.
#[derive(Clone)]
pub struct Config<C> {
    /// The `commonware-runtime::Storage` partition to use
    /// for storing journal blobs.
    pub partition: String,

    /// Optional compression level (using `zstd`) to apply to data before storing.
    pub compression: Option<u8>,

    /// The codec configuration to use for encoding and decoding items.
    pub codec_config: C,

    /// The buffer pool to use for caching data.
    pub buffer_pool: PoolRef,

    /// The size of the write buffer to use for each blob.
    pub write_buffer: NonZeroUsize,
}

const ITEM_ALIGNMENT: u64 = 16;

/// Computes the next offset for an item using the underlying `u64`
/// offset of `Blob`.
#[inline]
fn compute_next_offset(mut offset: u64) -> Result<u32, Error> {
    let overage = offset % ITEM_ALIGNMENT;
    if overage != 0 {
        offset += ITEM_ALIGNMENT - overage;
    }
    let offset = offset / ITEM_ALIGNMENT;
    let aligned_offset = offset.try_into().map_err(|_| Error::OffsetOverflow)?;
    Ok(aligned_offset)
}

/// Implementation of `Journal` storage.
pub struct Journal<E: Storage + Metrics, V: Codec> {
    context: E,
    cfg: Config<V::Cfg>,

    oldest_allowed: Option<u64>,

    blobs: BTreeMap<u64, Append<E::Blob>>,

    tracked: Gauge,
    synced: Counter,
    pruned: Counter,

    _phantom: PhantomData<V>,
}

impl<E: Storage + Metrics, V: Codec> Journal<E, V> {
    /// Initialize a new `Journal` instance.
    ///
    /// All backing blobs are opened but not read during
    /// initialization. The `replay` method can be used
    /// to iterate over all items in the `Journal`.
    pub async fn init(context: E, cfg: Config<V::Cfg>) -> Result<Self, Error> {
        // Iterate over blobs in partition
        let mut blobs = BTreeMap::new();
        let stored_blobs = match context.scan(&cfg.partition).await {
            Ok(blobs) => blobs,
            Err(RError::PartitionMissing(_)) => Vec::new(),
            Err(err) => return Err(Error::Runtime(err)),
        };
        for name in stored_blobs {
            let (blob, size) = context.open(&cfg.partition, &name).await?;
            let hex_name = hex(&name);
            let section = match name.try_into() {
                Ok(section) => u64::from_be_bytes(section),
                Err(_) => return Err(Error::InvalidBlobName(hex_name)),
            };
            debug!(section, blob = hex_name, size, "loaded section");
            let blob = Append::new(blob, size, cfg.write_buffer, cfg.buffer_pool.clone()).await?;
            blobs.insert(section, blob);
        }

        // Initialize metrics
        let tracked = Gauge::default();
        let synced = Counter::default();
        let pruned = Counter::default();
        context.register("tracked", "Number of blobs", tracked.clone());
        context.register("synced", "Number of syncs", synced.clone());
        context.register("pruned", "Number of blobs pruned", pruned.clone());
        tracked.set(blobs.len() as i64);

        // Create journal instance
        Ok(Self {
            context,
            cfg,

            oldest_allowed: None,

            blobs,
            tracked,
            synced,
            pruned,

            _phantom: PhantomData,
        })
    }

    /// Initialize a Variable journal for use in state sync.
    ///
    /// When opened in this mode, we attempt to configure the journal within the given operation range
    /// with persisted data. The bounds are operation locations (not section numbers).
    /// If the journal is empty, we create a fresh journal ready to accept operations starting from the lower bound.
    /// If the journal has existing data, we prune sections before the lower bound and rewind sections beyond the upper bound.
    ///
    /// # Arguments
    /// * `context` - The storage context
    /// * `cfg` - Configuration for the journal  
    /// * `lower_bound` - The first operation location to retain (inclusive)
    /// * `upper_bound` - The last operation location to retain (inclusive)
    /// * `items_per_section` - Number of operations per section (from database config)
    ///
    /// # Returns
    /// A journal configured for the specified sync range
    ///
    /// # Invariants
    /// The returned journal will be ready to accept operations starting from any location >= lower_bound
    /// and <= upper_bound + 1.
    pub(crate) async fn init_sync(
        context: E,
        cfg: Config<V::Cfg>,
        lower_bound: u64,
        upper_bound: u64,
        items_per_section: NonZeroU64,
    ) -> Result<Self, Error> {
        if lower_bound > upper_bound {
            return Err(Error::InvalidSyncRange(lower_bound, upper_bound));
        }

        // Calculate the section ranges based on operation locations
        let items_per_section = items_per_section.get();
        let lower_section = lower_bound / items_per_section;
        let upper_section = upper_bound / items_per_section;

        debug!(
            lower_bound,
            upper_bound,
            lower_section,
            upper_section,
            items_per_section = items_per_section,
            "initializing variable journal"
        );

        // Initialize the base journal to see what existing data we have
        let mut journal = Self::init(context.clone(), cfg.clone()).await?;

        let last_section = journal.blobs.last_key_value().map(|(&s, _)| s);

        // No existing data
        let Some(last_section) = last_section else {
            debug!("no existing journal data, creating fresh journal");
            return Ok(journal);
        };

        // If all existing data is before our sync range, destroy and recreate fresh
        if last_section < lower_section {
            debug!(
                last_section,
                lower_section, "existing journal data is stale, re-initializing"
            );
            journal.destroy().await?;
            return Self::init(context, cfg).await;
        }

        // Prune sections below the lower bound.
        if lower_section > 0 {
            journal.prune(lower_section).await?;
        }

        // Remove any sections beyond the upper bound
        if last_section > upper_section {
            debug!(
                last_section,
                lower_section,
                upper_section,
                "existing journal data exceeds sync range, removing sections beyond upper bound"
            );

            let sections_to_remove: Vec<u64> = journal
                .blobs
                .range((Bound::Excluded(upper_section), Bound::Unbounded))
                .map(|(&section, _)| section)
                .collect();

            for section in sections_to_remove {
                debug!(section, "removing section beyond upper bound");
                if let Some(blob) = journal.blobs.remove(&section) {
                    drop(blob);
                    let name = section.to_be_bytes();
                    journal
                        .context
                        .remove(&journal.cfg.partition, Some(&name))
                        .await?;
                    journal.tracked.dec();
                }
            }
        }

        // Remove any operations beyond upper_bound
        Self::truncate_upper_section(&mut journal, upper_bound, items_per_section).await?;

        Ok(journal)
    }

    /// Remove operations beyond the `upper_bound` location (inclusive).
    /// Assumes each section contains `items_per_section` operations.
    async fn truncate_upper_section(
        journal: &mut Journal<E, V>,
        upper_bound: u64,
        items_per_section: u64,
    ) -> Result<(), Error> {
        // Find which section contains the upper_bound operation
        let upper_section = upper_bound / items_per_section;
        let Some(blob) = journal.blobs.get(&upper_section) else {
            return Ok(()); // Section doesn't exist, nothing to truncate
        };

        // Calculate the logical operation range for this section
        let section_start = upper_section * items_per_section;
        let section_end = section_start + items_per_section - 1;

        // If upper_bound is at the very end of the section, no truncation needed
        if upper_bound >= section_end {
            return Ok(());
        }

        // Calculate how many operations to keep (upper_bound is inclusive)
        let operations_to_keep = (upper_bound - section_start + 1) as u32;
        debug!(
            upper_section,
            upper_bound,
            section_start,
            section_end,
            operations_to_keep,
            "truncating section to remove operations beyond upper_bound"
        );

        // Find where to rewind to (after the last operation we want to keep)
        let target_byte_size = Self::compute_offset(
            blob,
            &journal.cfg.codec_config,
            journal.cfg.compression.is_some(),
            operations_to_keep,
        )
        .await?;

        // Cut the section at that precise boundary
        journal
            .rewind_section(upper_section, target_byte_size)
            .await?;

        debug!(
            upper_section,
            operations_to_keep, target_byte_size, "section truncated to exact byte boundary"
        );

        Ok(())
    }

    /// Return the byte offset of the next element after `operations_count` elements of `blob`.
    async fn compute_offset(
        blob: &Write<E::Blob>,
        codec_config: &V::Cfg,
        compressed: bool,
        operations_count: u32,
    ) -> Result<u64, Error> {
        if operations_count == 0 {
            return Ok(0);
        }

        let mut current_offset = 0u32;

        // Read through operations one by one to find where each one ends
        for _ in 0..operations_count {
            match Self::read(compressed, codec_config, blob, current_offset).await {
                Ok((next_slot, _item_len, _operation)) => {
                    current_offset = next_slot;
                }
                Err(Error::Runtime(commonware_runtime::Error::BlobInsufficientLength)) => {
                    // This sections has fewer than `operations_count` operations.
                    break;
                }
                Err(e) => return Err(e),
            }
        }

        Ok((current_offset as u64) * ITEM_ALIGNMENT)
    }

    /// Ensures that a pruned section is not accessed.
    fn prune_guard(&self, section: u64, inclusive: bool) -> Result<(), Error> {
        if let Some(oldest_allowed) = self.oldest_allowed {
            if section < oldest_allowed || (inclusive && section <= oldest_allowed) {
                return Err(Error::AlreadyPrunedToSection(oldest_allowed));
            }
        }
        Ok(())
    }

    /// Reads an item from the blob at the given offset.
    async fn read(
        compressed: bool,
        cfg: &V::Cfg,
        blob: &Append<E::Blob>,
        offset: u32,
    ) -> Result<(u32, u32, V), Error> {
        // Read item size
        let mut hasher = crc32fast::Hasher::new();
        let offset = offset as u64 * ITEM_ALIGNMENT;
        let size = blob.read_at(vec![0; 4], offset).await?;
        hasher.update(size.as_ref());
        let size = u32::from_be_bytes(size.as_ref().try_into().unwrap()) as usize;
        let offset = offset.checked_add(4).ok_or(Error::OffsetOverflow)?;

        // Read remaining
        let buf_size = size.checked_add(4).ok_or(Error::OffsetOverflow)?;
        let buf = blob.read_at(vec![0u8; buf_size], offset).await?;
        let buf = buf.as_ref();
        let offset = offset
            .checked_add(buf_size as u64)
            .ok_or(Error::OffsetOverflow)?;

        // Read item
        let item = &buf[..size];
        hasher.update(item);

        // Verify integrity
        let checksum = hasher.finalize();
        let stored_checksum = u32::from_be_bytes(buf[size..].try_into().unwrap());
        if checksum != stored_checksum {
            return Err(Error::ChecksumMismatch(stored_checksum, checksum));
        }

        // Compute next offset
        let aligned_offset = compute_next_offset(offset)?;

        // If compression is enabled, decompress the item
        let item = if compressed {
            let decompressed =
                decode_all(Cursor::new(&item)).map_err(|_| Error::DecompressionFailed)?;
            V::decode_cfg(decompressed.as_ref(), cfg).map_err(Error::Codec)?
        } else {
            V::decode_cfg(item, cfg).map_err(Error::Codec)?
        };

        // Return item
        Ok((aligned_offset, size as u32, item))
    }

    /// Helper function to read an item from a [Read].
    async fn read_buffered(
        reader: &mut Read<Append<E::Blob>>,
        offset: u32,
        cfg: &V::Cfg,
        compressed: bool,
    ) -> Result<(u32, u64, u32, V), Error> {
        // Calculate absolute file offset from the item offset
        let file_offset = offset as u64 * ITEM_ALIGNMENT;

        // If we're not at the right position, seek to it
        if reader.position() != file_offset {
            reader.seek_to(file_offset).map_err(Error::Runtime)?;
        }

        // Read item size (4 bytes)
        let mut hasher = crc32fast::Hasher::new();
        let mut size_buf = [0u8; 4];
        reader
            .read_exact(&mut size_buf, 4)
            .await
            .map_err(Error::Runtime)?;
        hasher.update(&size_buf);

        // Read remaining
        let size = u32::from_be_bytes(size_buf) as usize;
        let buf_size = size.checked_add(4).ok_or(Error::OffsetOverflow)?;
        let mut buf = vec![0u8; buf_size];
        reader
            .read_exact(&mut buf, buf_size)
            .await
            .map_err(Error::Runtime)?;

        // Read item
        let item = &buf[..size];
        hasher.update(item);

        // Verify integrity
        let checksum = hasher.finalize();
        let stored_checksum = u32::from_be_bytes(buf[size..].try_into().unwrap());
        if checksum != stored_checksum {
            return Err(Error::ChecksumMismatch(stored_checksum, checksum));
        }

        // If compression is enabled, decompress the item
        let item = if compressed {
            let decompressed =
                decode_all(Cursor::new(&item)).map_err(|_| Error::DecompressionFailed)?;
            V::decode_cfg(decompressed.as_ref(), cfg).map_err(Error::Codec)?
        } else {
            V::decode_cfg(item, cfg).map_err(Error::Codec)?
        };

        // Calculate next offset
        let current_pos = reader.position();
        let aligned_offset = compute_next_offset(current_pos)?;
        Ok((aligned_offset, current_pos, size as u32, item))
    }

    /// Reads an item from the blob at the given offset and of a given size.
    async fn read_exact(
        compressed: bool,
        cfg: &V::Cfg,
        blob: &Append<E::Blob>,
        offset: u32,
        len: u32,
    ) -> Result<V, Error> {
        // Read buffer
        let offset = offset as u64 * ITEM_ALIGNMENT;
        let entry_size = 4 + len as usize + 4;
        let buf = blob.read_at(vec![0u8; entry_size], offset).await?;

        // Check size
        let mut hasher = crc32fast::Hasher::new();
        let disk_size = u32::from_be_bytes(buf.as_ref()[..4].try_into().unwrap());
        hasher.update(&buf.as_ref()[..4]);
        if disk_size != len {
            return Err(Error::UnexpectedSize(disk_size, len));
        }

        // Verify integrity
        let item = &buf.as_ref()[4..4 + len as usize];
        hasher.update(item);
        let checksum = hasher.finalize();
        let stored_checksum =
            u32::from_be_bytes(buf.as_ref()[4 + len as usize..].try_into().unwrap());
        if checksum != stored_checksum {
            return Err(Error::ChecksumMismatch(stored_checksum, checksum));
        }

        // Decompress item
        let item = if compressed {
            decode_all(Cursor::new(item)).map_err(|_| Error::DecompressionFailed)?
        } else {
            item.to_vec()
        };

        // Return item
        let item = V::decode_cfg(item.as_ref(), cfg).map_err(Error::Codec)?;
        Ok(item)
    }

    /// Returns an ordered stream of all items in the journal, each as a tuple of (section, offset,
    /// size, item).
    ///
    /// # Repair
    ///
    /// Like [sqlite](https://github.com/sqlite/sqlite/blob/8658a8df59f00ec8fcfea336a2a6a4b5ef79d2ee/src/wal.c#L1504-L1505)
    /// and [rocksdb](https://github.com/facebook/rocksdb/blob/0c533e61bc6d89fdf1295e8e0bcee4edb3aef401/include/rocksdb/options.h#L441-L445),
    /// the first invalid data read will be considered the new end of the journal (and the underlying [Blob] will be
    /// truncated to the last valid item).
    pub async fn replay(
        &self,
        buffer: NonZeroUsize,
    ) -> Result<impl Stream<Item = Result<(u64, u32, u32, V), Error>> + '_, Error> {
        // Collect all blobs to replay
        let codec_config = self.cfg.codec_config.clone();
        let compressed = self.cfg.compression.is_some();
        let mut blobs = Vec::with_capacity(self.blobs.len());
        for (section, blob) in self.blobs.iter() {
            let blob_size = blob.size().await;
            let max_offset = compute_next_offset(blob_size)?;
            blobs.push((
                *section,
                blob.clone(),
                max_offset,
                blob_size,
                codec_config.clone(),
                compressed,
            ));
        }

        // Replay all blobs in order and stream items as they are read (to avoid occupying too much
        // memory with buffered data)
        Ok(
            stream::iter(blobs).flat_map(
                move |(section, blob, max_offset, blob_size, codec_config, compressed)| {
                    // Created buffered reader
                    let reader = Read::new(blob, blob_size, buffer);

                    // Read over the blob
                    stream::unfold(
                        (section, reader, 0u32, 0u64, codec_config, compressed),
                        move |(
                            section,
                            mut reader,
                            offset,
                            valid_size,
                            codec_config,
                            compressed,
                        )| async move {
                            // Check if we are at the end of the blob
                            if offset >= max_offset {
                                return None;
                            }

                            // Read an item from the buffer
                            match Self::read_buffered(
                                &mut reader,
                                offset,
                                &codec_config,
                                compressed,
                            )
                            .await
                            {
                                Ok((next_offset, next_valid_size, size, item)) => {
                                    trace!(blob = section, cursor = offset, "replayed item");
                                    Some((
                                        Ok((section, offset, size, item)),
                                        (
                                            section,
                                            reader,
                                            next_offset,
                                            next_valid_size,
                                            codec_config,
                                            compressed,
                                        ),
                                    ))
                                }
                                Err(Error::ChecksumMismatch(expected, found)) => {
                                    // If we encounter corruption, we prune to the last valid item. This
                                    // can happen during an unclean file close (where pending data is not
                                    // fully synced to disk).
                                    warn!(
                                        blob = section,
                                        new_offset = offset,
                                        new_size = valid_size,
                                        expected,
                                        found,
                                        "corruption detected: truncating"
                                    );
                                    reader.resize(valid_size).await.ok()?;
                                    None
                                }
                                Err(Error::Runtime(RError::BlobInsufficientLength)) => {
                                    // If we encounter trailing bytes, we prune to the last
                                    // valid item. This can happen during an unclean file close (where
                                    // pending data is not fully synced to disk).
                                    warn!(
                                        blob = section,
                                        new_offset = offset,
                                        new_size = valid_size,
                                        "trailing bytes detected: truncating"
                                    );
                                    reader.resize(valid_size).await.ok()?;
                                    None
                                }
                                Err(err) => {
                                    // If we encounter an unexpected error, return it without attempting
                                    // to fix anything.
                                    warn!(
                                        blob = section,
                                        cursor = offset,
                                        ?err,
                                        "unexpected error"
                                    );
                                    Some((
                                        Err(err),
                                        (
                                            section,
                                            reader,
                                            offset,
                                            valid_size,
                                            codec_config,
                                            compressed,
                                        ),
                                    ))
                                }
                            }
                        },
                    )
                },
            ),
        )
    }

    /// Appends an item to `Journal` in a given `section`, returning the offset
    /// where the item was written and the size of the item (which may now be smaller
    /// than the encoded size from the codec, if compression is enabled).
    ///
    /// # Warning
    ///
    /// If there exist trailing bytes in the `Blob` of a particular `section` and
    /// `replay` is not called before this, it is likely that subsequent data added
    /// to the `Blob` will be considered corrupted (as the trailing bytes will fail
    /// the checksum verification). It is recommended to call `replay` before calling
    /// `append` to prevent this.
    pub async fn append(&mut self, section: u64, item: V) -> Result<(u32, u32), Error> {
        // Check last pruned
        self.prune_guard(section, false)?;

        // Create item
        let encoded = item.encode();
        let encoded = if let Some(compression) = self.cfg.compression {
            compress(&encoded, compression as i32).map_err(|_| Error::CompressionFailed)?
        } else {
            encoded.into()
        };

        // Ensure item is not too large
        let item_len = encoded.len();
        let entry_len = 4 + item_len + 4;
        let item_len = match item_len.try_into() {
            Ok(len) => len,
            Err(_) => return Err(Error::ItemTooLarge(item_len)),
        };

        // Get existing blob or create new one
        let blob = match self.blobs.entry(section) {
            Entry::Occupied(entry) => entry.into_mut(),
            Entry::Vacant(entry) => {
                let name = section.to_be_bytes();
                let (blob, size) = self.context.open(&self.cfg.partition, &name).await?;
                let blob = Append::new(
                    blob,
                    size,
                    self.cfg.write_buffer,
                    self.cfg.buffer_pool.clone(),
                )
                .await?;
                self.tracked.inc();
                entry.insert(blob)
            }
        };

        // Calculate alignment
        let cursor = blob.size().await;
        let offset = compute_next_offset(cursor)?;
        let aligned_cursor = offset as u64 * ITEM_ALIGNMENT;
        let padding = (aligned_cursor - cursor) as usize;

        // Populate buffer
        let mut buf = Vec::with_capacity(padding + entry_len);

        // Add padding bytes if necessary
        if padding > 0 {
            buf.resize(padding, 0);
        }

        // Add entry data
        let entry_start = buf.len();
        buf.put_u32(item_len);
        buf.put_slice(&encoded);

        // Calculate checksum only for the entry data (without padding)
        let checksum = crc32fast::hash(&buf[entry_start..]);
        buf.put_u32(checksum);
        assert_eq!(buf[entry_start..].len(), entry_len);

        // Append item to blob
        blob.append(buf).await?;
        trace!(blob = section, offset, "appended item");
        Ok((offset, item_len))
    }

    /// Retrieves an item from `Journal` at a given `section` and `offset`.
    pub async fn get(&self, section: u64, offset: u32) -> Result<Option<V>, Error> {
        self.prune_guard(section, false)?;
        let blob = match self.blobs.get(&section) {
            Some(blob) => blob,
            None => return Ok(None),
        };

        // Perform a multi-op read.
        let (_, _, item) = Self::read(
            self.cfg.compression.is_some(),
            &self.cfg.codec_config,
            blob,
            offset,
        )
        .await?;
        Ok(Some(item))
    }

    /// Retrieves an item from `Journal` at a given `section` and `offset` with a given size.
    pub async fn get_exact(
        &self,
        section: u64,
        offset: u32,
        size: u32,
    ) -> Result<Option<V>, Error> {
        self.prune_guard(section, false)?;
        let blob = match self.blobs.get(&section) {
            Some(blob) => blob,
            None => return Ok(None),
        };

        // Perform a multi-op read.
        let item = Self::read_exact(
            self.cfg.compression.is_some(),
            &self.cfg.codec_config,
            blob,
            offset,
            size,
        )
        .await?;
        Ok(Some(item))
    }

    /// Gets the size of the journal for a specific section.
    ///
    /// Returns 0 if the section does not exist.
    pub async fn size(&self, section: u64) -> Result<u64, Error> {
        self.prune_guard(section, false)?;
        match self.blobs.get(&section) {
            Some(blob) => Ok(blob.size().await),
            None => Ok(0),
        }
    }

    /// Rewinds the journal to the given `section` and `offset`, removing any data beyond it.
    pub async fn rewind_to_offset(&mut self, section: u64, offset: u32) -> Result<(), Error> {
        self.rewind(section, offset as u64 * ITEM_ALIGNMENT).await
    }

    /// Rewinds the journal to the given `section` and `size`.
    ///
    /// This removes any data beyond the specified `section` and `size`.
    pub async fn rewind(&mut self, section: u64, size: u64) -> Result<(), Error> {
        self.prune_guard(section, false)?;

        // Remove any sections beyond the given section
        let trailing: Vec<u64> = self
            .blobs
            .range((
                std::ops::Bound::Excluded(section),
                std::ops::Bound::Unbounded,
            ))
            .map(|(&section, _)| section)
            .collect();
        for index in trailing.iter().rev() {
            // Remove the underlying blob from storage.
            let blob = self.blobs.remove(index).unwrap();

            // Destroy the blob
            drop(blob);
            self.context
                .remove(&self.cfg.partition, Some(&index.to_be_bytes()))
                .await?;
            debug!(section = index, "removed section");
            self.tracked.dec();
        }

        // If the section exists, truncate it to the given offset
        let blob = match self.blobs.get_mut(&section) {
            Some(blob) => blob,
            None => return Ok(()),
        };
        let current = blob.size().await;
        if size >= current {
            return Ok(()); // Already smaller than or equal to target size
        }
        blob.resize(size).await?;
        debug!(
            section,
            from = current,
            to = size,
            ?trailing,
            "rewound journal"
        );
        Ok(())
    }

    /// Rewinds the `section` to the given `size`.
    ///
    /// Unlike [Self::rewind], this method does not modify anything other than the given `section`.
    pub async fn rewind_section(&mut self, section: u64, size: u64) -> Result<(), Error> {
        self.prune_guard(section, false)?;

        // Get the blob at the given section
        let blob = match self.blobs.get_mut(&section) {
            Some(blob) => blob,
            None => return Ok(()),
        };

        // Truncate the blob to the given size
        let current = blob.size().await;
        if size >= current {
            return Ok(()); // Already smaller than or equal to target size
        }
        blob.resize(size).await?;
        debug!(section, from = current, to = size, "rewound section");
        Ok(())
    }

    /// Ensures that all data in a given `section` is synced to the underlying store.
    ///
    /// If the `section` does not exist, no error will be returned.
    pub async fn sync(&self, section: u64) -> Result<(), Error> {
        self.prune_guard(section, false)?;
        let blob = match self.blobs.get(&section) {
            Some(blob) => blob,
            None => return Ok(()),
        };
        self.synced.inc();
        blob.sync().await.map_err(Error::Runtime)
    }

    /// Prunes all `sections` less than `min`.
    pub async fn prune(&mut self, min: u64) -> Result<(), Error> {
        // Prune any blobs that are smaller than the minimum
        while let Some((&section, _)) = self.blobs.first_key_value() {
            // Stop pruning if we reach the minimum
            if section >= min {
                break;
            }

            // Remove blob
            let blob = self.blobs.remove(&section).unwrap();
            let size = blob.size().await;
            drop(blob);

            // Remove blob from storage
            self.context
                .remove(&self.cfg.partition, Some(&section.to_be_bytes()))
                .await?;
            debug!(blob = section, size, "pruned blob");
            self.tracked.dec();
            self.pruned.inc();
        }

        // Update oldest allowed
        self.oldest_allowed = Some(min);
        Ok(())
    }

    /// Syncs and closes all open sections.
    pub async fn close(self) -> Result<(), Error> {
        for (section, blob) in self.blobs.into_iter() {
            let size = blob.size().await;
            blob.sync().await?;
            debug!(blob = section, size, "synced blob");
        }
        Ok(())
    }

    /// Remove any underlying blobs created by the journal.
    pub async fn destroy(self) -> Result<(), Error> {
        for (i, blob) in self.blobs.into_iter() {
            let size = blob.size().await;
            drop(blob);
            debug!(blob = i, size, "destroyed blob");
            self.context
                .remove(&self.cfg.partition, Some(&i.to_be_bytes()))
                .await?;
        }
        match self.context.remove(&self.cfg.partition, None).await {
            Ok(()) => {}
            Err(RError::PartitionMissing(_)) => {
                // Partition already removed or never existed.
            }
            Err(err) => return Err(Error::Runtime(err)),
        }
        Ok(())
    }
}

#[cfg(test)]
mod tests {
    use super::*;
    use bytes::BufMut;
    use commonware_cryptography::hash;
    use commonware_macros::test_traced;
<<<<<<< HEAD
    use commonware_runtime::{deterministic, Blob, Error as RError, Runner, Storage};
    use commonware_utils::{NZUsize, StableBuf, NZU64};
=======
    use commonware_runtime::{
        buffer::PoolRef, deterministic, Blob, Error as RError, Runner, Storage,
    };
    use commonware_utils::{NZUsize, StableBuf};
>>>>>>> b1f17607
    use futures::{pin_mut, StreamExt};
    use prometheus_client::registry::Metric;

    const PAGE_SIZE: NonZeroUsize = NZUsize!(1024);
    const PAGE_CACHE_SIZE: NonZeroUsize = NZUsize!(10);

    #[test_traced]
    fn test_journal_append_and_read() {
        // Initialize the deterministic context
        let executor = deterministic::Runner::default();

        // Start the test within the executor
        executor.start(|context| async move {
            // Initialize the journal
            let cfg = Config {
                partition: "test_partition".into(),
                compression: None,
                codec_config: (),
                buffer_pool: PoolRef::new(PAGE_SIZE, PAGE_CACHE_SIZE),
                write_buffer: NZUsize!(1024),
            };
            let index = 1u64;
            let data = 10;
            let mut journal = Journal::init(context.clone(), cfg.clone())
                .await
                .expect("Failed to initialize journal");

            // Append an item to the journal
            journal
                .append(index, data)
                .await
                .expect("Failed to append data");

            // Check metrics
            let buffer = context.encode();
            assert!(buffer.contains("tracked 1"));

            // Close the journal
            journal.close().await.expect("Failed to close journal");

            // Re-initialize the journal to simulate a restart
            let cfg = Config {
                partition: "test_partition".into(),
                compression: None,
                codec_config: (),
                buffer_pool: PoolRef::new(PAGE_SIZE, PAGE_CACHE_SIZE),
                write_buffer: NZUsize!(1024),
            };
            let journal = Journal::<_, i32>::init(context.clone(), cfg.clone())
                .await
                .expect("Failed to re-initialize journal");

            // Replay the journal and collect items
            let mut items = Vec::new();
            let stream = journal
                .replay(NZUsize!(1024))
                .await
                .expect("unable to setup replay");
            pin_mut!(stream);
            while let Some(result) = stream.next().await {
                match result {
                    Ok((blob_index, _, _, item)) => items.push((blob_index, item)),
                    Err(err) => panic!("Failed to read item: {err}"),
                }
            }

            // Verify that the item was replayed correctly
            assert_eq!(items.len(), 1);
            assert_eq!(items[0].0, index);
            assert_eq!(items[0].1, data);

            // Check metrics
            let buffer = context.encode();
            assert!(buffer.contains("tracked 1"));
        });
    }

    #[test_traced]
    fn test_journal_multiple_appends_and_reads() {
        // Initialize the deterministic context
        let executor = deterministic::Runner::default();

        // Start the test within the executor
        executor.start(|context| async move {
            // Create a journal configuration
            let cfg = Config {
                partition: "test_partition".into(),
                compression: None,
                codec_config: (),
                buffer_pool: PoolRef::new(PAGE_SIZE, PAGE_CACHE_SIZE),
                write_buffer: NZUsize!(1024),
            };

            // Initialize the journal
            let mut journal = Journal::init(context.clone(), cfg.clone())
                .await
                .expect("Failed to initialize journal");

            // Append multiple items to different blobs
            let data_items = vec![(1u64, 1), (1u64, 2), (2u64, 3), (3u64, 4)];
            for (index, data) in &data_items {
                journal
                    .append(*index, *data)
                    .await
                    .expect("Failed to append data");
                journal.sync(*index).await.expect("Failed to sync blob");
            }

            // Check metrics
            let buffer = context.encode();
            assert!(buffer.contains("tracked 3"));
            assert!(buffer.contains("synced_total 4"));

            // Close the journal
            journal.close().await.expect("Failed to close journal");

            // Re-initialize the journal to simulate a restart
            let journal = Journal::init(context, cfg)
                .await
                .expect("Failed to re-initialize journal");

            // Replay the journal and collect items
            let mut items = Vec::<(u64, u32)>::new();
            {
                let stream = journal
                    .replay(NZUsize!(1024))
                    .await
                    .expect("unable to setup replay");
                pin_mut!(stream);
                while let Some(result) = stream.next().await {
                    match result {
                        Ok((blob_index, _, _, item)) => items.push((blob_index, item)),
                        Err(err) => panic!("Failed to read item: {err}"),
                    }
                }
            }

            // Verify that all items were replayed correctly
            assert_eq!(items.len(), data_items.len());
            for ((expected_index, expected_data), (actual_index, actual_data)) in
                data_items.iter().zip(items.iter())
            {
                assert_eq!(actual_index, expected_index);
                assert_eq!(actual_data, expected_data);
            }

            // Cleanup
            journal.destroy().await.expect("Failed to destroy journal");
        });
    }

    #[test_traced]
    fn test_journal_prune_blobs() {
        // Initialize the deterministic context
        let executor = deterministic::Runner::default();

        // Start the test within the executor
        executor.start(|context| async move {
            // Create a journal configuration
            let cfg = Config {
                partition: "test_partition".into(),
                compression: None,
                codec_config: (),
                buffer_pool: PoolRef::new(PAGE_SIZE, PAGE_CACHE_SIZE),
                write_buffer: NZUsize!(1024),
            };

            // Initialize the journal
            let mut journal = Journal::init(context.clone(), cfg.clone())
                .await
                .expect("Failed to initialize journal");

            // Append items to multiple blobs
            for index in 1u64..=5u64 {
                journal
                    .append(index, index)
                    .await
                    .expect("Failed to append data");
                journal.sync(index).await.expect("Failed to sync blob");
            }

            // Add one item out-of-order
            let data = 99;
            journal
                .append(2u64, data)
                .await
                .expect("Failed to append data");
            journal.sync(2u64).await.expect("Failed to sync blob");

            // Prune blobs with indices less than 3
            journal.prune(3).await.expect("Failed to prune blobs");

            // Check metrics
            let buffer = context.encode();
            assert!(buffer.contains("pruned_total 2"));

            // Prune again with a section less than the previous one, should be a no-op
            journal.prune(2).await.expect("Failed to no-op prune");
            let buffer = context.encode();
            assert!(buffer.contains("pruned_total 2"));

            // Close the journal
            journal.close().await.expect("Failed to close journal");

            // Re-initialize the journal to simulate a restart
            let mut journal = Journal::init(context.clone(), cfg.clone())
                .await
                .expect("Failed to re-initialize journal");

            // Replay the journal and collect items
            let mut items = Vec::<(u64, u64)>::new();
            {
                let stream = journal
                    .replay(NZUsize!(1024))
                    .await
                    .expect("unable to setup replay");
                pin_mut!(stream);
                while let Some(result) = stream.next().await {
                    match result {
                        Ok((blob_index, _, _, item)) => items.push((blob_index, item)),
                        Err(err) => panic!("Failed to read item: {err}"),
                    }
                }
            }

            // Verify that items from blobs 1 and 2 are not present
            assert_eq!(items.len(), 3);
            let expected_indices = [3u64, 4u64, 5u64];
            for (item, expected_index) in items.iter().zip(expected_indices.iter()) {
                assert_eq!(item.0, *expected_index);
            }

            // Prune all blobs
            journal.prune(6).await.expect("Failed to prune blobs");

            // Close the journal
            journal.close().await.expect("Failed to close journal");

            // Ensure no remaining blobs exist
            //
            // Note: We don't remove the partition, so this does not error
            // and instead returns an empty list of blobs.
            assert!(context
                .scan(&cfg.partition)
                .await
                .expect("Failed to list blobs")
                .is_empty());
        });
    }

    #[test_traced]
    fn test_journal_with_invalid_blob_name() {
        // Initialize the deterministic context
        let executor = deterministic::Runner::default();

        // Start the test within the executor
        executor.start(|context| async move {
            // Create a journal configuration
            let cfg = Config {
                partition: "test_partition".into(),
                compression: None,
                codec_config: (),
                buffer_pool: PoolRef::new(PAGE_SIZE, PAGE_CACHE_SIZE),
                write_buffer: NZUsize!(1024),
            };

            // Manually create a blob with an invalid name (not 8 bytes)
            let invalid_blob_name = b"invalid"; // Less than 8 bytes
            let (blob, _) = context
                .open(&cfg.partition, invalid_blob_name)
                .await
                .expect("Failed to create blob with invalid name");
            blob.sync().await.expect("Failed to sync blob");

            // Attempt to initialize the journal
            let result = Journal::<_, u64>::init(context, cfg).await;

            // Expect an error
            assert!(matches!(result, Err(Error::InvalidBlobName(_))));
        });
    }

    #[test_traced]
    fn test_journal_read_size_missing() {
        // Initialize the deterministic context
        let executor = deterministic::Runner::default();

        // Start the test within the executor
        executor.start(|context| async move {
            // Create a journal configuration
            let cfg = Config {
                partition: "test_partition".into(),
                compression: None,
                codec_config: (),
                buffer_pool: PoolRef::new(PAGE_SIZE, PAGE_CACHE_SIZE),
                write_buffer: NZUsize!(1024),
            };

            // Manually create a blob with incomplete size data
            let section = 1u64;
            let blob_name = section.to_be_bytes();
            let (blob, _) = context
                .open(&cfg.partition, &blob_name)
                .await
                .expect("Failed to create blob");

            // Write incomplete size data (less than 4 bytes)
            let incomplete_data = vec![0x00, 0x01]; // Less than 4 bytes
            blob.write_at(incomplete_data, 0)
                .await
                .expect("Failed to write incomplete data");
            blob.sync().await.expect("Failed to sync blob");

            // Initialize the journal
            let journal = Journal::init(context, cfg)
                .await
                .expect("Failed to initialize journal");

            // Attempt to replay the journal
            let stream = journal
                .replay(NZUsize!(1024))
                .await
                .expect("unable to setup replay");
            pin_mut!(stream);
            let mut items = Vec::<(u64, u64)>::new();
            while let Some(result) = stream.next().await {
                match result {
                    Ok((blob_index, _, _, item)) => items.push((blob_index, item)),
                    Err(err) => panic!("Failed to read item: {err}"),
                }
            }
            assert!(items.is_empty());
        });
    }

    #[test_traced]
    fn test_journal_read_item_missing() {
        // Initialize the deterministic context
        let executor = deterministic::Runner::default();

        // Start the test within the executor
        executor.start(|context| async move {
            // Create a journal configuration
            let cfg = Config {
                partition: "test_partition".into(),
                compression: None,
                codec_config: (),
                buffer_pool: PoolRef::new(PAGE_SIZE, PAGE_CACHE_SIZE),
                write_buffer: NZUsize!(1024),
            };

            // Manually create a blob with missing item data
            let section = 1u64;
            let blob_name = section.to_be_bytes();
            let (blob, _) = context
                .open(&cfg.partition, &blob_name)
                .await
                .expect("Failed to create blob");

            // Write size but no item data
            let item_size: u32 = 10; // Size of the item
            let mut buf = Vec::new();
            buf.put_u32(item_size);
            let data = [2u8; 5];
            BufMut::put_slice(&mut buf, &data);
            blob.write_at(buf, 0)
                .await
                .expect("Failed to write item size");
            blob.sync().await.expect("Failed to sync blob");

            // Initialize the journal
            let journal = Journal::init(context, cfg)
                .await
                .expect("Failed to initialize journal");

            // Attempt to replay the journal
            let stream = journal
                .replay(NZUsize!(1024))
                .await
                .expect("unable to setup replay");
            pin_mut!(stream);
            let mut items = Vec::<(u64, u64)>::new();
            while let Some(result) = stream.next().await {
                match result {
                    Ok((blob_index, _, _, item)) => items.push((blob_index, item)),
                    Err(err) => panic!("Failed to read item: {err}"),
                }
            }
            assert!(items.is_empty());
        });
    }

    #[test_traced]
    fn test_journal_read_checksum_missing() {
        // Initialize the deterministic context
        let executor = deterministic::Runner::default();

        // Start the test within the executor
        executor.start(|context| async move {
            // Create a journal configuration
            let cfg = Config {
                partition: "test_partition".into(),
                compression: None,
                codec_config: (),
                buffer_pool: PoolRef::new(PAGE_SIZE, PAGE_CACHE_SIZE),
                write_buffer: NZUsize!(1024),
            };

            // Manually create a blob with missing checksum
            let section = 1u64;
            let blob_name = section.to_be_bytes();
            let (blob, _) = context
                .open(&cfg.partition, &blob_name)
                .await
                .expect("Failed to create blob");

            // Prepare item data
            let item_data = b"Test data";
            let item_size = item_data.len() as u32;

            // Write size
            let mut offset = 0;
            blob.write_at(item_size.to_be_bytes().to_vec(), offset)
                .await
                .expect("Failed to write item size");
            offset += 4;

            // Write item data
            blob.write_at(item_data.to_vec(), offset)
                .await
                .expect("Failed to write item data");
            // Do not write checksum (omit it)

            blob.sync().await.expect("Failed to sync blob");

            // Initialize the journal
            let journal = Journal::init(context, cfg)
                .await
                .expect("Failed to initialize journal");

            // Attempt to replay the journal
            //
            // This will truncate the leftover bytes from our manual write.
            let stream = journal
                .replay(NZUsize!(1024))
                .await
                .expect("unable to setup replay");
            pin_mut!(stream);
            let mut items = Vec::<(u64, u64)>::new();
            while let Some(result) = stream.next().await {
                match result {
                    Ok((blob_index, _, _, item)) => items.push((blob_index, item)),
                    Err(err) => panic!("Failed to read item: {err}"),
                }
            }
            assert!(items.is_empty());
        });
    }

    #[test_traced]
    fn test_journal_read_checksum_mismatch() {
        // Initialize the deterministic context
        let executor = deterministic::Runner::default();

        // Start the test within the executor
        executor.start(|context| async move {
            // Create a journal configuration
            let cfg = Config {
                partition: "test_partition".into(),
                compression: None,
                codec_config: (),
                buffer_pool: PoolRef::new(PAGE_SIZE, PAGE_CACHE_SIZE),
                write_buffer: NZUsize!(1024),
            };

            // Manually create a blob with incorrect checksum
            let section = 1u64;
            let blob_name = section.to_be_bytes();
            let (blob, _) = context
                .open(&cfg.partition, &blob_name)
                .await
                .expect("Failed to create blob");

            // Prepare item data
            let item_data = b"Test data";
            let item_size = item_data.len() as u32;
            let incorrect_checksum: u32 = 0xDEADBEEF;

            // Write size
            let mut offset = 0;
            blob.write_at(item_size.to_be_bytes().to_vec(), offset)
                .await
                .expect("Failed to write item size");
            offset += 4;

            // Write item data
            blob.write_at(item_data.to_vec(), offset)
                .await
                .expect("Failed to write item data");
            offset += item_data.len() as u64;

            // Write incorrect checksum
            blob.write_at(incorrect_checksum.to_be_bytes().to_vec(), offset)
                .await
                .expect("Failed to write incorrect checksum");

            blob.sync().await.expect("Failed to sync blob");

            // Initialize the journal
            let journal = Journal::init(context.clone(), cfg.clone())
                .await
                .expect("Failed to initialize journal");

            // Attempt to replay the journal
            {
                let stream = journal
                    .replay(NZUsize!(1024))
                    .await
                    .expect("unable to setup replay");
                pin_mut!(stream);
                let mut items = Vec::<(u64, u64)>::new();
                while let Some(result) = stream.next().await {
                    match result {
                        Ok((blob_index, _, _, item)) => items.push((blob_index, item)),
                        Err(err) => panic!("Failed to read item: {err}"),
                    }
                }
                assert!(items.is_empty());
            }
            journal.close().await.expect("Failed to close journal");

            // Confirm blob is expected length
            let (_, blob_size) = context
                .open(&cfg.partition, &section.to_be_bytes())
                .await
                .expect("Failed to open blob");
            assert_eq!(blob_size, 0);
        });
    }

    #[test_traced]
    fn test_journal_handling_unaligned_truncated_data() {
        // Initialize the deterministic context
        let executor = deterministic::Runner::default();

        // Start the test within the executor
        executor.start(|context| async move {
            // Create a journal configuration
            let cfg = Config {
                partition: "test_partition".into(),
                compression: None,
                codec_config: (),
                buffer_pool: PoolRef::new(PAGE_SIZE, PAGE_CACHE_SIZE),
                write_buffer: NZUsize!(1024),
            };

            // Initialize the journal
            let mut journal = Journal::init(context.clone(), cfg.clone())
                .await
                .expect("Failed to initialize journal");

            // Append 1 item to the first index
            journal.append(1, 1).await.expect("Failed to append data");

            // Append multiple items to the second index (with unaligned values)
            let data_items = vec![(2u64, 2), (2u64, 3), (2u64, 4)];
            for (index, data) in &data_items {
                journal
                    .append(*index, *data)
                    .await
                    .expect("Failed to append data");
                journal.sync(*index).await.expect("Failed to sync blob");
            }

            // Close the journal
            journal.close().await.expect("Failed to close journal");

            // Manually corrupt the end of the second blob
            let (blob, blob_size) = context
                .open(&cfg.partition, &2u64.to_be_bytes())
                .await
                .expect("Failed to open blob");
            blob.resize(blob_size - 4)
                .await
                .expect("Failed to corrupt blob");
            blob.sync().await.expect("Failed to sync blob");

            // Re-initialize the journal to simulate a restart
            let journal = Journal::init(context.clone(), cfg.clone())
                .await
                .expect("Failed to re-initialize journal");

            // Attempt to replay the journal
            let mut items = Vec::<(u64, u32)>::new();
            {
                let stream = journal
                    .replay(NZUsize!(1024))
                    .await
                    .expect("unable to setup replay");
                pin_mut!(stream);
                while let Some(result) = stream.next().await {
                    match result {
                        Ok((blob_index, _, _, item)) => items.push((blob_index, item)),
                        Err(err) => panic!("Failed to read item: {err}"),
                    }
                }
            }
            journal.close().await.expect("Failed to close journal");

            // Verify that only non-corrupted items were replayed
            assert_eq!(items.len(), 3);
            assert_eq!(items[0].0, 1);
            assert_eq!(items[0].1, 1);
            assert_eq!(items[1].0, data_items[0].0);
            assert_eq!(items[1].1, data_items[0].1);
            assert_eq!(items[2].0, data_items[1].0);
            assert_eq!(items[2].1, data_items[1].1);

            // Confirm blob is expected length
            let (_, blob_size) = context
                .open(&cfg.partition, &2u64.to_be_bytes())
                .await
                .expect("Failed to open blob");
            assert_eq!(blob_size, 28);

            // Attempt to replay journal after truncation
            let mut journal = Journal::init(context.clone(), cfg.clone())
                .await
                .expect("Failed to re-initialize journal");

            // Attempt to replay the journal
            let mut items = Vec::<(u64, u32)>::new();
            {
                let stream = journal
                    .replay(NZUsize!(1024))
                    .await
                    .expect("unable to setup replay");
                pin_mut!(stream);
                while let Some(result) = stream.next().await {
                    match result {
                        Ok((blob_index, _, _, item)) => items.push((blob_index, item)),
                        Err(err) => panic!("Failed to read item: {err}"),
                    }
                }
            }

            // Verify that only non-corrupted items were replayed
            assert_eq!(items.len(), 3);
            assert_eq!(items[0].0, 1);
            assert_eq!(items[0].1, 1);
            assert_eq!(items[1].0, data_items[0].0);
            assert_eq!(items[1].1, data_items[0].1);
            assert_eq!(items[2].0, data_items[1].0);
            assert_eq!(items[2].1, data_items[1].1);

            // Append a new item to truncated partition
            journal.append(2, 5).await.expect("Failed to append data");
            journal.sync(2).await.expect("Failed to sync blob");

            // Get the new item
            let item = journal
                .get(2, 2)
                .await
                .expect("Failed to get item")
                .expect("Failed to get item");
            assert_eq!(item, 5);

            // Close the journal
            journal.close().await.expect("Failed to close journal");

            // Confirm blob is expected length
            let (_, blob_size) = context
                .open(&cfg.partition, &2u64.to_be_bytes())
                .await
                .expect("Failed to open blob");
            assert_eq!(blob_size, 44);

            // Re-initialize the journal to simulate a restart
            let journal = Journal::init(context.clone(), cfg.clone())
                .await
                .expect("Failed to re-initialize journal");

            // Attempt to replay the journal
            let mut items = Vec::<(u64, u32)>::new();
            {
                let stream = journal
                    .replay(NZUsize!(1024))
                    .await
                    .expect("unable to setup replay");
                pin_mut!(stream);
                while let Some(result) = stream.next().await {
                    match result {
                        Ok((blob_index, _, _, item)) => items.push((blob_index, item)),
                        Err(err) => panic!("Failed to read item: {err}"),
                    }
                }
            }

            // Verify that only non-corrupted items were replayed
            assert_eq!(items.len(), 4);
            assert_eq!(items[0].0, 1);
            assert_eq!(items[0].1, 1);
            assert_eq!(items[1].0, data_items[0].0);
            assert_eq!(items[1].1, data_items[0].1);
            assert_eq!(items[2].0, data_items[1].0);
            assert_eq!(items[2].1, data_items[1].1);
            assert_eq!(items[3].0, 2);
            assert_eq!(items[3].1, 5);
        });
    }

    #[test_traced]
    fn test_journal_handling_aligned_truncated_data() {
        // Initialize the deterministic context
        let executor = deterministic::Runner::default();

        // Start the test within the executor
        executor.start(|context| async move {
            // Create a journal configuration
            let cfg = Config {
                partition: "test_partition".into(),
                compression: None,
                codec_config: (),
                buffer_pool: PoolRef::new(PAGE_SIZE, PAGE_CACHE_SIZE),
                write_buffer: NZUsize!(1024),
            };

            // Initialize the journal
            let mut journal = Journal::init(context.clone(), cfg.clone())
                .await
                .expect("Failed to initialize journal");

            // Append 1 item to the first index
            journal.append(1, 1).await.expect("Failed to append data");

            // Append multiple items to the second index (with unaligned values)
            let data_items = vec![(2u64, 2), (2u64, 3), (2u64, 4)];
            for (index, data) in &data_items {
                journal
                    .append(*index, *data)
                    .await
                    .expect("Failed to append data");
                journal.sync(*index).await.expect("Failed to sync blob");
            }

            // Close the journal
            journal.close().await.expect("Failed to close journal");

            // Manually corrupt the end of the second blob
            let (blob, blob_size) = context
                .open(&cfg.partition, &2u64.to_be_bytes())
                .await
                .expect("Failed to open blob");
            blob.resize(blob_size - 4)
                .await
                .expect("Failed to corrupt blob");
            blob.sync().await.expect("Failed to sync blob");

            // Re-initialize the journal to simulate a restart
            let mut journal = Journal::init(context.clone(), cfg.clone())
                .await
                .expect("Failed to re-initialize journal");

            // Attempt to replay the journal
            let mut items = Vec::<(u64, u64)>::new();
            {
                let stream = journal
                    .replay(NZUsize!(1024))
                    .await
                    .expect("unable to setup replay");
                pin_mut!(stream);
                while let Some(result) = stream.next().await {
                    match result {
                        Ok((blob_index, _, _, item)) => items.push((blob_index, item)),
                        Err(err) => panic!("Failed to read item: {err}"),
                    }
                }
            }

            // Verify that only non-corrupted items were replayed
            assert_eq!(items.len(), 3);
            assert_eq!(items[0].0, 1);
            assert_eq!(items[0].1, 1);
            assert_eq!(items[1].0, data_items[0].0);
            assert_eq!(items[1].1, data_items[0].1);
            assert_eq!(items[2].0, data_items[1].0);
            assert_eq!(items[2].1, data_items[1].1);

            // Append a new item to the truncated partition
            journal.append(2, 5).await.expect("Failed to append data");
            journal.sync(2).await.expect("Failed to sync blob");

            // Get the new item
            let item = journal
                .get(2, 2)
                .await
                .expect("Failed to get item")
                .expect("Failed to get item");
            assert_eq!(item, 5);

            // Close the journal
            journal.close().await.expect("Failed to close journal");

            // Confirm blob is expected length
            let (_, blob_size) = context
                .open(&cfg.partition, &2u64.to_be_bytes())
                .await
                .expect("Failed to open blob");
            assert_eq!(blob_size, 48);

            // Attempt to replay journal after truncation
            let journal = Journal::init(context, cfg)
                .await
                .expect("Failed to re-initialize journal");

            // Attempt to replay the journal
            let mut items = Vec::<(u64, u64)>::new();
            {
                let stream = journal
                    .replay(NZUsize!(1024))
                    .await
                    .expect("unable to setup replay");
                pin_mut!(stream);
                while let Some(result) = stream.next().await {
                    match result {
                        Ok((blob_index, _, _, item)) => items.push((blob_index, item)),
                        Err(err) => panic!("Failed to read item: {err}"),
                    }
                }
            }
            journal.close().await.expect("Failed to close journal");

            // Verify that only non-corrupted items were replayed
            assert_eq!(items.len(), 4);
            assert_eq!(items[0].0, 1);
            assert_eq!(items[0].1, 1);
            assert_eq!(items[1].0, data_items[0].0);
            assert_eq!(items[1].1, data_items[0].1);
            assert_eq!(items[2].0, data_items[1].0);
            assert_eq!(items[2].1, data_items[1].1);
            assert_eq!(items[3].0, 2);
            assert_eq!(items[3].1, 5);
        });
    }

    #[test_traced]
    fn test_journal_handling_extra_data() {
        // Initialize the deterministic context
        let executor = deterministic::Runner::default();

        // Start the test within the executor
        executor.start(|context| async move {
            // Create a journal configuration
            let cfg = Config {
                partition: "test_partition".into(),
                compression: None,
                codec_config: (),
                buffer_pool: PoolRef::new(PAGE_SIZE, PAGE_CACHE_SIZE),
                write_buffer: NZUsize!(1024),
            };

            // Initialize the journal
            let mut journal = Journal::init(context.clone(), cfg.clone())
                .await
                .expect("Failed to initialize journal");

            // Append 1 item to the first index
            journal.append(1, 1).await.expect("Failed to append data");

            // Append multiple items to the second index
            let data_items = vec![(2u64, 2), (2u64, 3), (2u64, 4)];
            for (index, data) in &data_items {
                journal
                    .append(*index, *data)
                    .await
                    .expect("Failed to append data");
                journal.sync(*index).await.expect("Failed to sync blob");
            }

            // Close the journal
            journal.close().await.expect("Failed to close journal");

            // Manually add extra data to the end of the second blob
            let (blob, blob_size) = context
                .open(&cfg.partition, &2u64.to_be_bytes())
                .await
                .expect("Failed to open blob");
            blob.write_at(vec![0u8; 16], blob_size)
                .await
                .expect("Failed to add extra data");
            blob.sync().await.expect("Failed to sync blob");

            // Re-initialize the journal to simulate a restart
            let journal = Journal::init(context, cfg)
                .await
                .expect("Failed to re-initialize journal");

            // Attempt to replay the journal
            let mut items = Vec::<(u64, i32)>::new();
            let stream = journal
                .replay(NZUsize!(1024))
                .await
                .expect("unable to setup replay");
            pin_mut!(stream);
            while let Some(result) = stream.next().await {
                match result {
                    Ok((blob_index, _, _, item)) => items.push((blob_index, item)),
                    Err(err) => panic!("Failed to read item: {err}"),
                }
            }
        });
    }

    // Define `MockBlob` that returns an offset length that should overflow
    #[derive(Clone)]
    struct MockBlob {}

    impl Blob for MockBlob {
        async fn read_at(
            &self,
            buf: impl Into<StableBuf> + Send,
            _offset: u64,
        ) -> Result<StableBuf, RError> {
            Ok(buf.into())
        }

        async fn write_at(
            &self,
            _buf: impl Into<StableBuf> + Send,
            _offset: u64,
        ) -> Result<(), RError> {
            Ok(())
        }

        async fn resize(&self, _len: u64) -> Result<(), RError> {
            Ok(())
        }

        async fn sync(&self) -> Result<(), RError> {
            Ok(())
        }
    }

    // Define `MockStorage` that returns `MockBlob`
    #[derive(Clone)]
    struct MockStorage {
        len: u64,
    }

    impl Storage for MockStorage {
        type Blob = MockBlob;

        async fn open(&self, _partition: &str, _name: &[u8]) -> Result<(MockBlob, u64), RError> {
            Ok((MockBlob {}, self.len))
        }

        async fn remove(&self, _partition: &str, _name: Option<&[u8]>) -> Result<(), RError> {
            Ok(())
        }

        async fn scan(&self, _partition: &str) -> Result<Vec<Vec<u8>>, RError> {
            Ok(vec![])
        }
    }

    impl Metrics for MockStorage {
        fn with_label(&self, _: &str) -> Self {
            self.clone()
        }

        fn label(&self) -> String {
            String::new()
        }

        fn register<N: Into<String>, H: Into<String>>(&self, _: N, _: H, _: impl Metric) {}

        fn encode(&self) -> String {
            String::new()
        }
    }

    // Define the `INDEX_ALIGNMENT` again explicitly to ensure we catch any accidental
    // changes to the value
    const INDEX_ALIGNMENT: u64 = 16;

    #[test_traced]
    fn test_journal_large_offset() {
        // Initialize the deterministic context
        let executor = deterministic::Runner::default();
        executor.start(|_| async move {
            // Create journal
            let cfg = Config {
                partition: "partition".to_string(),
                compression: None,
                codec_config: (),
                buffer_pool: PoolRef::new(PAGE_SIZE, PAGE_CACHE_SIZE),
                write_buffer: NZUsize!(1024),
            };
            let context = MockStorage {
                len: u32::MAX as u64 * INDEX_ALIGNMENT, // can store up to u32::Max at the last offset
            };
            let mut journal = Journal::init(context, cfg).await.unwrap();

            // Append data
            let data = 1;
            let (result, _) = journal
                .append(1, data)
                .await
                .expect("Failed to append data");
            assert_eq!(result, u32::MAX);
        });
    }

    #[test_traced]
    fn test_journal_offset_overflow() {
        // Initialize the deterministic context
        let executor = deterministic::Runner::default();
        executor.start(|_| async move {
            // Create journal
            let cfg = Config {
                partition: "partition".to_string(),
                compression: None,
                codec_config: (),
                buffer_pool: PoolRef::new(PAGE_SIZE, PAGE_CACHE_SIZE),
                write_buffer: NZUsize!(1024),
            };
            let context = MockStorage {
                len: u32::MAX as u64 * INDEX_ALIGNMENT + 1,
            };
            let mut journal = Journal::init(context, cfg).await.unwrap();

            // Append data
            let data = 1;
            let result = journal.append(1, data).await;
            assert!(matches!(result, Err(Error::OffsetOverflow)));
        });
    }

    #[test_traced]
    fn test_journal_rewind() {
        // Initialize the deterministic context
        let executor = deterministic::Runner::default();
        executor.start(|context| async move {
            // Create journal
            let cfg = Config {
                partition: "test_partition".to_string(),
                compression: None,
                codec_config: (),
                buffer_pool: PoolRef::new(PAGE_SIZE, PAGE_CACHE_SIZE),
                write_buffer: NZUsize!(1024),
            };
            let mut journal = Journal::init(context, cfg).await.unwrap();

            // Check size of non-existent section
            let size = journal.size(1).await.unwrap();
            assert_eq!(size, 0);

            // Append data to section 1
            journal.append(1, 42i32).await.unwrap();

            // Check size of section 1 - should be greater than 0
            let size = journal.size(1).await.unwrap();
            assert!(size > 0);

            // Append more data and verify size increases
            journal.append(1, 43i32).await.unwrap();
            let new_size = journal.size(1).await.unwrap();
            assert!(new_size > size);

            // Check size of different section - should still be 0
            let size = journal.size(2).await.unwrap();
            assert_eq!(size, 0);

            // Append data to section 2
            journal.append(2, 44i32).await.unwrap();

            // Check size of section 2 - should be greater than 0
            let size = journal.size(2).await.unwrap();
            assert!(size > 0);

            // Rollback everything in section 1 and 2
            journal.rewind(1, 0).await.unwrap();

            // Check size of section 1 - should be 0
            let size = journal.size(1).await.unwrap();
            assert_eq!(size, 0);

            // Check size of section 2 - should be 0
            let size = journal.size(2).await.unwrap();
            assert_eq!(size, 0);
        });
    }

    #[test_traced]
    fn test_journal_rewind_section() {
        // Initialize the deterministic context
        let executor = deterministic::Runner::default();
        executor.start(|context| async move {
            // Create journal
            let cfg = Config {
                partition: "test_partition".to_string(),
                compression: None,
                codec_config: (),
                buffer_pool: PoolRef::new(PAGE_SIZE, PAGE_CACHE_SIZE),
                write_buffer: NZUsize!(1024),
            };
            let mut journal = Journal::init(context, cfg).await.unwrap();

            // Check size of non-existent section
            let size = journal.size(1).await.unwrap();
            assert_eq!(size, 0);

            // Append data to section 1
            journal.append(1, 42i32).await.unwrap();

            // Check size of section 1 - should be greater than 0
            let size = journal.size(1).await.unwrap();
            assert!(size > 0);

            // Append more data and verify size increases
            journal.append(1, 43i32).await.unwrap();
            let new_size = journal.size(1).await.unwrap();
            assert!(new_size > size);

            // Check size of different section - should still be 0
            let size = journal.size(2).await.unwrap();
            assert_eq!(size, 0);

            // Append data to section 2
            journal.append(2, 44i32).await.unwrap();

            // Check size of section 2 - should be greater than 0
            let size = journal.size(2).await.unwrap();
            assert!(size > 0);

            // Rollback everything in section 1
            journal.rewind_section(1, 0).await.unwrap();

            // Check size of section 1 - should be 0
            let size = journal.size(1).await.unwrap();
            assert_eq!(size, 0);

            // Check size of section 2 - should be greater than 0
            let size = journal.size(2).await.unwrap();
            assert!(size > 0);
        });
    }

    /// Protect against accidental changes to the journal disk format.
    #[test_traced]
    fn test_journal_conformance() {
        // Initialize the deterministic context
        let executor = deterministic::Runner::default();

        // Start the test within the executor
        executor.start(|context| async move {
            // Create a journal configuration
            let cfg = Config {
                partition: "test_partition".into(),
                compression: None,
                codec_config: (),
                buffer_pool: PoolRef::new(PAGE_SIZE, PAGE_CACHE_SIZE),
                write_buffer: NZUsize!(1024),
            };

            // Initialize the journal
            let mut journal = Journal::init(context.clone(), cfg.clone())
                .await
                .expect("Failed to initialize journal");

            // Append 100 items to the journal
            for i in 0..100 {
                journal.append(1, i).await.expect("Failed to append data");
            }
            journal.sync(1).await.expect("Failed to sync blob");

            // Close the journal
            journal.close().await.expect("Failed to close journal");

            // Hash blob contents
            let (blob, size) = context
                .open(&cfg.partition, &1u64.to_be_bytes())
                .await
                .expect("Failed to open blob");
            assert!(size > 0);
            let buf = blob
                .read_at(vec![0u8; size as usize], 0)
                .await
                .expect("Failed to read blob");
            let digest = hash(buf.as_ref());
            assert_eq!(
                hex(&digest),
                "ca3845fa7fabd4d2855ab72ed21226d1d6eb30cb895ea9ec5e5a14201f3f25d8",
            );
        });
    }

    /// Test `init_sync` when there is no existing data on disk.
    #[test_traced]
    fn test_init_sync_no_existing_data() {
        let executor = deterministic::Runner::default();
        executor.start(|context| async move {
            let cfg = Config {
                partition: "test_fresh_start".into(),
                compression: None,
                codec_config: (),
                write_buffer: NZUsize!(1024),
            };

            // Initialize journal with sync boundaries when no existing data exists
            let lower_bound = 10;
            let upper_bound = 25;
            let items_per_section = NonZeroU64::new(5).unwrap();
            let sync_journal = Journal::<deterministic::Context, u64>::init_sync(
                context.clone(),
                cfg.clone(),
                lower_bound,
                upper_bound,
                items_per_section,
            )
            .await
            .expect("Failed to initialize journal with sync boundaries");

            // Verify the journal is ready for sync operations
            assert!(sync_journal.blobs.is_empty()); // No sections created yet
            assert_eq!(sync_journal.oldest_allowed, None); // No pruning applied

            // Verify that operations can be appended starting from the sync position
            let lower_section = lower_bound / items_per_section; // 10/5 = 2
            let mut journal = sync_journal;

            // Append an element
            let (offset, _) = journal.append(lower_section, 42u64).await.unwrap();
            assert_eq!(offset, 0); // First item in section

            // Verify the item can be retrieved
            let retrieved = journal.get(lower_section, offset).await.unwrap();
            assert_eq!(retrieved, Some(42u64));

            // Append another element
            let (offset2, _) = journal.append(lower_section, 43u64).await.unwrap();
            assert_eq!(
                journal.get(lower_section, offset2).await.unwrap(),
                Some(43u64)
            );

            journal.destroy().await.unwrap();
        });
    }

    /// Test `init_sync` when there is existing data that overlaps with the sync target range.
    #[test_traced]
    fn test_init_sync_existing_data_overlap() {
        let executor = deterministic::Runner::default();
        executor.start(|context| async move {
            let cfg = Config {
                partition: "test_overlap".into(),
                compression: None,
                codec_config: (),
                write_buffer: NZUsize!(1024),
            };

            // Create initial journal with data in multiple sections
            let mut journal =
                Journal::<deterministic::Context, u64>::init(context.clone(), cfg.clone())
                    .await
                    .expect("Failed to create initial journal");

            let items_per_section = NonZeroU64::new(5).unwrap();

            // Add data to sections 0, 1, 2, 3 (simulating operations 0-19 with items_per_section=5)
            for section in 0..4 {
                for item in 0..items_per_section.get() {
                    journal.append(section, section * 10 + item).await.unwrap();
                }
            }
            journal.close().await.unwrap();

            // Initialize with sync boundaries that overlap with existing data
            // lower_bound: 8 (section 1), upper_bound: 30 (section 6)
            let lower_bound = 8;
            let upper_bound = 30;
            let journal = Journal::<deterministic::Context, u64>::init_sync(
                context.clone(),
                cfg.clone(),
                lower_bound,
                upper_bound,
                items_per_section,
            )
            .await
            .expect("Failed to initialize journal with overlap");

            // Verify pruning: sections before lower_section are pruned
            let lower_section = lower_bound / items_per_section; // 8/5 = 1
            assert_eq!(lower_section, 1);
            assert_eq!(journal.oldest_allowed, Some(lower_section));

            // Verify section 0 is pruned (< lower_section), section 1+ are retained (>= lower_section)
            assert!(!journal.blobs.contains_key(&0)); // Section 0 should be pruned
            assert!(journal.blobs.contains_key(&1)); // Section 1 should be retained (contains operation 8)
            assert!(journal.blobs.contains_key(&2)); // Section 2 should be retained
            assert!(journal.blobs.contains_key(&3)); // Section 3 should be retained
            assert!(!journal.blobs.contains_key(&4)); // Section 4 should not exist

            // Verify data integrity: existing data in retained sections is accessible
            let item = journal.get(1, 0).await.unwrap();
            assert_eq!(item, Some(10)); // First item in section 1 (1*10+0)
            let item = journal.get(1, 1).await.unwrap();
            assert_eq!(item, Some(11)); // Second item in section 1 (1*10+1)
            let item = journal.get(2, 0).await.unwrap();
            assert_eq!(item, Some(20)); // First item in section 2 (2*10+0)
            let last_element_section = 19 / items_per_section;
            let last_element_offset = (19 % items_per_section.get()) as u32;
            let item = journal
                .get(last_element_section, last_element_offset)
                .await
                .unwrap();
            assert_eq!(item, Some(34)); // Last item in section 3 (3*10+4)
            let next_element_section = 20 / items_per_section;
            let next_element_offset = (20 % items_per_section.get()) as u32;
            let item = journal
                .get(next_element_section, next_element_offset)
                .await
                .unwrap();
            assert_eq!(item, None); // Next element should not exist

            // Verify functional correctness: journal can accept new operations
            let mut journal = journal;
            let (offset, _) = journal.append(next_element_section, 999).await.unwrap();
            assert_eq!(
                journal.get(next_element_section, offset).await.unwrap(),
                Some(999)
            );

            journal.destroy().await.unwrap();
        });
    }

    /// Test `init_sync` when existing data exactly matches the sync target range.
    #[test_traced]
    fn test_init_sync_existing_data_exact_match() {
        let executor = deterministic::Runner::default();
        executor.start(|context| async move {
            let cfg = Config {
                partition: "test_exact_match".into(),
                compression: None,
                codec_config: (),
                write_buffer: NZUsize!(1024),
            };

            // Create initial journal with data exactly matching sync range
            let mut journal =
                Journal::<deterministic::Context, u64>::init(context.clone(), cfg.clone())
                    .await
                    .expect("Failed to create initial journal");

            // Add data to sections 1, 2, 3 (operations 5-19 with items_per_section=5)
            let items_per_section = NonZeroU64::new(5).unwrap();
            for section in 1..4 {
                for item in 0..items_per_section.get() {
                    journal.append(section, section * 100 + item).await.unwrap();
                }
            }
            journal.close().await.unwrap();

            // Initialize with sync boundaries that exactly match existing data
            let lower_bound = 5; // section 1
            let upper_bound = 19; // section 3
            let journal = Journal::<deterministic::Context, u64>::init_sync(
                context.clone(),
                cfg.clone(),
                lower_bound,
                upper_bound,
                items_per_section,
            )
            .await
            .expect("Failed to initialize journal with exact match");

            // Verify pruning to lower bound
            let lower_section = lower_bound / items_per_section; // 5/5 = 1
            assert_eq!(journal.oldest_allowed, Some(lower_section));

            // Verify section 0 is pruned, sections 1-3 are retained
            assert!(!journal.blobs.contains_key(&0)); // Section 0 should be pruned
            assert!(journal.blobs.contains_key(&1)); // Section 1 should be retained (contains operation 5)
            assert!(journal.blobs.contains_key(&2)); // Section 2 should be retained
            assert!(journal.blobs.contains_key(&3)); // Section 3 should be retained

            // Verify data integrity: existing data in retained sections is accessible
            let item = journal.get(1, 0).await.unwrap();
            assert_eq!(item, Some(100)); // First item in section 1 (1*100+0)
            let item = journal.get(1, 1).await.unwrap();
            assert_eq!(item, Some(101)); // Second item in section 1 (1*100+1)
            let item = journal.get(2, 0).await.unwrap();
            assert_eq!(item, Some(200)); // First item in section 2 (2*100+0)
            let last_element_section = 19 / items_per_section;
            let last_element_offset = (19 % items_per_section.get()) as u32;
            let item = journal
                .get(last_element_section, last_element_offset)
                .await
                .unwrap();
            assert_eq!(item, Some(304)); // Last item in section 3 (3*100+4)
            let next_element_section = 20 / items_per_section;
            let next_element_offset = (20 % items_per_section.get()) as u32;
            let item = journal
                .get(next_element_section, next_element_offset)
                .await
                .unwrap();
            assert_eq!(item, None); // Next element should not exist

            // Verify functional correctness: journal can accept new operations
            let mut journal = journal;
            let (offset, _) = journal.append(next_element_section, 999).await.unwrap();
            assert_eq!(
                journal.get(next_element_section, offset).await.unwrap(),
                Some(999)
            );

            journal.destroy().await.unwrap();
        });
    }

    /// Test `init_sync` when existing data exceeds the sync target range.
    #[test_traced]
    fn test_init_sync_existing_data_with_rewind() {
        let executor = deterministic::Runner::default();
        executor.start(|context| async move {
            let cfg = Config {
                partition: "test_rewind".into(),
                compression: None,
                codec_config: (),
                write_buffer: NZUsize!(1024),
            };

            // Create initial journal with data beyond sync range
            let mut journal =
                Journal::<deterministic::Context, u64>::init(context.clone(), cfg.clone())
                    .await
                    .expect("Failed to create initial journal");

            // Add data to sections 0-5 (operations 0-29 with items_per_section=5)
            let items_per_section = NonZeroU64::new(5).unwrap();
            for section in 0..6 {
                for item in 0..items_per_section.get() {
                    journal
                        .append(section, section * 1000 + item)
                        .await
                        .unwrap();
                }
            }
            journal.close().await.unwrap();

            // Initialize with sync boundaries that are exceeded by existing data
            let lower_bound = 8; // section 1
            let upper_bound = 17; // section 3
            let mut journal = Journal::<deterministic::Context, u64>::init_sync(
                context.clone(),
                cfg.clone(),
                lower_bound,
                upper_bound,
                items_per_section,
            )
            .await
            .expect("Failed to initialize journal with rewind");

            // Verify pruning to lower bound and rewinding beyond upper bound
            let lower_section = lower_bound / items_per_section; // 8/5 = 1
            assert_eq!(journal.oldest_allowed, Some(lower_section));

            // Verify section 0 is pruned (< lower_section)
            assert!(!journal.blobs.contains_key(&0));

            // Verify sections within sync range exist (lower_section <= section <= upper_section)
            assert!(journal.blobs.contains_key(&1)); // Section 1 (contains operation 8)
            assert!(journal.blobs.contains_key(&2)); // Section 2
            assert!(journal.blobs.contains_key(&3)); // Section 3 (contains operation 17)

            // Verify sections beyond upper bound are removed (> upper_section)
            assert!(!journal.blobs.contains_key(&4)); // Section 4 should be removed
            assert!(!journal.blobs.contains_key(&5)); // Section 5 should be removed

            // Verify data integrity in retained sections
            let item = journal.get(1, 0).await.unwrap();
            assert_eq!(item, Some(1000)); // First item in section 1 (1*1000+0)
            let item = journal.get(1, 1).await.unwrap();
            assert_eq!(item, Some(1001)); // Second item in section 1 (1*1000+1)
            let item = journal.get(3, 0).await.unwrap();
            assert_eq!(item, Some(3000)); // First item in section 3 (3*1000+0)
            let last_element_section = 17 / items_per_section;
            let last_element_offset = (17 % items_per_section.get()) as u32;
            let item = journal
                .get(last_element_section, last_element_offset)
                .await
                .unwrap();
            assert_eq!(item, Some(3002)); // Last item in section 3 (3*1000+2)

            // Verify that section 3 was properly truncated
            let section_3_size = journal.size(3).await.unwrap();
            assert_eq!(section_3_size, 3 * ITEM_ALIGNMENT);

            // Verify that operations beyond upper_bound (17) are not accessible
            // Reading beyond the truncated section should return an error
            let result = journal.get(3, 3).await;
            assert!(result.is_err()); // Operation 18 should be inaccessible (beyond upper_bound=17)

            // Verify functional correctness: journal can accept new operations
            let (offset, _) = journal.append(3, 999).await.unwrap();
            assert_eq!(journal.get(3, offset).await.unwrap(), Some(999));

            journal.destroy().await.unwrap();
        });
    }

    /// Test `init_sync` when all existing data is stale (before lower bound).
    #[test_traced]
    fn test_init_sync_existing_data_stale() {
        let executor = deterministic::Runner::default();
        executor.start(|context| async move {
            let cfg = Config {
                partition: "test_stale".into(),
                compression: None,
                codec_config: (),
                write_buffer: NZUsize!(1024),
            };

            // Create initial journal with stale data
            let mut journal =
                Journal::<deterministic::Context, u64>::init(context.clone(), cfg.clone())
                    .await
                    .expect("Failed to create initial journal");

            // Add data to sections 0, 1 (operations 0-9 with items_per_section=5)
            let items_per_section = NonZeroU64::new(5).unwrap();
            for section in 0..2 {
                for item in 0..items_per_section.get() {
                    journal.append(section, section * 100 + item).await.unwrap();
                }
            }
            journal.close().await.unwrap();

            // Initialize with sync boundaries beyond all existing data
            let lower_bound = 15; // section 3
            let upper_bound = 25; // section 5
            let journal = Journal::<deterministic::Context, u64>::init_sync(
                context.clone(),
                cfg.clone(),
                lower_bound,
                upper_bound,
                items_per_section,
            )
            .await
            .expect("Failed to initialize journal with stale data");

            // Verify fresh journal (all old data destroyed)
            assert!(journal.blobs.is_empty());
            assert_eq!(journal.oldest_allowed, None);

            // Verify old sections don't exist
            assert!(!journal.blobs.contains_key(&0));
            assert!(!journal.blobs.contains_key(&1));

            journal.destroy().await.unwrap();
        });
    }

    /// Test `init_sync` with invalid parameters.
    #[test_traced]
    fn test_init_sync_invalid_parameters() {
        let executor = deterministic::Runner::default();
        executor.start(|context| async move {
            let cfg = Config {
                partition: "test_invalid".into(),
                compression: None,
                codec_config: (),
                write_buffer: NZUsize!(1024),
            };

            // Test invalid bounds: lower > upper
            let result = Journal::<deterministic::Context, u64>::init_sync(
                context.clone(),
                cfg.clone(),
                10,                          // lower_bound
                5,                           // upper_bound (invalid: < lower_bound)
                NonZeroU64::new(5).unwrap(), // items_per_section
            )
            .await;
            assert!(matches!(result, Err(super::Error::InvalidSyncRange(10, 5))));
        });
    }

    /// Test `init_sync` with section boundary edge cases.
    #[test_traced]
    fn test_init_sync_section_boundaries() {
        let executor = deterministic::Runner::default();
        executor.start(|context| async move {
            let cfg = Config {
                partition: "test_boundaries".into(),
                compression: None,
                codec_config: (),
                write_buffer: NZUsize!(1024),
            };

            // Create journal with data at section boundaries
            let mut journal =
                Journal::<deterministic::Context, u64>::init(context.clone(), cfg.clone())
                    .await
                    .expect("Failed to create initial journal");

            let items_per_section = NonZeroU64::new(5).unwrap();

            // Add data to sections 0, 1, 2, 3, 4
            for section in 0..5 {
                for item in 0..items_per_section.get() {
                    journal.append(section, section * 100 + item).await.unwrap();
                }
            }
            journal.close().await.unwrap();

            // Test sync boundaries exactly at section boundaries
            let lower_bound = 10; // Exactly at section boundary (10/5 = 2)
            let upper_bound = 19; // Exactly at section boundary (19/5 = 3)
            let mut journal = Journal::<deterministic::Context, u64>::init_sync(
                context.clone(),
                cfg.clone(),
                lower_bound,
                upper_bound,
                items_per_section,
            )
            .await
            .expect("Failed to initialize journal at boundaries");

            // Verify correct section range
            let lower_section = lower_bound / items_per_section; // 2
            assert_eq!(journal.oldest_allowed, Some(lower_section));

            // Verify sections 2, 3, 4 exist, others don't
            assert!(!journal.blobs.contains_key(&0));
            assert!(!journal.blobs.contains_key(&1));
            assert!(journal.blobs.contains_key(&2));
            assert!(journal.blobs.contains_key(&3));
            assert!(!journal.blobs.contains_key(&4)); // Section 4 should not exist

            // Verify data integrity in retained sections
            let item = journal.get(2, 0).await.unwrap();
            assert_eq!(item, Some(200)); // First item in section 2
            let item = journal.get(3, 4).await.unwrap();
            assert_eq!(item, Some(304)); // Last element
            let next_element_section = 4;
            let item = journal.get(next_element_section, 0).await.unwrap();
            assert_eq!(item, None); // Next element should not exist

            // Verify functional correctness: journal can accept new operations
            let (offset, _) = journal.append(next_element_section, 999).await.unwrap();
            assert_eq!(
                journal.get(next_element_section, offset).await.unwrap(),
                Some(999)
            );

            journal.destroy().await.unwrap();
        });
    }

    /// Test `init_sync` when lower_bound and upper_bound are in the same section.
    #[test_traced]
    fn test_init_sync_same_section_bounds() {
        let executor = deterministic::Runner::default();
        executor.start(|context| async move {
            let cfg = Config {
                partition: "test_same_section".into(),
                compression: None,
                codec_config: (),
                write_buffer: NZUsize!(1024),
            };

            // Create journal with data in multiple sections
            let mut journal =
                Journal::<deterministic::Context, u64>::init(context.clone(), cfg.clone())
                    .await
                    .expect("Failed to create initial journal");

            let items_per_section = NonZeroU64::new(5).unwrap();

            // Add data to sections 0, 1, 2
            for section in 0..3 {
                for item in 0..items_per_section.get() {
                    journal.append(section, section * 100 + item).await.unwrap();
                }
            }
            journal.close().await.unwrap();

            // Test sync boundaries within the same section
            let lower_bound = 6; // operation 6 (section 1: 6/5 = 1)
            let upper_bound = 8; // operation 8 (section 1: 8/5 = 1)
            let journal = Journal::<deterministic::Context, u64>::init_sync(
                context.clone(),
                cfg.clone(),
                lower_bound,
                upper_bound,
                items_per_section,
            )
            .await
            .expect("Failed to initialize journal with same-section bounds");

            // Both operations are in section 1, so section 0 should be pruned, section 1+ retained
            let target_section = lower_bound / items_per_section; // 6/5 = 1
            assert_eq!(journal.oldest_allowed, Some(target_section));

            // Verify pruning and retention
            assert!(!journal.blobs.contains_key(&0)); // Section 0 should be pruned
            assert!(journal.blobs.contains_key(&1)); // Section 1 should be retained
            assert!(!journal.blobs.contains_key(&2)); // Section 2 should be removed (> upper_section)

            // Verify data integrity
            let item = journal.get(1, 0).await.unwrap();
            assert_eq!(item, Some(100)); // First item in section 1
            let item = journal.get(1, 1).await.unwrap();
            assert_eq!(item, Some(101)); // Second item in section 1 (1*100+1)
            let item = journal.get(1, 3).await.unwrap();
            assert_eq!(item, Some(103)); // Item at offset 3 in section 1 (1*100+3)

            // Verify that section 1 was properly truncated
            let section_1_size = journal.size(1).await.unwrap();
            assert_eq!(section_1_size, 64); // Should be 4 operations * 16 bytes = 64 bytes

            // Verify that operation beyond upper_bound (8) is not accessible
            let result = journal.get(1, 4).await;
            assert!(result.is_err()); // Operation 9 should be inaccessible (beyond upper_bound=8)

            let item = journal.get(2, 0).await.unwrap();
            assert_eq!(item, None); // Section 2 was removed, so no items

            // Verify functional correctness: journal can accept new operations
            let mut journal = journal;
            let (offset, _) = journal.append(target_section, 999).await.unwrap();
            assert_eq!(
                journal.get(target_section, offset).await.unwrap(),
                Some(999)
            );

            journal.destroy().await.unwrap();
        });
    }

    /// Test `init_sync` with edge case where upper_bound requires section removal.
    #[test_traced]
    fn test_init_sync_precise_upper_bound_removal() {
        let executor = deterministic::Runner::default();
        executor.start(|context| async move {
            let cfg = Config {
                partition: "test_precise_removal".into(),
                compression: None,
                codec_config: (),
                write_buffer: NZUsize!(1024),
            };

            // Create journal with data in sections 0-4
            let mut journal =
                Journal::<deterministic::Context, u64>::init(context.clone(), cfg.clone())
                    .await
                    .expect("Failed to create initial journal");

            for section in 0..5 {
                journal.append(section, section * 10).await.unwrap();
            }
            journal.close().await.unwrap();

            // Sync with precise upper bound that should remove section 3+
            let lower_bound = 5; // operation 5 (section 1)
            let upper_bound = 14; // operation 14 (section 2: 14/5 = 2)
            let items_per_section = NonZeroU64::new(5).unwrap();
            let journal = Journal::<deterministic::Context, u64>::init_sync(
                context.clone(),
                cfg.clone(),
                lower_bound,
                upper_bound,
                items_per_section,
            )
            .await
            .expect("Failed to initialize journal with precise upper bound");

            let _lower_section = lower_bound / items_per_section; // 1
            let _upper_section = upper_bound / items_per_section; // 2

            // Verify precise section management
            assert!(!journal.blobs.contains_key(&0)); // Pruned (< lower_section)
            assert!(journal.blobs.contains_key(&1)); // Retained (>= lower_section, <= upper_section)
            assert!(journal.blobs.contains_key(&2)); // Retained (>= lower_section, <= upper_section)
            assert!(!journal.blobs.contains_key(&3)); // Removed (> upper_section)
            assert!(!journal.blobs.contains_key(&4)); // Removed (> upper_section)

            // Verify data integrity in retained sections
            let item = journal.get(1, 0).await.unwrap();
            assert_eq!(item, Some(10)); // First item in section 1 (1*10)
            let item = journal.get(2, 0).await.unwrap();
            assert_eq!(item, Some(20)); // First item in section 2 (2*10)
                                        // Section 3 and beyond should not exist
            let item = journal.get(3, 0).await.unwrap();
            assert_eq!(item, None); // Section 3 was removed

            // Verify functional correctness: journal can accept new operations
            let mut journal = journal;
            let (offset, _) = journal.append(2, 999).await.unwrap();
            assert_eq!(journal.get(2, offset).await.unwrap(), Some(999));

            journal.destroy().await.unwrap();
        });
    }

    /// Test `compute_offset` correctly calculates byte boundaries for variable-sized operations.
    #[test_traced]
    fn test_compute_offset() {
        let executor = deterministic::Runner::default();
        executor.start(|context| async move {
            let cfg = Config {
                partition: "test_compute_offset".into(),
                compression: None,
                codec_config: (),
                write_buffer: NZUsize!(1024),
            };

            // Create a journal and populate a section with 5 operations
            let mut journal =
                Journal::<deterministic::Context, u64>::init(context.clone(), cfg.clone())
                    .await
                    .expect("Failed to create journal");

            let section = 0;
            for i in 0..5 {
                journal.append(section, i as u64).await.unwrap();
            }
            journal.sync(section).await.unwrap();

            let blob = journal.blobs.get(&section).unwrap();

            // Helper function to compute byte size for N operations
            let compute_offset = |operations_count: u32| async move {
                Journal::<deterministic::Context, u64>::compute_offset(
                    blob,
                    &journal.cfg.codec_config,
                    journal.cfg.compression.is_some(),
                    operations_count,
                )
                .await
                .unwrap()
            };

            // Test various operation counts (each u64 operation takes 16 bytes when aligned)
            assert_eq!(compute_offset(0).await, 0); // 0 operations = 0 bytes
            assert_eq!(compute_offset(1).await, 16); // 1 operation = 16 bytes
            assert_eq!(compute_offset(3).await, 48); // 3 operations = 48 bytes
            assert_eq!(compute_offset(5).await, 80); // 5 operations = 80 bytes

            // Test requesting more operations than available (should return size of all available)
            assert_eq!(compute_offset(10).await, 80); // Still 80 bytes (capped at available)

            journal.destroy().await.unwrap();
        });
    }

    /// Test `truncate_upper_section` correctly removes operations beyond sync boundaries.
    #[test_traced]
    fn test_truncate_section_to_upper_bound() {
        let executor = deterministic::Runner::default();
        executor.start(|context| async move {
            let cfg = Config {
                partition: "test_truncate_section".into(),
                compression: None,
                codec_config: (),
                write_buffer: NZUsize!(1024),
            };
            let items_per_section = 5;

            // Helper to create a fresh journal with test data
            let create_journal = || async {
                let mut journal =
                    Journal::<deterministic::Context, u64>::init(context.clone(), cfg.clone())
                        .await
                        .expect("Failed to create journal");

                // Add operations to sections 0, 1, 2
                for section in 0..3 {
                    for i in 0..items_per_section {
                        journal.append(section, section * 100 + i).await.unwrap();
                    }
                    journal.sync(section).await.unwrap();
                }
                journal
            };

            // Test 1: No truncation needed (upper_bound at section end)
            {
                let mut journal = create_journal().await;
                let upper_bound = 9; // End of section 1 (section 1: ops 5-9)
                Journal::<deterministic::Context, u64>::truncate_upper_section(
                    &mut journal,
                    upper_bound,
                    items_per_section,
                )
                .await
                .unwrap();

                // Section 1 should remain unchanged (5 operations = 80 bytes)
                let section_1_size = journal.size(1).await.unwrap();
                assert_eq!(section_1_size, 80);
                journal.destroy().await.unwrap();
            }

            // Test 2: Truncation needed (upper_bound mid-section)
            {
                let mut journal = create_journal().await;
                let upper_bound = 7; // Middle of section 1 (keep ops 5, 6, 7)
                Journal::<deterministic::Context, u64>::truncate_upper_section(
                    &mut journal,
                    upper_bound,
                    items_per_section,
                )
                .await
                .unwrap();

                // Section 1 should now have only 3 operations (48 bytes)
                let section_1_size = journal.size(1).await.unwrap();
                assert_eq!(section_1_size, 48);

                // Verify the remaining operations are accessible
                assert_eq!(journal.get(1, 0).await.unwrap(), Some(100)); // section 1, offset 0 = 1*100+0
                assert_eq!(journal.get(1, 1).await.unwrap(), Some(101)); // section 1, offset 1 = 1*100+1
                assert_eq!(journal.get(1, 2).await.unwrap(), Some(102)); // section 1, offset 2 = 1*100+2

                // Verify truncated operations are not accessible
                let result = journal.get(1, 3).await;
                assert!(result.is_err()); // op at logical loc 8 should be gone
                journal.destroy().await.unwrap();
            }

            // Test 3: Non-existent section (should not error)
            {
                let mut journal = create_journal().await;
                Journal::<deterministic::Context, u64>::truncate_upper_section(
                    &mut journal,
                    99, // upper_bound that would be in a non-existent section
                    items_per_section,
                )
                .await
                .unwrap(); // Should not error
                journal.destroy().await.unwrap();
            }

            // Test 4: Upper bound beyond section (no truncation)
            {
                let mut journal = create_journal().await;
                let upper_bound = 15; // Beyond section 2
                let original_section_2_size = journal.size(2).await.unwrap();
                Journal::<deterministic::Context, u64>::truncate_upper_section(
                    &mut journal,
                    upper_bound,
                    items_per_section,
                )
                .await
                .unwrap();

                // Section 2 should remain unchanged
                let section_2_size = journal.size(2).await.unwrap();
                assert_eq!(section_2_size, original_section_2_size);
                journal.destroy().await.unwrap();
            }
        });
    }

    /// Test intra-section truncation integration with real sync scenarios.
    #[test_traced]
    fn test_intra_section_truncation_integration() {
        let executor = deterministic::Runner::default();
        executor.start(|context| async move {
            let cfg = Config {
                partition: "test_truncation_integration".into(),
                compression: None,
                codec_config: (),
                write_buffer: NZUsize!(1024),
            };
            let items_per_section = 3; // Small sections for easier testing

            // Create journal with data across multiple sections
            let mut journal =
                Journal::<deterministic::Context, u64>::init(context.clone(), cfg.clone())
                    .await
                    .expect("Failed to create journal");

            // Section 0: ops 0, 1, 2
            // Section 1: ops 3, 4, 5
            // Section 2: ops 6, 7, 8
            for section in 0..3 {
                for i in 0..3 {
                    let op_value = section * items_per_section + i;
                    journal.append(section, op_value).await.unwrap();
                }
            }
            journal.close().await.unwrap();

            // Test sync with upper_bound in middle of section 1 (upper_bound = 4)
            // Should keep: ops 2, 3, 4 (sections 0 partially removed, 1 truncated, 2 removed)
            let lower_bound = 2;
            let upper_bound = 4;
            let synced_journal = Journal::<deterministic::Context, u64>::init_sync(
                context.clone(),
                cfg.clone(),
                lower_bound,
                upper_bound,
                NZU64!(items_per_section),
            )
            .await
            .expect("Failed to initialize synced journal");

            // Verify section 0 is partially present (only op 2)
            assert!(synced_journal.blobs.contains_key(&0));
            assert_eq!(synced_journal.get(0, 2).await.unwrap(), Some(2));

            // Verify section 1 is truncated (ops 3, 4 only)
            assert!(synced_journal.blobs.contains_key(&1));
            assert_eq!(synced_journal.get(1, 0).await.unwrap(), Some(3));
            assert_eq!(synced_journal.get(1, 1).await.unwrap(), Some(4));

            // Operation 5 should be inaccessible (truncated)
            let result = synced_journal.get(1, 2).await;
            assert!(result.is_err());

            // Verify section 2 is completely removed
            assert!(!synced_journal.blobs.contains_key(&2));

            // Test that new appends work correctly after truncation
            let mut synced_journal = synced_journal;
            let (offset, _) = synced_journal.append(1, 999).await.unwrap();
            assert_eq!(synced_journal.get(1, offset).await.unwrap(), Some(999));

            synced_journal.destroy().await.unwrap();
        });
    }
}<|MERGE_RESOLUTION|>--- conflicted
+++ resolved
@@ -385,7 +385,7 @@
 
     /// Return the byte offset of the next element after `operations_count` elements of `blob`.
     async fn compute_offset(
-        blob: &Write<E::Blob>,
+        blob: &Append<E::Blob>,
         codec_config: &V::Cfg,
         compressed: bool,
         operations_count: u32,
@@ -996,15 +996,8 @@
     use bytes::BufMut;
     use commonware_cryptography::hash;
     use commonware_macros::test_traced;
-<<<<<<< HEAD
     use commonware_runtime::{deterministic, Blob, Error as RError, Runner, Storage};
     use commonware_utils::{NZUsize, StableBuf, NZU64};
-=======
-    use commonware_runtime::{
-        buffer::PoolRef, deterministic, Blob, Error as RError, Runner, Storage,
-    };
-    use commonware_utils::{NZUsize, StableBuf};
->>>>>>> b1f17607
     use futures::{pin_mut, StreamExt};
     use prometheus_client::registry::Metric;
 
@@ -2212,6 +2205,7 @@
                 compression: None,
                 codec_config: (),
                 write_buffer: NZUsize!(1024),
+                buffer_pool: PoolRef::new(PAGE_SIZE, PAGE_CACHE_SIZE),
             };
 
             // Initialize journal with sync boundaries when no existing data exists
@@ -2265,6 +2259,7 @@
                 compression: None,
                 codec_config: (),
                 write_buffer: NZUsize!(1024),
+                buffer_pool: PoolRef::new(PAGE_SIZE, PAGE_CACHE_SIZE),
             };
 
             // Create initial journal with data in multiple sections
@@ -2353,6 +2348,7 @@
                 compression: None,
                 codec_config: (),
                 write_buffer: NZUsize!(1024),
+                buffer_pool: PoolRef::new(PAGE_SIZE, PAGE_CACHE_SIZE),
             };
 
             // Create initial journal with data exactly matching sync range
@@ -2437,6 +2433,7 @@
                 compression: None,
                 codec_config: (),
                 write_buffer: NZUsize!(1024),
+                buffer_pool: PoolRef::new(PAGE_SIZE, PAGE_CACHE_SIZE),
             };
 
             // Create initial journal with data beyond sync range
@@ -2528,6 +2525,7 @@
                 compression: None,
                 codec_config: (),
                 write_buffer: NZUsize!(1024),
+                buffer_pool: PoolRef::new(PAGE_SIZE, PAGE_CACHE_SIZE),
             };
 
             // Create initial journal with stale data
@@ -2580,6 +2578,7 @@
                 compression: None,
                 codec_config: (),
                 write_buffer: NZUsize!(1024),
+                buffer_pool: PoolRef::new(PAGE_SIZE, PAGE_CACHE_SIZE),
             };
 
             // Test invalid bounds: lower > upper
@@ -2605,6 +2604,7 @@
                 compression: None,
                 codec_config: (),
                 write_buffer: NZUsize!(1024),
+                buffer_pool: PoolRef::new(PAGE_SIZE, PAGE_CACHE_SIZE),
             };
 
             // Create journal with data at section boundaries
@@ -2677,6 +2677,7 @@
                 compression: None,
                 codec_config: (),
                 write_buffer: NZUsize!(1024),
+                buffer_pool: PoolRef::new(PAGE_SIZE, PAGE_CACHE_SIZE),
             };
 
             // Create journal with data in multiple sections
@@ -2758,6 +2759,7 @@
                 compression: None,
                 codec_config: (),
                 write_buffer: NZUsize!(1024),
+                buffer_pool: PoolRef::new(PAGE_SIZE, PAGE_CACHE_SIZE),
             };
 
             // Create journal with data in sections 0-4
@@ -2823,6 +2825,7 @@
                 compression: None,
                 codec_config: (),
                 write_buffer: NZUsize!(1024),
+                buffer_pool: PoolRef::new(PAGE_SIZE, PAGE_CACHE_SIZE),
             };
 
             // Create a journal and populate a section with 5 operations
@@ -2874,6 +2877,7 @@
                 compression: None,
                 codec_config: (),
                 write_buffer: NZUsize!(1024),
+                buffer_pool: PoolRef::new(PAGE_SIZE, PAGE_CACHE_SIZE),
             };
             let items_per_section = 5;
 
@@ -2983,6 +2987,7 @@
                 compression: None,
                 codec_config: (),
                 write_buffer: NZUsize!(1024),
+                buffer_pool: PoolRef::new(PAGE_SIZE, PAGE_CACHE_SIZE),
             };
             let items_per_section = 3; // Small sections for easier testing
 
