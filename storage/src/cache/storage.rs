use super::{Config, Error};
use crate::{
    journal::segmented::variable::{Config as JConfig, Journal},
    rmap::RMap,
};
use bytes::{Buf, BufMut};
use commonware_codec::{varint::UInt, Codec, EncodeSize, Read, ReadExt, Write};
use commonware_runtime::{telemetry::metrics::status::GaugeExt, Metrics, Storage};
use futures::{future::try_join_all, pin_mut, StreamExt};
use prometheus_client::metrics::{counter::Counter, gauge::Gauge};
use std::collections::{BTreeMap, BTreeSet};
use tracing::debug;

/// Location of a record in `Journal`.
struct Location {
    offset: u32,
    len: u32,
}

/// Record stored in the `Cache`.
struct Record<V: Codec> {
    index: u64,
    value: V,
}

impl<V: Codec> Record<V> {
    /// Create a new `Record`.
    const fn new(index: u64, value: V) -> Self {
        Self { index, value }
    }
}

impl<V: Codec> Write for Record<V> {
    fn write(&self, buf: &mut impl BufMut) {
        UInt(self.index).write(buf);
        self.value.write(buf);
    }
}

impl<V: Codec> Read for Record<V> {
    type Cfg = V::Cfg;

    fn read_cfg(buf: &mut impl Buf, cfg: &Self::Cfg) -> Result<Self, commonware_codec::Error> {
        let index = UInt::read(buf)?.into();
        let value = V::read_cfg(buf, cfg)?;
        Ok(Self { index, value })
    }
}

impl<V: Codec> EncodeSize for Record<V> {
    fn encode_size(&self) -> usize {
        UInt(self.index).encode_size() + self.value.encode_size()
    }
}

/// Implementation of `Cache` storage.
pub struct Cache<E: Storage + Metrics, V: Codec> {
    items_per_blob: u64,
    journal: Journal<E, Record<V>>,
    pending: BTreeSet<u64>,

    // Oldest allowed section to read from. This is updated when `prune` is called.
    oldest_allowed: Option<u64>,
    indices: BTreeMap<u64, Location>,
    intervals: RMap,

    items_tracked: Gauge,
    gets: Counter,
    has: Counter,
    syncs: Counter,
}

impl<E: Storage + Metrics, V: Codec> Cache<E, V> {
    /// Calculate the section for a given index.
    const fn section(&self, index: u64) -> u64 {
        (index / self.items_per_blob) * self.items_per_blob
    }

    /// Initialize a new `Cache` instance.
    ///
    /// The in-memory index for `Cache` is populated during this call
    /// by replaying the journal.
    pub async fn init(context: E, cfg: Config<V::Cfg>) -> Result<Self, Error> {
        // Initialize journal
        let journal = Journal::<E, Record<V>>::init(
            context.with_label("journal"),
            JConfig {
                partition: cfg.partition,
                compression: cfg.compression,
                codec_config: cfg.codec_config,
                buffer_pool: cfg.buffer_pool,
                write_buffer: cfg.write_buffer,
            },
        )
        .await?;

        // Initialize keys and run corruption check
        let mut indices = BTreeMap::new();
        let mut intervals = RMap::new();
        {
            debug!("initializing cache");
            let stream = journal.replay(0, 0, cfg.replay_buffer).await?;
            pin_mut!(stream);
            while let Some(result) = stream.next().await {
                // Extract key from record
                let (_, offset, len, data) = result?;

                // Store index
                indices.insert(data.index, Location { offset, len });

                // Store index in intervals
                intervals.insert(data.index);
            }
            debug!(items = indices.len(), "cache initialized");
        }

        // Initialize metrics
        let items_tracked = Gauge::default();
        let gets = Counter::default();
        let has = Counter::default();
        let syncs = Counter::default();
        context.register(
            "items_tracked",
            "Number of items tracked",
            items_tracked.clone(),
        );
        context.register("gets", "Number of gets performed", gets.clone());
        context.register("has", "Number of has performed", has.clone());
        context.register("syncs", "Number of syncs called", syncs.clone());
        let _ = items_tracked.try_set(indices.len());

        // Return populated cache
        Ok(Self {
            items_per_blob: cfg.items_per_blob.get(),
            journal,
            pending: BTreeSet::new(),
            oldest_allowed: None,
            indices,
            intervals,
            items_tracked,
            gets,
            has,
            syncs,
        })
    }

    /// Retrieve an item from the [Cache].
    pub async fn get(&self, index: u64) -> Result<Option<V>, Error> {
        // Update metrics
        self.gets.inc();

        // Get index location
        let location = match self.indices.get(&index) {
            Some(offset) => offset,
            None => return Ok(None),
        };

        // Fetch item from disk
        let section = self.section(index);
        let record = self
            .journal
            .get_exact(section, location.offset, location.len)
            .await?;
        Ok(Some(record.value))
    }

    /// Retrieve the next gap in the [Cache].
    pub fn next_gap(&self, index: u64) -> (Option<u64>, Option<u64>) {
        self.intervals.next_gap(index)
    }

    /// Returns the first index in the [Cache].
    pub fn first(&self) -> Option<u64> {
        self.intervals.iter().next().map(|(&start, _)| start)
    }

    /// Returns up to `max` missing items starting from `start`.
    ///
    /// This method iterates through gaps between existing ranges, collecting missing indices
    /// until either `max` items are found or there are no more gaps to fill.
    pub fn missing_items(&self, start: u64, max: usize) -> Vec<u64> {
        self.intervals.missing_items(start, max)
    }

    /// Check if an item exists in the [Cache].
    pub fn has(&self, index: u64) -> bool {
        // Update metrics
        self.has.inc();

        // Check if index exists
        self.indices.contains_key(&index)
    }

    /// Prune [Cache] to the provided `min`.
    ///
    /// If this is called with a min lower than the last pruned, nothing
    /// will happen.
    pub async fn prune(&mut self, min: u64) -> Result<(), Error> {
        // Update `min` to reflect section mask
        let min = self.section(min);

        // Check if min is less than last pruned
        if let Some(oldest_allowed) = self.oldest_allowed {
            if min <= oldest_allowed {
                // We don't return an error in this case because the caller
                // shouldn't be burdened with converting `min` to some section.
                return Ok(());
            }
        }
        debug!(min, "pruning cache");

        // Prune journal
        self.journal.prune(min).await.map_err(Error::Journal)?;

        // Remove pending writes (no need to call `sync` as we are pruning)
        loop {
            let next = match self.pending.iter().next() {
                Some(section) if *section < min => *section,
                _ => break,
            };
            self.pending.remove(&next);
        }

        // Remove all indices that are less than min
        loop {
            let next = match self.indices.first_key_value() {
                Some((index, _)) if *index < min => *index,
                _ => break,
            };
            self.indices.remove(&next).unwrap();
        }

        // Remove all intervals that are less than min
        if min > 0 {
            self.intervals.remove(0, min - 1);
        }

        // Update last pruned (to prevent reads from
        // pruned sections)
        self.oldest_allowed = Some(min);
        let _ = self.items_tracked.try_set(self.indices.len());
        Ok(())
    }

    /// Store an item in the [Cache].
    ///
    /// If the index already exists, put does nothing and returns.
    pub async fn put(&mut self, index: u64, value: V) -> Result<(), Error> {
        // Check last pruned
        let oldest_allowed = self.oldest_allowed.unwrap_or(0);
        if index < oldest_allowed {
            return Err(Error::AlreadyPrunedTo(oldest_allowed));
        }

        // Check for existing index
        if self.indices.contains_key(&index) {
            return Ok(());
        }

        // Store item in journal
        let record = Record::new(index, value);
        let section = self.section(index);
        let (offset, len) = self.journal.append(section, record).await?;

        // Store index
        self.indices.insert(index, Location { offset, len });

        // Add index to intervals
        self.intervals.insert(index);

        // Add section to pending
        self.pending.insert(section);

        // Update metrics
        let _ = self.items_tracked.try_set(self.indices.len());
        Ok(())
    }

    /// Sync all pending writes.
    pub async fn sync(&mut self) -> Result<(), Error> {
        let mut syncs = Vec::with_capacity(self.pending.len());
        for section in self.pending.iter() {
            syncs.push(self.journal.sync(*section));
            self.syncs.inc();
        }
        try_join_all(syncs).await?;
        self.pending.clear();
        Ok(())
    }

    /// Stores an item in the [Cache] and syncs it, plus any other pending writes, to disk.
    ///
    /// If the index already exists, the cache is just synced.
    pub async fn put_sync(&mut self, index: u64, value: V) -> Result<(), Error> {
        self.put(index, value).await?;
        self.sync().await
    }

    /// Close the [Cache].
    ///
    /// Any pending writes will be synced prior to closing.
    pub async fn close(self) -> Result<(), Error> {
        self.journal.close().await.map_err(Error::Journal)
    }

    /// Remove all persistent data created by this [Cache].
    pub async fn destroy(self) -> Result<(), Error> {
        self.journal.destroy().await.map_err(Error::Journal)
    }
}

impl<E: Storage + Metrics, V: Codec> crate::store::Store for Cache<E, V> {
    type Key = u64;
    type Value = V;
    type Error = Error;

    async fn get(&self, key: &Self::Key) -> Result<Option<Self::Value>, Self::Error> {
        self.get(*key).await
    }
}

impl<E: Storage + Metrics, V: Codec> crate::store::StoreMut for Cache<E, V> {
    async fn update(&mut self, key: Self::Key, value: Self::Value) -> Result<(), Self::Error> {
        self.put(key, value).await
    }
}

<<<<<<< HEAD
impl<E: Storage + Metrics, V: Codec> crate::store::StoreCommittable for Cache<E, V> {
    async fn commit(&mut self) -> Result<(), Self::Error> {
        self.sync().await
    }
=======
impl<E: Storage + Metrics, V: Codec> crate::store::StorePersistable for Cache<E, V> {
    async fn commit(&mut self) -> Result<(), Self::Error> {
        self.sync().await
    }

    async fn destroy(self) -> Result<(), Self::Error> {
        self.destroy().await
    }
>>>>>>> eeab1b3d
}<|MERGE_RESOLUTION|>--- conflicted
+++ resolved
@@ -325,12 +325,6 @@
     }
 }
 
-<<<<<<< HEAD
-impl<E: Storage + Metrics, V: Codec> crate::store::StoreCommittable for Cache<E, V> {
-    async fn commit(&mut self) -> Result<(), Self::Error> {
-        self.sync().await
-    }
-=======
 impl<E: Storage + Metrics, V: Codec> crate::store::StorePersistable for Cache<E, V> {
     async fn commit(&mut self) -> Result<(), Self::Error> {
         self.sync().await
@@ -339,5 +333,4 @@
     async fn destroy(self) -> Result<(), Self::Error> {
         self.destroy().await
     }
->>>>>>> eeab1b3d
 }