//! An Any database implementation with an unordered key space and fixed-size values.

use crate::{
    index::unordered::Index,
    journal::contiguous::fixed::Journal,
    mmr::{mem::Clean, Location},
    qmdb::any::{db::IndexedLog, FixedEncoding, UnorderedOperation, UnorderedUpdate},
};
<<<<<<< HEAD
use commonware_cryptography::DigestOf;

type Operation<K, V> = UnorderedOperation<K, FixedEncoding<V>>;

/// A key-value QMDB based on an authenticated log of operations, supporting authentication of any
/// value ever associated with a key.
///
/// This is a specialized type alias for fixed-size values that bakes in the Journal and Index types.
pub type Any<E, K, V, H, T, S = Clean<DigestOf<H>>> = IndexedLog<
    E,
    K,
    FixedEncoding<V>,
    UnorderedUpdate<K, FixedEncoding<V>>,
    Journal<E, Operation<K, V>>,
    Index<T, Location>,
    H,
    S,
>;
=======
use commonware_cryptography::{DigestOf, Hasher};
use commonware_runtime::{Clock, Metrics, Storage};
use commonware_utils::Array;
use tracing::warn;

/// A key-value QMDB based on an authenticated log of operations, supporting authentication of any
/// value ever associated with a key.
pub type Any<E, K, V, H, T, S = Clean<DigestOf<H>>> =
    IndexedLog<E, Journal<E, Operation<K, V>>, Index<T, Location>, H, S>;

impl<E: Storage + Clock + Metrics, K: Array, V: FixedValue, H: Hasher, T: Translator>
    Any<E, K, V, H, T>
{
    /// Returns an [Any] QMDB initialized from `cfg`. Any uncommitted log operations will be
    /// discarded and the state of the db will be as of the last committed operation.
    pub async fn init(context: E, cfg: Config<T>) -> Result<Self, Error> {
        Self::init_with_callback(context, cfg, None, |_, _| {}).await
    }

    /// Initialize the DB, invoking `callback` for each operation processed during recovery.
    ///
    /// If `known_inactivity_floor` is provided and is less than the log's actual inactivity floor,
    /// `callback` is invoked with `(false, None)` for each location in the gap. Then, as the snapshot
    /// is built from the log, `callback` is invoked for each operation with its activity status and
    /// previous location (if any).
    pub(crate) async fn init_with_callback(
        context: E,
        cfg: Config<T>,
        known_inactivity_floor: Option<Location>,
        callback: impl FnMut(bool, Option<Location>),
    ) -> Result<Self, Error> {
        let translator = cfg.translator.clone();
        let mut log = init_fixed_authenticated_log(context.clone(), cfg).await?;
        if log.size() == 0 {
            warn!("Authenticated log is empty, initializing new db");
            log.append(Operation::CommitFloor(None, Location::new_unchecked(0)))
                .await?;
            log.sync().await?;
        }

        let log = Self::init_from_log(
            Index::new(context.clone(), translator),
            log,
            known_inactivity_floor,
            callback,
        )
        .await?;

        Ok(log)
    }
}
>>>>>>> 2c4a49b0

#[cfg(test)]
pub(super) mod test {
    use super::*;
    use crate::{
        index::Unordered as _,
        mmr::{Position, StandardHasher},
        qmdb::{
            any::FixedConfig as Config,
            store::{batch_tests, CleanStore as _},
            verify_proof, Error,
        },
        translator::TwoCap,
    };
    use commonware_cryptography::{sha256::Digest, Hasher, Sha256};
    use commonware_macros::test_traced;
    use commonware_math::algebra::Random;
    use commonware_runtime::{
        buffer::PoolRef,
        deterministic::{self, Context},
        Runner as _,
    };
    use commonware_utils::{NZUsize, NZU64};
    use rand::{rngs::StdRng, RngCore, SeedableRng};

    // Janky page & cache sizes to exercise boundary conditions.
    const PAGE_SIZE: usize = 101;
    const PAGE_CACHE_SIZE: usize = 11;

    type Operation = UnorderedOperation<Digest, FixedEncoding<Digest>>;

    pub(crate) fn any_db_config(suffix: &str) -> Config<TwoCap> {
        Config {
            mmr_journal_partition: format!("journal_{suffix}"),
            mmr_metadata_partition: format!("metadata_{suffix}"),
            mmr_items_per_blob: NZU64!(11),
            mmr_write_buffer: NZUsize!(1024),
            log_journal_partition: format!("log_journal_{suffix}"),
            log_items_per_blob: NZU64!(7),
            log_write_buffer: NZUsize!(1024),
            translator: TwoCap,
            thread_pool: None,
            buffer_pool: PoolRef::new(NZUsize!(PAGE_SIZE), NZUsize!(PAGE_CACHE_SIZE)),
        }
    }

    /// A type alias for the concrete [Any] type used in these unit tests.
    pub(crate) type AnyTest = Any<deterministic::Context, Digest, Digest, Sha256, TwoCap>;

    #[inline]
    fn to_digest(i: u64) -> Digest {
        Sha256::hash(&i.to_be_bytes())
    }

    /// Return an `Any` database initialized with a fixed config.
    async fn open_db(context: deterministic::Context) -> AnyTest {
        AnyTest::init(context, any_db_config("partition"))
            .await
            .unwrap()
    }

    pub(crate) fn create_test_config(seed: u64) -> Config<TwoCap> {
        Config {
            mmr_journal_partition: format!("mmr_journal_{seed}"),
            mmr_metadata_partition: format!("mmr_metadata_{seed}"),
            mmr_items_per_blob: NZU64!(13), // intentionally small and janky size
            mmr_write_buffer: NZUsize!(64),
            log_journal_partition: format!("log_journal_{seed}"),
            log_items_per_blob: NZU64!(11), // intentionally small and janky size
            log_write_buffer: NZUsize!(64),
            translator: TwoCap,
            thread_pool: None,
            buffer_pool: PoolRef::new(NZUsize!(PAGE_SIZE), NZUsize!(PAGE_CACHE_SIZE)),
        }
    }

    /// Create a test database with unique partition names
    pub(crate) async fn create_test_db(mut context: Context) -> AnyTest {
        let seed = context.next_u64();
        let config = create_test_config(seed);
        AnyTest::init(context, config).await.unwrap()
    }

    /// Create n random operations. Some portion of the updates are deletes.
    /// create_test_ops(n') is a suffix of create_test_ops(n) for n' > n.
    pub(crate) fn create_test_ops(n: usize) -> Vec<Operation> {
        let mut rng = StdRng::seed_from_u64(1337);
        let mut prev_key = Digest::random(&mut rng);
        let mut ops = Vec::new();
        for i in 0..n {
            let key = Digest::random(&mut rng);
            if i % 10 == 0 && i > 0 {
                ops.push(Operation::Delete(prev_key));
            } else {
                let value = Digest::random(&mut rng);
                ops.push(Operation::Update(UnorderedUpdate(key, value)));
                prev_key = key;
            }
        }
        ops
    }

    /// Applies the given operations to the database.
    pub(crate) async fn apply_ops(db: &mut AnyTest, ops: Vec<Operation>) {
        for op in ops {
            match op {
                Operation::Update(UnorderedUpdate(key, value)) => {
                    db.update(key, value).await.unwrap();
                }
                Operation::Delete(key) => {
                    db.delete(key).await.unwrap();
                }
                Operation::CommitFloor(metadata, _) => {
                    db.commit(metadata).await.unwrap();
                }
            }
        }
    }

    #[test_traced("WARN")]
    fn test_any_fixed_db_build_and_authenticate() {
        let executor = deterministic::Runner::default();
        executor.start(|context| async move {
            let db = open_db(context.clone()).await;
            crate::qmdb::any::unordered::test::test_any_db_build_and_authenticate(
                context,
                db,
                |ctx| Box::pin(open_db(ctx)),
                to_digest,
            )
            .await;
        });
    }

    /// Test that various types of unclean shutdown while updating a non-empty DB recover to the
    /// empty DB on re-open.
    #[test_traced("WARN")]
    fn test_any_fixed_non_empty_db_recovery() {
        let executor = deterministic::Runner::default();
        executor.start(|context| async move {
            let db = open_db(context.clone()).await;
            crate::qmdb::any::unordered::test::test_any_db_non_empty_recovery(
                context,
                db,
                |ctx| Box::pin(open_db(ctx)),
                to_digest,
            )
            .await;
        });
    }

    /// Test that various types of unclean shutdown while updating an empty DB recover to the empty
    /// DB on re-open.
    #[test_traced("WARN")]
    fn test_any_fixed_empty_db_recovery() {
        let executor = deterministic::Runner::default();
        executor.start(|context| async move {
            let db = open_db(context.clone()).await;
            crate::qmdb::any::unordered::test::test_any_db_empty_recovery(
                context,
                db,
                |ctx| Box::pin(open_db(ctx)),
                to_digest,
            )
            .await;
        });
    }

    // Test that replaying multiple updates of the same key on startup doesn't leave behind old data
    // in the snapshot.
    #[test_traced("WARN")]
    fn test_any_fixed_db_log_replay() {
        let executor = deterministic::Runner::default();
        executor.start(|context| async move {
            let mut db = open_db(context.clone()).await;

            // Update the same key many times.
            const UPDATES: u64 = 100;
            let k = Sha256::hash(&UPDATES.to_be_bytes());
            for i in 0u64..UPDATES {
                let v = Sha256::hash(&(i * 1000).to_be_bytes());
                db.update(k, v).await.unwrap();
            }
            db.commit(None).await.unwrap();
            let root = db.root();
            db.close().await.unwrap();

            // Simulate a failed commit and test that the log replay doesn't leave behind old data.
            let db = open_db(context.clone()).await;
            let iter = db.snapshot.get(&k);
            assert_eq!(iter.cloned().collect::<Vec<_>>().len(), 1);
            assert_eq!(db.root(), root);

            db.destroy().await.unwrap();
        });
    }

    #[test_traced("WARN")]
    fn test_any_fixed_db_multiple_commits_delete_gets_replayed() {
        let executor = deterministic::Runner::default();
        executor.start(|context| async move {
            let db = open_db(context.clone()).await;
            crate::qmdb::any::unordered::test::test_any_db_multiple_commits_delete_replayed(
                context,
                db,
                |ctx| Box::pin(open_db(ctx)),
                to_digest,
            )
            .await;
        });
    }

    #[test]
    fn test_any_fixed_db_historical_proof_basic() {
        let executor = deterministic::Runner::default();
        executor.start(|context| async move {
            let mut db = create_test_db(context.clone()).await;
            let ops = create_test_ops(20);
            apply_ops(&mut db, ops.clone()).await;
            db.commit(None).await.unwrap();
            let root_hash = db.root();
            let original_op_count = db.op_count();

            // Historical proof should match "regular" proof when historical size == current database size
            let max_ops = NZU64!(10);
            let (historical_proof, historical_ops) = db
                .historical_proof(original_op_count, Location::new_unchecked(6), max_ops)
                .await
                .unwrap();
            let (regular_proof, regular_ops) =
                db.proof(Location::new_unchecked(6), max_ops).await.unwrap();

            assert_eq!(historical_proof.size, regular_proof.size);
            assert_eq!(historical_proof.digests, regular_proof.digests);
            assert_eq!(historical_ops, regular_ops);
            assert_eq!(historical_ops, ops[5..15]);
            let mut hasher = StandardHasher::<Sha256>::new();
            assert!(verify_proof(
                &mut hasher,
                &historical_proof,
                Location::new_unchecked(6),
                &historical_ops,
                &root_hash
            ));

            // Add more operations to the database
            let more_ops = create_test_ops(5);
            apply_ops(&mut db, more_ops.clone()).await;
            db.commit(None).await.unwrap();

            // Historical proof should remain the same even though database has grown
            let (historical_proof, historical_ops) = db
                .historical_proof(original_op_count, Location::new_unchecked(6), NZU64!(10))
                .await
                .unwrap();
            assert_eq!(
                historical_proof.size,
                Position::try_from(original_op_count).unwrap()
            );
            assert_eq!(historical_proof.size, regular_proof.size);
            assert_eq!(historical_ops.len(), 10);
            assert_eq!(historical_proof.digests, regular_proof.digests);
            assert_eq!(historical_ops, regular_ops);
            assert!(verify_proof(
                &mut hasher,
                &historical_proof,
                Location::new_unchecked(6),
                &historical_ops,
                &root_hash
            ));

            // Try to get historical proof with op_count > number of operations and confirm it
            // returns RangeOutOfBounds error.
            assert!(matches!(
                db.historical_proof(db.op_count() + 1, Location::new_unchecked(6), NZU64!(10))
                    .await,
                Err(Error::Mmr(crate::mmr::Error::RangeOutOfBounds(_)))
            ));

            db.destroy().await.unwrap();
        });
    }

    #[test]
    fn test_any_fixed_db_historical_proof_edge_cases() {
        let executor = deterministic::Runner::default();
        executor.start(|context| async move {
            let mut db = create_test_db(context.clone()).await;
            let ops = create_test_ops(50);
            apply_ops(&mut db, ops.clone()).await;
            db.commit(None).await.unwrap();

            let mut hasher = StandardHasher::<Sha256>::new();

            // Test singleton database
            let (single_proof, single_ops) = db
                .historical_proof(
                    Location::new_unchecked(2),
                    Location::new_unchecked(1),
                    NZU64!(1),
                )
                .await
                .unwrap();
            assert_eq!(
                single_proof.size,
                Position::try_from(Location::new_unchecked(2)).unwrap()
            );
            assert_eq!(single_ops.len(), 1);

            // Create historical database with single operation
            let mut single_db = create_test_db(context.clone()).await;
            apply_ops(&mut single_db, ops[0..1].to_vec()).await;
            // Don't commit - this changes the root due to commit operations
            single_db.sync().await.unwrap();
            let single_root = single_db.root();

            assert!(verify_proof(
                &mut hasher,
                &single_proof,
                Location::new_unchecked(1),
                &single_ops,
                &single_root
            ));

            // Test requesting more operations than available in historical position
            let (_limited_proof, limited_ops) = db
                .historical_proof(
                    Location::new_unchecked(11),
                    Location::new_unchecked(6),
                    NZU64!(20),
                )
                .await
                .unwrap();
            assert_eq!(limited_ops.len(), 5); // Should be limited by historical position
            assert_eq!(limited_ops, ops[5..10]);

            // Test proof at minimum historical position
            let (min_proof, min_ops) = db
                .historical_proof(
                    Location::new_unchecked(4),
                    Location::new_unchecked(1),
                    NZU64!(3),
                )
                .await
                .unwrap();
            assert_eq!(
                min_proof.size,
                Position::try_from(Location::new_unchecked(4)).unwrap()
            );
            assert_eq!(min_ops.len(), 3);
            assert_eq!(min_ops, ops[0..3]);

            single_db.destroy().await.unwrap();
            db.destroy().await.unwrap();
        });
    }

    #[test]
    fn test_any_fixed_db_historical_proof_different_historical_sizes() {
        let executor = deterministic::Runner::default();
        executor.start(|context| async move {
            let mut db = create_test_db(context.clone()).await;
            let ops = create_test_ops(100);
            apply_ops(&mut db, ops.clone()).await;
            db.commit(None).await.unwrap();

            let mut hasher = StandardHasher::<Sha256>::new();

            // Test historical proof generation for several historical states.
            let start_loc = Location::new_unchecked(21);
            let max_ops = NZU64!(10);
            for end_loc in 32..51 {
                let end_loc = Location::new_unchecked(end_loc);
                let (historical_proof, historical_ops) = db
                    .historical_proof(end_loc, start_loc, max_ops)
                    .await
                    .unwrap();

                assert_eq!(historical_proof.size, Position::try_from(end_loc).unwrap());

                // Create reference database at the given historical size
                let mut ref_db = create_test_db(context.clone()).await;
                apply_ops(&mut ref_db, ops[0..(*end_loc - 1) as usize].to_vec()).await;
                // Sync to process dirty nodes but don't commit - commit changes the root due to commit operations
                ref_db.sync().await.unwrap();

                let (ref_proof, ref_ops) = ref_db.proof(start_loc, max_ops).await.unwrap();
                assert_eq!(ref_proof.size, historical_proof.size);
                assert_eq!(ref_ops, historical_ops);
                assert_eq!(ref_proof.digests, historical_proof.digests);
                let end_loc = std::cmp::min(start_loc.checked_add(max_ops.get()).unwrap(), end_loc);
                assert_eq!(
                    ref_ops,
                    ops[(*start_loc - 1) as usize..(*end_loc - 1) as usize]
                );

                // Verify proof against reference root
                let ref_root = ref_db.root();
                assert!(verify_proof(
                    &mut hasher,
                    &historical_proof,
                    start_loc,
                    &historical_ops,
                    &ref_root
                ),);

                ref_db.destroy().await.unwrap();
            }

            db.destroy().await.unwrap();
        });
    }

    #[test]
    fn test_any_fixed_db_historical_proof_invalid() {
        let executor = deterministic::Runner::default();
        executor.start(|context| async move {
            let mut db = create_test_db(context.clone()).await;
            let ops = create_test_ops(10);
            apply_ops(&mut db, ops).await;
            db.commit(None).await.unwrap();

            let historical_op_count = Location::new_unchecked(5);
            let historical_mmr_size = Position::try_from(historical_op_count).unwrap();
            let (proof, ops) = db
                .historical_proof(historical_op_count, Location::new_unchecked(1), NZU64!(10))
                .await
                .unwrap();
            assert_eq!(proof.size, historical_mmr_size);
            assert_eq!(ops.len(), 4);

            let mut hasher = StandardHasher::<Sha256>::new();

            // Changing the proof digests should cause verification to fail
            {
                let mut proof = proof.clone();
                proof.digests[0] = Sha256::hash(b"invalid");
                let root_hash = db.root();
                assert!(!verify_proof(
                    &mut hasher,
                    &proof,
                    Location::new_unchecked(0),
                    &ops,
                    &root_hash
                ));
            }
            {
                let mut proof = proof.clone();
                proof.digests.push(Sha256::hash(b"invalid"));
                let root_hash = db.root();
                assert!(!verify_proof(
                    &mut hasher,
                    &proof,
                    Location::new_unchecked(0),
                    &ops,
                    &root_hash
                ));
            }

            // Changing the ops should cause verification to fail
            {
                let mut ops = ops.clone();
                ops[0] = Operation::Update(UnorderedUpdate(
                    Sha256::hash(b"key1"),
                    Sha256::hash(b"value1"),
                ));
                let root_hash = db.root();
                assert!(!verify_proof(
                    &mut hasher,
                    &proof,
                    Location::new_unchecked(0),
                    &ops,
                    &root_hash
                ));
            }
            {
                let mut ops = ops.clone();
                ops.push(Operation::Update(UnorderedUpdate(
                    Sha256::hash(b"key1"),
                    Sha256::hash(b"value1"),
                )));
                let root_hash = db.root();
                assert!(!verify_proof(
                    &mut hasher,
                    &proof,
                    Location::new_unchecked(0),
                    &ops,
                    &root_hash
                ));
            }

            // Changing the start location should cause verification to fail
            {
                let root_hash = db.root();
                assert!(!verify_proof(
                    &mut hasher,
                    &proof,
                    Location::new_unchecked(1),
                    &ops,
                    &root_hash
                ));
            }

            // Changing the root digest should cause verification to fail
            {
                assert!(!verify_proof(
                    &mut hasher,
                    &proof,
                    Location::new_unchecked(0),
                    &ops,
                    &Sha256::hash(b"invalid")
                ));
            }

            // Changing the proof size should cause verification to fail
            {
                let mut proof = proof.clone();
                proof.size = Position::new(100);
                let root_hash = db.root();
                assert!(!verify_proof(
                    &mut hasher,
                    &proof,
                    Location::new_unchecked(0),
                    &ops,
                    &root_hash
                ));
            }

            db.destroy().await.unwrap();
        });
    }

    #[test_traced("DEBUG")]
    fn test_batch() {
        batch_tests::test_batch(|ctx| async move { create_test_db(ctx).await });
    }
}<|MERGE_RESOLUTION|>--- conflicted
+++ resolved
@@ -6,7 +6,6 @@
     mmr::{mem::Clean, Location},
     qmdb::any::{db::IndexedLog, FixedEncoding, UnorderedOperation, UnorderedUpdate},
 };
-<<<<<<< HEAD
 use commonware_cryptography::DigestOf;
 
 type Operation<K, V> = UnorderedOperation<K, FixedEncoding<V>>;
@@ -25,60 +24,8 @@
     H,
     S,
 >;
-=======
-use commonware_cryptography::{DigestOf, Hasher};
-use commonware_runtime::{Clock, Metrics, Storage};
-use commonware_utils::Array;
-use tracing::warn;
-
-/// A key-value QMDB based on an authenticated log of operations, supporting authentication of any
-/// value ever associated with a key.
-pub type Any<E, K, V, H, T, S = Clean<DigestOf<H>>> =
-    IndexedLog<E, Journal<E, Operation<K, V>>, Index<T, Location>, H, S>;
-
-impl<E: Storage + Clock + Metrics, K: Array, V: FixedValue, H: Hasher, T: Translator>
-    Any<E, K, V, H, T>
-{
-    /// Returns an [Any] QMDB initialized from `cfg`. Any uncommitted log operations will be
-    /// discarded and the state of the db will be as of the last committed operation.
-    pub async fn init(context: E, cfg: Config<T>) -> Result<Self, Error> {
-        Self::init_with_callback(context, cfg, None, |_, _| {}).await
-    }
-
-    /// Initialize the DB, invoking `callback` for each operation processed during recovery.
-    ///
-    /// If `known_inactivity_floor` is provided and is less than the log's actual inactivity floor,
-    /// `callback` is invoked with `(false, None)` for each location in the gap. Then, as the snapshot
-    /// is built from the log, `callback` is invoked for each operation with its activity status and
-    /// previous location (if any).
-    pub(crate) async fn init_with_callback(
-        context: E,
-        cfg: Config<T>,
-        known_inactivity_floor: Option<Location>,
-        callback: impl FnMut(bool, Option<Location>),
-    ) -> Result<Self, Error> {
-        let translator = cfg.translator.clone();
-        let mut log = init_fixed_authenticated_log(context.clone(), cfg).await?;
-        if log.size() == 0 {
-            warn!("Authenticated log is empty, initializing new db");
-            log.append(Operation::CommitFloor(None, Location::new_unchecked(0)))
-                .await?;
-            log.sync().await?;
-        }
-
-        let log = Self::init_from_log(
-            Index::new(context.clone(), translator),
-            log,
-            known_inactivity_floor,
-            callback,
-        )
-        .await?;
-
-        Ok(log)
-    }
-}
->>>>>>> 2c4a49b0
-
+
+// pub(super) so helpers can be used by the sync module.
 #[cfg(test)]
 pub(super) mod test {
     use super::*;
