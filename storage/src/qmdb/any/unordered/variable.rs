<<<<<<< HEAD
=======
//! An authenticated database that provides succinct proofs of _any_ value ever associated
//! with a key, where values can have varying sizes.
//!
//! _If the values you wish to store all have the same size, use [crate::qmdb::any::unordered::fixed]
//! instead for better performance._

use super::operation::VariableOperation as Operation;
use crate::{
    index::unordered::Index,
    journal::{
        authenticated,
        contiguous::variable::{Config as JournalConfig, Journal},
    },
    mmr::{journaled::Config as MmrConfig, mem::Clean, Location},
    qmdb::{
        any::{unordered::IndexedLog, VariableConfig, VariableValue},
        operation::Committable as _,
        Error,
    },
    translator::Translator,
};
use commonware_codec::Read;
use commonware_cryptography::{DigestOf, Hasher};
use commonware_runtime::{Clock, Metrics, Storage};
use commonware_utils::Array;
use tracing::warn;

/// A key-value QMDB based on an authenticated log of operations, supporting authentication of any
/// value ever associated with a key.
pub type Any<E, K, V, H, T, S = Clean<DigestOf<H>>> =
    IndexedLog<E, Journal<E, Operation<K, V>>, Index<T, Location>, H, S>;

impl<E: Storage + Clock + Metrics, K: Array, V: VariableValue, H: Hasher, T: Translator>
    Any<E, K, V, H, T>
{
    /// Returns an [Any] QMDB initialized from `cfg`. Any uncommitted log operations will be
    /// discarded and the state of the db will be as of the last committed operation.
    pub async fn init(
        context: E,
        cfg: VariableConfig<T, <Operation<K, V> as Read>::Cfg>,
    ) -> Result<Self, Error> {
        let mmr_config = MmrConfig {
            journal_partition: cfg.mmr_journal_partition,
            metadata_partition: cfg.mmr_metadata_partition,
            items_per_blob: cfg.mmr_items_per_blob,
            write_buffer: cfg.mmr_write_buffer,
            thread_pool: cfg.thread_pool,
            buffer_pool: cfg.buffer_pool.clone(),
        };

        let journal_config = JournalConfig {
            partition: cfg.log_partition,
            items_per_section: cfg.log_items_per_blob,
            compression: cfg.log_compression,
            codec_config: cfg.log_codec_config,
            buffer_pool: cfg.buffer_pool,
            write_buffer: cfg.log_write_buffer,
        };

        let mut log = authenticated::Journal::<_, Journal<_, _>, _, _>::new(
            context.with_label("log"),
            mmr_config,
            journal_config,
            Operation::<K, V>::is_commit,
        )
        .await?;

        if log.size() == 0 {
            warn!("Authenticated log is empty, initializing new db");
            log.append(Operation::CommitFloor(None, Location::new_unchecked(0)))
                .await?;
            log.sync().await?;
        }

        let log = Self::init_from_log(
            Index::new(context.with_label("index"), cfg.translator),
            log,
            None,
            |_, _| {},
        )
        .await?;

        Ok(log)
    }
}

>>>>>>> 2c4a49b0
#[cfg(test)]
pub(super) mod test {
    use crate::{
        index::{unordered::Index, Unordered as _},
        journal::contiguous::variable::Journal as VariableJournal,
        mmr::Location,
        qmdb::{
            any::{unordered::Any, UnorderedOperation, VariableConfig, VariableEncoding},
            store::{batch_tests, CleanStore as _},
            Error,
        },
        translator::TwoCap,
    };
    use commonware_cryptography::{sha256::Digest, Hasher, Sha256};
    use commonware_macros::test_traced;
    use commonware_math::algebra::Random;
    use commonware_runtime::{buffer::PoolRef, deterministic, Runner as _};
    use commonware_utils::{NZUsize, NZU64};
    use rand::RngCore;

    const PAGE_SIZE: usize = 77;
    const PAGE_CACHE_SIZE: usize = 9;

    fn db_config(suffix: &str) -> VariableConfig<TwoCap, (commonware_codec::RangeCfg<usize>, ())> {
        VariableConfig {
            mmr_journal_partition: format!("journal_{suffix}"),
            mmr_metadata_partition: format!("metadata_{suffix}"),
            mmr_items_per_blob: NZU64!(11),
            mmr_write_buffer: NZUsize!(1024),
            log_partition: format!("log_journal_{suffix}"),
            log_items_per_blob: NZU64!(7),
            log_write_buffer: NZUsize!(1024),
            log_compression: None,
            log_codec_config: ((0..=10000).into(), ()),
            translator: TwoCap,
            thread_pool: None,
            buffer_pool: PoolRef::new(NZUsize!(PAGE_SIZE), NZUsize!(PAGE_CACHE_SIZE)),
        }
    }

    /// A type alias for the concrete [Any] type used in these unit tests.
    type AnyTest = Any<
        deterministic::Context,
        Digest,
        VariableEncoding<Vec<u8>>,
        VariableJournal<
            deterministic::Context,
            UnorderedOperation<Digest, VariableEncoding<Vec<u8>>>,
        >,
        Index<TwoCap, Location>,
        Sha256,
    >;

    /// Deterministic byte vector generator for variable-value tests.
    fn to_bytes(i: u64) -> Vec<u8> {
        let len = ((i % 13) + 7) as usize;
        vec![(i % 255) as u8; len]
    }

    /// Return an `Any` database initialized with a fixed config.
    async fn open_db(context: deterministic::Context) -> AnyTest {
        AnyTest::init(context, db_config("partition"))
            .await
            .unwrap()
    }

    #[test_traced("WARN")]
    pub fn test_any_variable_db_build_and_authenticate() {
        let executor = deterministic::Runner::default();
        executor.start(|context| async move {
            let db = open_db(context.clone()).await;
            crate::qmdb::any::unordered::test::test_any_db_build_and_authenticate(
                context,
                db,
                |ctx| Box::pin(open_db(ctx)),
                to_bytes,
            )
            .await;
        });
    }

    // Test that replaying multiple updates of the same key on startup doesn't leave behind old data
    // in the snapshot.
    #[test_traced("WARN")]
    pub fn test_any_variable_db_log_replay() {
        let executor = deterministic::Runner::default();
        executor.start(|context| async move {
            let mut db = open_db(context.clone()).await;

            // Update the same key many times.
            const UPDATES: u64 = 100;
            let k = Sha256::hash(&UPDATES.to_be_bytes());
            for i in 0u64..UPDATES {
                let v = to_bytes(i);
                db.update(k, v).await.unwrap();
            }
            db.commit(None).await.unwrap();
            let root = db.root();
            db.close().await.unwrap();

            // Simulate a failed commit and test that the log replay doesn't leave behind old data.
            let db = open_db(context.clone()).await;
            let iter = db.snapshot.get(&k);
            assert_eq!(iter.cloned().collect::<Vec<_>>().len(), 1);
            assert_eq!(db.root(), root);

            db.destroy().await.unwrap();
        });
    }

    #[test_traced("WARN")]
    pub fn test_any_variable_db_multiple_commits_delete_gets_replayed() {
        let executor = deterministic::Runner::default();
        executor.start(|context| async move {
            let db = open_db(context.clone()).await;
            crate::qmdb::any::unordered::test::test_any_db_multiple_commits_delete_replayed(
                context,
                db,
                |ctx| Box::pin(open_db(ctx)),
                |i| vec![(i % 255) as u8; ((i % 7) + 3) as usize],
            )
            .await;
        });
    }

    #[test_traced("WARN")]
    pub fn test_any_variable_db_recovery() {
        let executor = deterministic::Runner::default();
        // Build a db with 1000 keys, some of which we update and some of which we delete.
        const ELEMENTS: u64 = 1000;
        executor.start(|context| async move {
            let mut db = open_db(context.clone()).await;
            let root = db.root();

            for i in 0u64..ELEMENTS {
                let k = Sha256::hash(&i.to_be_bytes());
                let v = vec![(i % 255) as u8; ((i % 13) + 7) as usize];
                db.update(k, v.clone()).await.unwrap();
            }

            // Simulate a failure and test that we rollback to the previous root.
            db.simulate_failure(false).await.unwrap();
            let mut db = open_db(context.clone()).await;
            assert_eq!(root, db.root());

            // re-apply the updates and commit them this time.
            for i in 0u64..ELEMENTS {
                let k = Sha256::hash(&i.to_be_bytes());
                let v = vec![(i % 255) as u8; ((i % 13) + 7) as usize];
                db.update(k, v.clone()).await.unwrap();
            }
            db.commit(None).await.unwrap();
            let root = db.root();

            // Update every 3rd key
            for i in 0u64..ELEMENTS {
                if i % 3 != 0 {
                    continue;
                }
                let k = Sha256::hash(&i.to_be_bytes());
                let v = vec![((i + 1) % 255) as u8; ((i % 13) + 8) as usize];
                db.update(k, v.clone()).await.unwrap();
            }

            // Simulate a failure and test that we rollback to the previous root.
            db.simulate_failure(false).await.unwrap();
            let mut db = open_db(context.clone()).await;
            assert_eq!(root, db.root());

            // Re-apply updates for every 3rd key and commit them this time.
            for i in 0u64..ELEMENTS {
                if i % 3 != 0 {
                    continue;
                }
                let k = Sha256::hash(&i.to_be_bytes());
                let v = vec![((i + 1) % 255) as u8; ((i % 13) + 8) as usize];
                db.update(k, v.clone()).await.unwrap();
            }
            db.commit(None).await.unwrap();
            let root = db.root();

            // Delete every 7th key
            for i in 0u64..ELEMENTS {
                if i % 7 != 1 {
                    continue;
                }
                let k = Sha256::hash(&i.to_be_bytes());
                db.delete(k).await.unwrap();
            }

            // Simulate a failure and test that we rollback to the previous root.
            db.simulate_failure(false).await.unwrap();
            let mut db = open_db(context.clone()).await;
            assert_eq!(root, db.root());

            // Re-delete every 7th key and commit this time.
            for i in 0u64..ELEMENTS {
                if i % 7 != 1 {
                    continue;
                }
                let k = Sha256::hash(&i.to_be_bytes());
                db.delete(k).await.unwrap();
            }
            db.commit(None).await.unwrap();

            let root = db.root();
            assert_eq!(db.op_count(), 1961);
            assert_eq!(
                Location::try_from(db.log.mmr.size()).ok(),
                Some(Location::new_unchecked(1961))
            );
            assert_eq!(db.inactivity_floor_loc(), Location::new_unchecked(756));
            db.sync().await.unwrap(); // test pruning boundary after sync w/ prune
            db.prune(db.inactivity_floor_loc()).await.unwrap();
            assert_eq!(
                db.oldest_retained_loc().unwrap(),
                Location::new_unchecked(756)
            );
            assert_eq!(db.snapshot.items(), 857);

            // Confirm state is preserved after close and reopen.
            db.close().await.unwrap();
            let db = open_db(context.clone()).await;
            assert_eq!(root, db.root());
            assert_eq!(db.op_count(), 1961);
            assert_eq!(
                Location::try_from(db.log.mmr.size()).ok(),
                Some(Location::new_unchecked(1961))
            );
            assert_eq!(db.inactivity_floor_loc(), Location::new_unchecked(756));
            assert_eq!(
                db.oldest_retained_loc().unwrap(),
                Location::new_unchecked(756)
            );
            assert_eq!(db.snapshot.items(), 857);

            db.destroy().await.unwrap();
        });
    }

    /// Test that various types of unclean shutdown while updating a non-empty DB recover to the
    /// empty DB on re-open.
    #[test_traced("WARN")]
    fn test_any_variable_non_empty_db_recovery() {
        let executor = deterministic::Runner::default();
        executor.start(|context| async move {
            let mut db = open_db(context.clone()).await;

            // Insert 1000 keys then sync.
            for i in 0u64..1000 {
                let k = Sha256::hash(&i.to_be_bytes());
                let v = vec![(i % 255) as u8; ((i % 13) + 7) as usize];
                db.update(k, v).await.unwrap();
            }
            db.commit(None).await.unwrap();
            db.prune(db.inactivity_floor_loc()).await.unwrap();
            let root = db.root();
            let op_count = db.op_count();
            let inactivity_floor_loc = db.inactivity_floor_loc();

            // Reopen DB without clean shutdown and make sure the state is the same.
            let mut db = open_db(context.clone()).await;
            assert_eq!(db.op_count(), op_count);
            assert_eq!(db.inactivity_floor_loc, inactivity_floor_loc);
            assert_eq!(db.root(), root);

            async fn apply_more_ops(db: &mut AnyTest) {
                for i in 0u64..1000 {
                    let k = Sha256::hash(&i.to_be_bytes());
                    let v = vec![(i % 255) as u8; ((i % 13) + 8) as usize];
                    db.update(k, v).await.unwrap();
                }
            }

            // Insert operations without commit, then simulate failure, syncing nothing.
            apply_more_ops(&mut db).await;
            db.simulate_failure(false).await.unwrap();
            let mut db = open_db(context.clone()).await;
            assert_eq!(db.op_count(), op_count);
            assert_eq!(db.inactivity_floor_loc, inactivity_floor_loc);
            assert_eq!(db.root(), root);

            // Repeat, though this time sync the log.
            apply_more_ops(&mut db).await;
            db.simulate_failure(true).await.unwrap();
            let mut db = open_db(context.clone()).await;
            assert_eq!(db.op_count(), op_count);
            assert_eq!(db.inactivity_floor_loc(), inactivity_floor_loc);
            assert_eq!(db.root(), root);

            // One last check that re-open without proper shutdown still recovers the correct state.
            apply_more_ops(&mut db).await;
            apply_more_ops(&mut db).await;
            apply_more_ops(&mut db).await;
            let mut db = open_db(context.clone()).await;
            assert_eq!(db.op_count(), op_count);
            assert_eq!(db.inactivity_floor_loc(), inactivity_floor_loc);
            assert_eq!(db.root(), root);

            // Apply the ops one last time but fully commit them this time, then clean up.
            apply_more_ops(&mut db).await;
            db.commit(None).await.unwrap();
            let db = open_db(context.clone()).await;
            assert!(db.op_count() > op_count);
            assert_ne!(db.inactivity_floor_loc(), inactivity_floor_loc);
            assert_ne!(db.root(), root);

            db.destroy().await.unwrap();
        });
    }

    /// Test that various types of unclean shutdown while updating an empty DB recover to the empty
    /// DB on re-open.
    #[test_traced("WARN")]
    fn test_any_variable_empty_db_recovery() {
        let executor = deterministic::Runner::default();
        executor.start(|context| async move {
            // Initialize an empty db.
            let db = open_db(context.clone()).await;
            let root = db.root();

            // Reopen DB without clean shutdown and make sure the state is the same.
            let mut db = open_db(context.clone()).await;
            assert_eq!(db.op_count(), 1);
            assert_eq!(db.root(), root);

            async fn apply_ops(db: &mut AnyTest) {
                for i in 0u64..1000 {
                    let k = Sha256::hash(&i.to_be_bytes());
                    let v = vec![(i % 255) as u8; ((i % 13) + 8) as usize];
                    db.update(k, v).await.unwrap();
                }
            }

            // Insert operations without commit then simulate failure.
            apply_ops(&mut db).await;
            db.simulate_failure(false).await.unwrap();
            let mut db = open_db(context.clone()).await;
            assert_eq!(db.op_count(), 1);
            assert_eq!(db.root(), root);

            // Insert another 1000 keys then simulate failure after syncing the log.
            apply_ops(&mut db).await;
            db.simulate_failure(true).await.unwrap();
            let mut db = open_db(context.clone()).await;
            assert_eq!(db.op_count(), 1);
            assert_eq!(db.root(), root);

            // Insert another 1000 keys then simulate failure (sync only the mmr).
            apply_ops(&mut db).await;
            db.simulate_failure(false).await.unwrap();
            let mut db = open_db(context.clone()).await;
            assert_eq!(db.op_count(), 1);
            assert_eq!(db.root(), root);

            // One last check that re-open without proper shutdown still recovers the correct state.
            apply_ops(&mut db).await;
            apply_ops(&mut db).await;
            apply_ops(&mut db).await;
            let mut db = open_db(context.clone()).await;
            assert_eq!(db.op_count(), 1);
            assert_eq!(db.root(), root);

            // Apply the ops one last time but fully commit them this time, then clean up.
            apply_ops(&mut db).await;
            db.commit(None).await.unwrap();
            let db = open_db(context.clone()).await;
            assert!(db.op_count() > 1);
            assert_ne!(db.root(), root);

            db.destroy().await.unwrap();
        });
    }

    #[test_traced]
    fn test_variable_db_prune_beyond_inactivity_floor() {
        let executor = deterministic::Runner::default();
        executor.start(|mut context| async move {
            let mut db = open_db(context.clone()).await;

            // Add some operations
            let key1 = Digest::random(&mut context);
            let key2 = Digest::random(&mut context);
            let key3 = Digest::random(&mut context);

            db.update(key1, vec![10]).await.unwrap();
            db.update(key2, vec![20]).await.unwrap();
            db.update(key3, vec![30]).await.unwrap();
            db.commit(None).await.unwrap();

            // inactivity_floor should be at some location < op_count
            let inactivity_floor = db.inactivity_floor_loc();
            let beyond_floor = Location::new_unchecked(*inactivity_floor + 1);

            // Try to prune beyond the inactivity floor
            let result = db.prune(beyond_floor).await;
            assert!(
                matches!(result, Err(Error::PruneBeyondMinRequired(loc, floor))
                    if loc == beyond_floor && floor == inactivity_floor)
            );

            db.destroy().await.unwrap();
        });
    }

    #[test_traced("DEBUG")]
    fn test_batch() {
        batch_tests::test_batch(|mut ctx| async move {
            let seed = ctx.next_u64();
            let cfg = db_config(&format!("batch_{seed}"));
            AnyTest::init(ctx, cfg).await.unwrap()
        });
    }
}<|MERGE_RESOLUTION|>--- conflicted
+++ resolved
@@ -1,92 +1,3 @@
-<<<<<<< HEAD
-=======
-//! An authenticated database that provides succinct proofs of _any_ value ever associated
-//! with a key, where values can have varying sizes.
-//!
-//! _If the values you wish to store all have the same size, use [crate::qmdb::any::unordered::fixed]
-//! instead for better performance._
-
-use super::operation::VariableOperation as Operation;
-use crate::{
-    index::unordered::Index,
-    journal::{
-        authenticated,
-        contiguous::variable::{Config as JournalConfig, Journal},
-    },
-    mmr::{journaled::Config as MmrConfig, mem::Clean, Location},
-    qmdb::{
-        any::{unordered::IndexedLog, VariableConfig, VariableValue},
-        operation::Committable as _,
-        Error,
-    },
-    translator::Translator,
-};
-use commonware_codec::Read;
-use commonware_cryptography::{DigestOf, Hasher};
-use commonware_runtime::{Clock, Metrics, Storage};
-use commonware_utils::Array;
-use tracing::warn;
-
-/// A key-value QMDB based on an authenticated log of operations, supporting authentication of any
-/// value ever associated with a key.
-pub type Any<E, K, V, H, T, S = Clean<DigestOf<H>>> =
-    IndexedLog<E, Journal<E, Operation<K, V>>, Index<T, Location>, H, S>;
-
-impl<E: Storage + Clock + Metrics, K: Array, V: VariableValue, H: Hasher, T: Translator>
-    Any<E, K, V, H, T>
-{
-    /// Returns an [Any] QMDB initialized from `cfg`. Any uncommitted log operations will be
-    /// discarded and the state of the db will be as of the last committed operation.
-    pub async fn init(
-        context: E,
-        cfg: VariableConfig<T, <Operation<K, V> as Read>::Cfg>,
-    ) -> Result<Self, Error> {
-        let mmr_config = MmrConfig {
-            journal_partition: cfg.mmr_journal_partition,
-            metadata_partition: cfg.mmr_metadata_partition,
-            items_per_blob: cfg.mmr_items_per_blob,
-            write_buffer: cfg.mmr_write_buffer,
-            thread_pool: cfg.thread_pool,
-            buffer_pool: cfg.buffer_pool.clone(),
-        };
-
-        let journal_config = JournalConfig {
-            partition: cfg.log_partition,
-            items_per_section: cfg.log_items_per_blob,
-            compression: cfg.log_compression,
-            codec_config: cfg.log_codec_config,
-            buffer_pool: cfg.buffer_pool,
-            write_buffer: cfg.log_write_buffer,
-        };
-
-        let mut log = authenticated::Journal::<_, Journal<_, _>, _, _>::new(
-            context.with_label("log"),
-            mmr_config,
-            journal_config,
-            Operation::<K, V>::is_commit,
-        )
-        .await?;
-
-        if log.size() == 0 {
-            warn!("Authenticated log is empty, initializing new db");
-            log.append(Operation::CommitFloor(None, Location::new_unchecked(0)))
-                .await?;
-            log.sync().await?;
-        }
-
-        let log = Self::init_from_log(
-            Index::new(context.with_label("index"), cfg.translator),
-            log,
-            None,
-            |_, _| {},
-        )
-        .await?;
-
-        Ok(log)
-    }
-}
-
->>>>>>> 2c4a49b0
 #[cfg(test)]
 pub(super) mod test {
     use crate::{
