--- conflicted
+++ resolved
@@ -2,6 +2,7 @@
 use commonware_cryptography::{DigestOf, Hasher};
 use commonware_runtime::{Clock, Metrics, Storage};
 use commonware_utils::Array;
+use tracing::warn;
 
 use crate::{
     index::unordered::Index,
@@ -25,7 +26,6 @@
 pub mod sync;
 pub mod variable;
 
-<<<<<<< HEAD
 /// A key-value QMDB based on an authenticated log of operations, supporting authentication of any
 /// value ever associated with a key.
 pub type Any<E, K, V, C, I, H, S = Clean<DigestOf<H>>> =
@@ -40,65 +40,9 @@
         Index<T, Location>,
         H,
     >
-=======
-type AuthenticatedLog<E, C, H, S = Clean<DigestOf<H>>> = authenticated::Journal<E, C, H, S>;
-
-/// An indexed, authenticated log of database operations.
-pub struct IndexedLog<
-    E: Storage + Clock + Metrics,
-    C: Contiguous,
-    I: Index,
-    H: Hasher,
-    S: State<DigestOf<H>> = Clean<DigestOf<H>>,
-> where
-    C::Item: Codec,
-{
-    /// A (pruned) log of all operations in order of their application. The index of each
-    /// operation in the log is called its _location_, which is a stable identifier.
-    ///
-    /// # Invariants
-    ///
-    /// - The log is never pruned beyond the inactivity floor.
-    /// - There is always at least one commit operation in the log.
-    pub(crate) log: AuthenticatedLog<E, C, H, S>,
-
-    /// A location before which all operations are "inactive" (that is, operations before this point
-    /// are over keys that have been updated by some operation at or after this point).
-    pub(crate) inactivity_floor_loc: Location,
-
-    /// The location of the last commit operation.
-    pub(crate) last_commit_loc: Location,
-
-    /// A snapshot of all currently active operations in the form of a map from each key to the
-    /// location in the log containing its most recent update.
-    ///
-    /// # Invariant
-    ///
-    /// - Only references [Operation::Update]s.
-    pub(crate) snapshot: I,
-
-    /// The number of _steps_ to raise the inactivity floor. Each step involves moving exactly one
-    /// active operation to tip.
-    pub(crate) steps: u64,
-
-    /// The number of active keys in the snapshot.
-    pub(crate) active_keys: usize,
-}
-
-impl<
-        E: Storage + Clock + Metrics,
-        K: Array,
-        V: ValueEncoding,
-        C: Contiguous<Item = Operation<K, V>>,
-        I: Index<Value = Location>,
-        H: Hasher,
-        S: State<DigestOf<H>>,
-    > IndexedLog<E, C, I, H, S>
->>>>>>> 2c4a49b0
 where
     UnorderedOperation<K, VariableEncoding<V>>: Codec,
 {
-<<<<<<< HEAD
     /// Returns an [Any] QMDB initialized from `cfg`. Any uncommitted log operations will be
     /// discarded and the state of the db will be as of the last committed operation.
     pub async fn init(
@@ -123,7 +67,7 @@
             write_buffer: cfg.log_write_buffer,
         };
 
-        let log = authenticated::Journal::<_, VariableJournal<_, _>, _, _>::new(
+        let mut log = authenticated::Journal::<_, VariableJournal<_, _>, _, _>::new(
             context.with_label("log"),
             mmr_config,
             journal_config,
@@ -133,6 +77,16 @@
         )
         .await?;
 
+        if log.size() == 0 {
+            warn!("Authenticated log is empty, initializing new db");
+            log.append(UnorderedOperation::CommitFloor(
+                None,
+                Location::new_unchecked(0),
+            ))
+            .await?;
+            log.sync().await?;
+        }
+
         let log = Self::init_from_log(
             Index::new(context.with_label("index"), cfg.translator),
             log,
@@ -140,587 +94,6 @@
             |_, _| {},
         )
         .await?;
-=======
-    /// The number of operations that have been applied to this db, including those that have been
-    /// pruned and those that are not yet committed.
-    pub fn op_count(&self) -> Location {
-        self.log.size()
-    }
-
-    /// Returns the inactivity floor from an authenticated log known to be in a consistent state by
-    /// reading it from the last commit, which is assumed to be the last operation in the log.
-    ///
-    /// # Panics
-    ///
-    /// Panics if the log is not empty and the last operation is not a commit floor operation.
-    pub(crate) async fn recover_inactivity_floor(
-        log: &AuthenticatedLog<E, C, H, S>,
-    ) -> Result<Location, Error> {
-        let last_commit_loc = log.size().checked_sub(1).expect("commit should exist");
-        let last_commit = log.read(last_commit_loc).await?;
-        let inactivity_floor = match last_commit {
-            Operation::CommitFloor(_, loc) => loc,
-            _ => unreachable!("last commit is not a CommitFloor operation"),
-        };
-
-        Ok(inactivity_floor)
-    }
-
-    /// Whether the snapshot currently has no active keys.
-    pub const fn is_empty(&self) -> bool {
-        self.active_keys == 0
-    }
-
-    /// Returns the value for `key` and its location, or None if the key is not active.
-    pub(crate) async fn get_with_loc(
-        &self,
-        key: &K,
-    ) -> Result<Option<(V::Value, Location)>, Error> {
-        let iter = self.snapshot.get(key);
-        for &loc in iter {
-            let op = self.log.read(loc).await?;
-            match &op {
-                Operation::Update(k, value) => {
-                    if k == key {
-                        return Ok(Some((value.clone(), loc)));
-                    }
-                }
-                _ => unreachable!("location {loc} does not reference update operation"),
-            }
-        }
-
-        Ok(None)
-    }
-
-    /// Returns the location of the oldest operation that remains retrievable.
-    pub fn oldest_retained_loc(&self) -> Option<Location> {
-        self.log.oldest_retained_loc()
-    }
-
-    /// Return the inactivity floor location. This is the location before which all operations are
-    /// known to be inactive. Operations before this point can be safely pruned.
-    pub const fn inactivity_floor_loc(&self) -> Location {
-        self.inactivity_floor_loc
-    }
-
-    /// Get the value of `key` in the db, or None if it has no value.
-    pub async fn get(&self, key: &K) -> Result<Option<V::Value>, Error> {
-        self.get_with_loc(key)
-            .await
-            .map(|op| op.map(|(value, _)| value))
-    }
-
-    /// Get the metadata associated with the last commit.
-    pub async fn get_metadata(&self) -> Result<Option<V::Value>, Error> {
-        match self.log.read(self.last_commit_loc).await? {
-            Operation::CommitFloor(value, _) => Ok(value),
-            _ => unreachable!("last commit is not a CommitFloor operation"),
-        }
-    }
-}
-
-impl<
-        E: Storage + Clock + Metrics,
-        K: Array,
-        V: ValueEncoding,
-        C: MutableContiguous<Item = Operation<K, V>>,
-        I: Index<Value = Location>,
-        H: Hasher,
-        S: State<DigestOf<H>>,
-    > IndexedLog<E, C, I, H, S>
-where
-    Operation<K, V>: Codec,
-{
-    /// Appends the given delete operation to the log, updating the snapshot and other state to
-    /// reflect the deletion.
-    pub(crate) async fn delete_key(&mut self, key: K) -> Result<Option<Location>, Error> {
-        let Some(loc) = delete_key(&mut self.snapshot, &self.log, &key).await? else {
-            return Ok(None);
-        };
-        self.log.append(Operation::Delete(key)).await?;
-        self.steps += 1;
-        self.active_keys -= 1;
-
-        Ok(Some(loc))
-    }
-
-    /// Appends the provided update to the log, returning the old location of the key if
-    /// it was previously assigned some value, and None otherwise.
-    pub(crate) async fn update_key(
-        &mut self,
-        key: K,
-        value: V::Value,
-    ) -> Result<Option<Location>, Error> {
-        let new_loc = self.op_count();
-        let res = self.update_loc(&key, new_loc).await?;
-
-        self.log.append(Operation::Update(key, value)).await?;
-        if res.is_some() {
-            self.steps += 1;
-        } else {
-            self.active_keys += 1;
-        }
-
-        Ok(res)
-    }
-
-    /// Creates a new key with the given operation, or returns false if the key already exists.
-    pub(crate) async fn create_key(&mut self, key: K, value: V::Value) -> Result<bool, Error> {
-        let new_loc = self.op_count();
-        if !create_key(&mut self.snapshot, &self.log, &key, new_loc).await? {
-            return Ok(false);
-        }
-
-        self.log.append(Operation::Update(key, value)).await?;
-        self.active_keys += 1;
-
-        Ok(true)
-    }
-
-    /// Updates the location of `key` in the snapshot to `new_loc`, returning the previous location
-    /// of the key if any was found.
-    pub(crate) async fn update_loc(
-        &mut self,
-        key: &K,
-        new_loc: Location,
-    ) -> Result<Option<Location>, Error> {
-        update_key(&mut self.snapshot, &self.log, key, new_loc).await
-    }
-
-    /// Updates `key` to have value `value`. The operation is reflected in the snapshot, but will be
-    /// subject to rollback until the next successful `commit`.
-    pub async fn update(&mut self, key: K, value: V::Value) -> Result<(), Error> {
-        self.update_key(key, value).await.map(|_| ())
-    }
-
-    /// Creates a new key-value pair in the db. The operation is reflected in the snapshot, but will
-    /// be subject to rollback until the next successful `commit`. Returns true if the key was
-    /// created, false if it already existed.
-    pub async fn create(&mut self, key: K, value: V::Value) -> Result<bool, Error> {
-        self.create_key(key, value).await
-    }
-
-    /// Delete `key` and its value from the db. Deleting a key that already has no value is a no-op.
-    /// The operation is reflected in the snapshot, but will be subject to rollback until the next
-    /// successful `commit`. Returns true if the key was deleted, false if it was already inactive.
-    pub async fn delete(&mut self, key: K) -> Result<bool, Error> {
-        Ok(self.delete_key(key).await?.is_some())
-    }
-
-    /// Performs a batch update, invoking the callback for each resulting operation. The first
-    /// argument of the callback is the activity status of the operation, and the second argument is
-    /// the location of the operation it inactivates (if any).
-    pub(crate) async fn write_batch_with_callback<F>(
-        &mut self,
-        iter: impl Iterator<Item = (K, Option<V::Value>)>,
-        mut callback: F,
-    ) -> Result<(), Error>
-    where
-        F: FnMut(bool, Option<Location>),
-    {
-        // We use a BTreeMap here to collect the updates to ensure determinism in iteration order.
-        let mut updates = BTreeMap::new();
-        let mut locations = Vec::with_capacity(iter.size_hint().0);
-        for (key, value) in iter {
-            let iter = self.snapshot.get(&key);
-            locations.extend(iter.copied());
-            updates.insert(key, value);
-        }
-
-        // Concurrently look up all possible matching locations.
-        locations.sort();
-        locations.dedup();
-        let futures = locations.iter().map(|loc| self.log.read(*loc));
-        let results = try_join_all(futures).await?;
-
-        // Process the deletes & updates of existing keys, which must appear in the results.
-        for (op, old_loc) in (results.into_iter()).zip(locations) {
-            let key = op.key().expect("updates should have a key");
-            let Some(update) = updates.remove(key) else {
-                continue; // translated key collision
-            };
-
-            let new_loc = self.op_count();
-            if let Some(value) = update {
-                update_known_loc(&mut self.snapshot, key, old_loc, new_loc);
-                self.log
-                    .append(Operation::Update(key.clone(), value))
-                    .await?;
-                callback(true, Some(old_loc));
-            } else {
-                delete_known_loc(&mut self.snapshot, key, old_loc);
-                self.log.append(Operation::Delete(key.clone())).await?;
-                callback(false, Some(old_loc));
-                self.active_keys -= 1;
-            }
-            self.steps += 1;
-        }
-
-        // Process the creates.
-        for (key, value) in updates {
-            let Some(value) = value else {
-                continue; // attempt to delete a non-existent key
-            };
-            self.snapshot.insert(&key, self.op_count());
-            self.log.append(Operation::Update(key, value)).await?;
-            callback(true, None);
-            self.active_keys += 1;
-        }
-
-        Ok(())
-    }
-}
-
-impl<
-        E: Storage + Clock + Metrics,
-        K: Array,
-        V: ValueEncoding,
-        C: MutableContiguous<Item = Operation<K, V>>,
-        I: Index<Value = Location>,
-        H: Hasher,
-    > IndexedLog<E, C, I, H>
-where
-    Operation<K, V>: Codec,
-{
-    /// Returns a [IndexedLog] initialized from `log`, using `callback` to report snapshot
-    /// building events.
-    ///
-    /// # Panics
-    ///
-    /// Panics if the last operation is not a commit.
-    pub async fn init_from_log<F>(
-        mut index: I,
-        log: AuthenticatedLog<E, C, H>,
-        known_inactivity_floor: Option<Location>,
-        mut callback: F,
-    ) -> Result<Self, Error>
-    where
-        F: FnMut(bool, Option<Location>),
-    {
-        // If the last-known inactivity floor is behind the current floor, then invoke the callback
-        // appropriately to report the inactive bits.
-        let inactivity_floor_loc = Self::recover_inactivity_floor(&log).await?;
-        if let Some(mut known_inactivity_floor) = known_inactivity_floor {
-            while known_inactivity_floor < inactivity_floor_loc {
-                callback(false, None);
-                known_inactivity_floor += 1;
-            }
-        }
-
-        // Build snapshot from the log
-        let active_keys =
-            build_snapshot_from_log(inactivity_floor_loc, &log, &mut index, callback).await?;
-
-        let last_commit_loc = log.size().checked_sub(1).expect("commit should exist");
-
-        Ok(Self {
-            log,
-            inactivity_floor_loc,
-            snapshot: index,
-            last_commit_loc,
-            steps: 0,
-            active_keys,
-        })
-    }
-
-    /// Returns an [IndexedLog] initialized directly from the given components. The log is
-    /// replayed from `inactivity_floor_loc` to build the snapshot, and that value is used as the
-    /// inactivity floor. The last operation is assumed to be a commit.
-    async fn from_components(
-        inactivity_floor_loc: Location,
-        log: AuthenticatedLog<E, C, H>,
-        mut snapshot: I,
-    ) -> Result<Self, Error> {
-        let active_keys =
-            build_snapshot_from_log(inactivity_floor_loc, &log, &mut snapshot, |_, _| {}).await?;
-        let last_commit_loc = log.size().checked_sub(1).expect("commit should exist");
-        assert!(log.read(last_commit_loc).await?.is_commit());
-
-        Ok(Self {
-            log,
-            inactivity_floor_loc,
-            snapshot,
-            last_commit_loc,
-            steps: 0,
-            active_keys,
-        })
-    }
-
-    /// Raises the inactivity floor by exactly one step, moving the first active operation to tip.
-    /// Raises the floor to the tip if the db is empty.
-    pub(crate) async fn raise_floor(&mut self) -> Result<Location, Error> {
-        if self.is_empty() {
-            self.inactivity_floor_loc = self.op_count();
-            debug!(tip = ?self.inactivity_floor_loc, "db is empty, raising floor to tip");
-        } else {
-            let steps_to_take = self.steps + 1;
-            for _ in 0..steps_to_take {
-                let loc = self.inactivity_floor_loc;
-                self.inactivity_floor_loc = self.as_floor_helper().raise_floor(loc).await?;
-            }
-        }
-        self.steps = 0;
-
-        Ok(self.inactivity_floor_loc)
-    }
-
-    /// Same as `raise_floor` but uses the status bitmap to more efficiently find the first active
-    /// operation above the inactivity floor.
-    pub(crate) async fn raise_floor_with_bitmap<D: Digest, const N: usize>(
-        &mut self,
-        status: &mut AuthenticatedBitMap<D, N, Dirty>,
-    ) -> Result<Location, Error> {
-        if self.is_empty() {
-            self.inactivity_floor_loc = self.op_count();
-            debug!(tip = ?self.inactivity_floor_loc, "db is empty, raising floor to tip");
-        } else {
-            let steps_to_take = self.steps + 1;
-            for _ in 0..steps_to_take {
-                let loc = self.inactivity_floor_loc;
-                self.inactivity_floor_loc = self
-                    .as_floor_helper()
-                    .raise_floor_with_bitmap(status, loc)
-                    .await?;
-            }
-        }
-        self.steps = 0;
-
-        Ok(self.inactivity_floor_loc)
-    }
-
-    /// Returns a FloorHelper wrapping the current state of the log.
-    pub(crate) const fn as_floor_helper(
-        &mut self,
-    ) -> FloorHelper<'_, I, AuthenticatedLog<E, C, H>> {
-        FloorHelper {
-            snapshot: &mut self.snapshot,
-            log: &mut self.log,
-        }
-    }
-
-    /// Prunes historical operations prior to `prune_loc`. This does not affect the db's root or
-    /// snapshot.
-    ///
-    /// # Errors
-    ///
-    /// - Returns [Error::PruneBeyondMinRequired] if `prune_loc` > inactivity floor.
-    /// - Returns [crate::mmr::Error::LocationOverflow] if `prune_loc` > [crate::mmr::MAX_LOCATION].
-    pub async fn prune(&mut self, prune_loc: Location) -> Result<(), Error> {
-        if prune_loc > self.inactivity_floor_loc {
-            return Err(Error::PruneBeyondMinRequired(
-                prune_loc,
-                self.inactivity_floor_loc,
-            ));
-        }
-
-        self.log.prune(prune_loc).await?;
-
-        Ok(())
-    }
-}
-
-impl<
-        E: Storage + Clock + Metrics,
-        K: Array,
-        V: ValueEncoding,
-        C: PersistableContiguous<Item = Operation<K, V>>,
-        I: Index<Value = Location>,
-        H: Hasher,
-    > IndexedLog<E, C, I, H>
-where
-    Operation<K, V>: Codec,
-{
-    /// Applies the given commit operation to the log and commits it to disk. Does not raise the
-    /// inactivity floor.
-    ///
-    /// # Panics
-    ///
-    /// Panics if the given operation is not a commit operation.
-    pub(crate) async fn apply_commit_op(&mut self, op: Operation<K, V>) -> Result<(), Error> {
-        assert!(op.is_commit(), "commit operation expected");
-        self.last_commit_loc = self.op_count();
-        self.log.append(op).await?;
-
-        self.log.commit().await.map_err(Into::into)
-    }
-
-    /// Simulate an unclean shutdown by consuming the db. If commit_log is true, the underlying
-    /// authenticated log will be be committed before consuming.
-    #[cfg(any(test, feature = "fuzzing"))]
-    pub async fn simulate_failure(mut self, commit_log: bool) -> Result<(), Error> {
-        if commit_log {
-            self.log.commit().await?;
-        }
-
-        Ok(())
-    }
-
-    /// Commit any pending operations to the database, ensuring their durability upon return from
-    /// this function. Also raises the inactivity floor according to the schedule. Returns the
-    /// `(start_loc, end_loc]` location range of committed operations.
-    pub async fn commit(&mut self, metadata: Option<V::Value>) -> Result<Range<Location>, Error> {
-        let start_loc = self.last_commit_loc + 1;
-
-        // Raise the inactivity floor by taking `self.steps` steps, plus 1 to account for the
-        // previous commit becoming inactive.
-        let inactivity_floor_loc = self.raise_floor().await?;
-
-        // Commit the log to ensure this commit is durable.
-        self.apply_commit_op(Operation::CommitFloor(metadata, inactivity_floor_loc))
-            .await?;
-
-        Ok(start_loc..self.op_count())
-    }
-
-    /// Sync all database state to disk.
-    pub async fn sync(&mut self) -> Result<(), Error> {
-        self.log.sync().await.map_err(Into::into)
-    }
-
-    /// Close the db. Operations that have not been committed will be lost or rolled back on
-    /// restart.
-    pub async fn close(self) -> Result<(), Error> {
-        self.log.close().await.map_err(Into::into)
-    }
-
-    /// Destroy the db, removing all data from disk.
-    pub async fn destroy(self) -> Result<(), Error> {
-        self.log.destroy().await.map_err(Into::into)
-    }
-}
-
-impl<
-        E: Storage + Clock + Metrics,
-        K: Array,
-        V: ValueEncoding,
-        C: Contiguous<Item = Operation<K, V>>,
-        I: Index<Value = Location>,
-        H: Hasher,
-    > IndexedLog<E, C, I, H>
-where
-    Operation<K, V>: Codec,
-{
-    /// Convert this database into its dirty counterpart for batched updates.
-    pub fn into_dirty(self) -> IndexedLog<E, C, I, H, Dirty> {
-        IndexedLog {
-            log: self.log.into_dirty(),
-            inactivity_floor_loc: self.inactivity_floor_loc,
-            last_commit_loc: self.last_commit_loc,
-            snapshot: self.snapshot,
-            steps: self.steps,
-            active_keys: self.active_keys,
-        }
-    }
-}
-
-impl<
-        E: Storage + Clock + Metrics,
-        K: Array,
-        V: ValueEncoding,
-        C: Contiguous<Item = Operation<K, V>>,
-        I: Index<Value = Location>,
-        H: Hasher,
-    > IndexedLog<E, C, I, H, Dirty>
-where
-    Operation<K, V>: Codec,
-{
-    /// Merkleize the database and compute the root digest.
-    pub fn merkleize(self) -> IndexedLog<E, C, I, H, Clean<H::Digest>> {
-        IndexedLog {
-            log: self.log.merkleize(),
-            inactivity_floor_loc: self.inactivity_floor_loc,
-            last_commit_loc: self.last_commit_loc,
-            snapshot: self.snapshot,
-            steps: self.steps,
-            active_keys: self.active_keys,
-        }
-    }
-}
-
-impl<
-        E: Storage + Clock + Metrics,
-        K: Array,
-        V: ValueEncoding,
-        C: PersistableContiguous<Item = Operation<K, V>>,
-        I: Index<Value = Location>,
-        H: Hasher,
-    > crate::store::StorePersistable for IndexedLog<E, C, I, H>
-where
-    Operation<K, V>: Codec,
-{
-    async fn commit(&mut self) -> Result<(), Error> {
-        self.commit(None).await.map(|_| ())
-    }
-
-    async fn destroy(self) -> Result<(), Error> {
-        self.destroy().await
-    }
-}
-
-impl<
-        E: Storage + Clock + Metrics,
-        K: Array,
-        V: ValueEncoding,
-        C: MutableContiguous<Item = Operation<K, V>>,
-        I: Index<Value = Location>,
-        H: Hasher,
-    > crate::qmdb::store::LogStorePrunable for IndexedLog<E, C, I, H>
-where
-    Operation<K, V>: Codec,
-{
-    async fn prune(&mut self, prune_loc: Location) -> Result<(), Error> {
-        self.prune(prune_loc).await
-    }
-}
-
-impl<
-        E: Storage + Clock + Metrics,
-        K: Array,
-        V: ValueEncoding,
-        C: Contiguous<Item = Operation<K, V>>,
-        I: Index<Value = Location>,
-        H: Hasher,
-    > crate::qmdb::store::CleanStore for IndexedLog<E, C, I, H>
-where
-    Operation<K, V>: Codec,
-{
-    type Digest = H::Digest;
-    type Operation = Operation<K, V>;
-    type Dirty = IndexedLog<E, C, I, H, Dirty>;
-
-    fn into_dirty(self) -> Self::Dirty {
-        self.into_dirty()
-    }
-
-    fn root(&self) -> Self::Digest {
-        self.log.root()
-    }
-
-    async fn proof(
-        &self,
-        start_loc: Location,
-        max_ops: NonZeroU64,
-    ) -> Result<(Proof<Self::Digest>, Vec<Self::Operation>), Error> {
-        let size = self.op_count();
-        self.log
-            .historical_proof(size, start_loc, max_ops)
-            .await
-            .map_err(Into::into)
-    }
-
-    async fn historical_proof(
-        &self,
-        historical_size: Location,
-        start_loc: Location,
-        max_ops: NonZeroU64,
-    ) -> Result<(Proof<Self::Digest>, Vec<Self::Operation>), Error> {
-        self.log
-            .historical_proof(historical_size, start_loc, max_ops)
-            .await
-            .map_err(Into::into)
-    }
-}
->>>>>>> 2c4a49b0
 
         Ok(log)
     }
@@ -757,7 +130,16 @@
         callback: impl FnMut(bool, Option<Location>),
     ) -> Result<Self, Error> {
         let translator = cfg.translator.clone();
-        let log = init_fixed_authenticated_log(context.clone(), cfg).await?;
+        let mut log = init_fixed_authenticated_log(context.clone(), cfg).await?;
+        if log.size() == 0 {
+            warn!("Authenticated log is empty, initializing new db");
+            log.append(UnorderedOperation::CommitFloor(
+                None,
+                Location::new_unchecked(0),
+            ))
+            .await?;
+            log.sync().await?;
+        }
         let index = Index::new(context.with_label("index"), translator);
         let log = Self::init_from_log(index, log, known_inactivity_floor, callback).await?;
 
@@ -770,12 +152,8 @@
 pub(super) mod test {
     use super::*;
     use crate::{
-<<<<<<< HEAD
         journal::contiguous::fixed::Journal,
-        mmr::{mem::Mmr as MemMmr, Location, Proof, StandardHasher},
-=======
-        mmr::StandardHasher,
->>>>>>> 2c4a49b0
+        mmr::{Location, StandardHasher},
         qmdb::{
             any::{
                 test::{fixed_db_config, variable_db_config},
