--- conflicted
+++ resolved
@@ -1,84 +1,9 @@
-<<<<<<< HEAD
-=======
-//! An _ordered_ variant of a Any authenticated database with fixed-size values which additionally
-//! maintains the lexicographic-next active key of each active key. For example, if the active key
-//! set is `{bar, baz, foo}`, then the next-key value for `bar` is `baz`, the next-key value for
-//! `baz` is `foo`, and because we define the next-key of the very last key as the first key, the
-//! next-key value for `foo` is `bar`.
-
-use crate::{
-    index::ordered::Index,
-    journal::contiguous::fixed::Journal,
-    mmr::{mem::Clean, Location},
-    qmdb::{
-        any::{
-            init_fixed_authenticated_log,
-            ordered::{FixedOperation as Operation, IndexedLog},
-            FixedConfig as Config, FixedValue,
-        },
-        Error,
-    },
-    translator::Translator,
-};
-use commonware_cryptography::{DigestOf, Hasher};
-use commonware_runtime::{Clock, Metrics, Storage};
-use commonware_utils::Array;
-use tracing::warn;
-
-/// A key-value QMDB based on an authenticated log of operations, supporting authentication of any
-/// value ever associated with a key.
-pub type Any<E, K, V, H, T, S = Clean<DigestOf<H>>> =
-    IndexedLog<E, Journal<E, Operation<K, V>>, Index<T, Location>, H, S>;
-
-impl<E: Storage + Clock + Metrics, K: Array, V: FixedValue, H: Hasher, T: Translator>
-    Any<E, K, V, H, T>
-{
-    /// Returns an [Any] qmdb initialized from `cfg`. Any uncommitted log operations will be
-    /// discarded and the state of the db will be as of the last committed operation.
-    pub async fn init(context: E, cfg: Config<T>) -> Result<Self, Error> {
-        Self::init_with_callback(context, cfg, None, |_, _| {}).await
-    }
-
-    /// Initialize the DB, invoking `callback` for each operation processed during recovery.
-    ///
-    /// If `known_inactivity_floor` is provided and is less than the log's actual inactivity floor,
-    /// `callback` is invoked with `(false, None)` for each location in the gap. Then, as the
-    /// snapshot is built from the log, `callback` is invoked for each operation with its activity
-    /// status and previous location (if any).
-    pub(crate) async fn init_with_callback(
-        context: E,
-        cfg: Config<T>,
-        known_inactivity_floor: Option<Location>,
-        callback: impl FnMut(bool, Option<Location>),
-    ) -> Result<Self, Error> {
-        let translator = cfg.translator.clone();
-        let mut log = init_fixed_authenticated_log(context.clone(), cfg).await?;
-        if log.size() == 0 {
-            warn!("Authenticated log is empty, initializing new db");
-            log.append(Operation::CommitFloor(None, Location::new_unchecked(0)))
-                .await?;
-            log.sync().await?;
-        }
-
-        let index = Index::new(context.with_label("index"), translator);
-        let log = Self::init_from_log(index, log, known_inactivity_floor, callback).await?;
-
-        Ok(log)
-    }
-}
-
->>>>>>> 2c4a49b0
 #[cfg(test)]
 mod test {
     use crate::{
-<<<<<<< HEAD
         index::{ordered::Index, Unordered as _},
         journal::contiguous::fixed::Journal,
-        mmr::{mem::Mmr, Location, Position, StandardHasher as Standard},
-=======
-        index::Unordered as _,
-        mmr::{Position, StandardHasher as Standard},
->>>>>>> 2c4a49b0
+        mmr::{Location, Position, StandardHasher as Standard},
         qmdb::{
             any::{
                 ordered::Any, FixedConfig as Config, FixedEncoding, OrderedOperation, OrderedUpdate,
