--- conflicted
+++ resolved
@@ -11,7 +11,7 @@
     qmdb::{
         any::{
             unordered::fixed::Any, CleanAny, DirtyAny, FixedEncoding, FixedValue,
-            UnorderedOperation,
+            UnorderedOperation, UnorderedUpdate,
         },
         current::{merkleize_grafted_bitmap, Config, OperationProof, RangeProof},
         store::{Batchable, CleanStore, DirtyStore, LogStore},
@@ -27,18 +27,13 @@
 use core::ops::Range;
 use std::num::NonZeroU64;
 
-<<<<<<< HEAD
-type Operation<K, V> = UnorderedOperation<K, FixedEncoding<V>>;
-
-/// A key-value QMDB based on an MMR over its log of operations, supporting authentication of whether
-/// a key ever had a specific value, and whether the key currently has that value.
-=======
 /// Proof information for verifying a key has a particular value in the database.
 pub type KeyValueProof<D, const N: usize> = OperationProof<D, N>;
 
+type Operation<K, V> = UnorderedOperation<K, FixedEncoding<V>>;
+
 /// A key-value QMDB based on an MMR over its log of operations, supporting authentication of
 /// whether a key ever had a specific value, and whether the key currently has that value.
->>>>>>> 2c4a49b0
 ///
 /// Note: The generic parameter N is not really generic, and must be manually set to double the size
 /// of the hash digest being produced by the hasher. A compile-time assertion is used to prevent any
@@ -117,22 +112,9 @@
         proof: &KeyValueProof<H::Digest, N>,
         root: &H::Digest,
     ) -> bool {
-<<<<<<< HEAD
-        let element = Operation::Update(crate::qmdb::any::UnorderedUpdate(info.key, info.value));
-        verify_key_value_proof::<H, Operation<K, V>, N>(
-            hasher,
-            Self::grafting_height(),
-            proof,
-            info.loc,
-            &info.chunk,
-            root,
-            element,
-        )
-=======
-        let op = Operation::Update(key, value);
+        let op = Operation::Update(UnorderedUpdate(key, value));
 
         proof.verify(hasher, Self::grafting_height(), op, root)
->>>>>>> 2c4a49b0
     }
 
     /// Return true if the given sequence of `ops` were applied starting at location `start_loc` in
@@ -999,7 +981,7 @@
             };
             // This proof should verify using verify_range_proof which does not check activity
             // status.
-            let op = Operation::Update(k, v1);
+            let op = Operation::Update(UnorderedUpdate(k, v1));
             assert!(CleanCurrentTest::verify_range_proof(
                 hasher.inner(),
                 &proof_inactive.range_proof,
