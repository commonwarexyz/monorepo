--- conflicted
+++ resolved
@@ -66,15 +66,14 @@
 path = "src/mmr/benches/bench.rs"
 
 [[bench]]
-<<<<<<< HEAD
 name="ordinal"
 harness = false
 path = "src/ordinal/benches/bench.rs"
-=======
+
+[[bench]]
 name="metadata"
 harness = false
 path = "src/metadata/benches/bench.rs"
->>>>>>> e9e07319
 
 [[bench]]
 name="rmap"
