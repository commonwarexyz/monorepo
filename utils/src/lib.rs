//! Leverage common functionality across multiple primitives.

use sha2::{Digest, Sha256};

<<<<<<< HEAD
mod priority_set;
pub use priority_set::PrioritySet;
=======
mod time;
pub use time::SystemTimeExt;
>>>>>>> f20bf03d

/// Converts bytes to a hexadecimal string.
pub fn hex(bytes: &[u8]) -> String {
    let mut hex = String::new();
    for byte in bytes.iter() {
        hex.push_str(&format!("{:02x}", byte));
    }
    hex
}

/// Converts a hexadecimal string to bytes.
pub fn from_hex(hex: &str) -> Option<Vec<u8>> {
    if hex.len() % 2 != 0 {
        return None;
    }

    (0..hex.len())
        .step_by(2)
        .map(|i| match u8::from_str_radix(&hex[i..i + 2], 16) {
            Ok(byte) => Some(byte),
            Err(_) => None,
        })
        .collect()
}

/// Assuming that `n = 3f + 1`, compute the minimum size of `t` such that `t >= 2f + 1`.
pub fn quorum(n: u32) -> Option<u32> {
    let f = (n - 1) / 3;
    if f == 0 {
        return None;
    }
    Some((2 * f) + 1)
}

/// Hashes the given `Bytes` using SHA-256.
pub fn hash(bytes: &[u8]) -> Vec<u8> {
    let mut hasher = Sha256::new();
    hasher.update(bytes);
    hasher.finalize().to_vec()
}

/// Computes the union of two byte slices.
pub fn union(a: &[u8], b: &[u8]) -> Vec<u8> {
    let mut union = Vec::with_capacity(a.len() + b.len());
    union.extend_from_slice(a);
    union.extend_from_slice(b);
    union
}

#[cfg(test)]
mod tests {
    use super::*;

    #[test]
    fn test_hex() {
        // Test case 0: empty bytes
        let b = &[];
        let h = hex(b);
        assert_eq!(h, "");
        assert_eq!(from_hex(&h).unwrap(), b.to_vec());

        // Test case 1: single byte
        let b = &[0x01];
        let h = hex(b);
        assert_eq!(h, "01");
        assert_eq!(from_hex(&h).unwrap(), b.to_vec());

        // Test case 2: multiple bytes
        let b = &[0x01, 0x02, 0x03];
        let h = hex(b);
        assert_eq!(h, "010203");
        assert_eq!(from_hex(&h).unwrap(), b.to_vec());

        // Test case 3: odd number of bytes
        let h = "0102030";
        assert!(from_hex(h).is_none());

        // Test case 4: invalid hexadecimal character
        let h = "01g3";
        assert!(from_hex(h).is_none());
    }

    #[test]
    fn test_quorum() {
        // Test case 0: n = 3 (3*0 + 1)
        assert_eq!(quorum(3), None);

        // Test case 1: n = 4 (3*1 + 1)
        assert_eq!(quorum(4), Some(3));

        // Test case 2: n = 7 (3*2 + 1)
        assert_eq!(quorum(7), Some(5));

        // Test case 3: n = 10 (3*3 + 1)
        assert_eq!(quorum(10), Some(7));
    }

    #[test]
    fn test_hash() {
        // Test case 0: empty bytes
        let empty = hash(b"");
        assert_eq!(
            hex(&empty),
            "e3b0c44298fc1c149afbf4c8996fb92427ae41e4649b934ca495991b7852b855",
        );

        // Test case 1: single byte
        let single = hash(b"a");
        assert_eq!(
            hex(&single),
            "ca978112ca1bbdcafac231b39a23dc4da786eff8147c4e72b9807785afee48bb",
        );

        // Test case 2: multiple bytes
        let multiple = hash(b"hello world");
        assert_eq!(
            hex(&multiple),
            "b94d27b9934d3e08a52e52d7da7dabfac484efe37a5380ee9088f7ace2efcde9",
        );
    }

    #[test]
    fn test_union() {
        // Test case 0: empty slices
        assert_eq!(union(&[], &[]), []);

        // Test case 1: empty and non-empty slices
        assert_eq!(union(&[], &[0x01, 0x02, 0x03]), [0x01, 0x02, 0x03]);

        // Test case 2: non-empty and non-empty slices
        assert_eq!(
            union(&[0x01, 0x02, 0x03], &[0x04, 0x05, 0x06]),
            [0x01, 0x02, 0x03, 0x04, 0x05, 0x06]
        );
    }
}<|MERGE_RESOLUTION|>--- conflicted
+++ resolved
@@ -2,13 +2,10 @@
 
 use sha2::{Digest, Sha256};
 
-<<<<<<< HEAD
+mod time;
+pub use time::SystemTimeExt;
 mod priority_set;
 pub use priority_set::PrioritySet;
-=======
-mod time;
-pub use time::SystemTimeExt;
->>>>>>> f20bf03d
 
 /// Converts bytes to a hexadecimal string.
 pub fn hex(bytes: &[u8]) -> String {
