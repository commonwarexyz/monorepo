//! Ordered collections that guarantee sorted, deduplicated keys.

#[cfg(not(feature = "std"))]
use alloc::{collections::BTreeSet, vec::Vec};
use bytes::{Buf, BufMut};
use commonware_codec::{EncodeSize, RangeCfg, Read, Write};
use core::{
    fmt,
    ops::{Deref, Index, Range},
};
#[cfg(feature = "std")]
use std::collections::BTreeSet;
use thiserror::Error;

#[cfg(not(feature = "std"))]
type VecIntoIter<T> = alloc::vec::IntoIter<T>;
#[cfg(feature = "std")]
type VecIntoIter<T> = std::vec::IntoIter<T>;

/// Errors that can occur when constructing [`OrderedAssociatedUnique`].
#[derive(Error, Debug, PartialEq, Eq)]
pub enum Error {
    /// A value was duplicated across different keys.
    #[error("duplicate value across keys")]
    DuplicateValue,
}

/// An ordered, deduplicated slice of items.
///
/// After construction, the contained [`Vec<T>`] is sealed and cannot be modified. To unseal the
/// inner [`Vec<T>`], use the [`Into<Vec<T>>`] impl.
#[derive(Debug, Clone, PartialEq, Eq, PartialOrd, Ord, Hash)]
pub struct Ordered<T>(Vec<T>);

impl<T> Ordered<T> {
    /// Returns the size of the ordered collection.
    pub const fn len(&self) -> usize {
        self.0.len()
    }

    /// Returns `true` if the collection is empty.
    pub const fn is_empty(&self) -> bool {
        self.0.is_empty()
    }

    /// Returns an item by index, if it exists.
    pub fn get(&self, index: usize) -> Option<&T> {
        self.0.get(index)
    }

    /// Returns the position of a given item in the collection, if it exists.
    pub fn position(&self, item: &T) -> Option<usize>
    where
        T: Ord,
    {
        self.0.binary_search(item).ok()
    }

    /// Returns an iterator over the items in the collection.
    pub fn iter(&self) -> core::slice::Iter<'_, T> {
        self.into_iter()
    }
}

impl<T: Write> Write for Ordered<T> {
    fn write(&self, buf: &mut impl BufMut) {
        self.0.write(buf);
    }
}

impl<T: EncodeSize> EncodeSize for Ordered<T> {
    fn encode_size(&self) -> usize {
        self.0.encode_size()
    }
}

impl<T: Read> Read for Ordered<T> {
    type Cfg = (RangeCfg<usize>, T::Cfg);

    fn read_cfg(buf: &mut impl Buf, cfg: &Self::Cfg) -> Result<Self, commonware_codec::Error> {
        Ok(Self(Vec::<T>::read_cfg(buf, cfg)?))
    }
}

impl<T: Ord> FromIterator<T> for Ordered<T> {
    fn from_iter<I: IntoIterator<Item = T>>(iter: I) -> Self {
        let items: Vec<_> = iter.into_iter().collect();
        items.into()
    }
}

impl<T: Ord> From<Vec<T>> for Ordered<T> {
    fn from(mut items: Vec<T>) -> Self {
        items.sort();
        items.dedup();
        Self(items)
    }
}

impl<T: Ord + Clone> From<&[T]> for Ordered<T> {
    fn from(items: &[T]) -> Self {
        items.iter().cloned().collect()
    }
}

impl<T: Ord, const N: usize> From<[T; N]> for Ordered<T> {
    fn from(items: [T; N]) -> Self {
        items.into_iter().collect()
    }
}

impl<T: Ord + Clone, const N: usize> From<&[T; N]> for Ordered<T> {
    fn from(items: &[T; N]) -> Self {
        items.as_slice().into()
    }
}

impl<T> IntoIterator for Ordered<T> {
    type Item = T;
    type IntoIter = VecIntoIter<T>;

    fn into_iter(self) -> Self::IntoIter {
        self.0.into_iter()
    }
}

impl<'a, T> IntoIterator for &'a Ordered<T> {
    type Item = &'a T;
    type IntoIter = core::slice::Iter<'a, T>;

    fn into_iter(self) -> Self::IntoIter {
        self.0.iter()
    }
}

impl<T> Index<usize> for Ordered<T> {
    type Output = T;

    fn index(&self, index: usize) -> &Self::Output {
        &self.0[index]
    }
}

impl<T> Index<Range<usize>> for Ordered<T> {
    type Output = [T];

    fn index(&self, index: Range<usize>) -> &Self::Output {
        &self.0[index]
    }
}

impl<T> AsRef<[T]> for Ordered<T> {
    fn as_ref(&self) -> &[T] {
        &self.0
    }
}

impl<T: fmt::Display> fmt::Display for Ordered<T> {
    fn fmt(&self, f: &mut fmt::Formatter<'_>) -> Result<(), fmt::Error> {
        write!(f, "[")?;
        for (i, item) in self.0.iter().enumerate() {
            if i > 0 {
                write!(f, ", ")?;
            }
            write!(f, "{item}")?;
        }
        write!(f, "]")
    }
}

impl<T: Ord> From<Ordered<T>> for Vec<T> {
    fn from(set: Ordered<T>) -> Self {
        set.0
    }
}

/// Extension trait for `Ordered` participant sets providing quorum and index utilities.
pub trait OrderedQuorum {
    /// The type of items in this set.
    type Item: Ord;

    /// Returns the quorum value (2f+1) for this participant set.
    ///
    /// ## Panics
    ///
    /// Panics if the number of participants exceeds `u32::MAX`.
    fn quorum(&self) -> u32;

    /// Returns the maximum number of faults (f) tolerated by this participant set.
    ///
    /// ## Panics
    ///
    /// Panics if the number of participants exceeds `u32::MAX`.
    fn max_faults(&self) -> u32;

    /// Returns the participant key at the given index.
    fn key(&self, index: u32) -> Option<&Self::Item>;

    /// Returns the index for the given participant key, if present.
    ///
    /// ## Panics
    ///
    /// Panics if the participant index exceeds `u32::MAX`.
    fn index(&self, key: &Self::Item) -> Option<u32>;
}

impl<T: Ord> OrderedQuorum for Ordered<T> {
    type Item = T;

    fn quorum(&self) -> u32 {
        crate::quorum(u32::try_from(self.len()).expect("too many participants"))
    }

    fn max_faults(&self) -> u32 {
        crate::max_faults(u32::try_from(self.len()).expect("too many participants"))
    }

    fn key(&self, index: u32) -> Option<&Self::Item> {
        self.get(index as usize)
    }

    fn index(&self, key: &Self::Item) -> Option<u32> {
        self.position(key)
            .map(|position| u32::try_from(position).expect("too many participants"))
    }
}

/// An ordered, deduplicated slice of items each paired with some associated value.
///
/// Like [`Ordered`], the contained [`Vec<(K, V)>`] is sealed after construction and cannot be modified. To unseal the
/// inner [`Vec<(K, V)>`], use the [`Into<Vec<(K, V)>>`] impl.
///
/// Consumers that only need the ordered keys can treat an [`OrderedAssociated`] as an
/// [`Ordered`] through deref coercions.
#[derive(Clone, PartialEq, Eq, Hash)]
pub struct OrderedAssociated<K, V> {
    keys: Ordered<K>,
    values: Vec<V>,
}

impl<K, V> OrderedAssociated<K, V> {
    /// Returns the number of entries in the map.
    pub const fn len(&self) -> usize {
        self.keys.len()
    }

    /// Returns `true` if the map is empty.
    pub const fn is_empty(&self) -> bool {
        self.keys.is_empty()
    }

    /// Returns a key by index, if it exists.
    pub fn get(&self, index: usize) -> Option<&K> {
        self.keys.get(index)
    }

    /// Returns the position of the provided key, if it exists.
    pub fn position(&self, key: &K) -> Option<usize>
    where
        K: Ord,
    {
        self.keys.position(key)
    }

    /// Returns the ordered keys as an [`Ordered`] reference.
    pub const fn keys(&self) -> &Ordered<K> {
        &self.keys
    }

    /// Consumes the map and returns the ordered keys.
    pub fn into_keys(self) -> Ordered<K> {
        self.keys
    }

    /// Returns the associated value at `index`, if it exists.
    pub fn value(&self, index: usize) -> Option<&V> {
        self.values.get(index)
    }

    /// Returns the associated value for `key`, if it exists.
    pub fn get_value(&self, key: &K) -> Option<&V>
    where
        K: Ord,
    {
        self.position(key).and_then(|index| self.values.get(index))
    }

    /// Returns a mutable reference to the associated value for `key`, if it exists.
    pub fn get_value_mut(&mut self, key: &K) -> Option<&mut V>
    where
        K: Ord,
    {
        self.position(key)
            .and_then(|index| self.values.get_mut(index))
    }

    /// Returns the associated values.
    pub fn values(&self) -> &[V] {
        &self.values
    }

    /// Returns a mutable reference to the associated values
    pub fn values_mut(&mut self) -> &mut [V] {
        &mut self.values
    }

    /// Returns a zipped iterator over keys and values.
    pub fn iter_pairs(&self) -> impl Iterator<Item = (&K, &V)> {
        self.keys.iter().zip(self.values.iter())
    }

    /// Returns an iterator over the ordered keys.
    pub fn iter(&self) -> core::slice::Iter<'_, K> {
        self.keys.iter()
    }
}

impl<K: fmt::Debug, V: fmt::Debug> fmt::Debug for OrderedAssociated<K, V> {
    fn fmt(&self, f: &mut fmt::Formatter<'_>) -> fmt::Result {
        f.debug_tuple("OrderedAssociated")
            .field(&self.iter_pairs().collect::<Vec<_>>())
            .finish()
    }
}

impl<K, V> AsRef<[K]> for OrderedAssociated<K, V> {
    fn as_ref(&self) -> &[K] {
        self.keys.as_ref()
    }
}

impl<K, V> AsRef<Ordered<K>> for OrderedAssociated<K, V> {
    fn as_ref(&self) -> &Ordered<K> {
        &self.keys
    }
}

impl<K, V> Deref for OrderedAssociated<K, V> {
    type Target = Ordered<K>;

    fn deref(&self) -> &Self::Target {
        &self.keys
    }
}

impl<K: Ord, V> FromIterator<(K, V)> for OrderedAssociated<K, V> {
    fn from_iter<I: IntoIterator<Item = (K, V)>>(iter: I) -> Self {
        let mut items: Vec<(K, V)> = iter.into_iter().collect();
        items.sort_by(|(lk, _), (rk, _)| lk.cmp(rk));
        items.dedup_by(|l, r| l.0 == r.0);

        let mut keys = Vec::with_capacity(items.len());
        let mut values = Vec::with_capacity(items.len());
        for (key, value) in items {
            keys.push(key);
            values.push(value);
        }

        Self {
            keys: Ordered(keys),
            values,
        }
    }
}

impl<K: Ord + Clone, V: Clone> From<&[(K, V)]> for OrderedAssociated<K, V> {
    fn from(items: &[(K, V)]) -> Self {
        items.iter().cloned().collect()
    }
}

impl<K: Ord, V> From<Vec<(K, V)>> for OrderedAssociated<K, V> {
    fn from(items: Vec<(K, V)>) -> Self {
        items.into_iter().collect()
    }
}

impl<K: Ord, V, const N: usize> From<[(K, V); N]> for OrderedAssociated<K, V> {
    fn from(items: [(K, V); N]) -> Self {
        items.into_iter().collect()
    }
}

impl<K: Ord + Clone, V: Clone, const N: usize> From<&[(K, V); N]> for OrderedAssociated<K, V> {
    fn from(items: &[(K, V); N]) -> Self {
        items.as_slice().into()
    }
}

impl<K: Ord, V> From<OrderedAssociated<K, V>> for Vec<(K, V)> {
    fn from(wrapped: OrderedAssociated<K, V>) -> Self {
        wrapped.into_iter().collect()
    }
}

impl<K: Write, V: Write> Write for OrderedAssociated<K, V> {
    fn write(&self, buf: &mut impl BufMut) {
        self.keys.write(buf);
        self.values.write(buf);
    }
}

impl<K: EncodeSize, V: EncodeSize> EncodeSize for OrderedAssociated<K, V> {
    fn encode_size(&self) -> usize {
        self.keys.encode_size() + self.values.encode_size()
    }
}

impl<K: Read, V: Read> Read for OrderedAssociated<K, V> {
    type Cfg = (RangeCfg<usize>, K::Cfg, V::Cfg);

    fn read_cfg(buf: &mut impl Buf, cfg: &Self::Cfg) -> Result<Self, commonware_codec::Error> {
        let (range_cfg, key_cfg, value_cfg) = cfg;
        let keys = Ordered::<K>::read_cfg(buf, &(*range_cfg, key_cfg.clone()))?;
        let values = Vec::<V>::read_cfg(buf, &(RangeCfg::exact(keys.len()), value_cfg.clone()))?;
        Ok(Self { keys, values })
    }
}

impl<K, V> IntoIterator for OrderedAssociated<K, V> {
    type Item = (K, V);
    type IntoIter = OrderedAssociatedIntoIter<K, V>;

    fn into_iter(self) -> Self::IntoIter {
        OrderedAssociatedIntoIter {
            keys: self.keys.into_iter(),
            values: self.values.into_iter(),
        }
    }
}

impl<'a, K, V> IntoIterator for &'a OrderedAssociated<K, V> {
    type Item = (&'a K, &'a V);
    type IntoIter = core::iter::Zip<core::slice::Iter<'a, K>, core::slice::Iter<'a, V>>;

    fn into_iter(self) -> Self::IntoIter {
        self.keys.iter().zip(self.values.iter())
    }
}

/// Owned iterator over [`OrderedAssociated`].
pub struct OrderedAssociatedIntoIter<K, V> {
    keys: VecIntoIter<K>,
    values: VecIntoIter<V>,
}

impl<K, V> Iterator for OrderedAssociatedIntoIter<K, V> {
    type Item = (K, V);

    fn next(&mut self) -> Option<Self::Item> {
        let key = self.keys.next()?;
        let value = self.values.next()?;
        Some((key, value))
    }

    fn size_hint(&self) -> (usize, Option<usize>) {
        self.keys.size_hint()
    }
}

impl<K, V> ExactSizeIterator for OrderedAssociatedIntoIter<K, V> {}

impl<K, V> DoubleEndedIterator for OrderedAssociatedIntoIter<K, V> {
    fn next_back(&mut self) -> Option<Self::Item> {
        let key = self.keys.next_back()?;
        let value = self.values.next_back()?;
        Some((key, value))
    }
}

/// An ordered, deduplicated slice of items each paired with some associated value, where values must be unique.
///
/// Like [`OrderedAssociated`], but enforces that values are unique across all keys. The contained
/// [`Vec<(K, V)>`] is sealed after construction and cannot be modified. To unseal the inner
/// [`Vec<(K, V)>`], use the [`Into<Vec<(K, V)>>`] impl.
///
/// Consumers that only need the ordered keys can treat an [`OrderedAssociatedUnique`] as an
/// [`Ordered`] through deref coercions.
#[derive(Clone, PartialEq, Eq, Hash)]
pub struct OrderedAssociatedUnique<K, V> {
    inner: OrderedAssociated<K, V>,
}

impl<K, V> OrderedAssociatedUnique<K, V> {
    /// Returns the number of entries in the map.
    pub fn len(&self) -> usize {
        self.inner.len()
    }

    /// Returns `true` if the map is empty.
    pub fn is_empty(&self) -> bool {
        self.inner.is_empty()
    }

    /// Returns a key by index, if it exists.
    pub fn get(&self, index: usize) -> Option<&K> {
        self.inner.get(index)
    }

    /// Returns the position of the provided key, if it exists.
    pub fn position(&self, key: &K) -> Option<usize>
    where
        K: Ord,
    {
        self.inner.position(key)
    }

    /// Returns the ordered keys as an [`Ordered`] reference.
    pub fn keys(&self) -> &Ordered<K> {
        self.inner.keys()
    }

    /// Consumes the map and returns the ordered keys.
    pub fn into_keys(self) -> Ordered<K> {
        self.inner.into_keys()
    }

    /// Returns the associated value at `index`, if it exists.
    pub fn value(&self, index: usize) -> Option<&V> {
        self.inner.value(index)
    }

    /// Returns the associated value for `key`, if it exists.
    pub fn get_value(&self, key: &K) -> Option<&V>
    where
        K: Ord,
    {
        self.inner.get_value(key)
    }

    /// Returns the associated values.
    pub fn values(&self) -> &[V] {
        self.inner.values()
    }

    /// Returns a zipped iterator over keys and values.
    pub fn iter_pairs(&self) -> impl Iterator<Item = (&K, &V)> {
        self.inner.iter_pairs()
    }

    /// Returns an iterator over the ordered keys.
    pub fn iter(&self) -> core::slice::Iter<'_, K> {
        self.inner.iter()
    }

    /// Attempts to create an [`OrderedAssociatedUnique`] from an [`OrderedAssociated`].
    ///
    /// Returns an error if any value is duplicated across different keys.
    pub fn try_from_associated(map: OrderedAssociated<K, V>) -> Result<Self, Error>
    where
        V: Ord,
    {
        let mut seen = BTreeSet::new();
        for value in &map.values {
            if !seen.insert(value) {
                return Err(Error::DuplicateValue);
            }
        }
        Ok(Self { inner: map })
    }

    /// Attempts to create an [`OrderedAssociatedUnique`] from an iterator of key-value pairs.
    ///
    /// Returns an error if any value is duplicated across different keys.
    pub fn try_from_iter<I: IntoIterator<Item = (K, V)>>(iter: I) -> Result<Self, Error>
    where
        K: Ord,
        V: Ord,
    {
        let map: OrderedAssociated<K, V> = iter.into_iter().collect();
        Self::try_from_associated(map)
    }
}

impl<K: fmt::Debug, V: fmt::Debug> fmt::Debug for OrderedAssociatedUnique<K, V> {
    fn fmt(&self, f: &mut fmt::Formatter<'_>) -> fmt::Result {
        f.debug_tuple("OrderedAssociatedUnique")
            .field(&self.inner.iter_pairs().collect::<Vec<_>>())
            .finish()
    }
}

impl<K, V> AsRef<[K]> for OrderedAssociatedUnique<K, V> {
    fn as_ref(&self) -> &[K] {
        self.inner.as_ref()
    }
}

impl<K, V> AsRef<Ordered<K>> for OrderedAssociatedUnique<K, V> {
    fn as_ref(&self) -> &Ordered<K> {
        self.inner.as_ref()
    }
}

impl<K, V> Deref for OrderedAssociatedUnique<K, V> {
    type Target = Ordered<K>;

    fn deref(&self) -> &Self::Target {
        &self.inner
    }
}

impl<K: Ord, V: Ord> FromIterator<(K, V)> for OrderedAssociatedUnique<K, V> {
    fn from_iter<I: IntoIterator<Item = (K, V)>>(iter: I) -> Self {
        Self::try_from_iter(iter)
            .expect("duplicate value detected during OrderedAssociatedUnique construction")
    }
}

impl<K: Ord + Clone, V: Clone + Ord> From<&[(K, V)]> for OrderedAssociatedUnique<K, V> {
    fn from(items: &[(K, V)]) -> Self {
        items.iter().cloned().collect()
    }
}

impl<K: Ord, V: Ord> From<Vec<(K, V)>> for OrderedAssociatedUnique<K, V> {
    fn from(items: Vec<(K, V)>) -> Self {
        items.into_iter().collect()
    }
}

impl<K: Ord, V: Ord, const N: usize> From<[(K, V); N]> for OrderedAssociatedUnique<K, V> {
    fn from(items: [(K, V); N]) -> Self {
        items.into_iter().collect()
    }
}

impl<K: Ord + Clone, V: Clone + Ord, const N: usize> From<&[(K, V); N]>
    for OrderedAssociatedUnique<K, V>
{
    fn from(items: &[(K, V); N]) -> Self {
        items.as_slice().into()
    }
}

impl<K: Ord, V> From<OrderedAssociatedUnique<K, V>> for Vec<(K, V)> {
    fn from(wrapped: OrderedAssociatedUnique<K, V>) -> Self {
        wrapped.inner.into()
    }
}

impl<K: Write, V: Write> Write for OrderedAssociatedUnique<K, V> {
    fn write(&self, buf: &mut impl BufMut) {
        self.inner.write(buf);
    }
}

impl<K: EncodeSize, V: EncodeSize> EncodeSize for OrderedAssociatedUnique<K, V> {
    fn encode_size(&self) -> usize {
        self.inner.encode_size()
    }
}

impl<K: Read, V: Read> Read for OrderedAssociatedUnique<K, V> {
    type Cfg = (RangeCfg<usize>, K::Cfg, V::Cfg);

    fn read_cfg(buf: &mut impl Buf, cfg: &Self::Cfg) -> Result<Self, commonware_codec::Error> {
        let inner = OrderedAssociated::<K, V>::read_cfg(buf, cfg)?;
        Ok(Self { inner })
    }
}

impl<K, V> IntoIterator for OrderedAssociatedUnique<K, V> {
    type Item = (K, V);
    type IntoIter = OrderedAssociatedIntoIter<K, V>;

    fn into_iter(self) -> Self::IntoIter {
        self.inner.into_iter()
    }
}

impl<'a, K, V> IntoIterator for &'a OrderedAssociatedUnique<K, V> {
    type Item = (&'a K, &'a V);
    type IntoIter = core::iter::Zip<core::slice::Iter<'a, K>, core::slice::Iter<'a, V>>;

    fn into_iter(self) -> Self::IntoIter {
        self.inner.iter().zip(self.inner.values().iter())
    }
}

#[cfg(test)]
mod test {
    use super::*;

    #[test]
    fn test_sorted_unique_construct_unseal() {
        const CASE: [u8; 12] = [1, 3, 2, 5, 4, 3, 1, 7, 9, 6, 8, 4];
        const EXPECTED: [u8; 9] = [1, 2, 3, 4, 5, 6, 7, 8, 9];

        let sorted: Ordered<_> = CASE.into_iter().collect();
        assert_eq!(sorted.iter().copied().collect::<Vec<_>>(), EXPECTED);

        let unsealed: Vec<_> = sorted.into();
        assert_eq!(unsealed, EXPECTED);
    }

    #[test]
    fn test_sorted_unique_codec_roundtrip() {
        const CASE: [u8; 9] = [1, 2, 3, 4, 5, 6, 7, 8, 9];
        let sorted: Ordered<_> = CASE.into_iter().collect();

        let mut buf = Vec::with_capacity(sorted.encode_size());
        sorted.write(&mut buf);
        let decoded =
            Ordered::<u8>::read_cfg(&mut buf.as_slice(), &(RangeCfg::from(0..=9), ())).unwrap();

        assert_eq!(sorted, decoded);
    }

    #[test]
    fn test_sorted_unique_display() {
        const CASE: [u8; 9] = [1, 2, 3, 4, 5, 6, 7, 8, 9];

        #[derive(Ord, PartialOrd, Eq, PartialEq)]
        struct Example(u8);
        impl fmt::Display for Example {
            fn fmt(&self, f: &mut fmt::Formatter<'_>) -> fmt::Result {
                write!(f, "ex({})", self.0)
            }
        }
        let examples = CASE.into_iter().map(Example).collect::<Vec<_>>();

        let sorted: Ordered<_> = examples.into_iter().collect();
        assert_eq!(
            sorted.to_string(),
            "[ex(1), ex(2), ex(3), ex(4), ex(5), ex(6), ex(7), ex(8), ex(9)]"
        );
    }

    #[test]
    fn test_ordered_from_slice() {
        let items = [3u8, 1u8, 2u8, 2u8];
        let ordered = Ordered::from(&items[..]);
        assert_eq!(ordered.iter().copied().collect::<Vec<_>>(), vec![1, 2, 3]);
    }

    #[test]
    fn test_ordered_from_iterator() {
        let items = [3u8, 1u8, 2u8, 2u8];
        let ordered = items.iter().copied().collect::<Ordered<_>>();
        assert_eq!(ordered.iter().copied().collect::<Vec<_>>(), vec![1, 2, 3]);
    }

    #[test]
    fn test_ordered_map_dedup_and_access() {
        let items = vec![(3u8, "c"), (1u8, "a"), (2u8, "b"), (1u8, "duplicate")];

        let map: OrderedAssociated<_, _> = items.into_iter().collect();

        assert_eq!(map.len(), 3);
        assert_eq!(map.iter().copied().collect::<Vec<_>>(), vec![1, 2, 3]);
        assert_eq!(map.get_value(&1), Some(&"a"));
        assert_eq!(map.get_value(&4), None);
        assert_eq!(map.value(1), Some(&"b"));
    }

    #[test]
    fn test_ordered_wrapped_from_slice() {
        let pairs = [(3u8, "c"), (1u8, "a"), (2u8, "b")];
        let wrapped = OrderedAssociated::from(&pairs[..]);

        assert_eq!(wrapped.iter().copied().collect::<Vec<_>>(), vec![1, 2, 3]);
        assert_eq!(wrapped.get_value(&2), Some(&"b"));
    }

    #[test]
    fn test_ordered_wrapped_from_iterator() {
        let pairs = [(3u8, "c"), (1u8, "a"), (2u8, "b")];
        let wrapped = pairs
            .iter()
            .map(|(k, v)| (*k, *v))
            .collect::<OrderedAssociated<_, _>>();

        assert_eq!(wrapped.iter().copied().collect::<Vec<_>>(), vec![1, 2, 3]);
        assert_eq!(wrapped.get_value(&1), Some(&"a"));
    }

    #[test]
    fn test_ordered_map_deref_to_ordered() {
        fn sum(set: &Ordered<u8>) -> u32 {
            set.iter().map(|v| *v as u32).sum()
        }

        let map: OrderedAssociated<_, _> = vec![(2u8, "b"), (1u8, "a")].into_iter().collect();
        assert_eq!(sum(&map), 3);
    }

    #[test]
    fn test_ordered_map_from_ordered() {
        let ordered: Ordered<_> = vec![(3u8, 'a'), (1u8, 'b'), (2u8, 'c')]
            .into_iter()
            .collect();
        let wrapped: OrderedAssociated<_, _> = ordered.clone().into_iter().collect();

        assert_eq!(
            ordered.iter().map(|(k, _)| *k).collect::<Vec<_>>(),
            wrapped.keys().iter().copied().collect::<Vec<_>>(),
        );
    }

    #[test]
    fn test_ordered_map_into_keys() {
        let map: OrderedAssociated<_, _> = vec![(3u8, "c"), (1u8, "a"), (2u8, "b")]
            .into_iter()
            .collect();
        let keys = map.into_keys();
        assert_eq!(keys.iter().copied().collect::<Vec<_>>(), vec![1, 2, 3]);
    }

    #[test]
<<<<<<< HEAD
    fn test_ordered_map_allows_duplicate_values() {
        let items = vec![(1u8, "a"), (2u8, "b"), (3u8, "a")];
        let map: OrderedAssociated<_, _> = items.into_iter().collect();
        assert_eq!(map.len(), 3);
        assert_eq!(map.get_value(&1), Some(&"a"));
        assert_eq!(map.get_value(&3), Some(&"a"));
    }

    #[test]
    #[should_panic(expected = "duplicate value detected")]
    fn test_ordered_unique_duplicate_value_panic() {
        let items = vec![(1u8, "a"), (2u8, "b"), (3u8, "a")];
        let _map: OrderedAssociatedUnique<_, _> = items.into_iter().collect();
    }

    #[test]
    fn test_ordered_unique_duplicate_value_error() {
        let items = vec![(1u8, "a"), (2u8, "b"), (3u8, "a")];
        let result = OrderedAssociatedUnique::try_from_iter(items);
        assert_eq!(result, Err(Error::DuplicateValue));
    }

    #[test]
    fn test_ordered_unique_no_duplicate_values() {
        let items = vec![(1u8, "a"), (2u8, "b"), (3u8, "c")];
        let result = OrderedAssociatedUnique::try_from_iter(items);
        assert!(result.is_ok());
        let map = result.unwrap();
        assert_eq!(map.len(), 3);
        assert_eq!(map.get_value(&1), Some(&"a"));
        assert_eq!(map.get_value(&2), Some(&"b"));
        assert_eq!(map.get_value(&3), Some(&"c"));
    }

    #[test]
    fn test_ordered_unique_from_associated() {
        let items = vec![(1u8, "a"), (2u8, "b"), (3u8, "c")];
        let associated: OrderedAssociated<_, _> = items.into_iter().collect();
        let unique = OrderedAssociatedUnique::try_from_associated(associated).unwrap();
        assert_eq!(unique.len(), 3);
        assert_eq!(unique.get_value(&1), Some(&"a"));
    }

    #[test]
    fn test_ordered_unique_from_associated_duplicate() {
        let items = vec![(1u8, "a"), (2u8, "b"), (3u8, "a")];
        let associated: OrderedAssociated<_, _> = items.into_iter().collect();
        let result = OrderedAssociatedUnique::try_from_associated(associated);
        assert_eq!(result, Err(Error::DuplicateValue));
=======
    fn test_values_mut() {
        let mut map: OrderedAssociated<u8, u8> = [(1, 10), (2, 20)].into_iter().collect();
        for value in map.values_mut() {
            *value += 1;
        }
        assert_eq!(map.values(), &[11, 21]);
>>>>>>> 5cf10323
    }
}<|MERGE_RESOLUTION|>--- conflicted
+++ resolved
@@ -808,7 +808,15 @@
     }
 
     #[test]
-<<<<<<< HEAD
+    fn test_values_mut() {
+        let mut map: OrderedAssociated<u8, u8> = [(1, 10), (2, 20)].into_iter().collect();
+        for value in map.values_mut() {
+            *value += 1;
+        }
+        assert_eq!(map.values(), &[11, 21]);
+    }
+
+    #[test]
     fn test_ordered_map_allows_duplicate_values() {
         let items = vec![(1u8, "a"), (2u8, "b"), (3u8, "a")];
         let map: OrderedAssociated<_, _> = items.into_iter().collect();
@@ -858,13 +866,5 @@
         let associated: OrderedAssociated<_, _> = items.into_iter().collect();
         let result = OrderedAssociatedUnique::try_from_associated(associated);
         assert_eq!(result, Err(Error::DuplicateValue));
-=======
-    fn test_values_mut() {
-        let mut map: OrderedAssociated<u8, u8> = [(1, 10), (2, 20)].into_iter().collect();
-        for value in map.values_mut() {
-            *value += 1;
-        }
-        assert_eq!(map.values(), &[11, 21]);
->>>>>>> 5cf10323
     }
 }