name: Benchmark

on:
  workflow_dispatch:
  schedule:
    - cron: '0 10 * * *' # Run at 10:00 UTC every day

jobs:
  has-new-commit:
    name: Has New Commit? # Check if there are new commits in the last 24 hours
    runs-on: ubuntu-latest
    steps:
      - name: Checkout default branch
        uses: actions/checkout@v4
        with:
          fetch-depth: 1

      - name: Exit early if no new commits
        id: check-commits
        run: |
          count=$(git log --oneline --since '24 hours ago' | wc -l)
          if [ "$count" -eq 0 ]; then
            echo "No new commits found in the last 24 hours"
            exit 1
          fi

  publish:
    name: Publish
    needs: has-new-commit # Only run if there are new commits
    runs-on: ubuntu-latest-8
    timeout-minutes: 720
    strategy:
      max-parallel: 1 # Run one package at a time
      matrix:
        include:
          - package: commonware-cryptography
            cargo_flags: ""
            file_suffix: ""
            benchmark_name: "commonware-cryptography"
          - package: commonware-storage
            cargo_flags: ""
            file_suffix: ""
            benchmark_name: "commonware-storage"
          - package: commonware-storage
            cargo_flags: "--features iouring" # Additional features can be added here
            file_suffix: "-features"
            benchmark_name: "commonware-storage --features"
          - package: commonware-stream
            cargo_flags: ""
            file_suffix: ""
            benchmark_name: "commonware-stream"
    steps:
      - uses: actions/checkout@v4
      - name: Install nightly Rust toolchain
        run: rustup toolchain install nightly
      - name: Run setup
        uses: ./.github/actions/setup
      - name: Compile benchmarks
<<<<<<< HEAD
        run: cargo bench --no-run
      - name: Run benchmark
        env:
          COMMONWARE_STORAGE_DIR: "$GITHUB_WORKSPACE/benchmarks"
        run: cargo bench --benches -p ${{ matrix.package }} -- --output-format bencher | tee ${{ matrix.package }}.txt
=======
        run: cargo bench ${{ matrix.cargo_flags }} --no-run
      - name: Run benchmarks
        run: |
          cargo bench ${{ matrix.cargo_flags }} \
            --benches -p ${{ matrix.package }} \
            -- --output-format bencher \
            | tee "${{ matrix.package }}${{ matrix.file_suffix }}.txt"
>>>>>>> c47e0369
      - name: Publish benchmark result
        uses: benchmark-action/github-action-benchmark@v1
        with:
          name: ${{ matrix.benchmark_name }}
          tool: 'cargo'
          output-file-path: "${{ matrix.package }}${{ matrix.file_suffix }}.txt"
          github-token: ${{ secrets.BENCHMARKS_SECRET }}
          gh-repository: github.com/commonwarexyz/benchmarks
          gh-pages-branch: main
          benchmark-data-dir-path: 'docs'
          auto-push: true<|MERGE_RESOLUTION|>--- conflicted
+++ resolved
@@ -56,21 +56,15 @@
       - name: Run setup
         uses: ./.github/actions/setup
       - name: Compile benchmarks
-<<<<<<< HEAD
-        run: cargo bench --no-run
-      - name: Run benchmark
+        run: cargo bench ${{ matrix.cargo_flags }} --no-run
+      - name: Run benchmarks
         env:
           COMMONWARE_STORAGE_DIR: "$GITHUB_WORKSPACE/benchmarks"
-        run: cargo bench --benches -p ${{ matrix.package }} -- --output-format bencher | tee ${{ matrix.package }}.txt
-=======
-        run: cargo bench ${{ matrix.cargo_flags }} --no-run
-      - name: Run benchmarks
         run: |
           cargo bench ${{ matrix.cargo_flags }} \
             --benches -p ${{ matrix.package }} \
             -- --output-format bencher \
             | tee "${{ matrix.package }}${{ matrix.file_suffix }}.txt"
->>>>>>> c47e0369
       - name: Publish benchmark result
         uses: benchmark-action/github-action-benchmark@v1
         with:
