--- conflicted
+++ resolved
@@ -42,17 +42,9 @@
         run: rustup toolchain install nightly
       - name: Run setup
         uses: ./.github/actions/setup
-<<<<<<< HEAD
-        with:
-          rust-version: ${{ steps.rust-version.outputs.rust_version}}
-      - name: Compile benchmarks with all features
-        run: cargo bench --no-run --all-features
-      - name: Run benchmarks with no features
-=======
       - name: Compile benchmarks
         run: cargo bench --no-run
       - name: Run benchmark
->>>>>>> d596402a
         run: cargo bench --benches -p ${{ matrix.package }} -- --output-format bencher | tee ${{ matrix.package }}.txt
       - name: Run benchmarks with iouring feature
         run: cargo bench --features iouring --benches -p ${{ matrix.package }} -- --output-format bencher | tee ${{ matrix.package }}.txt
