--- conflicted
+++ resolved
@@ -111,15 +111,6 @@
       run: echo "rust_version=$(rustc +${{ env.NIGHTLY_VERSION }} --version)" >> "$GITHUB_OUTPUT"
     - name: Run setup
       uses: ./.github/actions/setup
-<<<<<<< HEAD
-    - name: Cache cargo-udeps
-      id: cargo-udeps-cache
-      uses: actions/cache@0400d5f644dc74513175e3cd8d07132dd4860809 # v4.2.4
-      with:
-        path: ~/.cargo/bin/cargo-udeps
-        key: ${{ runner.os }}-${{ env.UDEPS_VERSION }}-cargo-udeps-${{ steps.rust-version.outputs.rust_version }}
-=======
->>>>>>> 92870f39
     - name: Install cargo-udeps
       uses: taiki-e/install-action@v2
       with:
