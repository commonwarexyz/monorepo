name: Slow

on:
  push:
    branches: [ "main" ]
  pull_request:
  merge_group:

permissions:
  contents: read

concurrency:
  group: tests-slow-${{ github.head_ref || github.ref_name || github.run_id }}
  cancel-in-progress: ${{ github.event_name == 'pull_request' }}

env:
  CARGO_TERM_COLOR: always
  FUZZ_VERSION: 0.12.0
  NIGHTLY_VERSION: nightly

jobs:
  Tests:
    name: "Tests (os: ${{ matrix.os }}, flags: \"${{ matrix.flags }}\") (partition: ${{ matrix.partition }}/4)"
    runs-on: ${{ matrix.os }}
    timeout-minutes: 180
    strategy:
      matrix:
        os: [ubuntu-latest, windows-latest, macos-latest]
        partition: [1, 2, 3, 4]
        flags:
          - "--features commonware-runtime/iouring-storage"
          - "--features commonware-runtime/iouring-network"
          - "--no-default-features"
          - ""
        exclude:
          # Only run io_uring features on Ubuntu
          - os: windows-latest
            flags: "--features commonware-runtime/iouring-storage"
          - os: macos-latest
            flags: "--features commonware-runtime/iouring-storage"
          - os: windows-latest
            flags: "--features commonware-runtime/iouring-network"
          - os: macos-latest
            flags: "--features commonware-runtime/iouring-network"
          # Only run --no-default-features on Ubuntu
          - os: windows-latest
            flags: "--no-default-features"
          - os: macos-latest
            flags: "--no-default-features"
    steps:
    - name: Checkout repository
      uses: actions/checkout@08eba0b27e820071cde6df949e0beb9ba4906955 # v4
    - name: Run setup
      uses: ./.github/actions/setup
    - name: Install just & nextest
      uses: taiki-e/install-action@0c5db7f7f897c03b771660e91d065338615679f4 # v2.60.0
      with:
        tool: just@1.43.0,cargo-nextest@0.9.104
    - name: Run ignored tests
      run: just test ${{ matrix.flags }} --partition hash:${{matrix.partition}}/4 --verbose -- --ignored

  Tests-Gate:
    name: "Slow-Tests"
    runs-on: ubuntu-latest
    needs: Tests
    if: always()
    steps:
      - name: Check test results
        run: |
          if [ "${{ needs.Tests.result }}" != "success" ]; then
            echo "Tests failed or were cancelled"
            exit 1
          fi
          echo "All tests passed successfully!"

  Benchmarks:
    runs-on: ubuntu-latest
    strategy:
      matrix:
        include:
          - package: commonware-cryptography
            cargo_flags: ""
          - package: commonware-storage
            cargo_flags: ""
          - package: commonware-storage
            cargo_flags: "--features commonware-runtime/iouring-storage" # Additional features can be added here
          - package: commonware-coding
            cargo_flags: ""
    steps:
    - name: Checkout repository
      uses: actions/checkout@08eba0b27e820071cde6df949e0beb9ba4906955 # v4
    - name: Install nightly Rust toolchain
      run: rustup toolchain install ${{ env.NIGHTLY_VERSION }}
    - name: Run setup
      uses: ./.github/actions/setup
    - name: Install just
      uses: taiki-e/install-action@0c5db7f7f897c03b771660e91d065338615679f4 # v2.60.0
      with:
        tool: just@1.43.0
    - name: Test benchmarks
      run: just test-benches ${{ matrix.package }} ${{ matrix.cargo_flags }}

  Fuzz:
    runs-on: ubuntu-latest
    timeout-minutes: 180
    strategy:
      matrix:
<<<<<<< HEAD
        fuzz_dir: [broadcast/fuzz, codec/fuzz, coding/fuzz, consensus/fuzz, collector/fuzz, cryptography/fuzz, runtime/fuzz, storage/fuzz, stream/fuzz, utils/fuzz]
=======
        fuzz_dir: [broadcast/fuzz, codec/fuzz, coding/fuzz, collector/fuzz, consensus/fuzz, cryptography/fuzz, p2p/fuzz, runtime/fuzz, storage/fuzz, stream/fuzz, utils/fuzz]
>>>>>>> 60287cef
    steps:
    - name: Checkout repository
      uses: actions/checkout@08eba0b27e820071cde6df949e0beb9ba4906955 # v4
    - name: Install nightly Rust toolchain
      run: rustup toolchain install ${{ env.NIGHTLY_VERSION }}
    - name: Get Rust version
      id: rust-version
      run: echo "rust_version=$(rustc +${{ env.NIGHTLY_VERSION }} --version)" >> "$GITHUB_OUTPUT"
    - name: Run setup
      uses: ./.github/actions/setup
    - name: Cache cargo-fuzz
      id: cargo-fuzz-cache
      uses: actions/cache@0400d5f644dc74513175e3cd8d07132dd4860809 # v4.2.4
      with:
        path: ~/.cargo/bin/cargo-fuzz
        key: ${{ runner.os }}-${{ env.FUZZ_VERSION }}-cargo-fuzz-${{ steps.rust-version.outputs.rust_version }}
    - name: Install cargo-fuzz
      if: steps.cargo-fuzz-cache.outputs.cache-hit != 'true'
      run: cargo +${{ env.NIGHTLY_VERSION }} install cargo-fuzz --version ${{ env.FUZZ_VERSION }}
    - name: Install just
      uses: taiki-e/install-action@0c5db7f7f897c03b771660e91d065338615679f4 # v2.60.0
      with:
        tool: just@1.43.0
    - name: Test all targets
      run: just fuzz ${{ matrix.fuzz_dir }} 60 +${{ env.NIGHTLY_VERSION }}<|MERGE_RESOLUTION|>--- conflicted
+++ resolved
@@ -105,11 +105,7 @@
     timeout-minutes: 180
     strategy:
       matrix:
-<<<<<<< HEAD
-        fuzz_dir: [broadcast/fuzz, codec/fuzz, coding/fuzz, consensus/fuzz, collector/fuzz, cryptography/fuzz, runtime/fuzz, storage/fuzz, stream/fuzz, utils/fuzz]
-=======
         fuzz_dir: [broadcast/fuzz, codec/fuzz, coding/fuzz, collector/fuzz, consensus/fuzz, cryptography/fuzz, p2p/fuzz, runtime/fuzz, storage/fuzz, stream/fuzz, utils/fuzz]
->>>>>>> 60287cef
     steps:
     - name: Checkout repository
       uses: actions/checkout@08eba0b27e820071cde6df949e0beb9ba4906955 # v4
