//! `update` subcommand for `ec2`

use crate::ec2::{
    aws::*, deployer_directory, utils::*, Config, Error, InstanceConfig, CREATED_FILE_NAME,
    DESTROYED_FILE_NAME, MONITORING_NAME, MONITORING_REGION,
};
use aws_sdk_ec2::types::Filter;
use futures::future::try_join_all;
use std::collections::HashMap;
use std::fs::File;
use std::path::PathBuf;
use tracing::{error, info};

/// Updates the binary and configuration on all binary nodes
pub async fn update(config_path: &PathBuf) -> Result<(), Error> {
    // Load config
    let config: Config = {
        let config_file = File::open(config_path)?;
        serde_yaml::from_reader(config_file)?
    };
    let tag = &config.tag;
    info!(tag = tag.as_str(), "loaded configuration");

    // Ensure created file exists
    let temp_dir = deployer_directory(tag);
    let created_file = temp_dir.join(CREATED_FILE_NAME);
    if !created_file.exists() {
        return Err(Error::DeploymentNotComplete(tag.clone()));
    }

    // Ensure destroyed file does not exist
    let destroyed_file = temp_dir.join(DESTROYED_FILE_NAME);
    if destroyed_file.exists() {
        return Err(Error::DeploymentAlreadyDestroyed(tag.clone()));
    }

    // Construct private key path (assumes it exists from create command)
    let private_key_path = temp_dir.join(format!("id_rsa_{}", tag));
    if !private_key_path.exists() {
        return Err(Error::PrivateKeyNotFound);
    }

    // Create a map from instance name to InstanceConfig for lookup
    let instance_map: HashMap<String, InstanceConfig> = config
        .instances
        .iter()
        .map(|i| (i.name.clone(), i.clone()))
        .collect();

    // Determine all regions (binary + monitoring)
    let mut regions = config
        .instances
        .iter()
        .map(|i| i.region.clone())
        .collect::<std::collections::HashSet<_>>();
    regions.insert(MONITORING_REGION.to_string());

    // Collect all binary instances across regions
    let mut binary_instances = Vec::new();
    for region in &regions {
        let ec2_client = create_ec2_client(Region::new(region.clone())).await;
        let resp = ec2_client
            .describe_instances()
            .filters(Filter::builder().name("tag:deployer").values(tag).build())
            .send()
            .await
            .map_err(|err| err.into_service_error())?;
        for reservation in resp.reservations.unwrap_or_default() {
            for instance in reservation.instances.unwrap_or_default() {
                if let Some(tags) = &instance.tags {
                    if let Some(name_tag) = tags.iter().find(|t| t.key.as_deref() == Some("name")) {
                        if name_tag.value.as_deref() != Some(MONITORING_NAME) {
                            if let Some(public_ip) = &instance.public_ip_address {
                                binary_instances
                                    .push((name_tag.value.clone().unwrap(), public_ip.clone()));
                                info!(
                                    region,
                                    name = name_tag.value.clone().unwrap(),
                                    ip = public_ip,
                                    "found instance"
                                );
                            }
                        }
                    }
                }
            }
        }
    }

    // Update each binary instance concurrently
    let mut futures = Vec::new();
    for (name, ip) in binary_instances {
        if let Some(instance_config) = instance_map.get(&name) {
            let private_key = private_key_path.to_str().unwrap();
            let binary_path = instance_config.binary.clone();
            let config_path = instance_config.config.clone();
            let ip = ip.clone();
            let future = async move {
                update_instance(private_key, &ip, &binary_path, &config_path).await?;
                info!(name, ip, "updated instance");
                Ok::<(), Error>(())
            };
            futures.push(future);
        } else {
            error!(name, "instance config not found in config file");
        }
    }

    // Await all updates and handle errors
    try_join_all(futures).await?;
    info!("update complete");
    Ok(())
}

/// Updates a single instance with new binary and config
async fn update_instance(
    private_key: &str,
    ip: &str,
    binary_path: &str,
    config_path: &str,
) -> Result<(), Error> {
    // Stop the binary service
    ssh_execute(private_key, ip, "sudo systemctl stop binary").await?;

    // Wait for the service to become inactive
    poll_service_inactive(private_key, ip, "binary").await?;

<<<<<<< HEAD
    // Remove the binary and config
=======
    // Remove the existing binary and config (to ensure new copy is used)
>>>>>>> 3b5d9322
    ssh_execute(private_key, ip, "rm -f /home/ubuntu/binary").await?;
    ssh_execute(private_key, ip, "rm -f /home/ubuntu/config.conf").await?;

    // Push the latest binary and config
    scp_file(private_key, binary_path, ip, "/home/ubuntu/binary").await?;
    scp_file(private_key, config_path, ip, "/home/ubuntu/config.conf").await?;

    // Ensure the binary is executable
    ssh_execute(private_key, ip, "chmod +x /home/ubuntu/binary").await?;

    // Restart the binary service
    ssh_execute(private_key, ip, "sudo systemctl start binary").await?;

    // Verify the service is active (optional but recommended for reliability)
    poll_service_active(private_key, ip, "binary").await?;
    Ok(())
}<|MERGE_RESOLUTION|>--- conflicted
+++ resolved
@@ -125,11 +125,7 @@
     // Wait for the service to become inactive
     poll_service_inactive(private_key, ip, "binary").await?;
 
-<<<<<<< HEAD
-    // Remove the binary and config
-=======
     // Remove the existing binary and config (to ensure new copy is used)
->>>>>>> 3b5d9322
     ssh_execute(private_key, ip, "rm -f /home/ubuntu/binary").await?;
     ssh_execute(private_key, ip, "rm -f /home/ubuntu/config.conf").await?;
 
