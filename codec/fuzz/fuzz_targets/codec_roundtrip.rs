--- conflicted
+++ resolved
@@ -4,11 +4,7 @@
 use bytes::{BufMut, Bytes};
 use commonware_codec::{
     varint::{SInt, UInt},
-<<<<<<< HEAD
-    Decode, DecodeExt, DecodeRangeExt, Encode, EncodeSize, Error, RangeCfg, Read, Write,
-=======
     Decode, DecodeExt, Encode, EncodeSize, Error, IsUnit, RangeCfg, Read, Write,
->>>>>>> 944d1397
 };
 use libfuzzer_sys::fuzz_target;
 use std::{
@@ -16,19 +12,15 @@
     hash::Hash,
     net::{Ipv4Addr, Ipv6Addr, SocketAddr, SocketAddrV4, SocketAddrV6},
 };
-<<<<<<< HEAD
-
-const MAX_INPUT_SIZE: usize = 10000;
-const MIN_COLLECTION_SIZE: usize = 0;
-const MAX_COLLECTION_SIZE: usize = 10000;
-=======
->>>>>>> 944d1397
 
 fn roundtrip_socket(socket: SocketAddr) {
     let encoded = socket.encode();
     let decoded = SocketAddr::decode(encoded.clone())
         .expect("Failed to decode a successfully encoded input!");
 
+    // Check encoding length was correct
+    // NOTE: We add 1 to the length here since this is a full `SocketAddr`,
+    // the first byte represents the address type (e.g., IPv4 or IPv6)
     match socket {
         SocketAddr::V4(_) => {
             assert_eq!(encoded.len(), 6 + 1);
@@ -118,10 +110,13 @@
     assert_eq!(v, decoded);
 }
 
+// NOTE: Separate float cases to handle NaN comparisons
+// TODO should combine these functions with better generics
 fn roundtrip_primitive_f32(v: f32) {
     let encoded = v.encode();
     let decoded: f32 = f32::decode(&mut &*encoded).expect("Failed to decode f32!");
     if v.is_nan() && decoded.is_nan() {
+        // Ignore the NaN case
         return;
     }
     assert_eq!(v, decoded);
@@ -131,6 +126,7 @@
     let encoded = v.encode();
     let decoded: f64 = f64::decode(&mut &*encoded).expect("Failed to decode f64!");
     if v.is_nan() && decoded.is_nan() {
+        // Ignore the NaN case
         return;
     }
     assert_eq!(v, decoded);
@@ -145,14 +141,15 @@
     K: Write + EncodeSize + Read + Clone + Ord + Hash + Eq + std::fmt::Debug + PartialEq,
     V: Write + EncodeSize + Read + Clone + std::fmt::Debug + PartialEq,
     HashMap<K, V>: Read<Cfg = (RangeCfg<usize>, (K::Cfg, V::Cfg))>
-        + std::fmt::Debug
-        + PartialEq
-        + Write
-        + EncodeSize,
+    + std::fmt::Debug
+    + PartialEq
+    + Write
+    + EncodeSize,
 {
     let encoded = map.encode();
     assert_eq!(encoded.len(), map.encode_size());
     let config_tuple = (range_cfg, (k_cfg, v_cfg));
+    // TODO could also assert encoded size here with type info
     let decoded =
         HashMap::<K, V>::decode_cfg(encoded, &config_tuple).expect("Failed to decode map!");
     assert_eq!(map, &decoded);
@@ -162,7 +159,7 @@
 where
     K: Write + EncodeSize + Read + Clone + Hash + Eq + std::fmt::Debug + PartialEq,
     HashSet<K>:
-        Read<Cfg = (RangeCfg<usize>, K::Cfg)> + std::fmt::Debug + PartialEq + Write + EncodeSize,
+    Read<Cfg = (RangeCfg<usize>, K::Cfg)> + std::fmt::Debug + PartialEq + Write + EncodeSize,
 {
     let encoded = set.encode();
     assert_eq!(encoded.len(), set.encode_size());
@@ -180,10 +177,10 @@
     K: Write + EncodeSize + Read + Clone + Ord + Eq + std::fmt::Debug + PartialEq,
     V: Write + EncodeSize + Read + Clone + std::fmt::Debug + PartialEq,
     BTreeMap<K, V>: Read<Cfg = (RangeCfg<usize>, (K::Cfg, V::Cfg))>
-        + std::fmt::Debug
-        + PartialEq
-        + Write
-        + EncodeSize,
+    + std::fmt::Debug
+    + PartialEq
+    + Write
+    + EncodeSize,
 {
     let encoded = map.encode();
     assert_eq!(encoded.len(), map.encode_size());
@@ -197,7 +194,7 @@
 where
     K: Write + EncodeSize + Read + Clone + Ord + Eq + std::fmt::Debug + PartialEq,
     BTreeSet<K>:
-        Read<Cfg = (RangeCfg<usize>, K::Cfg)> + std::fmt::Debug + PartialEq + Write + EncodeSize,
+    Read<Cfg = (RangeCfg<usize>, K::Cfg)> + std::fmt::Debug + PartialEq + Write + EncodeSize,
 {
     let encoded = set.encode();
     assert_eq!(encoded.len(), set.encode_size());
@@ -262,10 +259,10 @@
     T2: Encode + Read<Cfg = ()> + PartialEq + std::fmt::Debug + EncodeSize,
     T3: Encode + Read<Cfg = ()> + PartialEq + std::fmt::Debug + EncodeSize,
     (T1, T2, T3): Encode
-        + Decode<Cfg = (T1::Cfg, T2::Cfg, T3::Cfg)>
-        + PartialEq
-        + std::fmt::Debug
-        + EncodeSize,
+    + Decode<Cfg = (T1::Cfg, T2::Cfg, T3::Cfg)>
+    + PartialEq
+    + std::fmt::Debug
+    + EncodeSize,
 {
     let encoded = tuple.encode();
     assert_eq!(tuple.encode_size(), encoded.len());
@@ -302,15 +299,6 @@
 struct WrappedSocketAddr(SocketAddr);
 
 #[derive(Arbitrary, Debug)]
-<<<<<<< HEAD
-enum FuzzOperation {
-    // Roundtrip operations (encode then decode with validation)
-    RoundtripPrimitive(PrimitiveValue),
-    RoundtripSocket(WrappedSocketAddr),
-    RoundtripBytes(Vec<u8>),
-    RoundtripVec(Vec<u8>),
-    RoundtripMap(HashMap<u64, u64>),
-=======
 struct WrappedIpv4Addr(Ipv4Addr);
 
 #[derive(Arbitrary, Debug)]
@@ -353,21 +341,14 @@
     // Tuples
     Tuple2(u8, u16),
     Tuple3(u32, u64, u128),
->>>>>>> 944d1397
-
-    // Decode-only operations (fuzz arbitrary bytes)
-    DecodeRawData {
-        data: Vec<u8>,
-        target: DecodeTarget,
-        min_size: u16,
-        max_size: u16,
+
+    VarIntOverflow {
+        // Number of continuation bytes before the last byte
+        continuation_bytes: u8,
+        // Value for the last byte (will test if it has too many bits)
+        last_byte: u8,
     },
-}
-
-<<<<<<< HEAD
-#[derive(Arbitrary, Debug)]
-enum PrimitiveValue {
-=======
+
     // Unsigned varints
     UVarInt16(u16),
     UVarInt32(u32),
@@ -384,7 +365,6 @@
     Bool(bool),
     Unit,
     Usize(usize),
->>>>>>> 944d1397
     U8(u8),
     U16(u16),
     U32(u32),
@@ -397,277 +377,8 @@
     I128(i128),
     F32(f32),
     F64(f64),
-    Bool(bool),
-    VarIntOverflow {
-        // Number of continuation bytes before the last byte
-        continuation_bytes: u8,
-        // Value for the last byte (will test if it has too many bits)
-        last_byte: u8,
-    },
-}
-
-#[derive(Arbitrary, Debug)]
-enum DecodeTarget {
-    // Primitives
-    U8,
-    U16,
-    U32,
-    U64,
-    U128,
-    I8,
-    I16,
-    I32,
-    I64,
-    I128,
-    Bool,
-
-    // Network types
-    Ipv4Addr,
-    Ipv6Addr,
-    SocketAddrV4,
-    SocketAddrV6,
-
-    // Collections
-    VecU8,
-    VecU32,
-    VecU64,
-    BTreeMapU32U64,
-    BTreeSetU32,
-    HashMapU32U64,
-    HashSetU32,
-
-    // Bytes
-    Bytes,
-
-    // Tuples
-    Tuple2U32U64,
-    Tuple3U8U16U32,
-    Tuple4BoolU32I32U64,
-
-    // VarInts
-    UIntU16,
-    UIntU32,
-    UIntU64,
-    UIntU128,
-    SIntI16,
-    SIntI32,
-    SIntI64,
-    SIntI128,
-
-    // Options
-    OptionU8,
-    OptionU32,
-    OptionU64,
-    OptionBool,
-
-    // Complex collections
-    VecU8Range,
-    OptionVecU8,
-    BTreeMapU8U8,
-    VarIntOverflow {
-        // Number of continuation bytes before the last byte
-        continuation_bytes: u8,
-        // Value for the last byte (will test if it has too many bits)
-        last_byte: u8,
-    },
-}
-
-<<<<<<< HEAD
-fn fuzz_decode_raw(data: &[u8], target: DecodeTarget, min_size: u16, max_size: u16) {
-    if data.len() > MAX_INPUT_SIZE {
-        return;
-    }
-
-    let min_size = (min_size as usize).clamp(MIN_COLLECTION_SIZE, MAX_COLLECTION_SIZE);
-    let max_size = (max_size as usize).clamp(min_size, MAX_COLLECTION_SIZE);
-    let range_cfg: RangeCfg<usize> = (min_size..=max_size).into();
-
-    match target {
-        // Primitives
-        DecodeTarget::U8 => {
-            let _ = u8::decode(data);
-        }
-        DecodeTarget::U16 => {
-            let _ = u16::decode(data);
-        }
-        DecodeTarget::U32 => {
-            let _ = u32::decode(data);
-        }
-        DecodeTarget::U64 => {
-            let _ = u64::decode(data);
-        }
-        DecodeTarget::U128 => {
-            let _ = u128::decode(data);
-        }
-        DecodeTarget::I8 => {
-            let _ = i8::decode(data);
-        }
-        DecodeTarget::I16 => {
-            let _ = i16::decode(data);
-        }
-        DecodeTarget::I32 => {
-            let _ = i32::decode(data);
-        }
-        DecodeTarget::I64 => {
-            let _ = i64::decode(data);
-        }
-        DecodeTarget::I128 => {
-            let _ = i128::decode(data);
-        }
-        DecodeTarget::Bool => {
-            let _ = bool::decode(data);
-        }
-
-        // Network types
-        DecodeTarget::Ipv4Addr => {
-            let _ = Ipv4Addr::decode(data);
-        }
-        DecodeTarget::Ipv6Addr => {
-            let _ = Ipv6Addr::decode(data);
-        }
-        DecodeTarget::SocketAddrV4 => {
-            let _ = SocketAddrV4::decode(data);
-        }
-        DecodeTarget::SocketAddrV6 => {
-            let _ = SocketAddrV6::decode(data);
-        }
-
-        // Collections
-        DecodeTarget::VecU8 => {
-            let _ = Vec::<u8>::decode_range(data, range_cfg);
-        }
-        DecodeTarget::VecU32 => {
-            let _ = Vec::<u32>::decode_range(data, range_cfg);
-        }
-        DecodeTarget::VecU64 => {
-            let _ = Vec::<u64>::decode_range(data, range_cfg);
-        }
-        DecodeTarget::BTreeMapU32U64 => {
-            let _ = BTreeMap::<u32, u64>::decode_range(data, range_cfg);
-        }
-        DecodeTarget::BTreeSetU32 => {
-            let _ = BTreeSet::<u32>::decode_range(data, range_cfg);
-        }
-        DecodeTarget::HashMapU32U64 => {
-            let _ = HashMap::<u32, u64>::decode_range(data, range_cfg);
-        }
-        DecodeTarget::HashSetU32 => {
-            let _ = HashSet::<u32>::decode_range(data, range_cfg);
-        }
-
-        // Bytes
-        DecodeTarget::Bytes => {
-            let _ = Bytes::decode_cfg(data, &range_cfg);
-        }
-
-        // Tuples
-        DecodeTarget::Tuple2U32U64 => {
-            let _ = <(u32, u64)>::decode(data);
-        }
-        DecodeTarget::Tuple3U8U16U32 => {
-            let _ = <(u8, u16, u32)>::decode(data);
-        }
-        DecodeTarget::Tuple4BoolU32I32U64 => {
-            let _ = <(bool, u32, i32, u64)>::decode(data);
-        }
-
-        // VarInts
-        DecodeTarget::UIntU16 => {
-            let _ = UInt::<u16>::decode(data);
-        }
-        DecodeTarget::UIntU32 => {
-            let _ = UInt::<u32>::decode(data);
-        }
-        DecodeTarget::UIntU64 => {
-            let _ = UInt::<u64>::decode(data);
-        }
-        DecodeTarget::UIntU128 => {
-            let _ = UInt::<u128>::decode(data);
-        }
-        DecodeTarget::SIntI16 => {
-            let _ = SInt::<i16>::decode(data);
-        }
-        DecodeTarget::SIntI32 => {
-            let _ = SInt::<i32>::decode(data);
-        }
-        DecodeTarget::SIntI64 => {
-            let _ = SInt::<i64>::decode(data);
-        }
-        DecodeTarget::SIntI128 => {
-            let _ = SInt::<i128>::decode(data);
-        }
-
-        // Options
-        DecodeTarget::OptionU8 => {
-            let _ = Option::<u8>::decode(data);
-        }
-        DecodeTarget::OptionU32 => {
-            let _ = Option::<u32>::decode(data);
-        }
-        DecodeTarget::OptionU64 => {
-            let _ = Option::<u64>::decode(data);
-        }
-        DecodeTarget::OptionBool => {
-            let _ = Option::<bool>::decode(data);
-        }
-
-        // Complex collections
-        DecodeTarget::VecU8Range => {
-            let _ = Vec::<u8>::decode_cfg(data, &(range_cfg, ()));
-        }
-        DecodeTarget::OptionVecU8 => {
-            let option_cfg = (range_cfg, ());
-            let _ = Option::<Vec<u8>>::decode_cfg(data, &option_cfg);
-        }
-        DecodeTarget::BTreeMapU8U8 => {
-            let _ = BTreeMap::<u8, u8>::decode_range(data, range_cfg);
-        }
-        DecodeTarget::VarIntOverflow {
-            continuation_bytes,
-            last_byte,
-        } => roundtrip_overflow(continuation_bytes, last_byte),
-    }
-}
-
-fn fuzz(operation: FuzzOperation) {
-    match operation {
-        // Roundtrip operations
-        FuzzOperation::RoundtripSocket(wrapped) => roundtrip_socket(wrapped.0),
-        FuzzOperation::RoundtripBytes(data) => roundtrip_bytes(Bytes::from(data)),
-        FuzzOperation::RoundtripVec(vec) => roundtrip_vec(vec),
-        FuzzOperation::RoundtripMap(map) => roundtrip_map(&map, (..).into(), (), ()),
-
-        FuzzOperation::RoundtripPrimitive(prim) => match prim {
-            PrimitiveValue::U8(v) => roundtrip_primitive(v),
-            PrimitiveValue::U16(v) => roundtrip_primitive(v),
-            PrimitiveValue::U32(v) => roundtrip_primitive(v),
-            PrimitiveValue::U64(v) => roundtrip_primitive(v),
-            PrimitiveValue::U128(v) => roundtrip_primitive(v),
-            PrimitiveValue::I8(v) => roundtrip_primitive(v),
-            PrimitiveValue::I16(v) => roundtrip_primitive(v),
-            PrimitiveValue::I32(v) => roundtrip_primitive(v),
-            PrimitiveValue::I64(v) => roundtrip_primitive(v),
-            PrimitiveValue::I128(v) => roundtrip_primitive(v),
-            PrimitiveValue::F32(v) => roundtrip_primitive_f32(v),
-            PrimitiveValue::F64(v) => roundtrip_primitive_f64(v),
-            PrimitiveValue::Bool(v) => roundtrip_primitive(v),
-            PrimitiveValue::VarIntOverflow {
-                continuation_bytes,
-                last_byte,
-            } => roundtrip_overflow(continuation_bytes, last_byte),
-        },
-
-        // Decode-only operations
-        FuzzOperation::DecodeRawData {
-            data,
-            target,
-            min_size,
-            max_size,
-        } => {
-            fuzz_decode_raw(&data, target, min_size, max_size);
-        }
-    }
-=======
+}
+
 fn fuzz(input: FuzzInput) {
     match input {
         FuzzInput::Bytes(it) => roundtrip_bytes(Bytes::from(it.to_vec())),
@@ -729,9 +440,8 @@
         FuzzInput::F32(v) => roundtrip_primitive_f32(v),
         FuzzInput::F64(v) => roundtrip_primitive_f64(v),
     };
->>>>>>> 944d1397
-}
-
-fuzz_target!(|operation: FuzzOperation| {
-    fuzz(operation);
+}
+
+fuzz_target!(|input: FuzzInput| {
+    fuzz(input);
 });