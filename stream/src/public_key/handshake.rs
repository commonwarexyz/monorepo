--- conflicted
+++ resolved
@@ -23,17 +23,8 @@
     timestamp: u64,
 }
 
-<<<<<<< HEAD
 impl<K: PublicKey> Info<K> {
-    pub fn new(recipient: K, secret: &x25519_dalek::EphemeralSecret, timestamp: u64) -> Self {
-=======
-impl<C: Scheme> Info<C> {
-    pub fn new(
-        recipient: C::PublicKey,
-        ephemeral_public_key: x25519::PublicKey,
-        timestamp: u64,
-    ) -> Self {
->>>>>>> 58792563
+    pub fn new(recipient: K, ephemeral_public_key: x25519::PublicKey, timestamp: u64) -> Self {
         Self {
             recipient,
             ephemeral_public_key,
