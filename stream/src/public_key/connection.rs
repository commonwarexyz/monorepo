--- conflicted
+++ resolved
@@ -128,15 +128,11 @@
         let msg = handshake::Signed::sign(
             &mut config.crypto,
             &config.namespace,
-<<<<<<< HEAD
-            handshake::Info::<C::PublicKey>::new(peer.clone(), &secret, timestamp),
-=======
-            handshake::Info::<C>::new(
+            handshake::Info::<C::PublicKey>::new(
                 peer.clone(),
                 x25519::PublicKey::from_secret(&secret),
                 timestamp,
             ),
->>>>>>> 58792563
         )
         .encode();
 
@@ -220,15 +216,11 @@
         let msg = handshake::Signed::sign(
             &mut crypto,
             &namespace,
-<<<<<<< HEAD
-            handshake::Info::<C::PublicKey>::new(incoming.peer_public_key, &secret, timestamp),
-=======
-            handshake::Info::<C>::new(
+            handshake::Info::<C::PublicKey>::new(
                 incoming.peer_public_key,
                 x25519::PublicKey::from_secret(&secret),
                 timestamp,
             ),
->>>>>>> 58792563
         )
         .encode();
 
@@ -635,8 +627,8 @@
         let executor = deterministic::Runner::default();
         executor.start(|context| async move {
             // Create cryptographic identities
-            let dialer_crypto = Ed25519::from_seed(0);
-            let mut peer_crypto = Ed25519::from_seed(1);
+            let dialer_crypto = ed25519::PrivateKey::from_seed(0);
+            let mut peer_crypto = ed25519::PrivateKey::from_seed(1);
             let peer_public_key = peer_crypto.public_key();
 
             // Set up mock channels
@@ -660,7 +652,7 @@
                 move |context| async move {
                     // Read the handshake from dialer
                     let msg = recv_frame(&mut peer_stream, 1024).await.unwrap();
-                    let _ = handshake::Signed::<Ed25519>::decode(msg).unwrap();
+                    let _ = handshake::Signed::<ed25519::PrivateKey>::decode(msg).unwrap();
 
                     // Create a custom handshake info bytes with zero ephemeral key
                     let info = handshake::Info::new(
@@ -700,8 +692,8 @@
         let executor = deterministic::Runner::default();
         executor.start(|context| async move {
             // Create cryptographic identities
-            let listener_crypto = Ed25519::from_seed(0);
-            let mut dialer_crypto = Ed25519::from_seed(1);
+            let listener_crypto = ed25519::PrivateKey::from_seed(0);
+            let mut dialer_crypto = ed25519::PrivateKey::from_seed(1);
 
             // Set up mock channels
             let (mut dialer_sink, listener_stream) = mocks::Channel::init();
