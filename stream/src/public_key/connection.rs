use super::{cipher, handshake, nonce, x25519, Config};
use crate::{
    utils::codec::{recv_frame, send_frame},
    Error,
};
use bytes::Bytes;
use chacha20poly1305::{aead::Aead, ChaCha20Poly1305};
use commonware_codec::{DecodeExt, Encode};
use commonware_cryptography::PrivateKey;
use commonware_macros::select;
use commonware_runtime::{Clock, Sink, Spawner, Stream};
use commonware_utils::SystemTimeExt as _;
use rand::{CryptoRng, Rng};
use std::time::SystemTime;

// When encrypting data, an encryption tag is appended to the ciphertext.
// This constant represents the size of the encryption tag in bytes.
const ENCRYPTION_TAG_LENGTH: usize = 16;

/// An incoming connection with a verified peer handshake.
pub struct IncomingConnection<C: PrivateKey, Si: Sink, St: Stream> {
    config: Config<C>,
    sink: Si,
    stream: St,
    deadline: SystemTime,
    ephemeral_public_key: x25519::PublicKey,
    peer_public_key: C::PublicKey,

    /// Stores the raw bytes of the dialer handshake message.
    /// Necessary for the cipher derivation.
    dialer_handshake_bytes: Bytes,
}

impl<C: PrivateKey, Si: Sink, St: Stream> IncomingConnection<C, Si, St> {
    pub async fn verify<E: Clock + Spawner>(
        context: &E,
        config: Config<C>,
        sink: Si,
        mut stream: St,
    ) -> Result<Self, Error> {
        // Set handshake deadline
        let deadline = context.current() + config.handshake_timeout;

        // Wait for up to handshake timeout for response
        let msg = select! {
            _ = context.sleep_until(deadline) => { return Err(Error::HandshakeTimeout) },
            result = recv_frame(&mut stream, config.max_message_size) => { result? },
        };

        // Verify handshake message from peer
        let signed_handshake =
            handshake::Signed::<C>::decode(msg.as_ref()).map_err(Error::UnableToDecode)?;
        signed_handshake.verify(
            context,
            &config.crypto,
            &config.namespace,
            config.synchrony_bound,
            config.max_handshake_age,
        )?;
        Ok(Self {
            config,
            sink,
            stream,
            deadline,
            ephemeral_public_key: signed_handshake.ephemeral(),
            peer_public_key: signed_handshake.signer(),
            dialer_handshake_bytes: msg,
        })
    }

    /// The public key of the peer attempting to connect.
    pub fn peer(&self) -> C::PublicKey {
        self.peer_public_key.clone()
    }

    /// The ephemeral public key of the peer attempting to connect.
    pub fn ephemeral(&self) -> x25519::PublicKey {
        self.ephemeral_public_key
    }
}

/// A fully initialized connection with some peer.
pub struct Connection<Si: Sink, St: Stream> {
    sink: Si,
    stream: St,

    /// The maximum size of a message that can be sent or received.
    max_message_size: usize,

    /// The cipher used for sending messages.
    cipher_send: ChaCha20Poly1305,

    /// The cipher used for receiving messages.
    cipher_recv: ChaCha20Poly1305,
}

impl<Si: Sink, St: Stream> Connection<Si, St> {
    /// Create a new connection from pre-established components.
    ///
    /// This is useful in tests, or when upgrading a connection that has already been verified.
    pub fn from_preestablished(
        sink: Si,
        stream: St,
        max_message_size: usize,
        cipher_send: ChaCha20Poly1305,
        cipher_recv: ChaCha20Poly1305,
    ) -> Self {
        Self {
            sink,
            stream,
            max_message_size,
            cipher_send,
            cipher_recv,
        }
    }

    /// Attempt to upgrade a raw connection we initiated.
    ///
    /// This will send a handshake message to the peer, wait for a response,
    /// and verify the peer's handshake message.
    pub async fn upgrade_dialer<R: Rng + CryptoRng + Spawner + Clock, C: PrivateKey>(
        mut context: R,
        mut config: Config<C>,
        mut sink: Si,
        mut stream: St,
        peer: C::PublicKey,
    ) -> Result<Self, Error> {
        // Set handshake deadline
        let deadline = context.current() + config.handshake_timeout;

        // Generate shared secret
        let secret = x25519::new(&mut context);

        // Send handshake
        let timestamp = context.current().epoch_millis();
        let d2l_msg = handshake::Signed::sign(
            &mut config.crypto,
            &config.namespace,
            handshake::Info::<C::PublicKey>::new(
                peer.clone(),
                x25519::PublicKey::from_secret(&secret),
                timestamp,
            ),
        )
        .encode();

        // Wait for up to handshake timeout to send
        select! {
            _ = context.sleep_until(deadline) => {
                return Err(Error::HandshakeTimeout)
            },
            result = send_frame(&mut sink, &d2l_msg, config.max_message_size) => {
                result?;
            },
        }

        // Wait for up to handshake timeout for response
        let l2d_msg = select! {
            _ = context.sleep_until(deadline) => {
                return Err(Error::HandshakeTimeout)
            },
            result = recv_frame(&mut stream, config.max_message_size) => {
                result?
            },
        };

        // Verify handshake message from peer
        let signed_handshake =
            handshake::Signed::<C>::decode(l2d_msg.as_ref()).map_err(Error::UnableToDecode)?;
        signed_handshake.verify(
            &context,
            &config.crypto,
            &config.namespace,
            config.synchrony_bound,
            config.max_handshake_age,
        )?;

        // Ensure we connected to the right peer
        if peer != signed_handshake.signer() {
            return Err(Error::WrongPeer);
        }

        // Derive shared secret and ensure it is contributory
        let shared_secret = secret.diffie_hellman(signed_handshake.ephemeral().as_ref());
        if !shared_secret.was_contributory() {
            return Err(Error::SharedSecretNotContributory);
        }

        // Create ciphers
        let (d2l_cipher, l2d_cipher) = cipher::derive(
            shared_secret.as_bytes(),
            &[&config.namespace, &d2l_msg, &l2d_msg],
        )?;

        // We keep track of dialer to determine who adds a bit to their nonce (to prevent reuse)
        Ok(Self {
            sink,
            stream,
            cipher_send: d2l_cipher,
            cipher_recv: l2d_cipher,
            max_message_size: config.max_message_size,
        })
    }

    /// Attempt to upgrade a connection initiated by some peer.
    ///
    /// Because we already verified the peer's handshake, this function
    /// only needs to send our handshake message for the connection to be fully
    /// initialized.
    pub async fn upgrade_listener<R: Rng + CryptoRng + Spawner + Clock, C: PrivateKey>(
        mut context: R,
        incoming: IncomingConnection<C, Si, St>,
    ) -> Result<Self, Error> {
        // Extract fields
        let max_message_size = incoming.config.max_message_size;
        let mut crypto = incoming.config.crypto;
        let namespace = incoming.config.namespace;
        let mut sink = incoming.sink;
        let stream = incoming.stream;
        let d2l_msg = incoming.dialer_handshake_bytes;

        // Generate personal secret
        let secret = x25519::new(&mut context);

        // Send handshake
        let timestamp = context.current().epoch_millis();
        let l2d_msg = handshake::Signed::sign(
            &mut crypto,
            &namespace,
            handshake::Info::<C::PublicKey>::new(
                incoming.peer_public_key,
                x25519::PublicKey::from_secret(&secret),
                timestamp,
            ),
        )
        .encode();

        // Wait for up to handshake timeout
        select! {
            _ = context.sleep_until(incoming.deadline) => {
                return Err(Error::HandshakeTimeout)
            },
            result = send_frame(&mut sink, &l2d_msg, max_message_size) => {
                result?;
            },
        }

        // Derive shared secret and ensure it is contributory
        let shared_secret = secret.diffie_hellman(incoming.ephemeral_public_key.as_ref());
        if !shared_secret.was_contributory() {
            return Err(Error::SharedSecretNotContributory);
        }

        // Create ciphers
        let (d2l_cipher, l2d_cipher) =
            cipher::derive(shared_secret.as_bytes(), &[&namespace, &d2l_msg, &l2d_msg])?;

        // Track whether or not we are the dialer to ensure we send correctly formatted nonces.
        Ok(Connection {
            sink,
            stream,
            max_message_size,
            cipher_send: l2d_cipher,
            cipher_recv: d2l_cipher,
        })
    }

    /// Split the connection into a `Sender` and `Receiver`.
    ///
    /// This pattern is commonly used to efficiently send and receive messages
    /// over the same connection concurrently.
    pub fn split(self) -> (Sender<Si>, Receiver<St>) {
        (
            Sender {
                sink: self.sink,
                max_message_size: self.max_message_size,
                cipher: self.cipher_send,
                nonce: nonce::Info::default(),
            },
            Receiver {
                stream: self.stream,
                max_message_size: self.max_message_size,
                cipher: self.cipher_recv,
                nonce: nonce::Info::default(),
            },
        )
    }
}

/// The half of the `Connection` that implements `crate::Sender`.
pub struct Sender<Si: Sink> {
    sink: Si,
    max_message_size: usize,
    cipher: ChaCha20Poly1305,
    nonce: nonce::Info,
}

impl<Si: Sink> crate::Sender for Sender<Si> {
    async fn send(&mut self, msg: &[u8]) -> Result<(), Error> {
        // Encrypt data
        let msg = self
            .cipher
            .encrypt(&self.nonce.encode(), msg.as_ref())
            .map_err(|_| Error::EncryptionFailed)?;
        self.nonce.inc()?;

        // Send data
        send_frame(
            &mut self.sink,
            &msg,
            self.max_message_size + ENCRYPTION_TAG_LENGTH,
        )
        .await?;
        Ok(())
    }
}

/// The half of a `Connection` that implements `crate::Receiver`.
pub struct Receiver<St: Stream> {
    stream: St,
    max_message_size: usize,
    cipher: ChaCha20Poly1305,
    nonce: nonce::Info,
}

impl<St: Stream> crate::Receiver for Receiver<St> {
    async fn receive(&mut self) -> Result<Bytes, Error> {
        // Read data
        let msg = recv_frame(
            &mut self.stream,
            self.max_message_size + ENCRYPTION_TAG_LENGTH,
        )
        .await?;

        // Decrypt data
        let msg = self
            .cipher
            .decrypt(&self.nonce.encode(), msg.as_ref())
            .map_err(|_| Error::DecryptionFailed)?;
        self.nonce.inc()?;

        Ok(Bytes::from(msg))
    }
}

#[cfg(test)]
mod tests {
    use super::*;
    use crate::{Receiver as _, Sender as _};
<<<<<<< HEAD
    use commonware_cryptography::{ed25519, PrivateKeyGen as _};
=======
    use chacha20poly1305::KeyInit;
    use commonware_cryptography::{Ed25519, Signer};
>>>>>>> 6452e321
    use commonware_runtime::{deterministic, mocks, Metrics, Runner};
    use std::time::Duration;

    #[test]
    fn test_decryption_failure() {
        let executor = deterministic::Runner::default();
        executor.start(|_| async move {
            let cipher = ChaCha20Poly1305::new(&[0u8; 32].into());
            let (mut sink, stream) = mocks::Channel::init();
            let mut receiver = Receiver {
                cipher,
                stream,
                max_message_size: 1024,
                nonce: nonce::Info::default(),
            };

            // Send invalid ciphertext
            send_frame(&mut sink, b"invalid data", receiver.max_message_size)
                .await
                .unwrap();

            let result = receiver.receive().await;
            assert!(matches!(result, Err(Error::DecryptionFailed)));
        });
    }

    #[test]
    fn test_send_too_large() {
        let executor = deterministic::Runner::default();
        executor.start(|_| async move {
            let cipher = ChaCha20Poly1305::new(&[0u8; 32].into());
            let message = b"hello world";
            let (sink, _) = mocks::Channel::init();
            let mut sender = Sender {
                cipher,
                sink,
                max_message_size: message.len() - 1,
                nonce: nonce::Info::default(),
            };

            let result = sender.send(message).await;
            let expected_length = message.len() + ENCRYPTION_TAG_LENGTH;
            assert!(matches!(result, Err(Error::SendTooLarge(n)) if n == expected_length));
        });
    }

    #[test]
    fn test_receive_too_large() {
        let executor = deterministic::Runner::default();
        executor.start(|_| async move {
            let cipher = ChaCha20Poly1305::new(&[0u8; 32].into());
            let message = b"hello world";
            let (sink, stream) = mocks::Channel::init();

            let mut sender = Sender {
                cipher: cipher.clone(),
                sink,
                max_message_size: message.len(),
                nonce: nonce::Info::default(),
            };
            let mut receiver = Receiver {
                cipher,
                stream,
                max_message_size: message.len() - 1,
                nonce: nonce::Info::default(),
            };

            sender.send(message).await.unwrap();
            let result = receiver.receive().await;
            let expected_length = message.len() + ENCRYPTION_TAG_LENGTH;
            assert!(matches!(result, Err(Error::RecvTooLarge(n)) if n == expected_length));
        });
    }

    #[test]
    fn test_send_receive() {
        let executor = deterministic::Runner::default();
        executor.start(|_| async move {
            let cipher = ChaCha20Poly1305::new(&[0u8; 32].into());
            let max_message_size = 1024;

            // Create channels
            let (dialer_sink, listener_stream) = mocks::Channel::init();
            let (listener_sink, dialer_stream) = mocks::Channel::init();

            // Create dialer connection
            let connection_dialer = Connection::from_preestablished(
                dialer_sink,
                dialer_stream,
                max_message_size,
                cipher.clone(),
                cipher.clone(),
            );

            // Create listener connection
            let connection_listener = Connection::from_preestablished(
                listener_sink,
                listener_stream,
                max_message_size,
                cipher.clone(),
                cipher,
            );

            // Split into sender and receiver for both connections
            let (mut dialer_sender, mut dialer_receiver) = connection_dialer.split();
            let (mut listener_sender, mut listener_receiver) = connection_listener.split();

            // Test 1: Send from dialer to listener
            let msg1 = b"hello from dialer";
            dialer_sender.send(msg1).await.unwrap();
            let received1 = listener_receiver.receive().await.unwrap();
            assert_eq!(received1, &msg1[..]);

            // Test 2: Send from listener to dialer
            let msg2 = b"hello from listener";
            listener_sender.send(msg2).await.unwrap();
            let received2 = dialer_receiver.receive().await.unwrap();
            assert_eq!(received2, &msg2[..]);

            // Test 3: Send multiple messages both ways
            let messages_to_listener = vec![b"msg1", b"msg2", b"msg3"];
            for msg in &messages_to_listener {
                dialer_sender.send(*msg).await.unwrap();
                let received = listener_receiver.receive().await.unwrap();
                assert_eq!(received, &msg[..]);
            }
            let messages_to_dialer = vec![b"reply1", b"reply2", b"reply3"];
            for msg in &messages_to_dialer {
                listener_sender.send(*msg).await.unwrap();
                let received = dialer_receiver.receive().await.unwrap();
                assert_eq!(received, &msg[..]);
            }
        });
    }
    #[test]
    fn test_full_connection_establishment_and_exchange() {
        let executor = deterministic::Runner::default();
        executor.start(|context| async move {
            // Create cryptographic identities
            let dialer_crypto = ed25519::PrivateKey::from_seed(0);
            let listener_crypto = ed25519::PrivateKey::from_seed(1);

            // Set up mock channels for transport simulation
            let (dialer_sink, listener_stream) = mocks::Channel::init();
            let (listener_sink, dialer_stream) = mocks::Channel::init();

            // Configuration for dialer
            let dialer_config = Config {
                crypto: dialer_crypto.clone(),
                namespace: b"test_namespace".to_vec(),
                max_message_size: 1024,
                synchrony_bound: Duration::from_secs(5),
                max_handshake_age: Duration::from_secs(5),
                handshake_timeout: Duration::from_secs(5),
            };

            // Configuration for listener
            let listener_config = Config {
                crypto: listener_crypto.clone(),
                namespace: b"test_namespace".to_vec(),
                max_message_size: 1024,
                synchrony_bound: Duration::from_secs(5),
                max_handshake_age: Duration::from_secs(5),
                handshake_timeout: Duration::from_secs(5),
            };

            // Spawn listener to handle incoming connection
            let listener_handle = context.with_label("listener").spawn({
                move |context| async move {
                    let incoming = IncomingConnection::verify(
                        &context,
                        listener_config,
                        listener_sink,
                        listener_stream,
                    )
                    .await
                    .unwrap();
                    Connection::upgrade_listener(context, incoming)
                        .await
                        .unwrap()
                }
            });

            // Dialer initiates the connection
            let dialer_connection = Connection::upgrade_dialer(
                context.clone(),
                dialer_config,
                dialer_sink,
                dialer_stream,
                listener_crypto.public_key(),
            )
            .await
            .unwrap();

            // Wait for listener connection to be established
            let listener_connection = listener_handle.await.unwrap();

            // Split connections into sender and receiver halves
            let (mut dialer_sender, mut dialer_receiver) = dialer_connection.split();
            let (mut listener_sender, mut listener_receiver) = listener_connection.split();

            // Dialer sends to listener twice
            let message1 = b"Hello from dialer";
            dialer_sender.send(message1).await.unwrap();
            dialer_sender.send(message1).await.unwrap();
            let received = listener_receiver.receive().await.unwrap();
            assert_eq!(&received[..], &message1[..]);
            let received = listener_receiver.receive().await.unwrap();
            assert_eq!(&received[..], &message1[..]);

            // Listener sends to dialer twice
            let message2 = b"Hello from listener";
            listener_sender.send(message2).await.unwrap();
            listener_sender.send(message2).await.unwrap();
            let received = dialer_receiver.receive().await.unwrap();
            assert_eq!(&received[..], &message2[..]);
            let received = dialer_receiver.receive().await.unwrap();
            assert_eq!(&received[..], &message2[..]);
        });
    }

    #[test]
    fn test_upgrade_dialer_wrong_peer() {
        let executor = deterministic::Runner::default();
        executor.start(|context| async move {
            // Create cryptographic identities
            let dialer_crypto = ed25519::PrivateKey::from_seed(0);
            let expected_peer = ed25519::PrivateKey::from_seed(1).public_key();
            let mut actual_peer = ed25519::PrivateKey::from_seed(2);

            // Set up mock channels
            let (dialer_sink, mut peer_stream) = mocks::Channel::init();
            let (mut peer_sink, dialer_stream) = mocks::Channel::init();

            // Dialer configuration
            let dialer_config = Config {
                crypto: dialer_crypto,
                namespace: b"test_namespace".to_vec(),
                max_message_size: 1024,
                synchrony_bound: Duration::from_secs(5),
                max_handshake_age: Duration::from_secs(5),
                handshake_timeout: Duration::from_secs(5),
            };
            let peer_config = dialer_config.clone();

            // Spawn a mock peer that responds with its own handshake without checking recipient
            context.with_label("mock_peer").spawn({
                move |mut context| async move {
                    // Read the handshake from dialer
                    let msg = recv_frame(&mut peer_stream, 1024).await.unwrap();
                    let _ = handshake::Signed::<ed25519::PrivateKey>::decode(msg).unwrap(); // Simulate reading

                    // Create and send own handshake
                    let secret = x25519::new(&mut context);
                    let timestamp = context.current().epoch_millis();
                    let info = handshake::Info::new(
                        peer_config.crypto.public_key(),
                        x25519::PublicKey::from_secret(&secret),
                        timestamp,
                    );
                    let signed_handshake =
                        handshake::Signed::sign(&mut actual_peer, &peer_config.namespace, info);
                    send_frame(&mut peer_sink, &signed_handshake.encode(), 1024)
                        .await
                        .unwrap();
                }
            });

            // Attempt connection with expected peer key
            let result = Connection::upgrade_dialer(
                context,
                dialer_config,
                dialer_sink,
                dialer_stream,
                expected_peer,
            )
            .await;

            // Verify the error
            assert!(matches!(result, Err(Error::WrongPeer)));
        });
    }

    #[test]
    fn test_upgrade_dialer_non_contributory_secret() {
        let executor = deterministic::Runner::default();
        executor.start(|context| async move {
            // Create cryptographic identities
            let dialer_crypto = ed25519::PrivateKey::from_seed(0);
            let mut peer_crypto = ed25519::PrivateKey::from_seed(1);
            let peer_public_key = peer_crypto.public_key();

            // Set up mock channels
            let (dialer_sink, mut peer_stream) = mocks::Channel::init();
            let (mut peer_sink, dialer_stream) = mocks::Channel::init();

            // Dialer configuration
            let dialer_config = Config {
                crypto: dialer_crypto,
                namespace: b"test_namespace".to_vec(),
                max_message_size: 1024,
                synchrony_bound: Duration::from_secs(5),
                max_handshake_age: Duration::from_secs(5),
                handshake_timeout: Duration::from_secs(5),
            };

            // Spawn a mock peer that responds with a handshake containing an all-zero ephemeral key
            context.with_label("mock_peer").spawn({
                let namespace = dialer_config.namespace.clone();
                let recipient = dialer_config.crypto.public_key();
                move |context| async move {
                    // Read the handshake from dialer
                    let msg = recv_frame(&mut peer_stream, 1024).await.unwrap();
                    let _ = handshake::Signed::<ed25519::PrivateKey>::decode(msg).unwrap();

                    // Create a custom handshake info bytes with zero ephemeral key
                    let info = handshake::Info::new(
                        recipient,
                        x25519::PublicKey::from_bytes([0u8; 32]),
                        context.current().epoch_millis(),
                    );

                    // Create the signed handshake
                    let signed_handshake =
                        handshake::Signed::sign(&mut peer_crypto, &namespace, info);

                    // Send the signed handshake
                    send_frame(&mut peer_sink, &signed_handshake.encode(), 1024)
                        .await
                        .unwrap();
                }
            });

            // Attempt connection - should fail due to non-contributory shared secret
            let result = Connection::upgrade_dialer(
                context,
                dialer_config,
                dialer_sink,
                dialer_stream,
                peer_public_key,
            )
            .await;

            // Verify the error
            assert!(matches!(result, Err(Error::SharedSecretNotContributory)));
        });
    }

    #[test]
    fn test_upgrade_listener_non_contributory_secret() {
        let executor = deterministic::Runner::default();
        executor.start(|context| async move {
            // Create cryptographic identities
            let listener_crypto = ed25519::PrivateKey::from_seed(0);
            let mut dialer_crypto = ed25519::PrivateKey::from_seed(1);

            // Set up mock channels
            let (mut dialer_sink, listener_stream) = mocks::Channel::init();
            let (listener_sink, _dialer_stream) = mocks::Channel::init();

            // Listener configuration
            let listener_config = Config {
                crypto: listener_crypto.clone(),
                namespace: b"test_namespace".to_vec(),
                max_message_size: 1024,
                synchrony_bound: Duration::from_secs(5),
                max_handshake_age: Duration::from_secs(5),
                handshake_timeout: Duration::from_secs(5),
            };

            // Encode all-zero ephemeral public key (32 bytes)
            let info = handshake::Info::new(
                listener_config.crypto.public_key(),
                x25519::PublicKey::from_bytes([0u8; 32]),
                context.current().epoch_millis(),
            );

            // Create the signed handshake
            let signed_handshake =
                handshake::Signed::sign(&mut dialer_crypto, &listener_config.namespace, info);

            // Send the handshake
            send_frame(&mut dialer_sink, &signed_handshake.encode(), 1024)
                .await
                .unwrap();

            // Verify the incoming connection
            let incoming = IncomingConnection::verify(
                &context,
                listener_config,
                listener_sink,
                listener_stream,
            )
            .await
            .unwrap();

            // Attempt to upgrade - should fail due to non-contributory shared secret
            let result = Connection::upgrade_listener(context, incoming).await;

            // Verify the error
            assert!(matches!(result, Err(Error::SharedSecretNotContributory)));
        });
    }
}<|MERGE_RESOLUTION|>--- conflicted
+++ resolved
@@ -347,12 +347,8 @@
 mod tests {
     use super::*;
     use crate::{Receiver as _, Sender as _};
-<<<<<<< HEAD
+    use chacha20poly1305::KeyInit;
     use commonware_cryptography::{ed25519, PrivateKeyGen as _};
-=======
-    use chacha20poly1305::KeyInit;
-    use commonware_cryptography::{Ed25519, Signer};
->>>>>>> 6452e321
     use commonware_runtime::{deterministic, mocks, Metrics, Runner};
     use std::time::Duration;
 
