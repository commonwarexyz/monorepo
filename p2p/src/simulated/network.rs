//! Implementation of a simulated p2p network.

use super::{
    bandwidth,
    ingress::{self, Oracle},
    metrics, Error,
};
use crate::{Channel, Message, Recipients};
use bytes::Bytes;
use commonware_codec::{DecodeExt, FixedSize};
use commonware_cryptography::PublicKey;
use commonware_macros::select;
use commonware_runtime::{Clock, Handle, Listener as _, Metrics, Network as RNetwork, Spawner};
use commonware_stream::utils::codec::{recv_frame, send_frame};
use futures::{
    channel::{mpsc, oneshot},
    SinkExt, StreamExt,
};
use prometheus_client::metrics::{counter::Counter, family::Family};
use rand::Rng;
use rand_distr::{Distribution, Normal};
use std::{
    collections::{BTreeMap, HashMap, HashSet},
    net::{IpAddr, Ipv4Addr, SocketAddr},
    time::{Duration, SystemTime},
};
use tracing::{error, trace};

/// Task type representing a message to be sent within the network.
type Task<P> = (Channel, P, Recipients<P>, Bytes, oneshot::Sender<Vec<P>>);

/// Configuration for the simulated network.
pub struct Config {
    /// Maximum size of a message that can be sent over the network.
    pub max_size: usize,
}

/// Implementation of a simulated network.
pub struct Network<E: RNetwork + Spawner + Rng + Clock + Metrics, P: PublicKey> {
    context: E,

    // Maximum size of a message that can be sent over the network
    max_size: usize,

    // Next socket address to assign to a new peer
    // Incremented for each new peer
    next_addr: SocketAddr,

    // Channel to receive messages from the oracle
    ingress: mpsc::UnboundedReceiver<ingress::Message<P>>,

    // A channel to receive tasks from peers
    // The sender is cloned and given to each peer
    // The receiver is polled in the main loop
    sender: mpsc::UnboundedSender<Task<P>>,
    receiver: mpsc::UnboundedReceiver<Task<P>>,

    // A map from a pair of public keys (from, to) to a link between the two peers
    links: HashMap<(P, P), Link>,

    // A map from a public key to a peer
    peers: BTreeMap<P, Peer<P>>,

    // A map of peers blocking each other
    blocks: HashSet<(P, P)>,

    // Metrics for received and sent messages
    received_messages: Family<metrics::Message, Counter>,
    sent_messages: Family<metrics::Message, Counter>,
}

impl<E: RNetwork + Spawner + Rng + Clock + Metrics, P: PublicKey> Network<E, P> {
    /// Create a new simulated network with a given runtime and configuration.
    ///
    /// Returns a tuple containing the network instance and the oracle that can
    /// be used to modify the state of the network during context.
    pub fn new(context: E, cfg: Config) -> (Self, Oracle<P>) {
        let (sender, receiver) = mpsc::unbounded();
        let (oracle_sender, oracle_receiver) = mpsc::unbounded();
        let sent_messages = Family::<metrics::Message, Counter>::default();
        let received_messages = Family::<metrics::Message, Counter>::default();
        context.register("messages_sent", "messages sent", sent_messages.clone());
        context.register(
            "messages_received",
            "messages received",
            received_messages.clone(),
        );

        // Start with a pseudo-random IP address to assign sockets to for new peers
        let next_addr = SocketAddr::new(
            IpAddr::V4(Ipv4Addr::from_bits(context.clone().next_u32())),
            0,
        );
        (
            Self {
                context,
                max_size: cfg.max_size,
                next_addr,
                ingress: oracle_receiver,
                sender,
                receiver,
                links: HashMap::new(),
                peers: BTreeMap::new(),
                blocks: HashSet::new(),
                received_messages,
                sent_messages,
            },
            Oracle::new(oracle_sender.clone()),
        )
    }

    /// Returns (and increments) the next available socket address.
    ///
    /// The port number is incremented for each call, and the IP address is incremented if the port
    /// number overflows.
    fn get_next_socket(&mut self) -> SocketAddr {
        let result = self.next_addr;

        // Increment the port number, or the IP address if the port number overflows.
        // Allows the ip address to overflow (wrapping).
        match self.next_addr.port().checked_add(1) {
            Some(port) => {
                self.next_addr.set_port(port);
            }
            None => {
                let ip = match self.next_addr.ip() {
                    IpAddr::V4(ipv4) => ipv4,
                    _ => unreachable!(),
                };
                let next_ip = Ipv4Addr::to_bits(ip).wrapping_add(1);
                self.next_addr = SocketAddr::new(IpAddr::V4(Ipv4Addr::from_bits(next_ip)), 0);
            }
        }

        result
    }

    /// Handle an ingress message.
    ///
    /// This method is called when a message is received from the oracle.
    async fn handle_ingress(&mut self, message: ingress::Message<P>) {
        // It is important to ensure that no failed receipt of a message will cause us to exit.
        // This could happen if the caller drops the `Oracle` after updating the network topology.
        // Thus, we create a helper function to send the result to the oracle and log any errors.
        fn send_result<T: std::fmt::Debug>(
            result: oneshot::Sender<Result<T, Error>>,
            value: Result<T, Error>,
        ) {
            let success = value.is_ok();
            if let Err(e) = result.send(value) {
                error!(?e, "failed to send result to oracle (ok = {})", success);
            }
        }

        match message {
            ingress::Message::Register {
                public_key,
                channel,
                result,
            } => {
                // If peer does not exist, then create it.
                if !self.peers.contains_key(&public_key) {
                    let peer = Peer::new(
                        &mut self.context.clone(),
                        public_key.clone(),
                        self.get_next_socket(),
                        usize::MAX,
                        usize::MAX,
                        self.max_size,
                    );
                    self.peers.insert(public_key.clone(), peer);
                }

                // Create a receiver that allows receiving messages from the network for a certain channel
                let peer = self.peers.get_mut(&public_key).unwrap();
                let receiver = match peer.register(channel).await {
                    Ok(receiver) => Receiver { receiver },
                    Err(err) => return send_result(result, Err(err)),
                };

                // Create a sender that allows sending messages to the network for a certain channel
                let sender = Sender::new(
                    self.context.clone(),
                    public_key,
                    channel,
                    self.max_size,
                    self.sender.clone(),
                );
                send_result(result, Ok((sender, receiver)))
            }
            ingress::Message::SetBandwidth {
                public_key,
                egress_bps,
                ingress_bps,
                result,
            } => match self.peers.get_mut(&public_key) {
                Some(peer) => {
                    peer.set_bandwidth(egress_bps, ingress_bps);
                    send_result(result, Ok(()));
                }
                None => send_result(result, Err(Error::PeerMissing)),
            },
            ingress::Message::AddLink {
                sender,
                receiver,
                sampler,
                success_rate,
                result,
            } => {
                // Require both peers to be registered
                if !self.peers.contains_key(&sender) {
                    return send_result(result, Err(Error::PeerMissing));
                }
                let peer = match self.peers.get(&receiver) {
                    Some(peer) => peer,
                    None => return send_result(result, Err(Error::PeerMissing)),
                };

                // Require link to not already exist
                let key = (sender.clone(), receiver.clone());
                if self.links.contains_key(&key) {
                    return send_result(result, Err(Error::LinkExists));
                }

                let link = Link::new(
                    &mut self.context,
                    sender,
                    receiver,
                    peer.socket,
                    sampler,
                    success_rate,
                    self.max_size,
                    self.received_messages.clone(),
                );
                self.links.insert(key, link);
                send_result(result, Ok(()))
            }
            ingress::Message::RemoveLink {
                sender,
                receiver,
                result,
            } => {
                match self.links.remove(&(sender, receiver)) {
                    Some(_) => (),
                    None => return send_result(result, Err(Error::LinkMissing)),
                }
                send_result(result, Ok(()))
            }
            ingress::Message::Block { from, to } => {
                self.blocks.insert((from, to));
            }
            ingress::Message::Blocked { result } => {
                send_result(result, Ok(self.blocks.iter().cloned().collect()))
            }
        }
    }
}

impl<E: RNetwork + Spawner + Rng + Clock + Metrics, P: PublicKey> Network<E, P> {
    /// Schedule a transmission respecting bandwidth limits on both sender and receiver.
    fn schedule_transmission(
        &mut self,
        sender: &P,
        receiver: &P,
        data_size: usize,
        now: SystemTime,
        should_deliver: bool,
    ) -> SystemTime {
        // Prune and get used bandwidth for sender and receiver
        let sender_used = {
            let sender_peer = self.peers.get_mut(sender).expect("sender not found");
            sender_peer.egress.prune_and_get_usage(now)
        };

        let receiver_used = if should_deliver && sender != receiver {
            let receiver_peer = self.peers.get_mut(receiver).expect("receiver not found");
            Some(receiver_peer.ingress.prune_and_get_usage(now))
        } else {
            None
        };

        let sender_schedule = {
            let sender = self.peers.get(sender).expect("sender not found");
            (&sender.egress, sender_used)
        };

        let receiver_schedule = if let Some(used) = receiver_used {
            let receiver_peer = self.peers.get(receiver).expect("receiver not found");
            Some((&receiver_peer.ingress, used))
        } else {
            None
        };

        // Now calculate reservations
        let (reservations, completion_time) =
            bandwidth::calculate_reservations(data_size, now, sender_schedule, receiver_schedule);

        // Apply reservations to sender
        if !reservations.is_empty() {
            let sender_peer = self.peers.get_mut(sender).expect("sender not found");
            for reservation in &reservations {
                sender_peer.egress.add_reservation(
                    reservation.start,
                    reservation.end,
                    reservation.bandwidth,
                );
            }

            // Apply to receiver if delivering
            if receiver_used.is_some() {
                let receiver_peer = self.peers.get_mut(receiver).expect("receiver not found");
                for reservation in &reservations {
                    receiver_peer.ingress.add_reservation(
                        reservation.start,
                        reservation.end,
                        reservation.bandwidth,
                    );
                }
            }
        }

        completion_time
    }

    /// Handle a task.
    ///
    /// This method is called when a task is received from the sender, which can come from
    /// any peer in the network.
    fn handle_task(&mut self, task: Task<P>) {
        // Collect recipients
        let (channel, origin, recipients, message, reply) = task;
        let recipients = match recipients {
            Recipients::All => self.peers.keys().cloned().collect(),
            Recipients::Some(keys) => keys,
            Recipients::One(key) => vec![key],
        };

        // Send to all recipients
        let mut sent = Vec::new();
        let (acquired_sender, mut acquired_receiver) = mpsc::channel(recipients.len());
        for recipient in recipients {
            // Skip self
            if recipient == origin {
                trace!(?recipient, reason = "self", "dropping message",);
                continue;
            }

            // Determine if the sender or recipient has blocked the other
            let o_r = (origin.clone(), recipient.clone());
            let r_o = (recipient.clone(), origin.clone());
            if self.blocks.contains(&o_r) || self.blocks.contains(&r_o) {
                trace!(?origin, ?recipient, reason = "blocked", "dropping message");
                continue;
            }

            // Determine if there is a link between the sender and recipient
            let link = match self.links.get(&o_r) {
                Some(link) => link,
                None => {
                    trace!(?origin, ?recipient, reason = "no link", "dropping message",);
                    continue;
                }
            };

            // Record sent message as soon as we determine there is a link with recipient (approximates
            // having an open connection)
            self.sent_messages
                .get_or_create(&metrics::Message::new(&origin, &recipient, channel))
                .inc();

            // Check bandwidth constraints and determine if the message should be delivered
            let (sender_has_bandwidth, should_deliver) = {
                let sender_peer = self.peers.get(&origin).expect("sender must exist");
                let receiver_peer = self.peers.get(&recipient).expect("receiver must exist");

                let sender_has_bandwidth = sender_peer.egress.bps > 0;
                let receiver_has_bandwidth = receiver_peer.ingress.bps > 0;

                let should_deliver = self.context.gen_bool(link.success_rate);

                (
                    sender_has_bandwidth,
                    // If the receiver has no bandwidth then we treat it as if the message
                    // is never delivered. Still consume sender-side bandwidth.
                    should_deliver && receiver_has_bandwidth,
                )
            };
<<<<<<< HEAD

            if !sender_has_bandwidth {
                // Sender has no bandwidth, skip this recipient
                trace!(
                    ?origin,
                    ?recipient,
                    "sender has zero bandwidth, skipping recipient"
                );
                continue;
            }

            // Sample latency and get current time
            let latency = Duration::from_millis(link.sampler.sample(&mut self.context) as u64);
            let now = self.context.current();

            // Schedule the transmission
            let transmission_complete_at =
                self.schedule_transmission(&origin, &recipient, message.len(), now, should_deliver);

            // If the message should be delivered, queue it immediately on the
            // link to preserve ordering
            if should_deliver {
                let link = self.links.get_mut(&o_r).unwrap();

                // The final arrival time includes the per-message latency
                let receive_complete_at = transmission_complete_at + latency;

=======

            if !sender_has_bandwidth {
                // Sender has no bandwidth, skip this recipient
                trace!(
                    ?origin,
                    ?recipient,
                    "sender has zero bandwidth, skipping recipient"
                );
                continue;
            }

            // Sample latency and get current time
            let latency = Duration::from_millis(link.sampler.sample(&mut self.context) as u64);
            let now = self.context.current();

            // Schedule the transmission
            let transmission_complete_at =
                self.schedule_transmission(&origin, &recipient, message.len(), now, should_deliver);

            // If the message should be delivered, queue it immediately on the
            // link to preserve ordering
            if should_deliver {
                let link = self.links.get_mut(&o_r).unwrap();

                // The final arrival time includes the per-message latency
                let receive_complete_at = transmission_complete_at + latency;

>>>>>>> 53ceaea9
                if let Err(err) = link.send(channel, message.clone(), receive_complete_at) {
                    // This can only happen if the receiver exited.
                    error!(?origin, ?recipient, ?err, "failed to send");
                    continue;
                }
            }

            let transmission_duration = transmission_complete_at
                .duration_since(now)
                .unwrap_or(Duration::ZERO);
            trace!(
                ?origin,
                ?recipient,
                transmission_duration_ms = transmission_duration.as_millis(),
                latency_ms = latency.as_millis(),
                delivered = should_deliver,
                "sending message",
            );

            // Spawn task to handle sender timing
            self.context.with_label("sender-timing").spawn({
                let recipient = recipient.clone();
                let mut acquired_sender = acquired_sender.clone();
                move |context| async move {
                    // Wait for transmission to complete
                    context.sleep_until(transmission_complete_at).await;

                    // Mark as sent once transmission completes
                    acquired_sender.send(()).await.unwrap();

                    if !should_deliver {
                        trace!(
                            ?recipient,
                            reason = "random link failure",
                            "dropping message",
                        );
                    }
                }
            });

            sent.push(recipient);
        }

        // Notify sender of successful sends
        self.context
            .clone()
            .with_label("notifier")
            .spawn(|_| async move {
                // Wait for semaphore to be acquired on all sends
                for _ in 0..sent.len() {
                    acquired_receiver.next().await.unwrap();
                }

                // Notify sender of successful sends
                if let Err(err) = reply.send(sent) {
                    // This can only happen if the sender exited.
                    error!(?err, "failed to send ack");
                }
            });
    }

    /// Run the simulated network.
    ///
    /// It is not necessary to invoke this method before modifying the network topology, however,
    /// no messages will be sent until this method is called.
    pub fn start(mut self) -> Handle<()> {
        self.context.spawn_ref()(self.run())
    }

    async fn run(mut self) {
        loop {
            select! {
                message = self.ingress.next() => {
                    // If ingress is closed, exit
                    let message = match message {
                        Some(message) => message,
                        None => break,
                    };
                    self.handle_ingress(message).await;
                },
                task = self.receiver.next() => {
                    // If receiver is closed, exit
                    let task = match task {
                        Some(task) => task,
                        None => break,
                    };
                    self.handle_task(task);
                }
            }
        }
    }
}

/// Implementation of a [crate::Sender] for the simulated network.
#[derive(Clone, Debug)]
pub struct Sender<P: PublicKey> {
    me: P,
    channel: Channel,
    max_size: usize,
    high: mpsc::UnboundedSender<Task<P>>,
    low: mpsc::UnboundedSender<Task<P>>,
}

impl<P: PublicKey> Sender<P> {
    fn new(
        context: impl Spawner + Metrics,
        me: P,
        channel: Channel,
        max_size: usize,
        mut sender: mpsc::UnboundedSender<Task<P>>,
    ) -> Self {
        // Listen for messages
        let (high, mut high_receiver) = mpsc::unbounded();
        let (low, mut low_receiver) = mpsc::unbounded();
        context.with_label("sender").spawn(move |_| async move {
            loop {
                // Wait for task
                let task;
                select! {
                    high_task = high_receiver.next() => {
                        task = match high_task {
                            Some(task) => task,
                            None => break,
                        };
                    },
                    low_task = low_receiver.next() => {
                        task = match low_task {
                            Some(task) => task,
                            None => break,
                        };
                    }
                }

                // Send task
                if let Err(err) = sender.send(task).await {
                    error!(?err, channel, "failed to send task");
                }
            }
        });

        // Return sender
        Self {
            me,
            channel,
            max_size,
            high,
            low,
        }
    }
}

impl<P: PublicKey> crate::Sender for Sender<P> {
    type Error = Error;
    type PublicKey = P;

    async fn send(
        &mut self,
        recipients: Recipients<P>,
        message: Bytes,
        priority: bool,
    ) -> Result<Vec<P>, Error> {
        // Check message size
        if message.len() > self.max_size {
            return Err(Error::MessageTooLarge(message.len()));
        }

        // Send message
        let (sender, receiver) = oneshot::channel();
        let mut channel = if priority { &self.high } else { &self.low };
        channel
            .send((self.channel, self.me.clone(), recipients, message, sender))
            .await
            .map_err(|_| Error::NetworkClosed)?;
        receiver.await.map_err(|_| Error::NetworkClosed)
    }
}

type MessageReceiver<P> = mpsc::UnboundedReceiver<Message<P>>;
type MessageReceiverResult<P> = Result<MessageReceiver<P>, Error>;

/// Implementation of a [crate::Receiver] for the simulated network.
#[derive(Debug)]
pub struct Receiver<P: PublicKey> {
    receiver: MessageReceiver<P>,
}

impl<P: PublicKey> crate::Receiver for Receiver<P> {
    type Error = Error;
    type PublicKey = P;

    async fn recv(&mut self) -> Result<Message<Self::PublicKey>, Error> {
        self.receiver.next().await.ok_or(Error::NetworkClosed)
    }
}

/// A peer in the simulated network.
///
/// The peer can register channels, which allows it to receive messages sent to the channel from other peers.
struct Peer<P: PublicKey> {
    // Socket address that the peer is listening on
    socket: SocketAddr,

    // Control to register new channels
    control: mpsc::UnboundedSender<(Channel, oneshot::Sender<MessageReceiverResult<P>>)>,

    // Bandwidth schedules for egress and ingress
    egress: bandwidth::Schedule,
    ingress: bandwidth::Schedule,
}

impl<P: PublicKey> Peer<P> {
    /// Create and return a new peer.
    ///
    /// The peer will listen for incoming connections on the given `socket` address.
    /// `max_size` is the maximum size of a message that can be sent to the peer.
    fn new<E: Spawner + RNetwork + Metrics + Clock>(
        context: &mut E,
        public_key: P,
        socket: SocketAddr,
        egress_bps: usize,
        ingress_bps: usize,
        max_size: usize,
    ) -> Self {
        // The control is used to register channels.
        // There is exactly one mailbox created for each channel that the peer is registered for.
        let (control_sender, mut control_receiver) = mpsc::unbounded();

        // Whenever a message is received from a peer, it is placed in the inbox.
        // The router polls the inbox and forwards the message to the appropriate mailbox.
        let (inbox_sender, mut inbox_receiver) = mpsc::unbounded();

        // Spawn router
        context.with_label("router").spawn(|_| async move {
            // Map of channels to mailboxes (senders to particular channels)
            let mut mailboxes = HashMap::new();

            // Continually listen for control messages and outbound messages
            loop {
                select! {
                    // Listen for control messages, which are used to register channels
                    control = control_receiver.next() => {
                        // If control is closed, exit
                        let (channel, result): (Channel, oneshot::Sender<MessageReceiverResult<P>>) = match control {
                            Some(control) => control,
                            None => break,
                        };

                        // Check if channel is registered
                        if mailboxes.contains_key(&channel) {
                            result.send(Err(Error::ChannelAlreadyRegistered(channel))).unwrap();
                            continue;
                        }

                        // Register channel
                        let (sender, receiver) = mpsc::unbounded();
                        mailboxes.insert(channel, sender);
                        result.send(Ok(receiver)).unwrap();
                    },

                    // Listen for messages from the inbox, which are forwarded to the appropriate mailbox
                    inbox = inbox_receiver.next() => {
                        // If inbox is closed, exit
                        let (channel, message) = match inbox {
                            Some(message) => message,
                            None => break,
                        };

                        // Send message to mailbox
                        match mailboxes.get_mut(&channel) {
                            Some(mailbox) => {
                                if let Err(err) = mailbox.send(message).await {
                                    error!(?err, "failed to send message to mailbox");
                                }
                            }
                            None => {
                                trace!(
                                    recipient = ?public_key,
                                    channel,
                                    reason = "missing channel",
                                    "dropping message",
                                );
                            }
                        }
                    },
                }
            }
        });

        // Spawn a task that accepts new connections and spawns a task for each connection
        context.with_label("listener").spawn({
            let inbox_sender = inbox_sender.clone();
            move |context| async move {
                // Initialize listener
                let mut listener = context.bind(socket).await.unwrap();

                // Continually accept new connections
                while let Ok((_, _, mut stream)) = listener.accept().await {
                    // New connection accepted. Spawn a task for this connection
                    context.with_label("receiver").spawn({
                        let mut inbox_sender = inbox_sender.clone();
                        move |_| async move {
                            // Receive dialer's public key as a handshake
                            let dialer = match recv_frame(&mut stream, max_size).await {
                                Ok(data) => data,
                                Err(_) => {
                                    error!("failed to receive public key from dialer");
                                    return;
                                }
                            };
                            let Ok(dialer) = P::decode(dialer.as_ref()) else {
                                error!("received public key is invalid");
                                return;
                            };

                            // Continually receive messages from the dialer and send them to the inbox
                            while let Ok(data) = recv_frame(&mut stream, max_size).await {
                                let channel = Channel::from_be_bytes(
                                    data[..Channel::SIZE].try_into().unwrap(),
                                );
                                let message = data.slice(Channel::SIZE..);
                                if let Err(err) = inbox_sender
                                    .send((channel, (dialer.clone(), message)))
                                    .await
                                {
                                    error!(?err, "failed to send message to mailbox");
                                    break;
                                }
                            }
                        }
                    });
                }
            }
        });

        // Return peer
        Self {
            socket,
            control: control_sender,
            egress: bandwidth::Schedule::new(egress_bps),
            ingress: bandwidth::Schedule::new(ingress_bps),
        }
    }

    /// Register a channel with the peer.
    ///
    /// This allows the peer to receive messages sent to the channel.
    /// Returns a receiver that can be used to receive messages sent to the channel.
    async fn register(&mut self, channel: Channel) -> MessageReceiverResult<P> {
        let (sender, receiver) = oneshot::channel();
        self.control
            .send((channel, sender))
            .await
            .map_err(|_| Error::NetworkClosed)?;
        receiver.await.map_err(|_| Error::NetworkClosed)?
    }

    /// Set bandwidth limits for the peer.
    ///
    /// Bandwidth is specified for the peer's egress (upload) and ingress
    /// (download) rates in bytes per second. Use `usize::MAX` for effectively
    /// unlimited bandwidth.
    fn set_bandwidth(&mut self, egress_bps: usize, ingress_bps: usize) {
        self.egress.bps = egress_bps;
        self.ingress.bps = ingress_bps;
    }
}

// A unidirectional link between two peers.
// Messages can be sent over the link with a given latency, jitter, and success rate.
struct Link {
    sampler: Normal<f64>,
    success_rate: f64,
    // Messages with their receive time for ordered delivery
    inbox: mpsc::UnboundedSender<(Channel, Bytes, SystemTime)>,
}

impl Link {
    #[allow(clippy::too_many_arguments)]
    fn new<E: Spawner + RNetwork + Clock + Metrics, P: PublicKey>(
        context: &mut E,
        dialer: P,
        receiver: P,
        socket: SocketAddr,
        sampler: Normal<f64>,
        success_rate: f64,
        max_size: usize,
        received_messages: Family<metrics::Message, Counter>,
    ) -> Self {
        // Spawn a task that will wait for messages to be sent to the link and then send them
        // over the network.
        let (inbox, mut outbox) = mpsc::unbounded::<(Channel, Bytes, SystemTime)>();
        context
            .clone()
            .with_label("link")
            .spawn(move |context| async move {
                // Dial the peer and handshake by sending it the dialer's public key
                let (mut sink, _) = context.dial(socket).await.unwrap();
                if let Err(err) = send_frame(&mut sink, &dialer, max_size).await {
                    error!(?err, "failed to send public key to listener");
                    return;
                }

                // Process messages in order, waiting for their receive time
                while let Some((channel, message, receive_complete_at)) = outbox.next().await {
                    // Wait until the message should arrive at receiver
                    context.sleep_until(receive_complete_at).await;

                    // Send the message
                    let mut data = bytes::BytesMut::with_capacity(Channel::SIZE + message.len());
                    data.extend_from_slice(&channel.to_be_bytes());
                    data.extend_from_slice(&message);
                    let data = data.freeze();
                    send_frame(&mut sink, &data, max_size).await.unwrap();

                    // Bump received messages metric
                    received_messages
                        .get_or_create(&metrics::Message::new(&dialer, &receiver, channel))
                        .inc();
                }
            });

        Self {
            sampler,
            success_rate,
            inbox,
        }
    }

    // Send a message over the link with receive timing.
    fn send(
        &mut self,
        channel: Channel,
        message: Bytes,
        receive_complete_at: SystemTime,
    ) -> Result<(), Error> {
        self.inbox
            .unbounded_send((channel, message, receive_complete_at))
            .map_err(|_| Error::NetworkClosed)?;
        Ok(())
    }
}

#[cfg(test)]
mod tests {
    use super::*;
    use commonware_cryptography::{ed25519, PrivateKeyExt as _, Signer as _};
    use commonware_runtime::{deterministic, Runner};

    const MAX_MESSAGE_SIZE: usize = 1024 * 1024;

    #[test]
    fn test_register_and_link() {
        let executor = deterministic::Runner::default();
        executor.start(|context| async move {
            let cfg = Config {
                max_size: MAX_MESSAGE_SIZE,
            };
            let network_context = context.with_label("network");
            let (network, mut oracle) = Network::new(network_context.clone(), cfg);
            network_context.spawn(|_| network.run());

            // Create two public keys
            let pk1 = ed25519::PrivateKey::from_seed(1).public_key();
            let pk2 = ed25519::PrivateKey::from_seed(2).public_key();

            // Register
            oracle.register(pk1.clone(), 0).await.unwrap();
            oracle.register(pk1.clone(), 1).await.unwrap();
            oracle.register(pk2.clone(), 0).await.unwrap();
            oracle.register(pk2.clone(), 1).await.unwrap();

            // Expect error when registering again
            assert!(matches!(
                oracle.register(pk1.clone(), 1).await,
                Err(Error::ChannelAlreadyRegistered(_))
            ));

            // Add link
            let link = ingress::Link {
                latency: Duration::from_millis(2),
                jitter: Duration::from_millis(1),
                success_rate: 0.9,
            };
            oracle
                .add_link(pk1.clone(), pk2.clone(), link.clone())
                .await
                .unwrap();

            // Expect error when adding link again
            assert!(matches!(
                oracle.add_link(pk1, pk2, link).await,
                Err(Error::LinkExists)
            ));
        });
    }

    #[test]
    fn test_get_next_socket() {
        let cfg = Config {
            max_size: MAX_MESSAGE_SIZE,
        };
        let runner = deterministic::Runner::default();

        runner.start(|context| async move {
            type PublicKey = ed25519::PublicKey;
            let (mut network, _) =
                Network::<deterministic::Context, PublicKey>::new(context.clone(), cfg);

            // Test that the next socket address is incremented correctly
            let mut original = network.next_addr;
            let next = network.get_next_socket();
            assert_eq!(next, original);
            let next = network.get_next_socket();
            original.set_port(1);
            assert_eq!(next, original);

            // Test that the port number overflows correctly
            let max_addr = SocketAddr::new(IpAddr::V4(Ipv4Addr::new(255, 0, 255, 255)), 65535);
            network.next_addr = max_addr;
            let next = network.get_next_socket();
            assert_eq!(next, max_addr);
            let next = network.get_next_socket();
            assert_eq!(
                next,
                SocketAddr::new(IpAddr::V4(Ipv4Addr::new(255, 1, 0, 0)), 0)
            );
        });
    }
}<|MERGE_RESOLUTION|>--- conflicted
+++ resolved
@@ -385,7 +385,6 @@
                     should_deliver && receiver_has_bandwidth,
                 )
             };
-<<<<<<< HEAD
 
             if !sender_has_bandwidth {
                 // Sender has no bandwidth, skip this recipient
@@ -413,35 +412,6 @@
                 // The final arrival time includes the per-message latency
                 let receive_complete_at = transmission_complete_at + latency;
 
-=======
-
-            if !sender_has_bandwidth {
-                // Sender has no bandwidth, skip this recipient
-                trace!(
-                    ?origin,
-                    ?recipient,
-                    "sender has zero bandwidth, skipping recipient"
-                );
-                continue;
-            }
-
-            // Sample latency and get current time
-            let latency = Duration::from_millis(link.sampler.sample(&mut self.context) as u64);
-            let now = self.context.current();
-
-            // Schedule the transmission
-            let transmission_complete_at =
-                self.schedule_transmission(&origin, &recipient, message.len(), now, should_deliver);
-
-            // If the message should be delivered, queue it immediately on the
-            // link to preserve ordering
-            if should_deliver {
-                let link = self.links.get_mut(&o_r).unwrap();
-
-                // The final arrival time includes the per-message latency
-                let receive_complete_at = transmission_complete_at + latency;
-
->>>>>>> 53ceaea9
                 if let Err(err) = link.send(channel, message.clone(), receive_complete_at) {
                     // This can only happen if the receiver exited.
                     error!(?origin, ?recipient, ?err, "failed to send");
