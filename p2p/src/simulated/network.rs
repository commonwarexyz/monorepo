--- conflicted
+++ resolved
@@ -38,14 +38,10 @@
     sender: mpsc::UnboundedSender<Task>,
     receiver: mpsc::UnboundedReceiver<Task>,
     links: HashMap<PublicKey, HashMap<PublicKey, Link>>,
-<<<<<<< HEAD
-    agents: BTreeMap<PublicKey, mpsc::UnboundedSender<Message>>,
+    agents: BTreeMap<PublicKey, HashMap<Channel, (usize, mpsc::UnboundedSender<Message>)>>,
 
     received_messages: Family<metrics::ReceivedMessage, Counter>,
     sent_messages: Family<metrics::SentMessage, Counter>,
-=======
-    agents: BTreeMap<PublicKey, HashMap<Channel, (usize, mpsc::UnboundedSender<Message>)>>,
->>>>>>> 432b4852
 }
 
 /// Describes a connection between two peers.
@@ -65,19 +61,14 @@
 
 /// Configuration for a `simulated` network.
 pub struct Config {
-<<<<<<< HEAD
-    /// Maximum size of a message in bytes.
-    pub max_message_size: usize,
     pub registry: Arc<Mutex<Registry>>,
-=======
     // TODO: add metrics (#90)
->>>>>>> 432b4852
 }
 
 impl<E: Spawner + Rng + Clock> Network<E> {
     /// Create a new simulated network with a given runtime and configuration.
-<<<<<<< HEAD
     pub fn new(runtime: E, cfg: Config) -> Self {
+        let (sender, receiver) = mpsc::unbounded();
         let sent_messages = Family::<metrics::SentMessage, Counter>::default();
         let received_messages = Family::<metrics::ReceivedMessage, Counter>::default();
         {
@@ -89,11 +80,6 @@
                 received_messages.clone(),
             );
         }
-
-=======
-    pub fn new(runtime: E, _: Config) -> Self {
->>>>>>> 432b4852
-        let (sender, receiver) = mpsc::unbounded();
 
         Self {
             runtime,
@@ -162,27 +148,12 @@
     /// Run the simulated network.
     pub async fn run(mut self) {
         // Process messages
-<<<<<<< HEAD
-        while let Some((origin, recipients, message, reply)) = self.receiver.next().await {
+
+        while let Some((channel, origin, recipients, message, reply)) = self.receiver.next().await {
             let received_messages = self.received_messages.clone();
-            // Ensure message is valid
-            if message.len() > self.cfg.max_message_size {
-                if let Err(err) = reply.send(Err(Error::MessageTooLarge(message.len()))) {
-                    // This can only happen if the sender exited.
-                    error!(?err, "failed to send error");
-                }
-                received_messages
-                    .get_or_create(&metrics::ReceivedMessage::new_too_large(&origin))
-                    .inc();
-                continue;
-            }
             received_messages
-                .get_or_create(&metrics::ReceivedMessage::new_unknown(&origin))
+                .get_or_create(&metrics::ReceivedMessage::new(&origin, channel))
                 .inc();
-
-=======
-        while let Some((channel, origin, recipients, message, reply)) = self.receiver.next().await {
->>>>>>> 432b4852
             // Collect recipients
             let recipients = match recipients {
                 Recipients::All => self.agents.keys().cloned().collect(),
@@ -267,9 +238,6 @@
 
                         // Drop message if success rate is too low
                         if !should_deliver {
-                            sent_messages
-                                .get_or_create(&metrics::SentMessage::new_dropped(&recipient))
-                                .inc();
                             debug!(
                                 recipient = hex(&recipient),
                                 reason = "random link failure",
@@ -314,12 +282,9 @@
                                 ?err,
                                 "failed to send",
                             );
-                            sent_messages
-                                .get_or_create(&metrics::SentMessage::new_failed(&recipient))
-                                .inc();
                         } else {
                             sent_messages
-                                .get_or_create(&metrics::SentMessage::new_success(&recipient))
+                                .get_or_create(&metrics::SentMessage::new(&recipient))
                                 .inc();
                         }
                     }
