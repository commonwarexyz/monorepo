--- conflicted
+++ resolved
@@ -24,13 +24,7 @@
     sync::{Arc, Mutex},
     time::Duration,
 };
-<<<<<<< HEAD
-use tracing::{debug, error, trace};
-
-type Channel = u32;
-=======
 use tracing::{error, trace};
->>>>>>> 337ad223
 
 /// Task type representing a message to be sent within the network.
 type Task = (
@@ -237,14 +231,6 @@
                 }
             };
 
-<<<<<<< HEAD
-            // Send to all recipients
-            let mut sent = Vec::new();
-            let (acquired_sender, mut acquired_receiver) = mpsc::channel(recipients.len());
-            for recipient in recipients {
-                // Skip self
-                if recipient == origin {
-=======
             // Determine if there is a link between the sender and recipient
             let link = match self
                 .links
@@ -253,7 +239,6 @@
             {
                 Some(link) => link,
                 None => {
->>>>>>> 337ad223
                     trace!(
                         recipient = hex(&recipient),
                         reason = "no link",
@@ -309,71 +294,6 @@
                         );
                         return;
                     }
-<<<<<<< HEAD
-                };
-
-                // Record sent message as soon as we determine there is a link with recipient (approximates
-                // having an open connection)
-                self.sent_messages
-                    .get_or_create(&metrics::Message::new(&origin, &recipient, channel))
-                    .inc();
-
-                // Apply link settings
-                let should_deliver = self.runtime.gen_bool(link.success_rate);
-                let delay = Normal::new(link.latency_mean, link.latency_stddev)
-                    .unwrap()
-                    .sample(&mut self.runtime);
-                trace!(
-                    origin = hex(&origin),
-                    recipient = hex(&recipient),
-                    ?delay,
-                    "sending message",
-                );
-
-                // Send message
-                self.runtime.spawn("messenger", {
-                    let runtime = self.runtime.clone();
-                    let mut sender = sender.clone();
-                    let recipient = recipient.clone();
-                    let message = message.clone();
-                    let mut acquired_sender = acquired_sender.clone();
-                    let origin = origin.clone();
-                    let received_messages = self.received_messages.clone();
-                    async move {
-                        // Mark as sent as soon as soon as execution starts
-                        acquired_sender.send(()).await.unwrap();
-
-                        // Apply delay to send (once link is not saturated)
-                        //
-                        // Note: messages can be sent out of order (will not occur when using a
-                        // stable TCP connection)
-                        runtime.sleep(Duration::from_millis(delay as u64)).await;
-
-                        // Drop message if success rate is too low
-                        if !should_deliver {
-                            trace!(
-                                recipient = hex(&recipient),
-                                reason = "random link failure",
-                                "dropping message",
-                            );
-                            return;
-                        }
-
-                        // Drop message if not listening on channel
-                        let (max_size, sender) = match sender.get_mut(&channel) {
-                            Some(sender) => sender,
-                            None => {
-                                debug!(
-                                    recipient = hex(&recipient),
-                                    channel,
-                                    reason = "missing channel",
-                                    "dropping message",
-                                );
-                                return;
-                            }
-                        };
-=======
->>>>>>> 337ad223
 
                     // Drop message if not listening on channel
                     let (max_size, mut sender) = match sender {
