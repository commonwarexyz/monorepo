--- conflicted
+++ resolved
@@ -33,16 +33,11 @@
 pub struct Config {
     /// Maximum size of a message that can be sent over the network.
     pub max_size: usize,
-<<<<<<< HEAD
-    /// Whether to ignore block operations.
-    pub ignore_blocks: bool,
-=======
 
     /// True if peers should disconnect upon being blocked. While production networking would
     /// typically disconnect, for testing purposes it may be useful to keep peers connected,
     /// allowing byzantine actors the ability to continue sending messages.
     pub disconnect_on_block: bool,
->>>>>>> 92870f39
 }
 
 /// Implementation of a simulated network.
@@ -52,15 +47,10 @@
     // Maximum size of a message that can be sent over the network
     max_size: usize,
 
-<<<<<<< HEAD
-    // Whether to ignore block operations
-    ignore_blocks: bool,
-=======
     // True if peers should disconnect upon being blocked.
     // While production networking would typically disconnect, for testing purposes it may be useful
     // to keep peers connected, allowing byzantine actors the ability to continue sending messages.
     disconnect_on_block: bool,
->>>>>>> 92870f39
 
     // Next socket address to assign to a new peer
     // Incremented for each new peer
@@ -115,11 +105,7 @@
             Self {
                 context,
                 max_size: cfg.max_size,
-<<<<<<< HEAD
-                ignore_blocks: cfg.ignore_blocks,
-=======
                 disconnect_on_block: cfg.disconnect_on_block,
->>>>>>> 92870f39
                 next_addr,
                 ingress: oracle_receiver,
                 sender,
@@ -272,9 +258,7 @@
                 send_result(result, Ok(()))
             }
             ingress::Message::Block { from, to } => {
-                if !self.ignore_blocks {
-                    self.blocks.insert((from, to));
-                }
+                self.blocks.insert((from, to));
             }
             ingress::Message::Blocked { result } => {
                 send_result(result, Ok(self.blocks.iter().cloned().collect()))
@@ -374,21 +358,12 @@
 
             // Determine if the sender or recipient has blocked the other
             let o_r = (origin.clone(), recipient.clone());
-<<<<<<< HEAD
-            if !self.ignore_blocks {
-                let r_o = (recipient.clone(), origin.clone());
-                if self.blocks.contains(&o_r) || self.blocks.contains(&r_o) {
-                    trace!(?origin, ?recipient, reason = "blocked", "dropping message");
-                    continue;
-                }
-=======
             let r_o = (recipient.clone(), origin.clone());
             if self.disconnect_on_block
                 && (self.blocks.contains(&o_r) || self.blocks.contains(&r_o))
             {
                 trace!(?origin, ?recipient, reason = "blocked", "dropping message");
                 continue;
->>>>>>> 92870f39
             }
 
             // Determine if there is a link between the sender and recipient
@@ -906,11 +881,7 @@
         executor.start(|context| async move {
             let cfg = Config {
                 max_size: MAX_MESSAGE_SIZE,
-<<<<<<< HEAD
-                ignore_blocks: true,
-=======
                 disconnect_on_block: true,
->>>>>>> 92870f39
             };
             let network_context = context.with_label("network");
             let (network, mut oracle) = Network::new(network_context.clone(), cfg);
@@ -955,11 +926,7 @@
     fn test_get_next_socket() {
         let cfg = Config {
             max_size: MAX_MESSAGE_SIZE,
-<<<<<<< HEAD
-            ignore_blocks: true,
-=======
             disconnect_on_block: true,
->>>>>>> 92870f39
         };
         let runner = deterministic::Runner::default();
 
