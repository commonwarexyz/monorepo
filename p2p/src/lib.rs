//! Communicate with authenticated peers over encrypted connections.
//!
//! # Status
//!
//! `commonware-p2p` is **ALPHA** software and is not yet recommended for production use. Developers should
//! expect breaking changes and occasional instability.

use bytes::Bytes;
use commonware_cryptography::PublicKey;
use std::error::Error as StdError;
use std::fmt::Debug;
use std::future::Future;

pub mod authenticated;
pub mod simulated;

/// Tuple representing a message received from a given public key.
///
/// This message is guranteed to adhere to the configuration of the channel and
/// will already be decrypted and authenticated.
pub type Message = (PublicKey, Bytes);

/// Alias for identifying communication channels.
pub type Channel = u32;

/// Enum indicating the set of recipients to send a message to.
#[derive(Clone)]
pub enum Recipients {
    All,
    Some(Vec<PublicKey>),
    One(PublicKey),
}

/// Interface for sending messages to a set of recipients.
<<<<<<< HEAD
pub trait Sender: Clone + Send + 'static {
=======
pub trait Sender: Clone + Debug + Send + 'static {
>>>>>>> 337ad223
    type Error: Debug + StdError + Send;

    /// Send a message to a set of recipients.
    fn send(
        &mut self,
        recipients: Recipients,
        message: Bytes,
        priority: bool,
    ) -> impl Future<Output = Result<Vec<PublicKey>, Self::Error>> + Send;
}

/// Interface for receiving messages from arbitrary recipients.
<<<<<<< HEAD
pub trait Receiver: Send + 'static {
=======
pub trait Receiver: Debug + Send + 'static {
>>>>>>> 337ad223
    type Error: Debug + StdError + Send;

    /// Receive a message from an arbitrary recipient.
    fn recv(&mut self) -> impl Future<Output = Result<Message, Self::Error>> + Send;
}<|MERGE_RESOLUTION|>--- conflicted
+++ resolved
@@ -32,11 +32,7 @@
 }
 
 /// Interface for sending messages to a set of recipients.
-<<<<<<< HEAD
-pub trait Sender: Clone + Send + 'static {
-=======
 pub trait Sender: Clone + Debug + Send + 'static {
->>>>>>> 337ad223
     type Error: Debug + StdError + Send;
 
     /// Send a message to a set of recipients.
@@ -49,11 +45,7 @@
 }
 
 /// Interface for receiving messages from arbitrary recipients.
-<<<<<<< HEAD
-pub trait Receiver: Send + 'static {
-=======
 pub trait Receiver: Debug + Send + 'static {
->>>>>>> 337ad223
     type Error: Debug + StdError + Send;
 
     /// Receive a message from an arbitrary recipient.
