use crate::authenticated::{actors::peer, wire};
<<<<<<< HEAD
use commonware_cryptography::Array;
use commonware_runtime::{Metrics, Spawner};
=======
use commonware_runtime::Spawner;
use commonware_utils::Array;
>>>>>>> 3724c826
use futures::{
    channel::{mpsc, oneshot},
    SinkExt,
};
use std::net::SocketAddr;

pub enum Message<E: Spawner + Metrics, P: Array> {
    // Used by oracle
    Register {
        index: u64,
        peers: Vec<P>,
    },

    // Used by peer
    Construct {
        public_key: P,
        peer: peer::Mailbox,
    },
    BitVec {
        bit_vec: wire::BitVec,
        peer: peer::Mailbox,
    },
    Peers {
        peers: wire::Peers,
        peer: peer::Mailbox,
    },

    // Used by dialer
    Dialable {
        #[allow(clippy::type_complexity)]
        peers: oneshot::Sender<Vec<(P, SocketAddr, Reservation<E, P>)>>,
    },

    // Used by listener
    Reserve {
        peer: P,
        reservation: oneshot::Sender<Option<Reservation<E, P>>>,
    },

    // Used by peer
    Release {
        peer: P,
    },
}

#[derive(Clone)]
pub struct Mailbox<E: Spawner + Metrics, P: Array> {
    sender: mpsc::Sender<Message<E, P>>,
}

impl<E: Spawner + Metrics, P: Array> Mailbox<E, P> {
    pub(super) fn new(sender: mpsc::Sender<Message<E, P>>) -> Self {
        Self { sender }
    }

    pub async fn construct(&mut self, public_key: P, peer: peer::Mailbox) {
        self.sender
            .send(Message::Construct { public_key, peer })
            .await
            .unwrap();
    }

    pub async fn bit_vec(&mut self, bit_vec: wire::BitVec, peer: peer::Mailbox) {
        self.sender
            .send(Message::BitVec { bit_vec, peer })
            .await
            .unwrap();
    }

    pub async fn peers(&mut self, peers: wire::Peers, peer: peer::Mailbox) {
        self.sender
            .send(Message::Peers { peers, peer })
            .await
            .unwrap();
    }

    pub async fn dialable(&mut self) -> Vec<(P, SocketAddr, Reservation<E, P>)> {
        let (response, receiver) = oneshot::channel();
        self.sender
            .send(Message::Dialable { peers: response })
            .await
            .unwrap();
        receiver.await.unwrap()
    }

    pub async fn reserve(&mut self, peer: P) -> Option<Reservation<E, P>> {
        let (tx, rx) = oneshot::channel();
        self.sender
            .send(Message::Reserve {
                peer,
                reservation: tx,
            })
            .await
            .unwrap();
        rx.await.unwrap()
    }

    pub async fn release(&mut self, peer: P) {
        self.sender.send(Message::Release { peer }).await.unwrap();
    }
}

/// Mechanism to register authorized peers.
///
/// Peers that are not explicitly authorized
/// will be blocked by commonware-p2p.
#[derive(Clone)]
pub struct Oracle<E: Spawner + Metrics, P: Array> {
    sender: mpsc::Sender<Message<E, P>>,
}

impl<E: Spawner + Metrics, P: Array> Oracle<E, P> {
    pub(super) fn new(sender: mpsc::Sender<Message<E, P>>) -> Self {
        Self { sender }
    }

    /// Register a set of authorized peers at a given index.
    ///
    /// These peer sets are used to construct a bit vector (sorted by public key)
    /// to share knowledge about dialable IPs. If a peer does not yet have an index
    /// associated with a bit vector, the discovery message will be dropped.
    ///
    /// # Parameters
    ///
    /// * `index` - Index of the set of authorized peers (like a blockchain height).
    ///   Should be monotonically increasing.
    /// * `peers` - Vector of authorized peers at an `index` (does not need to be sorted).
    pub async fn register(&mut self, index: u64, peers: Vec<P>) {
        let _ = self.sender.send(Message::Register { index, peers }).await;
    }
}

pub struct Reservation<E: Spawner + Metrics, P: Array> {
    runtime: E,
    closer: Option<(P, Mailbox<E, P>)>,
}

impl<E: Spawner + Metrics, P: Array> Reservation<E, P> {
    pub fn new(runtime: E, peer: P, mailbox: Mailbox<E, P>) -> Self {
        Self {
            runtime,
            closer: Some((peer, mailbox)),
        }
    }
}

impl<E: Spawner + Metrics, P: Array> Drop for Reservation<E, P> {
    fn drop(&mut self) {
        let (peer, mut mailbox) = self.closer.take().unwrap();
        self.runtime
            .clone()
            .with_label("reservation")
            .spawn(move |_| async move {
                mailbox.release(peer).await;
            });
    }
}<|MERGE_RESOLUTION|>--- conflicted
+++ resolved
@@ -1,11 +1,6 @@
 use crate::authenticated::{actors::peer, wire};
-<<<<<<< HEAD
-use commonware_cryptography::Array;
 use commonware_runtime::{Metrics, Spawner};
-=======
-use commonware_runtime::Spawner;
 use commonware_utils::Array;
->>>>>>> 3724c826
 use futures::{
     channel::{mpsc, oneshot},
     SinkExt,
