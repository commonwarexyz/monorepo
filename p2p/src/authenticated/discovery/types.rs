--- conflicted
+++ resolved
@@ -4,9 +4,6 @@
     varint::UInt, Encode, EncodeSize, Error as CodecError, Read, ReadExt, ReadRangeExt, Write,
 };
 use commonware_cryptography::{PublicKey, Signer};
-<<<<<<< HEAD
-use std::net::SocketAddr;
-=======
 use commonware_runtime::Clock;
 use commonware_utils::{IpAddrExt, SystemTimeExt};
 use std::{
@@ -29,7 +26,6 @@
     #[error("synchrony bound violated")]
     SynchronyBound,
 }
->>>>>>> 9c7abdc6
 
 /// The maximum overhead (in bytes) when encoding a `message` into a [Payload::Data].
 ///
@@ -163,11 +159,7 @@
 
     fn read_cfg(buf: &mut impl Buf, max_bits: &u64) -> Result<Self, CodecError> {
         let index = UInt::read(buf)?.into();
-<<<<<<< HEAD
-        let bits = BitMap::read_cfg(buf, &(*max_bits as u64))?;
-=======
         let bits = BitMap::read_cfg(buf, max_bits)?;
->>>>>>> 9c7abdc6
         Ok(Self { index, bits })
     }
 }
