//! Communicate with a fixed set of authenticated peers without known addresses over encrypted connections.
//!
//! `discovery` provides multiplexed communication between fully-connected peers
//! identified by a developer-specified cryptographic identity (i.e. BLS, ed25519, etc.).
//! Peer discovery occurs automatically using ordered bit vectors (sorted by authorized
//! cryptographic identities) to efficiently communicate knowledge of dialable peers.
//!
//! # Features
//!
//! - Configurable Cryptography Scheme for Peer Identities (BLS, ed25519, etc.)
//! - Automatic Peer Discovery Using Bit Vectors (Also Used as Ping Messages)
//! - Multiplexing With Configurable Rate Limiting Per Channel and Send Prioritization
//!
//! # Design
//!
//! ## Discovery
//!
//! Peer discovery operates under the assumption that all peers are aware of and synchronized on
//! the composition of peer sets at specific, user-provided indices (`u64`). Each index maps to a
//! list of authorized `PublicKey`s (`(u64, Vec<PublicKey>)`). Based on this shared knowledge, each
//! peer can construct a sorted bit vector message (`BitVec`) representing its knowledge of the
//! dialable addresses [std::net::SocketAddr] for the peers in that set.
//! The `BitVec` message contains:
//! - `index`: The `u64` index the bit vector applies to.
//! - `bits`: The bit vector itself, where a '1' signifies knowledge of the corresponding
//!   peer's address in the sorted list for that index.
//!
//! Even if a peer has some knowledge of the address of a peer in the set, if they fail to dial that
//! peer a (configurable) number of times, they will assume that information is stale and mark it as
//! '0' (unknown) in the bit vector. This is done to prevent peers from being "stuck" with outdated
//! information about other peers.
//!
//! _Warning: If peers are not synchronized on the peer set composition at a given index,
//! discovery messages can be misinterpreted. A peer might associate a bit vector index with the
//! wrong peer or fail to parse the vector if its length doesn't match the expected set size. The
//! application layer is responsible for ensuring peer set synchronization._
//!
//! Due to their small size, these `BitVec` messages are exchanged periodically (configured by
//! `gossip_bit_vec_frequency` in the [Config]) between connected peers. This serves as both a
//! peer discovery mechanism and a keep-alive "ping" message to maintain the underlying
//! connection, especially during periods of low application-level traffic. The protocol supports
//! tracking multiple peer sets concurrently (up to `tracked_peer_sets`), each identified by its
//! `index`. This is useful, for instance, during transitions like distributed key generation
//! (DKG) where connections to both old and new peer sets are needed simultaneously.
//!
//! Upon receiving a `BitVec` message, a peer compares it against its own knowledge for the same
//! index. If the receiving peer knows addresses that the sender marked as '0' (unknown), it
//! selects a random subset of these known `Info` structures (up to `peer_gossip_max_count`)
//! and sends them back in a `Payload::Peers` message. To save bandwidth, peers will only gossip
//! `Info` for peers that they currently have a connection with. This prevents them from
//! repeatedly sending `Info` that they cannot verify is still valid. Each `Info` contains:
//! - `socket`: The [std::net::SocketAddr] of the peer.
//! - `timestamp`: A `u64` timestamp indicating when the address was attested.
//! - `public_key`: The peer's public key.
//! - `signature`: The peer's cryptographic signature over the `socket` and `timestamp`.
//!
//! If the receiver doesn't know any addresses the sender is unaware of, it sends no
//! `Payload::Peers` response; the received `BitVec` implicitly acts as a "pong".
//!
//! If a peer receives a `Info` message (either directly or through gossip) containing a more
//! recent timestamp for a known peer's address, it updates its local `Record`. This updated
//! `Info` is also used in future gossip messages. Each peer generates its own signed
//! `Info` upon startup and sends it immediately after establishing a connection (following
//! the cryptographic handshake). This ensures that if a peer connects using an outdated address
//! record, it will be corrected promptly by the peer being dialed.
//!
//! To initiate the discovery process, a peer needs a list of `bootstrappers` (defined in
//! [Config]) - known peer public keys and their corresponding socket addresses. The peer
//! attempts to dial these bootstrappers, performs the handshake, sends its own `Info`, and
//! then sends a `BitVec` for the relevant peer set(s) (initially only knowing its own address,
//! marked as '1'). It then waits for responses, learning about other peers through the
//! `Payload::Peers` messages received. Bootstrapper information is persisted, and connections to
//! them are maintained even if they aren't part of any currently tracked peer sets. Different
//! peers can have different bootstrapper lists.
//!
//! _Note: If a peer (listener) receives a connection request from another peer (dialer) that
//! belongs to a registered peer set, the listener will accept the connection, even if the
//! listener itself hasn't yet learned about that specific peer set (or has an older version). The
//! core requirement is that the listener recognizes the *dialer's public key* as belonging to
//! *some* authorized set it tracks (see `actors::tracker::Actor`). This mechanism allows peers
//! with more up-to-date peer set information to connect and propagate that information, enabling
//! the listener to potentially learn about newer sets it is part of._
//!
//! ## Messages
//!
//! Application-level data is exchanged using the `Payload::Data` message type, which wraps an
//! internal `Data` structure. This structure contains:
//! - `channel`: A `u32` identifier used to route the message to the correct application handler.
//! - `message`: The arbitrary application payload as `Bytes`.
//!
//! The size of the `message` bytes must not exceed the configured
//! `max_message_size`. If it does, the sending operation will fail with
//! [Error::MessageTooLarge]. Messages can be sent with `priority`, allowing certain
//! communications to potentially bypass lower-priority messages waiting in send queues across all
//! channels. Each registered channel ([Sender], [Receiver]) handles its own message queuing
//! and rate limiting.
//!
//! ## Compression
//!
//! Stream compression is not provided at the transport layer to avoid inadvertently
//! enabling known attacks such as BREACH and CRIME. These attacks exploit the interaction
//! between compression and encryption by analyzing patterns in the resulting data.
//! By compressing secrets alongside attacker-controlled content, these attacks can infer
//! sensitive information through compression ratio analysis. Applications that choose
//! to compress data should do so with full awareness of these risks and implement
//! appropriate mitigations (such as ensuring no attacker-controlled data is compressed
//! alongside sensitive information).
//!
//! ## Rate Limiting
//!
//! There are five primary rate limits:
//!
//! - `max_concurrent_handshakes`: The maximum number of concurrent handshake attempts allowed.
//! - `allowed_handshake_rate_per_ip`: The rate limit for handshake attempts originating from a single IP address.
//! - `allowed_handshake_rate_per_subnet`: The rate limit for handshake attempts originating from a single IP subnet.
//! - `allowed_connection_rate_per_peer`: The rate limit for connections to a single peer (incoming or outgoing).
//! - `rate` (per channel): The rate limit for messages sent on a single channel.
//!
//! _Users should consider these rate limits as best-effort protection against moderate abuse. Targeted abuse (e.g. DDoS)
//! must be mitigated with an external proxy (that limits inbound connection attempts to authorized IPs)._
//!
//! # Example
//!
//! ```rust
//! use commonware_p2p::{authenticated::discovery::{self, Network}, Ingress, Manager, Sender, Recipients};
//! use commonware_cryptography::{ed25519, Signer, PrivateKey as _, PublicKey as _, };
//! use commonware_runtime::{deterministic, Metrics, Quota, Runner, Spawner};
//! use commonware_utils::NZU32;
//! use std::net::{IpAddr, Ipv4Addr, SocketAddr};
//!
//! // Configure context
//! let runtime_cfg = deterministic::Config::default();
//! let runner = deterministic::Runner::new(runtime_cfg.clone());
//!
//! // Generate identity
//! //
//! // In production, the signer should be generated from a secure source of entropy.
//! let signer = ed25519::PrivateKey::from_seed(0);
//!
//! // Generate peers
//! //
//! // In production, peer identities will be provided by some external source of truth
//! // (like the staking set of a blockchain).
//! let peer1 = ed25519::PrivateKey::from_seed(1).public_key();
//! let peer2 = ed25519::PrivateKey::from_seed(2).public_key();
//! let peer3 = ed25519::PrivateKey::from_seed(3).public_key();
//!
//! // Configure bootstrappers
//! //
//! // In production, it is likely that the address of bootstrappers will be some public address.
//! let bootstrapper_addr: Ingress = SocketAddr::new(IpAddr::V4(Ipv4Addr::LOCALHOST), 3001).into();
//! let bootstrappers = vec![(peer1.clone(), bootstrapper_addr)];
//!
//! // Configure namespace
//! //
//! // In production, use a unique application namespace to prevent cryptographic replay attacks.
//! let application_namespace = b"my-app-namespace";
//!
//! // Configure network
//! //
//! // In production, use a more conservative configuration like `Config::recommended`.
//! const MAX_MESSAGE_SIZE: usize = 1_024; // 1KB
//! let p2p_cfg = discovery::Config::local(
//!     signer.clone(),
//!     application_namespace,
//!     SocketAddr::new(IpAddr::V4(Ipv4Addr::UNSPECIFIED), 3000),
//!     SocketAddr::new(IpAddr::V4(Ipv4Addr::LOCALHOST), 3000), // Use a specific dialable addr
//!     bootstrappers,
//!     MAX_MESSAGE_SIZE,
//! );
//!
//! // Start context
//! runner.start(|context| async move {
//!     // Initialize network
//!     let (mut network, mut oracle) = Network::new(context.with_label("network"), p2p_cfg);
//!
//!     // Register authorized peers
//!     //
//!     // In production, this would be updated as new peer sets are created (like when
//!     // the composition of a validator set changes).
//!     oracle.update(0, [signer.public_key(), peer1, peer2, peer3].try_into().unwrap()).await;
//!
//!     // Register some channel
//!     const MAX_MESSAGE_BACKLOG: usize = 128;
//!     let (mut sender, receiver) = network.register(
//!         0,
//!         Quota::per_second(NZU32!(1)),
//!         MAX_MESSAGE_BACKLOG,
//!     );
//!
//!     // Run network
//!     network.start();
//!
//!     // Example: Use sender
//!     let _ = sender.send(Recipients::All, bytes::Bytes::from_static(b"hello"), false).await;
//!
//!     // Graceful shutdown (stops all spawned tasks)
//!     context.stop(0, None).await.unwrap();
//! });
//! ```

mod actors;
mod channels;
mod config;
mod metrics;
mod network;
mod types;

use thiserror::Error;

/// Errors that can occur when interacting with the network.
#[derive(Error, Debug)]
pub enum Error {
    #[error("message too large: {0}")]
    MessageTooLarge(usize),
    #[error("network closed")]
    NetworkClosed,
}

pub use actors::tracker::Oracle;
pub use channels::{Receiver, Sender};
pub use config::{Bootstrapper, Config};
pub use network::Network;

#[cfg(test)]
mod tests {
    use super::*;
    use crate::{Manager, Receiver, Recipients, Sender};
    use commonware_codec::hostname;
    use commonware_cryptography::{ed25519, Signer as _};
    use commonware_macros::{select, select_loop, test_group, test_traced};
    use commonware_runtime::{
<<<<<<< HEAD
        deterministic, tokio, Clock, Metrics, Network as RNetwork, Resolver, Runner, Spawner,
=======
        deterministic, tokio, Clock, Metrics, Network as RNetwork, Quota, Runner, Spawner,
>>>>>>> 7ce4de46
    };
    use commonware_utils::{ordered::Set, TryCollect, NZU32};
    use futures::{channel::mpsc, SinkExt, StreamExt};
    use rand::{CryptoRng, Rng};
    use std::{
        collections::HashSet,
        net::{IpAddr, Ipv4Addr, SocketAddr},
        time::Duration,
    };

    #[derive(Copy, Clone)]
    enum Mode {
        All,
        Some,
        One,
    }

    const DEFAULT_MESSAGE_BACKLOG: usize = 128;

    /// Ensure no message rate limiting occurred.
    ///
    /// If a message is rate limited, it would be formatted as:
    ///
    /// ```text
    /// peer-9_network_spawner_messages_rate_limited_total{peer="e2e8aa145e1ec5cb01ebfaa40e10e12f0230c832fd8135470c001cb86d77de00",message="data_0"} 1
    /// peer-9_network_spawner_messages_rate_limited_total{peer="e2e8aa145e1ec5cb01ebfaa40e10e12f0230c832fd8135470c001cb86d77de00",message="ping"} 1
    /// ```
    fn assert_no_rate_limiting(context: &impl Metrics) {
        let metrics = context.encode();
        assert!(
            !metrics.contains("messages_rate_limited_total{"),
            "no messages should be rate limited: {metrics}"
        );
    }

    /// Test connectivity between `n` peers.
    ///
    /// We set a unique `base_port` for each test to avoid "address already in use"
    /// errors when tests are run immediately after each other.
    async fn run_network(
<<<<<<< HEAD
        context: impl Spawner
            + Clock
            + ReasonablyRealtime
            + Rng
            + CryptoRng
            + RNetwork
            + Resolver
            + Metrics,
=======
        context: impl Spawner + Clock + Rng + CryptoRng + RNetwork + Metrics,
>>>>>>> 7ce4de46
        max_message_size: usize,
        base_port: u16,
        n: usize,
        mode: Mode,
    ) {
        // Create peers
        let mut peers = Vec::new();
        for i in 0..n {
            peers.push(ed25519::PrivateKey::from_seed(i as u64));
        }
        let addresses = peers.iter().map(|p| p.public_key()).collect::<Vec<_>>();

        // Create networks
        let (complete_sender, mut complete_receiver) = mpsc::channel(peers.len());
        for (i, peer) in peers.iter().enumerate() {
            // Create peer context
            let context = context.with_label(&format!("peer-{i}"));

            // Derive port
            let port = base_port + i as u16;

            // Create bootstrappers
            let mut bootstrappers = Vec::new();
            if i > 0 {
                bootstrappers.push((
                    addresses[0].clone(),
                    SocketAddr::new(IpAddr::V4(Ipv4Addr::LOCALHOST), base_port).into(),
                ));
            }

            // Create network
            let signer = peer.clone();
            let config = Config::test(
                signer.clone(),
                SocketAddr::new(IpAddr::V4(Ipv4Addr::LOCALHOST), port),
                bootstrappers,
                max_message_size,
            );
            let (mut network, mut oracle) = Network::new(context.with_label("network"), config);

            // Register peers
            oracle
                .update(0, addresses.clone().try_into().unwrap())
                .await;

            // Register basic application
            let (mut sender, mut receiver) =
                network.register(0, Quota::per_second(NZU32!(100)), DEFAULT_MESSAGE_BACKLOG);

            // Wait to connect to all peers, and then send messages to everyone
            network.start();

            // Send/Receive messages
            context.with_label("agent").spawn({
                let mut complete_sender = complete_sender.clone();
                let addresses = addresses.clone();
                move |context| async move {
                    // Wait for all peers to send their identity
                    let receiver = context.with_label("receiver").spawn(move |_| async move {
                        // Wait for all peers to send their identity
                        let mut received = HashSet::new();
                        while received.len() < n - 1 {
                            // Ensure message equals sender identity
                            let (sender, message) = receiver.recv().await.unwrap();
                            assert_eq!(sender.as_ref(), message.as_ref());

                            // Add to received set
                            received.insert(sender);
                        }
                        complete_sender.send(()).await.unwrap();

                        // Process messages until all finished (or else sender loops could get stuck as a peer may drop)
                        loop {
                            receiver.recv().await.unwrap();
                        }
                    });

                    // Send identity to all peers
                    let msg = signer.public_key();
                    let sender = context
                        .with_label("sender")
                        .spawn(move |context| async move {
                            // Loop forever to account for unexpected message drops
                            loop {
                                match mode {
                                    Mode::One => {
                                        for (j, recipient) in addresses.iter().enumerate() {
                                            // Don't send message to self
                                            if i == j {
                                                continue;
                                            }

                                            // Loop until success
                                            loop {
                                                let sent = sender
                                                    .send(
                                                        Recipients::One(recipient.clone()),
                                                        msg.to_vec().into(),
                                                        true,
                                                    )
                                                    .await
                                                    .unwrap();
                                                if sent.len() != 1 {
                                                    context.sleep(Duration::from_millis(100)).await;
                                                    continue;
                                                }
                                                assert_eq!(&sent[0], recipient);
                                                break;
                                            }
                                        }
                                    }
                                    Mode::Some => {
                                        // Get all peers not including self
                                        let mut recipients = addresses.clone();
                                        recipients.remove(i);
                                        recipients.sort();

                                        // Loop until all peer sends successful
                                        loop {
                                            let mut sent = sender
                                                .send(
                                                    Recipients::Some(recipients.clone()),
                                                    msg.to_vec().into(),
                                                    true,
                                                )
                                                .await
                                                .unwrap();
                                            if sent.len() != n - 1 {
                                                context.sleep(Duration::from_millis(100)).await;
                                                continue;
                                            }

                                            // Compare to expected
                                            sent.sort();
                                            assert_eq!(sent, recipients);
                                            break;
                                        }
                                    }
                                    Mode::All => {
                                        // Get all peers not including self
                                        let mut recipients = addresses.clone();
                                        recipients.remove(i);
                                        recipients.sort();

                                        // Loop until all peer sends successful
                                        loop {
                                            let mut sent = sender
                                                .send(Recipients::All, msg.to_vec().into(), true)
                                                .await
                                                .unwrap();
                                            if sent.len() != n - 1 {
                                                context.sleep(Duration::from_millis(100)).await;
                                                continue;
                                            }

                                            // Compare to expected
                                            sent.sort();
                                            assert_eq!(sent, recipients);
                                            break;
                                        }
                                    }
                                };

                                // Sleep to avoid busy loop
                                context.sleep(Duration::from_secs(10)).await;
                            }
                        });

                    // Neither task should exit
                    select! {
                        receiver = receiver => {
                            panic!("receiver exited: {receiver:?}");
                        },
                        sender = sender => {
                            panic!("sender exited: {sender:?}");
                        },
                    }
                }
            });
        }

        // Wait for all peers to finish
        for _ in 0..n {
            complete_receiver.next().await.unwrap();
        }

        // Ensure no message rate limiting occurred
        assert_no_rate_limiting(&context);
    }

    fn run_deterministic_test(seed: u64, mode: Mode) {
        // Configure test
        const MAX_MESSAGE_SIZE: usize = 1_024 * 1_024; // 1MB
        const NUM_PEERS: usize = 25;
        const BASE_PORT: u16 = 3000;

        // Run first instance
        let executor = deterministic::Runner::seeded(seed);
        let state = executor.start(|context| async move {
            run_network(
                context.clone(),
                MAX_MESSAGE_SIZE,
                BASE_PORT,
                NUM_PEERS,
                mode,
            )
            .await;
            context.auditor().state()
        });

        // Compare result to second instance
        let executor = deterministic::Runner::seeded(seed);
        let state2 = executor.start(|context| async move {
            run_network(
                context.clone(),
                MAX_MESSAGE_SIZE,
                BASE_PORT,
                NUM_PEERS,
                mode,
            )
            .await;
            context.auditor().state()
        });
        assert_eq!(state, state2);
    }

    #[test_group("slow")]
    #[test_traced]
    fn test_determinism_one() {
        for i in 0..10 {
            run_deterministic_test(i, Mode::One);
        }
    }

    #[test_group("slow")]
    #[test_traced]
    fn test_determinism_some() {
        for i in 0..10 {
            run_deterministic_test(i, Mode::Some);
        }
    }

    #[test_group("slow")]
    #[test_traced]
    fn test_determinism_all() {
        for i in 0..10 {
            run_deterministic_test(i, Mode::All);
        }
    }

    #[test_traced]
    fn test_tokio_connectivity() {
        let executor = tokio::Runner::default();
        executor.start(|context| async move {
            const MAX_MESSAGE_SIZE: usize = 1_024 * 1_024; // 1MB
            let base_port = 3000;
            let n = 10;
            run_network(context, MAX_MESSAGE_SIZE, base_port, n, Mode::One).await;
        });
    }

    #[test_traced]
    fn test_multi_index_oracle() {
        // Configure test
        let base_port = 3000;
        let n: usize = 100;

        // Initialize context
        let executor = deterministic::Runner::default();
        executor.start(|context| async move {
            // Create peers
            let mut peers = Vec::new();
            for i in 0..n {
                peers.push(ed25519::PrivateKey::from_seed(i as u64));
            }
            let addresses = peers.iter().map(|p| p.public_key()).collect::<Vec<_>>();

            // Create networks
            let mut waiters = Vec::new();
            for (i, peer) in peers.iter().enumerate() {
                // Create peer context
                let context = context.with_label(&format!("peer-{i}"));

                // Derive port
                let port = base_port + i as u16;

                // Create bootstrappers
                let mut bootstrappers = Vec::new();
                if i > 0 {
                    bootstrappers.push((
                        addresses[0].clone(),
                        SocketAddr::new(IpAddr::V4(Ipv4Addr::LOCALHOST), base_port).into(),
                    ));
                }

                // Create network
                let signer = peer.clone();
                let config = Config::test(
                    signer.clone(),
                    SocketAddr::new(IpAddr::V4(Ipv4Addr::LOCALHOST), port),
                    bootstrappers,
                    1_024 * 1_024, // 1MB
                );
                let (mut network, mut oracle) = Network::new(context.with_label("network"), config);

                // Register peers at separate indices
                oracle
                    .update(0, [addresses[0].clone()].try_into().unwrap())
                    .await;
                oracle
                    .update(
                        1,
                        [addresses[1].clone(), addresses[2].clone()]
                            .try_into()
                            .unwrap(),
                    )
                    .await;
                oracle
                    .update(2, addresses.iter().skip(2).cloned().try_collect().unwrap())
                    .await;

                // Register basic application
                let (mut sender, mut receiver) =
                    network.register(0, Quota::per_second(NZU32!(10)), DEFAULT_MESSAGE_BACKLOG);

                // Wait to connect to all peers, and then send messages to everyone
                network.start();

                // Send/Receive messages
                let handler = context
                    .with_label("agent")
                    .spawn(move |context| async move {
                        if i == 0 {
                            // Loop until success
                            let msg = signer.public_key();
                            loop {
                                if sender
                                    .send(Recipients::All, msg.to_vec().into(), true)
                                    .await
                                    .unwrap()
                                    .len()
                                    == n - 1
                                {
                                    break;
                                }

                                // Sleep and try again (avoid busy loop)
                                context.sleep(Duration::from_millis(100)).await;
                            }
                        } else {
                            // Ensure message equals sender identity
                            let (sender, message) = receiver.recv().await.unwrap();
                            assert_eq!(sender.as_ref(), message.as_ref());
                        }
                    });

                // Add to waiters
                waiters.push(handler);
            }

            // Wait for waiters to finish (receiver before sender)
            for waiter in waiters.into_iter().rev() {
                waiter.await.unwrap();
            }

            // Ensure no message rate limiting occurred
            assert_no_rate_limiting(&context);
        });
    }

    #[test_traced]
    fn test_message_too_large() {
        // Configure test
        let base_port = 3000;
        let n: usize = 2;

        // Initialize context
        let executor = deterministic::Runner::seeded(0);
        executor.start(|mut context| async move {
            // Create peers
            let mut peers = Vec::new();
            for i in 0..n {
                peers.push(ed25519::PrivateKey::from_seed(i as u64));
            }
            let addresses: Set<_> = peers.iter().map(|p| p.public_key()).try_collect().unwrap();

            // Create network
            let signer = peers[0].clone();
            let config = Config::test(
                signer.clone(),
                SocketAddr::new(IpAddr::V4(Ipv4Addr::LOCALHOST), base_port),
                Vec::new(),
                1_024 * 1_024, // 1MB
            );
            let (mut network, mut oracle) = Network::new(context.with_label("network"), config);

            // Register peers
            oracle.update(0, addresses.clone()).await;

            // Register basic application
            let (mut sender, _) =
                network.register(0, Quota::per_second(NZU32!(10)), DEFAULT_MESSAGE_BACKLOG);

            // Wait to connect to all peers, and then send messages to everyone
            network.start();

            // Crate random message
            let mut msg = vec![0u8; 10 * 1024 * 1024]; // 10MB (greater than frame capacity)
            context.fill(&mut msg[..]);

            // Send message
            let recipient = Recipients::One(addresses[1].clone());
            let result = sender.send(recipient, msg.into(), true).await;
            assert!(matches!(result, Err(Error::MessageTooLarge(_))));
        });
    }

    #[test_traced]
    fn test_rate_limiting() {
        // Configure test
        let base_port = 3000;
        let n: usize = 2;

        // Initialize context
        let executor = deterministic::Runner::seeded(0);
        executor.start(|context| async move {
            // Create peers
            let mut peers = Vec::new();
            for i in 0..n {
                peers.push(ed25519::PrivateKey::from_seed(i as u64));
            }
            let addresses = peers.iter().map(|p| p.public_key()).collect::<Vec<_>>();
            let socket0 = SocketAddr::new(IpAddr::V4(Ipv4Addr::LOCALHOST), base_port);
            let socket1 = SocketAddr::new(IpAddr::V4(Ipv4Addr::LOCALHOST), base_port + 1);

            // Create network for peer 0
            let signer0 = peers[0].clone();
            let config0 = Config::test(
                signer0.clone(),
                socket0,
                vec![(peers[1].public_key(), socket1.into())],
                1_024 * 1_024, // 1MB
            );
            let (mut network0, mut oracle0) = Network::new(context.with_label("peer-0"), config0);
            oracle0
                .update(0, addresses.clone().try_into().unwrap())
                .await;
            let (mut sender0, _receiver0) =
                network0.register(0, Quota::per_minute(NZU32!(1)), DEFAULT_MESSAGE_BACKLOG);
            network0.start();

            // Create network for peer 1
            let signer1 = peers[1].clone();
            let config1 = Config::test(
                signer1.clone(),
                socket1,
                vec![(peers[0].public_key(), socket0.into())],
                1_024 * 1_024, // 1MB
            );
            let (mut network1, mut oracle1) = Network::new(context.with_label("peer-1"), config1);
            oracle1
                .update(0, addresses.clone().try_into().unwrap())
                .await;
            let (_sender1, _receiver1) =
                network1.register(0, Quota::per_minute(NZU32!(1)), DEFAULT_MESSAGE_BACKLOG);
            network1.start();

            // Send first message, which should be allowed and consume the quota.
            let msg = vec![0u8; 1024]; // 1KB
            loop {
                // Confirm message is sent to peer
                let sent = sender0
                    .send(
                        Recipients::One(addresses[1].clone()),
                        msg.clone().into(),
                        true,
                    )
                    .await
                    .unwrap();
                if !sent.is_empty() {
                    break;
                }

                // Ensure we don't rate limit outbound sends while
                // waiting for peers to connect
                context.sleep(Duration::from_mins(1)).await
            }

            // Immediately send the second message to trigger the rate limit.
            // With partial sends, rate-limited recipients return empty vec (not error).
            // Outbound rate limiting skips the peer, returns empty vec.
            let sent = sender0
                .send(Recipients::One(addresses[1].clone()), msg.into(), true)
                .await
                .unwrap();
            assert!(sent.is_empty());

            // Give the metrics time to reflect the rate-limited message.
            for _ in 0..10 {
                assert_no_rate_limiting(&context);
                context.sleep(Duration::from_millis(100)).await;
            }
        });
    }

    #[test_traced]
    fn test_unordered_peer_sets() {
        let (n, base_port) = (10, 3000);
        let executor = deterministic::Runner::default();
        executor.start(|context| async move {
            // Create peers
            let mut peers_and_sks = Vec::new();
            for i in 0..n {
                let sk = ed25519::PrivateKey::from_seed(i as u64);
                let pk = sk.public_key();
                let addr = SocketAddr::new(IpAddr::V4(Ipv4Addr::LOCALHOST), base_port + i as u16);
                peers_and_sks.push((sk, pk, addr));
            }
            let peer0 = peers_and_sks[0].clone();
            let config = Config::test(
                peer0.0,
                peer0.2,
                vec![(peer0.1.clone(), peer0.2.into())],
                1_024 * 1_024,
            );
            let (network, mut oracle) = Network::new(context.with_label("network"), config);
            network.start();

            // Subscribe to peer sets
            let mut subscription = oracle.subscribe().await;

            // Register initial peer set
            let set10: Set<_> = peers_and_sks
                .iter()
                .take(2)
                .map(|(_, pk, _)| pk.clone())
                .try_collect()
                .unwrap();
            oracle.update(10, set10.clone()).await;
            let (id, new, all) = subscription.next().await.unwrap();
            assert_eq!(id, 10);
            assert_eq!(new, set10);
            assert_eq!(all, set10);

            // Register old peer sets (ignored)
            let set9: Set<_> = peers_and_sks
                .iter()
                .skip(2)
                .map(|(_, pk, _)| pk.clone())
                .try_collect()
                .unwrap();
            oracle.update(9, set9.clone()).await;

            // Add new peer set
            let set11: Set<_> = peers_and_sks
                .iter()
                .skip(4)
                .map(|(_, pk, _)| pk.clone())
                .try_collect()
                .unwrap();
            oracle.update(11, set11.clone()).await;
            let (id, new, all) = subscription.next().await.unwrap();
            assert_eq!(id, 11);
            assert_eq!(new, set11);
            let all_keys: Set<_> = set10
                .into_iter()
                .chain(set11.into_iter())
                .try_collect()
                .unwrap();
            assert_eq!(all, all_keys);
        });
    }

    #[test_traced]
    fn test_graceful_shutdown() {
        let base_port = 3000;
        let n: usize = 5;

        let executor = deterministic::Runner::default();
        executor.start(|context| async move {
            // Create peers
            let mut peers = Vec::new();
            for i in 0..n {
                peers.push(ed25519::PrivateKey::from_seed(i as u64));
            }
            let addresses = peers.iter().map(|p| p.public_key()).collect::<Vec<_>>();

            // Create networks for all peers
            let (complete_sender, mut complete_receiver) = mpsc::channel(n);
            for (i, peer) in peers.iter().enumerate() {
                let peer_context = context.with_label(&format!("peer-{i}"));
                let port = base_port + i as u16;

                // Create bootstrappers (everyone connects to peer 0)
                let mut bootstrappers = Vec::new();
                if i > 0 {
                    bootstrappers.push((
                        addresses[0].clone(),
                        SocketAddr::new(IpAddr::V4(Ipv4Addr::LOCALHOST), base_port).into(),
                    ));
                }

                let signer = peer.clone();
                let config = Config::test(
                    signer.clone(),
                    SocketAddr::new(IpAddr::V4(Ipv4Addr::LOCALHOST), port),
                    bootstrappers,
                    1_024 * 1_024, // 1MB
                );
                let (mut network, mut oracle) =
                    Network::new(peer_context.with_label("network"), config);

                // Register peer set
                oracle
                    .update(0, addresses.clone().try_into().unwrap())
                    .await;

                let (mut sender, mut receiver) =
                    network.register(0, Quota::per_second(NZU32!(100)), DEFAULT_MESSAGE_BACKLOG);
                network.start();

                peer_context.with_label("agent").spawn({
                    let mut complete_sender = complete_sender.clone();
                    move |context| async move {
                        // Wait to connect to at least one other peer (except for peer 0 which is the bootstrapper)
                        let expected_connections = if i == 0 { n - 1 } else { 1 };

                        // Send a message
                        let msg = signer.public_key();
                        loop {
                            let sent = sender
                                .send(Recipients::All, msg.to_vec().into(), true)
                                .await
                                .unwrap();
                            if sent.len() >= expected_connections {
                                break;
                            }
                            context.sleep(Duration::from_millis(100)).await;
                        }

                        // Signal that this peer is connected
                        complete_sender.send(()).await.unwrap();

                        // Keep receiving messages until shutdown
                        select_loop! {
                            context,
                            on_stopped => {},
                            result = receiver.recv() => {
                                if result.is_err() {
                                    // Channel closed due to shutdown
                                    break;
                                }
                            }
                        }
                    }
                });
            }

            // Wait for all peers to establish connectivity
            for _ in 0..n {
                complete_receiver.next().await.unwrap();
            }

            // Verify that network actors started for all peers
            let metrics_before = context.encode();
            let is_running = |name: &str| -> bool {
                metrics_before.lines().any(|line| {
                    line.starts_with("runtime_tasks_running{")
                        && line.contains(&format!("name=\"{name}\""))
                        && line.contains("kind=\"Task\"")
                        && line.trim_end().ends_with(" 1")
                })
            };
            for i in 0..n {
                let prefix = format!("peer-{i}_network");
                assert!(
                    is_running(&format!("{prefix}_tracker")),
                    "peer-{i} tracker should be running"
                );
                assert!(
                    is_running(&format!("{prefix}_router")),
                    "peer-{i} router should be running"
                );
                assert!(
                    is_running(&format!("{prefix}_spawner")),
                    "peer-{i} spawner should be running"
                );
                assert!(
                    is_running(&format!("{prefix}_listener")),
                    "peer-{i} listener should be running"
                );
                assert!(
                    is_running(&format!("{prefix}_dialer")),
                    "peer-{i} dialer should be running"
                );
            }

            // All peers are connected - now trigger graceful shutdown
            // by stopping the context
            let shutdown_context = context.clone();
            context.with_label("shutdown").spawn(move |_| async move {
                // Trigger graceful shutdown
                let result = shutdown_context.stop(0, Some(Duration::from_secs(5))).await;

                // Shutdown should complete successfully without timeout
                assert!(
                    result.is_ok(),
                    "graceful shutdown should complete: {result:?}"
                );
            });

            // Wait for shutdown to complete
            context.stopped().await.unwrap();

            // Give the runtime a tick to process task completions and update metrics
            context.sleep(Duration::from_millis(100)).await;

            // Verify that all network actors stopped
            let metrics_after = context.encode();
            let is_stopped = |name: &str| -> bool {
                metrics_after.lines().any(|line| {
                    line.starts_with("runtime_tasks_running{")
                        && line.contains(&format!("name=\"{name}\""))
                        && line.contains("kind=\"Task\"")
                        && line.trim_end().ends_with(" 0")
                })
            };
            for i in 0..n {
                let prefix = format!("peer-{i}_network");
                assert!(
                    is_stopped(&format!("{prefix}_tracker")),
                    "peer-{i} tracker should be stopped"
                );
                assert!(
                    is_stopped(&format!("{prefix}_router")),
                    "peer-{i} router should be stopped"
                );
                assert!(
                    is_stopped(&format!("{prefix}_spawner")),
                    "peer-{i} spawner should be stopped"
                );
                assert!(
                    is_stopped(&format!("{prefix}_listener")),
                    "peer-{i} listener should be stopped"
                );
                assert!(
                    is_stopped(&format!("{prefix}_dialer")),
                    "peer-{i} dialer should be stopped"
                );
            }
        });
    }

    #[test_traced]
    fn test_subscription_includes_self_when_registered() {
        let base_port = 3000;
        let executor = deterministic::Runner::default();
        executor.start(|context| async move {
            // Create self (peer0) and other peers
            let self_sk = ed25519::PrivateKey::from_seed(0);
            let self_pk = self_sk.public_key();
            let self_addr = SocketAddr::new(IpAddr::V4(Ipv4Addr::LOCALHOST), base_port);

            let other_pk = ed25519::PrivateKey::from_seed(1).public_key();

            // Create network for peer0 (self)
            let config = Config::test(
                self_sk,
                self_addr,
                vec![], // No bootstrappers
                1_024 * 1_024,
            );
            let (network, mut oracle) = Network::new(context.with_label("network"), config);
            network.start();

            // Subscribe to peer sets
            let mut subscription = oracle.subscribe().await;

            // Register a peer set that does NOT include self
            let peer_set: Set<_> = [other_pk.clone()].try_into().unwrap();
            oracle.update(1, peer_set.clone()).await;

            // Receive subscription notification
            let (id, new, all) = subscription.next().await.unwrap();
            assert_eq!(id, 1);
            assert_eq!(new.len(), 1);
            assert_eq!(all.len(), 1);

            // Self should NOT be in the new set
            assert!(
                new.position(&self_pk).is_none(),
                "new set should not include self"
            );
            assert!(
                new.position(&other_pk).is_some(),
                "new set should include other"
            );

            // Self should NOT be in the tracked set (not registered)
            assert!(
                all.position(&self_pk).is_none(),
                "tracked peers should not include self"
            );
            assert!(
                all.position(&other_pk).is_some(),
                "tracked peers should include other"
            );

            // Now register a peer set that DOES include self
            let peer_set: Set<_> = [self_pk.clone(), other_pk.clone()].try_into().unwrap();
            oracle.update(2, peer_set.clone()).await;

            // Receive subscription notification
            let (id, new, all) = subscription.next().await.unwrap();
            assert_eq!(id, 2);
            assert_eq!(new.len(), 2);
            assert_eq!(all.len(), 2);

            // Both peers should be in the new set
            assert!(
                new.position(&self_pk).is_some(),
                "new set should include self"
            );
            assert!(
                new.position(&other_pk).is_some(),
                "new set should include other"
            );

            // Both peers should be in the tracked set
            assert!(
                all.position(&self_pk).is_some(),
                "tracked peers should include self"
            );
            assert!(
                all.position(&other_pk).is_some(),
                "tracked peers should include other"
            );
        });
    }

    #[test_traced]
    fn test_dns_bootstrapper_resolution() {
        let base_port = 3000;
        let n: usize = 3;

        let executor = deterministic::Runner::default();
        executor.start(|context| async move {
            // Create peers
            let mut peers = Vec::new();
            for i in 0..n {
                peers.push(ed25519::PrivateKey::from_seed(i as u64));
            }
            let addresses = peers.iter().map(|p| p.public_key()).collect::<Vec<_>>();

            // Register DNS mapping for the bootstrapper (peer 0)
            let bootstrapper_ip = IpAddr::V4(Ipv4Addr::LOCALHOST);
            context.resolver_register("boot.local", Some(vec![bootstrapper_ip]));

            // Create networks
            let (complete_sender, mut complete_receiver) = mpsc::channel(n);
            for (i, peer) in peers.iter().enumerate() {
                let context = context.with_label(&format!("peer-{i}"));
                let port = base_port + i as u16;

                // Create bootstrappers - use DNS for non-zero peers
                let bootstrappers = if i > 0 {
                    vec![(
                        addresses[0].clone(),
                        crate::Ingress::Dns {
                            host: hostname!("boot.local"),
                            port: base_port,
                        },
                    )]
                } else {
                    vec![]
                };

                // Create network
                let signer = peer.clone();
                let config = Config::test(
                    signer.clone(),
                    SocketAddr::new(IpAddr::V4(Ipv4Addr::LOCALHOST), port),
                    bootstrappers,
                    1_024 * 1_024,
                );
                let (mut network, mut oracle) = Network::new(context.with_label("network"), config);

                // Register peers
                oracle
                    .update(0, addresses.clone().try_into().unwrap())
                    .await;

                // Register channel
                let (mut sender, mut receiver) =
                    network.register(0, Quota::per_second(NZU32!(100)), DEFAULT_MESSAGE_BACKLOG);

                network.start();

                // Send/Receive messages
                context.with_label("agent").spawn({
                    let mut complete_sender = complete_sender.clone();
                    let addresses = addresses.clone();
                    move |context| async move {
                        // Wait for messages from other peers
                        let receiver = context.with_label("receiver").spawn(move |_| async move {
                            let mut received = HashSet::new();
                            while received.len() < n - 1 {
                                let (sender, message) = receiver.recv().await.unwrap();
                                assert_eq!(sender.as_ref(), message.as_ref());
                                received.insert(sender);
                            }
                            complete_sender.send(()).await.unwrap();

                            loop {
                                receiver.recv().await.unwrap();
                            }
                        });

                        // Send identity to all peers
                        let msg = signer.public_key();
                        let sender =
                            context
                                .with_label("sender")
                                .spawn(move |context| async move {
                                    loop {
                                        let mut recipients = addresses.clone();
                                        recipients.remove(i);
                                        recipients.sort();

                                        loop {
                                            let mut sent = sender
                                                .send(Recipients::All, msg.to_vec().into(), true)
                                                .await
                                                .unwrap();
                                            if sent.len() != n - 1 {
                                                context.sleep(Duration::from_millis(100)).await;
                                                continue;
                                            }
                                            sent.sort();
                                            assert_eq!(sent, recipients);
                                            break;
                                        }

                                        context.sleep(Duration::from_secs(10)).await;
                                    }
                                });

                        select! {
                            receiver = receiver => { panic!("receiver exited: {receiver:?}") },
                            sender = sender => { panic!("sender exited: {sender:?}") },
                        }
                    }
                });
            }

            // Wait for all peers to exchange messages
            for _ in 0..n {
                complete_receiver.next().await.unwrap();
            }

            assert_no_rate_limiting(&context);
        });
    }

    #[test_traced]
    fn test_dns_resolution_failure_then_success() {
        let base_port = 3100;

        let executor = deterministic::Runner::default();
        executor.start(|context| async move {
            // Create 2 peers
            let peer0 = ed25519::PrivateKey::from_seed(0);
            let peer1 = ed25519::PrivateKey::from_seed(1);
            let addresses = vec![peer0.public_key(), peer1.public_key()];

            let socket0 = SocketAddr::new(IpAddr::V4(Ipv4Addr::LOCALHOST), base_port);
            let socket1 = SocketAddr::new(IpAddr::V4(Ipv4Addr::LOCALHOST), base_port + 1);

            // Do NOT register DNS mapping initially - peer 1 will fail to resolve

            // Create network for peer 0 (bootstrapper, no DNS)
            let config0 = Config::test(peer0.clone(), socket0, vec![], 1_024 * 1_024);
            let (mut network0, mut oracle0) = Network::new(context.with_label("peer-0"), config0);
            oracle0
                .update(0, addresses.clone().try_into().unwrap())
                .await;
            let (mut sender0, mut receiver0) =
                network0.register(0, Quota::per_second(NZU32!(100)), DEFAULT_MESSAGE_BACKLOG);
            network0.start();

            // Create network for peer 1 with DNS bootstrapper
            let config1 = Config::test(
                peer1.clone(),
                socket1,
                vec![(
                    peer0.public_key(),
                    crate::Ingress::Dns {
                        host: hostname!("boot.local"),
                        port: base_port,
                    },
                )],
                1_024 * 1_024,
            );
            let (mut network1, mut oracle1) = Network::new(context.with_label("peer-1"), config1);
            oracle1
                .update(0, addresses.clone().try_into().unwrap())
                .await;
            let (mut sender1, mut receiver1) =
                network1.register(0, Quota::per_second(NZU32!(100)), DEFAULT_MESSAGE_BACKLOG);
            network1.start();

            // Wait a bit - peer 1 should fail to connect (DNS not registered)
            context.sleep(Duration::from_secs(2)).await;

            // Verify peer 0 cannot send to peer 1 yet
            let sent = sender0
                .send(
                    Recipients::One(peer1.public_key()),
                    b"test".to_vec().into(),
                    true,
                )
                .await
                .unwrap();
            assert!(sent.is_empty(), "should not be connected yet");

            // Now register the DNS mapping
            context.resolver_register("boot.local", Some(vec![IpAddr::V4(Ipv4Addr::LOCALHOST)]));

            // Wait for peer 1 to connect via DNS resolution
            let pk0 = peer0.public_key();
            let pk1 = peer1.public_key();
            let msg0 = pk0.to_vec();
            let msg1 = pk1.to_vec();

            // Spawn receiver tasks
            let (done_sender, mut done_receiver) = mpsc::channel::<()>(2);
            let mut done0 = done_sender.clone();
            let pk1_clone = pk1.clone();
            context.with_label("recv0").spawn(move |_| async move {
                let (sender, message) = receiver0.recv().await.unwrap();
                assert_eq!(sender, pk1_clone);
                assert_eq!(message.as_ref(), msg1.as_slice());
                done0.send(()).await.unwrap();
            });
            let mut done1 = done_sender.clone();
            let pk0_clone = pk0.clone();
            context.with_label("recv1").spawn(move |_| async move {
                let (sender, message) = receiver1.recv().await.unwrap();
                assert_eq!(sender, pk0_clone);
                assert_eq!(message.as_ref(), msg0.as_slice());
                done1.send(()).await.unwrap();
            });

            // Send messages until both peers connected
            context.with_label("sender").spawn({
                let pk0 = pk0.clone();
                let pk1 = pk1.clone();
                move |context| async move {
                    loop {
                        let sent0 = sender0
                            .send(Recipients::One(pk1.clone()), pk0.to_vec().into(), true)
                            .await
                            .unwrap();
                        let sent1 = sender1
                            .send(Recipients::One(pk0.clone()), pk1.to_vec().into(), true)
                            .await
                            .unwrap();
                        if !sent0.is_empty() && !sent1.is_empty() {
                            break;
                        }
                        context.sleep(Duration::from_millis(100)).await;
                    }
                }
            });

            // Wait for both receivers to get messages
            done_receiver.next().await.unwrap();
            done_receiver.next().await.unwrap();
        });
    }

    /// Helper to run DNS connectivity test with a specific seed and return auditor state.
    fn run_dns_connectivity(seed: u64) -> String {
        let base_port = 3400;
        let n: usize = 3;

        let executor = deterministic::Runner::seeded(seed);
        executor.start(|context| async move {
            // Create peers
            let mut peers = Vec::new();
            for i in 0..n {
                peers.push(ed25519::PrivateKey::from_seed(i as u64));
            }
            let addresses = peers.iter().map(|p| p.public_key()).collect::<Vec<_>>();

            // Register DNS mappings
            let bootstrapper_ip = IpAddr::V4(Ipv4Addr::LOCALHOST);
            context.resolver_register("boot.local", Some(vec![bootstrapper_ip]));

            // Create networks
            let (complete_sender, mut complete_receiver) = mpsc::channel(n);
            for (i, peer) in peers.iter().enumerate() {
                let context = context.with_label(&format!("peer-{i}"));
                let port = base_port + i as u16;

                // Use DNS for bootstrapper
                let bootstrappers = if i > 0 {
                    vec![(
                        addresses[0].clone(),
                        crate::Ingress::Dns {
                            host: hostname!("boot.local"),
                            port: base_port,
                        },
                    )]
                } else {
                    vec![]
                };

                let signer = peer.clone();
                let config = Config::test(
                    signer.clone(),
                    SocketAddr::new(IpAddr::V4(Ipv4Addr::LOCALHOST), port),
                    bootstrappers,
                    1_024 * 1_024,
                );
                let (mut network, mut oracle) = Network::new(context.with_label("network"), config);
                oracle
                    .update(0, addresses.clone().try_into().unwrap())
                    .await;
                let (mut sender, mut receiver) =
                    network.register(0, Quota::per_second(NZU32!(100)), DEFAULT_MESSAGE_BACKLOG);
                network.start();

                context.with_label("agent").spawn({
                    let mut complete_sender = complete_sender.clone();
                    let addresses = addresses.clone();
                    move |context| async move {
                        let receiver = context.with_label("receiver").spawn(move |_| async move {
                            let mut received = HashSet::new();
                            while received.len() < n - 1 {
                                let (sender, message) = receiver.recv().await.unwrap();
                                assert_eq!(sender.as_ref(), message.as_ref());
                                received.insert(sender);
                            }
                            complete_sender.send(()).await.unwrap();
                            loop {
                                receiver.recv().await.unwrap();
                            }
                        });

                        let msg = signer.public_key();
                        let sender =
                            context
                                .with_label("sender")
                                .spawn(move |context| async move {
                                    loop {
                                        let mut recipients = addresses.clone();
                                        recipients.remove(i);
                                        recipients.sort();

                                        loop {
                                            let mut sent = sender
                                                .send(Recipients::All, msg.to_vec().into(), true)
                                                .await
                                                .unwrap();
                                            if sent.len() != n - 1 {
                                                context.sleep(Duration::from_millis(100)).await;
                                                continue;
                                            }
                                            sent.sort();
                                            assert_eq!(sent, recipients);
                                            break;
                                        }

                                        context.sleep(Duration::from_secs(10)).await;
                                    }
                                });

                        select! {
                            receiver = receiver => { panic!("receiver exited: {receiver:?}") },
                            sender = sender => { panic!("sender exited: {sender:?}") },
                        }
                    }
                });
            }

            for _ in 0..n {
                complete_receiver.next().await.unwrap();
            }

            context.auditor().state()
        })
    }

    #[test_traced]
    fn test_dns_resolution_determinism() {
        // Run same test twice with same seed
        let state1 = run_dns_connectivity(42);
        let state2 = run_dns_connectivity(42);
        assert_eq!(state1, state2, "DNS resolution should be deterministic");
    }

    #[test_traced]
    fn test_dns_resolving_to_private_ip_not_dialed() {
        // Test that when allow_private_ips=false, DNS addresses that resolve
        // to private IPs are not dialed.
        let base_port = 3300;
        let executor = deterministic::Runner::timed(Duration::from_secs(10));
        executor.start(|context| async move {
            let peer0 = ed25519::PrivateKey::from_seed(0);
            let peer1 = ed25519::PrivateKey::from_seed(1);

            let socket0 = SocketAddr::new(IpAddr::V4(Ipv4Addr::LOCALHOST), base_port);
            let socket1 = SocketAddr::new(IpAddr::V4(Ipv4Addr::LOCALHOST), base_port + 1);

            // Register DNS mapping that resolves to localhost (private IP)
            context.resolver_register("boot.local".to_string(), Some(vec![socket0.ip()]));

            let addresses: Vec<_> = vec![peer0.public_key(), peer1.public_key()];

            // Create peer 0 (bootstrapper) with allow_private_ips=true
            let mut config0 = Config::test(peer0.clone(), socket0, vec![], 1_024 * 1_024);
            config0.allow_private_ips = true;
            let (mut network0, mut oracle0) = Network::new(context.with_label("peer-0"), config0);
            oracle0
                .update(0, addresses.clone().try_into().unwrap())
                .await;
            let (_sender0, mut receiver0) =
                network0.register(0, Quota::per_second(NZU32!(100)), DEFAULT_MESSAGE_BACKLOG);
            network0.start();

            // Create peer 1 with allow_private_ips=false using DNS bootstrapper
            let bootstrappers = vec![(
                peer0.public_key(),
                crate::Ingress::Dns {
                    host: hostname!("boot.local"),
                    port: base_port,
                },
            )];
            let mut config1 = Config::test(peer1.clone(), socket1, bootstrappers, 1_024 * 1_024);
            config1.allow_private_ips = false; // This should prevent dialing the private IP
            let (mut network1, mut oracle1) = Network::new(context.with_label("peer-1"), config1);
            oracle1
                .update(0, addresses.clone().try_into().unwrap())
                .await;
            let (mut sender1, _receiver1) =
                network1.register(0, Quota::per_second(NZU32!(100)), DEFAULT_MESSAGE_BACKLOG);
            network1.start();

            // Wait for a period during which peer 1 would normally connect
            context.sleep(Duration::from_secs(5)).await;

            // Try to send from peer 1 - should not reach anyone since private IPs are blocked
            let sent = sender1
                .send(Recipients::All, peer1.public_key().to_vec().into(), true)
                .await
                .unwrap();
            assert!(
                sent.is_empty(),
                "peer 1 should not have connected to peer 0 (private IP)"
            );

            // Verify peer 0 received nothing from peer 1
            select! {
                msg = receiver0.recv() => {
                    panic!("peer 0 should not have received any message, got: {msg:?}");
                },
                _ = context.sleep(Duration::from_secs(1)) => {
                    // Expected: timeout with no message
                }
            }
        });
    }
}<|MERGE_RESOLUTION|>--- conflicted
+++ resolved
@@ -230,11 +230,7 @@
     use commonware_cryptography::{ed25519, Signer as _};
     use commonware_macros::{select, select_loop, test_group, test_traced};
     use commonware_runtime::{
-<<<<<<< HEAD
-        deterministic, tokio, Clock, Metrics, Network as RNetwork, Resolver, Runner, Spawner,
-=======
-        deterministic, tokio, Clock, Metrics, Network as RNetwork, Quota, Runner, Spawner,
->>>>>>> 7ce4de46
+        deterministic, tokio, Clock, Metrics, Network as RNetwork, Quota, Resolver, Runner, Spawner,
     };
     use commonware_utils::{ordered::Set, TryCollect, NZU32};
     use futures::{channel::mpsc, SinkExt, StreamExt};
@@ -275,18 +271,7 @@
     /// We set a unique `base_port` for each test to avoid "address already in use"
     /// errors when tests are run immediately after each other.
     async fn run_network(
-<<<<<<< HEAD
-        context: impl Spawner
-            + Clock
-            + ReasonablyRealtime
-            + Rng
-            + CryptoRng
-            + RNetwork
-            + Resolver
-            + Metrics,
-=======
-        context: impl Spawner + Clock + Rng + CryptoRng + RNetwork + Metrics,
->>>>>>> 7ce4de46
+        context: impl Spawner + Clock + Rng + CryptoRng + RNetwork + Resolver + Metrics,
         max_message_size: usize,
         base_port: u16,
         n: usize,
