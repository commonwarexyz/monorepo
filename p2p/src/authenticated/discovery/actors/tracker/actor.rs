--- conflicted
+++ resolved
@@ -248,14 +248,7 @@
         ed25519::{PrivateKey, PublicKey, Signature},
         PrivateKeyExt as _, Signer,
     };
-<<<<<<< HEAD
-    use commonware_runtime::{
-        deterministic::{self, Context},
-        Clock, Runner,
-    };
-=======
     use commonware_runtime::{deterministic, Clock, Runner};
->>>>>>> 9c7abdc6
     use commonware_utils::{bitmap::BitMap, NZU32};
     use futures::future::Either;
     use governor::Quota;
@@ -666,19 +659,10 @@
             let idx_pk1_in_set1 = set1.iter().position(|p| p == &pk1).unwrap();
             bv.set(idx_tracker_in_set1 as u64, true);
             bv.set(idx_pk1_in_set1 as u64, true);
-<<<<<<< HEAD
-            mailbox
-                .bit_vec(
-                    types::BitVec { index: 1, bits: bv },
-                    peer_mailbox_s1.clone(),
-                )
-                .await;
-=======
             mailbox.bit_vec(
                 types::BitVec { index: 1, bits: bv },
                 peer_mailbox_s1.clone(),
             );
->>>>>>> 9c7abdc6
             match peer_receiver_s1.next().await {
                 Some(peer::Message::Peers(received_peers_info)) => {
                     assert_eq!(received_peers_info.len(), 1);
@@ -1001,20 +985,6 @@
             );
 
             // --- Peer1 sends BitVec for set 0, indicating it only knows tracker ---
-<<<<<<< HEAD
-            // Tracker should respond with PeerInfo for peer1_pk (as it just learned it)
-            let mut peer1_knowledge_s0 = BitMap::zeroes(set0_peers.len() as u64);
-            peer1_knowledge_s0.set(tracker_idx_s0 as u64, true); // Peer1 knows tracker
-            mailbox
-                .bit_vec(
-                    types::BitVec {
-                        index: 0,
-                        bits: peer1_knowledge_s0,
-                    },
-                    peer_mailbox1.clone(),
-                )
-                .await;
-=======
             // Tracker should respond with Info for peer1_pk (as it just learned it)
             let mut peer1_knowledge_s0 = BitMap::zeroes(set0_peers.len() as u64);
             peer1_knowledge_s0.set(tracker_idx_s0 as u64, true); // Peer1 knows tracker
@@ -1025,7 +995,6 @@
                 },
                 peer_mailbox1.clone(),
             );
->>>>>>> 9c7abdc6
 
             match peer_receiver1.next().await {
                 Some(peer::Message::Peers(infos)) => {
