--- conflicted
+++ resolved
@@ -3,11 +3,10 @@
     ingress::{Mailbox, Message, Oracle},
     Config, Error,
 };
-<<<<<<< HEAD
-use crate::authenticated::discovery::{actors::tracker::ingress::Releaser, ip, types};
-=======
-use crate::authenticated::{discovery::types, ip};
->>>>>>> 315a2399
+use crate::authenticated::{
+    discovery::{actors::tracker::ingress::Releaser, types},
+    ip,
+};
 use commonware_cryptography::Signer;
 use commonware_runtime::{Clock, Handle, Metrics as RuntimeMetrics, Spawner};
 use commonware_utils::{union, SystemTimeExt};
