use crate::{
    authenticated::{data::Data, discovery::channels::Channels, relay::Relay},
    Channel, Recipients,
};
use bytes::Bytes;
use commonware_cryptography::PublicKey;
use futures::{
    channel::{mpsc, oneshot},
    SinkExt,
};

/// Messages that can be processed by the router.
pub enum Message<P: PublicKey> {
    /// Notify the router that a peer is ready to communicate.
    Ready {
        peer: P,
        relay: Relay<Data>,
        channels: oneshot::Sender<Channels<P>>,
    },
    /// Notify the router that a peer is no longer available.
    Release { peer: P },
    /// Send a message to one or more recipients.
    Content {
        recipients: Recipients<P>,
        channel: Channel,
        message: Bytes,
        priority: bool,
        success: oneshot::Sender<Vec<P>>,
    },
}

#[derive(Clone)]
/// Sends messages to a router to notify it about peer availability.
pub struct Mailbox<P: PublicKey> {
    sender: mpsc::Sender<Message<P>>,
}

impl<P: PublicKey> Mailbox<P> {
    /// Returns a new [Mailbox] with the given sender.
    /// (The router has the corresponding receiver.)
    pub fn new(sender: mpsc::Sender<Message<P>>) -> Self {
        Self { sender }
    }

<<<<<<< HEAD
    /// Notify the router that a peer is ready to communicate.
    pub async fn ready(&mut self, peer: P, relay: peer::Relay) -> Channels<P> {
=======
    pub async fn ready(&mut self, peer: P, relay: Relay<Data>) -> Channels<P> {
>>>>>>> 315a2399
        let (response, receiver) = oneshot::channel();
        self.sender
            .send(Message::Ready {
                peer,
                relay,
                channels: response,
            })
            .await
            .unwrap();
        receiver.await.unwrap()
    }

    /// Notify the router that a peer is no longer available.
    pub async fn release(&mut self, peer: P) {
        self.sender.send(Message::Release { peer }).await.unwrap();
    }
}

#[derive(Clone, Debug)]
/// Sends messages containing content to the router to send to peers.
pub struct Messenger<P: PublicKey> {
    sender: mpsc::Sender<Message<P>>,
}

impl<P: PublicKey> Messenger<P> {
    /// Returns a new [Messenger] with the given sender.
    /// (The router has the corresponding receiver.)
    pub fn new(sender: mpsc::Sender<Message<P>>) -> Self {
        Self { sender }
    }

    /// Sends a message to the given `recipients`.
    pub async fn content(
        &mut self,
        recipients: Recipients<P>,
        channel: Channel,
        message: Bytes,
        priority: bool,
    ) -> Vec<P> {
        let (sender, receiver) = oneshot::channel();
        self.sender
            .send(Message::Content {
                recipients,
                channel,
                message,
                priority,
                success: sender,
            })
            .await
            .unwrap();
        receiver.await.unwrap()
    }
}<|MERGE_RESOLUTION|>--- conflicted
+++ resolved
@@ -42,12 +42,8 @@
         Self { sender }
     }
 
-<<<<<<< HEAD
     /// Notify the router that a peer is ready to communicate.
-    pub async fn ready(&mut self, peer: P, relay: peer::Relay) -> Channels<P> {
-=======
     pub async fn ready(&mut self, peer: P, relay: Relay<Data>) -> Channels<P> {
->>>>>>> 315a2399
         let (response, receiver) = oneshot::channel();
         self.sender
             .send(Message::Ready {
