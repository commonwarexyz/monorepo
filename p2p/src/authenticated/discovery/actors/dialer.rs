--- conflicted
+++ resolved
@@ -17,12 +17,7 @@
     spawn_cell, Clock, ContextCell, Handle, Metrics, Network, Resolver, SinkOf, Spawner, StreamOf,
 };
 use commonware_stream::{dial, Config as StreamConfig};
-<<<<<<< HEAD
 use commonware_utils::{IpAddrExt, SystemTimeExt};
-use governor::clock::Clock as GClock;
-=======
-use commonware_utils::SystemTimeExt;
->>>>>>> 7ce4de46
 use prometheus_client::metrics::{counter::Counter, family::Family};
 use rand::{seq::SliceRandom, CryptoRng, Rng};
 use std::time::Duration;
@@ -50,11 +45,7 @@
 }
 
 /// Actor responsible for dialing peers and establishing outgoing connections.
-<<<<<<< HEAD
-pub struct Actor<E: Spawner + Clock + GClock + Network + Resolver + Metrics, C: Signer> {
-=======
-pub struct Actor<E: Spawner + Clock + Network + Metrics, C: Signer> {
->>>>>>> 7ce4de46
+pub struct Actor<E: Spawner + Clock + Network + Resolver + Metrics, C: Signer> {
     context: ContextCell<E>,
 
     // ---------- State ----------
@@ -72,13 +63,7 @@
     attempts: Family<metrics::Peer, Counter>,
 }
 
-<<<<<<< HEAD
-impl<E: Spawner + Clock + GClock + Network + Resolver + Rng + CryptoRng + Metrics, C: Signer>
-    Actor<E, C>
-{
-=======
-impl<E: Spawner + Clock + Network + Rng + CryptoRng + Metrics, C: Signer> Actor<E, C> {
->>>>>>> 7ce4de46
+impl<E: Spawner + Clock + Network + Resolver + Rng + CryptoRng + Metrics, C: Signer> Actor<E, C> {
     pub fn new(context: E, cfg: Config<C>) -> Self {
         let attempts = Family::<metrics::Peer, Counter>::default();
         context.register(
