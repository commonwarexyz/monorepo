//! Actor responsible for dialing peers and establishing connections.

use crate::authenticated::{
    discovery::{
        actors::{
            spawner,
            tracker::{self, Metadata, Reservation},
        },
        metrics,
    },
    Mailbox,
};
use commonware_cryptography::Signer;
use commonware_macros::select;
use commonware_runtime::{Clock, Handle, Metrics, Network, SinkOf, Spawner, StreamOf};
use commonware_stream::{dial, Config as StreamConfig};
use commonware_utils::SystemTimeExt;
use governor::clock::Clock as GClock;
use prometheus_client::metrics::{counter::Counter, family::Family};
use rand::{seq::SliceRandom, CryptoRng, Rng};
use std::time::Duration;
use tracing::debug;

/// Configuration for the dialer actor.
pub struct Config<C: Signer> {
    /// Configuration for the stream.
    pub stream_cfg: StreamConfig<C>,

    /// The frequency at which to dial a single peer from the queue. This also limits the rate at
    /// which we attempt to dial peers in general.
    pub dial_frequency: Duration,

    /// The frequency at which to refresh the list of dialable peers if there are no more peers in
    /// the queue. This also limits the rate at which any single peer is dialed multiple times.
    ///
    /// This approach attempts to help ensure that the connection rate-limiter is not maxed out for
    /// a single peer by preventing dialing it as fast as possible. This should make it easier for
    /// other peers to dial us.
    pub query_frequency: Duration,
}

/// Actor responsible for dialing peers and establishing outgoing connections.
pub struct Actor<E: Spawner + Clock + GClock + Network + Metrics, C: Signer> {
    context: E,

    // ---------- State ----------
    /// The list of peers to dial.
    queue: Vec<C::PublicKey>,

    // ---------- Configuration ----------
    stream_cfg: StreamConfig<C>,
    dial_frequency: Duration,
    query_frequency: Duration,

    // ---------- Metrics ----------
    /// The number of dial attempts made to each peer.
    attempts: Family<metrics::Peer, Counter>,
}

impl<E: Spawner + Clock + GClock + Network + Rng + CryptoRng + Metrics, C: Signer> Actor<E, C> {
    pub fn new(context: E, cfg: Config<C>) -> Self {
        let attempts = Family::<metrics::Peer, Counter>::default();
        context.register(
            "attempts",
            "The number of dial attempts made to each peer",
            attempts.clone(),
        );
        Self {
            context: context.clone(),
            queue: Vec::new(),
            stream_cfg: cfg.stream_cfg,
            dial_frequency: cfg.dial_frequency,
            query_frequency: cfg.query_frequency,
            attempts,
        }
    }

    /// Dial a peer for which we have a reservation.
    #[allow(clippy::type_complexity)]
    async fn dial_peer(
        &mut self,
        reservation: Reservation<C::PublicKey>,
        supervisor: &mut Mailbox<spawner::Message<SinkOf<E>, StreamOf<E>, C::PublicKey>>,
    ) {
        // Extract metadata from the reservation
        let Metadata::Dialer(peer, address) = reservation.metadata().clone() else {
            unreachable!("unexpected reservation metadata");
        };

        // Increment metrics.
        self.attempts
            .get_or_create(&metrics::Peer::new(&peer))
            .inc();

        // Spawn dialer to connect to peer
        self.context.with_label("dialer").spawn({
            let config = self.stream_cfg.clone();
            let mut supervisor = supervisor.clone();
            move |context| async move {
                // Attempt to dial peer
                let (sink, stream) = match context.dial(address).await {
                    Ok(stream) => stream,
                    Err(err) => {
                        debug!(?err, "failed to dial peer");
                        return;
                    }
                };
                debug!(?peer, ?address, "dialed peer");

                // Upgrade connection
                let instance = match dial(context, config, peer.clone(), stream, sink).await {
                    Ok(instance) => instance,
                    Err(err) => {
                        debug!(?err, "failed to upgrade connection");
                        return;
                    }
                };
                debug!(?peer, ?address, "upgraded connection");

                // Start peer to handle messages
                supervisor.spawn(instance, reservation).await;
            }
        });
    }

    /// Start the dialer actor.
    #[allow(clippy::type_complexity)]
    pub fn start(
<<<<<<< HEAD
        self,
        tracker: Mailbox<tracker::Message<C::PublicKey>>,
        supervisor: Mailbox<spawner::Message<SinkOf<E>, StreamOf<E>, C::PublicKey>>,
=======
        mut self,
        tracker: Mailbox<tracker::Message<E, C::PublicKey>>,
        supervisor: Mailbox<spawner::Message<E, SinkOf<E>, StreamOf<E>, C::PublicKey>>,
>>>>>>> aba27b97
    ) -> Handle<()> {
        self.context.spawn_ref()(self.run(tracker, supervisor))
    }

    #[allow(clippy::type_complexity)]
    async fn run(
        mut self,
        mut tracker: Mailbox<tracker::Message<C::PublicKey>>,
        mut supervisor: Mailbox<spawner::Message<SinkOf<E>, StreamOf<E>, C::PublicKey>>,
    ) {
        let mut dial_deadline = self.context.current();
        let mut query_deadline = self.context.current();
        loop {
            select! {
                _ = self.context.sleep_until(dial_deadline) => {
                    // Update the deadline.
                    dial_deadline = dial_deadline.add_jittered(
                        &mut self.context,
                        self.dial_frequency,
                    );

                    // Pop the queue until we can reserve a peer.
                    // If a peer is reserved, attempt to dial it.
                    while let Some(peer) = self.queue.pop() {
                        // Attempt to reserve peer.
                        let Some(reservation) = tracker.dial(peer).await else {
                            continue;
                        };
                        self.dial_peer(reservation, &mut supervisor).await;
                    }
                },
                _ = self.context.sleep_until(query_deadline) => {
                    // Update the deadline.
                    query_deadline = query_deadline.add_jittered(
                        &mut self.context,
                        self.query_frequency,
                    );

                    // Only update the queue if it is empty.
                    if self.queue.is_empty() {
                        // Query the tracker for dialable peers and shuffle the list to prevent
                        // starvation.
                        self.queue = tracker.dialable().await;
                        self.queue.shuffle(&mut self.context);
                    }
                }
            }
        }
    }
}<|MERGE_RESOLUTION|>--- conflicted
+++ resolved
@@ -126,15 +126,9 @@
     /// Start the dialer actor.
     #[allow(clippy::type_complexity)]
     pub fn start(
-<<<<<<< HEAD
-        self,
+        mut self,
         tracker: Mailbox<tracker::Message<C::PublicKey>>,
         supervisor: Mailbox<spawner::Message<SinkOf<E>, StreamOf<E>, C::PublicKey>>,
-=======
-        mut self,
-        tracker: Mailbox<tracker::Message<E, C::PublicKey>>,
-        supervisor: Mailbox<spawner::Message<E, SinkOf<E>, StreamOf<E>, C::PublicKey>>,
->>>>>>> aba27b97
     ) -> Handle<()> {
         self.context.spawn_ref()(self.run(tracker, supervisor))
     }
