--- conflicted
+++ resolved
@@ -156,15 +156,9 @@
 
     #[allow(clippy::type_complexity)]
     pub fn start(
-<<<<<<< HEAD
-        self,
+        mut self,
         tracker: Mailbox<tracker::Message<C::PublicKey>>,
         supervisor: Mailbox<spawner::Message<SinkOf<E>, StreamOf<E>, C::PublicKey>>,
-=======
-        mut self,
-        tracker: Mailbox<tracker::Message<E, C::PublicKey>>,
-        supervisor: Mailbox<spawner::Message<E, SinkOf<E>, StreamOf<E>, C::PublicKey>>,
->>>>>>> aba27b97
     ) -> Handle<()> {
         self.context.spawn_ref()(self.run(tracker, supervisor))
     }
@@ -172,13 +166,8 @@
     #[allow(clippy::type_complexity)]
     async fn run(
         mut self,
-<<<<<<< HEAD
         tracker: Mailbox<tracker::Message<C::PublicKey>>,
         supervisor: Mailbox<spawner::Message<SinkOf<E>, StreamOf<E>, C::PublicKey>>,
-=======
-        tracker: Mailbox<tracker::Message<E, C::PublicKey>>,
-        supervisor: Mailbox<spawner::Message<E, SinkOf<E>, StreamOf<E>, C::PublicKey>>,
->>>>>>> aba27b97
     ) {
         // Start listening for incoming connections
         let mut listener = self
