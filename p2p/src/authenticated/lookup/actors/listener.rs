--- conflicted
+++ resolved
@@ -85,7 +85,6 @@
                 return;
             }
         };
-<<<<<<< HEAD
         let peer = incoming.peer();
         span.record("peer", peer.to_string());
         debug!(?peer, "verified handshake");
@@ -97,15 +96,6 @@
             .await
         {
             status::error(&span, "peer not listenable", None);
-=======
-
-        // Attempt to claim the connection
-        //
-        // Reserve also checks if the peer is authorized.
-        let peer = incoming.peer();
-        let Some(reservation) = tracker.listen(peer.clone()).await else {
-            debug!("unable to reserve connection to peer");
->>>>>>> fcdf0ab0
             return;
         }
 
@@ -117,7 +107,6 @@
                 return;
             }
         };
-<<<<<<< HEAD
         debug!(?peer, "completed handshake");
 
         // Attempt to claim the connection
@@ -134,9 +123,6 @@
         // Drop guard
         status::ok(&span);
         drop(guard);
-=======
-        debug!(?peer, ?address, "upgraded connection");
->>>>>>> fcdf0ab0
 
         // Start peer to handle messages
         supervisor.spawn(stream, reservation).await;
