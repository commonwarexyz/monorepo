//! Make concurrent requests to peers limited by rate and prioritized by performance.

use commonware_cryptography::{PublicKey, Scheme};
use commonware_runtime::Clock;
use commonware_utils::PrioritySet;
use either::Either;
use governor::{
    clock::Clock as GClock, middleware::NoOpMiddleware, state::keyed::HashMapStateStore, Quota,
    RateLimiter,
};
use rand::{seq::SliceRandom, Rng};
use std::{
    collections::{HashMap, HashSet},
    time::{Duration, SystemTime},
};

/// Unique identifier for a request.
///
/// Once u64 requests have been made, the ID wraps around (resetting to zero).
/// As long as there are less than u64 requests outstanding, this should not be
/// an issue.
pub type ID = u64;

/// Configuration for `Requester`.
pub struct Config<C: Scheme> {
    /// Cryptographic primitives.
    pub crypto: C,

    /// Rate limit for requests per participant.
    pub rate_limit: Quota,

    /// Initial expected performance for new participants.
    pub initial: Duration,

    /// Timeout for requests.
    pub timeout: Duration,
}

/// Send rate-limited requests to peers prioritized by performance.
///
/// Requester attempts to saturate the bandwidth (inferred by rate limit)
/// of the most performant peers (based on our latency observations). To encourage
/// exploration, set the value of `initial` to less than the expected latency of
/// performant peers and/or periodically set `shuffle` in `request`.
pub struct Requester<E: Clock + GClock + Rng, C: Scheme> {
    runtime: E,
    crypto: C,
    initial: Duration,
    timeout: Duration,

    // Participants to exclude from requests
    excluded: HashSet<PublicKey>,

    // Rate limiter for participants
    rate_limiter:
        RateLimiter<PublicKey, HashMapStateStore<PublicKey>, E, NoOpMiddleware<E::Instant>>,
    // Participants and their performance (lower is better)
    participants: PrioritySet<PublicKey, u128>,

    // Next ID to use for a request
    id: ID,
    // Outstanding requests (ID -> (participant, start time))
    requests: HashMap<ID, (PublicKey, SystemTime)>,
    // Deadlines for outstanding requests (ID -> deadline)
    deadlines: PrioritySet<ID, SystemTime>,
}

<<<<<<< HEAD
/// Request corresponding to an ID.
pub struct Request {
    pub id: ID,
    participant: PublicKey,
=======
/// Request responded from handling an ID.
///
/// When handling a request, the requester will remove the request and return
/// this struct in case we want to `resolve` or `timeout` the request. This approach
/// makes it impossible to forget to remove a handled request if it doesn't warrant
/// updating the performance of the participant.
pub struct Request {
    /// Unique identifier for the request.
    pub id: ID,

    /// Participant that handled the request.
    participant: PublicKey,

    /// Time the request was issued.
>>>>>>> b05b5808
    start: SystemTime,
}

impl<E: Clock + GClock + Rng, C: Scheme> Requester<E, C> {
    /// Create a new requester.
    pub fn new(runtime: E, config: Config<C>) -> Self {
        let rate_limiter = RateLimiter::hashmap_with_clock(config.rate_limit, &runtime);
        Self {
            runtime,
            crypto: config.crypto,
            initial: config.initial,
            timeout: config.timeout,

            excluded: HashSet::new(),

            rate_limiter,
            participants: PrioritySet::new(),

            id: 0,
            requests: HashMap::new(),
            deadlines: PrioritySet::new(),
        }
    }

    /// Indicate which participants can be sent requests.
    pub fn reconcile(&mut self, participants: &[PublicKey]) {
        self.participants
            .reconcile(participants, self.initial.as_millis());
        self.rate_limiter.shrink_to_fit();
    }

    /// Skip a participant for future requests.
    ///
    /// Participants added to this list will never be removed (even if dropped
    /// during `reconcile`, in case they are re-added later).
    pub fn block(&mut self, participant: PublicKey) {
        self.excluded.insert(participant);
    }

    /// Ask for a participant to handle a request.
    ///
    /// If `shuffle` is true, the order of participants is shuffled before
    /// a request is made. This is typically used when a request to the preferred
    /// participant fails.
    pub fn request(&mut self, shuffle: bool) -> Option<(PublicKey, ID)> {
        // Prepare participant iterator
        let participant_iter = if shuffle {
            let mut participants = self.participants.iter().collect::<Vec<_>>();
            participants.shuffle(&mut self.runtime);
            Either::Left(participants.into_iter())
        } else {
            Either::Right(self.participants.iter())
        };

        // Look for a participant that can handle request
        for (participant, _) in participant_iter {
            // Check if me
            if *participant == self.crypto.public_key() {
                continue;
            }

            // Check if excluded
            if self.excluded.contains(participant) {
                continue;
            }

            // Check if rate limit is exceeded (and update rate limiter if not)
            if self.rate_limiter.check_key(participant).is_err() {
                continue;
            }

            // Compute ID
            let id = self.id;
            self.id = self.id.wrapping_add(1);

            // Record request issuance time
            let now = self.runtime.current();
            self.requests.insert(id, (participant.clone(), now));
            let deadline = now.checked_add(self.timeout).expect("time overflowed");
            self.deadlines.put(id, deadline);
            return Some((participant.clone(), id));
        }
        None
    }

    /// Calculate a participant's new priority using exponential moving average.
    fn update(&mut self, participant: PublicKey, elapsed: Duration) {
        let Some(past) = self.participants.get(&participant) else {
            return;
        };
        let next = past.saturating_add(elapsed.as_millis()) / 2;
        self.participants.put(participant.clone(), next);
    }

<<<<<<< HEAD
    /// Handle a request by ID.
=======
    /// Drop an outstanding request regardless of who it was intended for.
    pub fn cancel(&mut self, id: ID) -> Option<Request> {
        let (participant, start) = self.requests.remove(&id)?;
        self.deadlines.remove(&id);
        Some(Request {
            id,
            participant,
            start,
        })
    }

    /// Handle a request by ID, ensuring the provided `participant` was
    /// associated with said ID.
>>>>>>> b05b5808
    ///
    /// If the request was outstanding, a `Request` is returned that can
    /// either be resolved or timed out.
    pub fn handle(&mut self, participant: &PublicKey, id: ID) -> Option<Request> {
        // Confirm ID exists and is for the participant
        let (expected, _) = self.requests.get(&id)?;
        if expected != participant {
            return None;
        }

        // If expected, remove
        self.cancel(id)
    }

    /// Resolve an outstanding request.
    pub fn resolve(&mut self, request: Request) {
        // Get elapsed time
        //
        // If we can't compute the elapsed time for some reason (i.e. current time does
        // not monotonically increase), we should still credit the participant for a
        // timely response.
        let elapsed = self
            .runtime
            .current()
            .duration_since(request.start)
            .unwrap_or_default();

        // Update performance
        self.update(request.participant, elapsed);
    }

    /// Timeout an outstanding request.
    pub fn timeout(&mut self, request: Request) {
        // Update performance
        self.update(request.participant, self.timeout);
<<<<<<< HEAD
    }

    /// Drop an outstanding request (returning the participant and start time, if exists).
    pub fn cancel(&mut self, id: ID) -> Option<Request> {
        let (participant, start) = self.requests.remove(&id)?;
        self.deadlines.remove(&id);
        Some(Request {
            id,
            participant,
            start,
        })
=======
>>>>>>> b05b5808
    }

    /// Get the next outstanding ID and deadline.
    pub fn next(&self) -> Option<(ID, SystemTime)> {
        let (id, deadline) = self.deadlines.iter().next()?;
        Some((*id, *deadline))
    }

    /// Get the number of outstanding requests.
    #[allow(clippy::len_without_is_empty)]
    pub fn len(&self) -> usize {
        self.requests.len()
    }
}

#[cfg(test)]
mod tests {
    use super::*;
    use commonware_cryptography::Ed25519;
    use commonware_runtime::deterministic::Executor;
    use commonware_runtime::Runner;
    use governor::Quota;
    use std::num::NonZeroU32;
    use std::time::Duration;

    #[test]
    fn test_requester_basic() {
        // Instantiate runtime
        let (executor, runtime, _auditor) = Executor::seeded(0);
        executor.start(async move {
            // Create requester
            let scheme = Ed25519::from_seed(0);
            let me = scheme.public_key();
            let timeout = Duration::from_secs(5);
            let config = Config {
                crypto: scheme,
                rate_limit: Quota::per_second(NonZeroU32::new(1).unwrap()),
                initial: Duration::from_millis(100),
                timeout,
            };
            let mut requester = Requester::new(runtime.clone(), config);

            // Request before any participants
            assert_eq!(requester.request(false), None);
            assert_eq!(requester.len(), 0);

            // Ensure we aren't waiting
            assert_eq!(requester.next(), None);

            // Handle non-existent request
            assert!(requester.handle(&me, 0).is_none());

            // Initialize requester
            let other = Ed25519::from_seed(1).public_key();
            requester.reconcile(&[me.clone(), other.clone()]);

            // Get request
            let current = runtime.current();
            let (participant, id) = requester.request(false).expect("failed to get participant");
            assert_eq!(id, 0);
            assert_eq!(participant, other);

            // Check deadline
            let (id, deadline) = requester.next().expect("failed to get deadline");
            assert_eq!(id, 0);
            assert_eq!(deadline, current + timeout);
            assert_eq!(requester.len(), 1);

            // Try to make another request (would exceed rate limit and can't do self)
            assert_eq!(requester.request(false), None);

            // Simulate processing time
            runtime.sleep(Duration::from_millis(10)).await;

            // Mark request as resolved with wrong participant
            assert!(requester.handle(&me, id).is_none());

            // Mark request as resolved
            let request = requester
                .handle(&participant, id)
                .expect("failed to get request");
            assert_eq!(request.id, id);
            requester.resolve(request);

            // Ensure no more requests
            assert_eq!(requester.request(false), None);

            // Ensure can't make another request
            assert_eq!(requester.request(false), None);

            // Wait for rate limit to reset
            runtime.sleep(Duration::from_secs(1)).await;

            // Get request
            let (participant, id) = requester.request(false).expect("failed to get participant");
            assert_eq!(participant, other);
            assert_eq!(id, 1);

            // Timeout request
            let request = requester
                .handle(&participant, id)
                .expect("failed to get request");
            requester.timeout(request);

            // Ensure no more requests
            assert_eq!(requester.request(false), None);

            // Sleep until reset
            runtime.sleep(Duration::from_secs(1)).await;

            // Get request
            let (participant, id) = requester.request(false).expect("failed to get participant");
            assert_eq!(participant, other);
            assert_eq!(id, 2);

            // Cancel request
            assert!(requester.cancel(id).is_some());

            // Ensure no more requests
            assert_eq!(requester.next(), None);
            assert_eq!(requester.len(), 0);

            // Sleep until reset
            runtime.sleep(Duration::from_secs(1)).await;

            // Block participant
            requester.block(other);

            // Get request
            assert_eq!(requester.request(false), None);
        });
    }

    #[test]
    fn test_requester_multiple() {
        // Instantiate runtime
        let (executor, runtime, _auditor) = Executor::seeded(0);
        executor.start(async move {
            // Create requester
            let scheme = Ed25519::from_seed(0);
            let me = scheme.public_key();
            let timeout = Duration::from_secs(5);
            let config = Config {
                crypto: scheme,
                rate_limit: Quota::per_second(NonZeroU32::new(1).unwrap()),
                initial: Duration::from_millis(100),
                timeout,
            };
            let mut requester = Requester::new(runtime.clone(), config);

            // Request before any participants
            assert_eq!(requester.request(false), None);

            // Ensure we aren't waiting
            assert_eq!(requester.next(), None);

            // Initialize requester
            let other1 = Ed25519::from_seed(1).public_key();
            let other2 = Ed25519::from_seed(2).public_key();
            requester.reconcile(&[me.clone(), other1.clone(), other2.clone()]);

            // Get request
            let (participant, id) = requester.request(false).expect("failed to get participant");
            assert_eq!(id, 0);
            if participant == other2 {
                let request = requester
                    .handle(&participant, id)
                    .expect("failed to get request");
                requester.timeout(request);
            } else {
                panic!("unexpected participant");
            }

            // Get request
            let (participant, id) = requester.request(false).expect("failed to get participant");
            assert_eq!(id, 1);
            if participant == other1 {
                runtime.sleep(Duration::from_millis(10)).await;
                let request = requester
                    .handle(&participant, id)
                    .expect("failed to get request");
                requester.resolve(request);
            } else {
                panic!("unexpected participant");
            }

            // Try to make another request (would exceed rate limit and can't do self)
            assert_eq!(requester.request(false), None);

            // Wait for rate limit to reset
            runtime.sleep(Duration::from_secs(1)).await;

            // Get request
            let (participant, id) = requester.request(false).expect("failed to get participant");
            assert_eq!(participant, other1);
            assert_eq!(id, 2);

            // Cancel request
            assert!(requester.cancel(id).is_some());

            // Add another participant
            let other3 = Ed25519::from_seed(3).public_key();
            requester.reconcile(&[me, other1.clone(), other2.clone(), other3.clone()]);

            // Get request (new should be prioritized because lower default time)
            let (participant, id) = requester.request(false).expect("failed to get participant");
            assert_eq!(participant, other3);
            assert_eq!(id, 3);

            // Wait until eventually get slower participant
            runtime.sleep(Duration::from_secs(1)).await;
            loop {
                // Shuffle participants
                let (participant, _) = requester.request(true).unwrap();
                if participant == other2 {
                    break;
                }

                // Sleep until reset
                runtime.sleep(Duration::from_secs(1)).await;
            }
        });
    }
}<|MERGE_RESOLUTION|>--- conflicted
+++ resolved
@@ -65,12 +65,6 @@
     deadlines: PrioritySet<ID, SystemTime>,
 }
 
-<<<<<<< HEAD
-/// Request corresponding to an ID.
-pub struct Request {
-    pub id: ID,
-    participant: PublicKey,
-=======
 /// Request responded from handling an ID.
 ///
 /// When handling a request, the requester will remove the request and return
@@ -85,7 +79,6 @@
     participant: PublicKey,
 
     /// Time the request was issued.
->>>>>>> b05b5808
     start: SystemTime,
 }
 
@@ -180,9 +173,6 @@
         self.participants.put(participant.clone(), next);
     }
 
-<<<<<<< HEAD
-    /// Handle a request by ID.
-=======
     /// Drop an outstanding request regardless of who it was intended for.
     pub fn cancel(&mut self, id: ID) -> Option<Request> {
         let (participant, start) = self.requests.remove(&id)?;
@@ -196,7 +186,6 @@
 
     /// Handle a request by ID, ensuring the provided `participant` was
     /// associated with said ID.
->>>>>>> b05b5808
     ///
     /// If the request was outstanding, a `Request` is returned that can
     /// either be resolved or timed out.
@@ -232,20 +221,6 @@
     pub fn timeout(&mut self, request: Request) {
         // Update performance
         self.update(request.participant, self.timeout);
-<<<<<<< HEAD
-    }
-
-    /// Drop an outstanding request (returning the participant and start time, if exists).
-    pub fn cancel(&mut self, id: ID) -> Option<Request> {
-        let (participant, start) = self.requests.remove(&id)?;
-        self.deadlines.remove(&id);
-        Some(Request {
-            id,
-            participant,
-            start,
-        })
-=======
->>>>>>> b05b5808
     }
 
     /// Get the next outstanding ID and deadline.
