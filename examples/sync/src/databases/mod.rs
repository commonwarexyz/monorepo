//! Database-specific modules for the sync example.

use crate::Key;
use commonware_codec::{Encode, Read};
use commonware_storage::{
    adb,
    mmr::{hasher::Standard, verification::Proof},
};
use std::{future::Future, num::NonZeroU64};

pub mod any;
pub mod immutable;

/// Database type to sync.
#[derive(Debug, Clone, Copy)]
pub enum DatabaseType {
    Any,
    Immutable,
}

impl std::str::FromStr for DatabaseType {
    type Err = String;

    fn from_str(s: &str) -> Result<Self, Self::Err> {
        match s.to_lowercase().as_str() {
            "any" => Ok(DatabaseType::Any),
            "immutable" => Ok(DatabaseType::Immutable),
            _ => Err(format!(
                "Invalid database type: '{s}'. Must be 'any' or 'immutable'",
            )),
        }
    }
}

impl DatabaseType {
    pub fn as_str(&self) -> &'static str {
        match self {
            DatabaseType::Any => "any",
            DatabaseType::Immutable => "immutable",
        }
    }
}

/// Helper trait for databases that can be synced.
pub trait Syncable {
    /// The type of data in the database.
    type Data: Clone + Read<Cfg = ()> + Encode + Send + Sync + 'static;

    /// Create test data with the given count and seed.
    fn create_test_data(count: usize, seed: u64) -> Vec<Self::Data>;

    /// Add data to the database.
    fn add_data(
        database: &mut Self,
        data: Vec<Self::Data>,
    ) -> impl Future<Output = Result<(), adb::Error>>;

    /// Commit pending data to the database.
    fn commit(&mut self) -> impl Future<Output = Result<(), adb::Error>>;

    /// Get the database's root digest.
    fn root(&self, hasher: &mut Standard<commonware_cryptography::Sha256>) -> Key;

    /// Get the number of items in the database.
    fn size(&self) -> u64;

    /// Get the lower bound for data (inactivity floor or oldest retained location).
    fn lower_bound(&self) -> u64;

    /// Get historical proof and data.
    fn historical_proof(
        &self,
        size: u64,
        start_loc: u64,
<<<<<<< HEAD
        max_data: u64,
    ) -> impl Future<Output = Result<(Proof<Key>, Vec<Self::Data>), adb::Error>> + Send;
=======
        max_ops: NonZeroU64,
    ) -> impl Future<Output = Result<(Proof<Key>, Vec<Self::Operation>), adb::Error>> + Send;
>>>>>>> dc1ead84

    /// Get the database type name for logging.
    fn name() -> &'static str;
}<|MERGE_RESOLUTION|>--- conflicted
+++ resolved
@@ -72,13 +72,8 @@
         &self,
         size: u64,
         start_loc: u64,
-<<<<<<< HEAD
-        max_data: u64,
+        max_data: NonZeroU64,
     ) -> impl Future<Output = Result<(Proof<Key>, Vec<Self::Data>), adb::Error>> + Send;
-=======
-        max_ops: NonZeroU64,
-    ) -> impl Future<Output = Result<(Proof<Key>, Vec<Self::Operation>), adb::Error>> + Send;
->>>>>>> dc1ead84
 
     /// Get the database type name for logging.
     fn name() -> &'static str;
