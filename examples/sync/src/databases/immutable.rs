--- conflicted
+++ resolved
@@ -119,15 +119,9 @@
         &self,
         size: u64,
         start_loc: u64,
-<<<<<<< HEAD
-        max_data: u64,
+        max_data: NonZeroU64,
     ) -> impl Future<Output = Result<(Proof<Key>, Vec<Self::Data>), adb::Error>> + Send {
         self.historical_proof(size, start_loc, max_data)
-=======
-        max_ops: NonZeroU64,
-    ) -> impl Future<Output = Result<(Proof<Key>, Vec<Self::Operation>), adb::Error>> + Send {
-        self.historical_proof(size, start_loc, max_ops)
->>>>>>> dc1ead84
     }
 
     fn name() -> &'static str {
