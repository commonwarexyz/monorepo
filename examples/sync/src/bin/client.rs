//! This client binary creates or opens an [commonware_storage::adb::any] database and
//! synchronizes it to a remote server's state. It uses the [Resolver] to fetch operations and
//! sync target updates from the server, and continuously syncs to demonstrate that sync works
//! with both empty and already-initialized databases.

use clap::{Arg, Command};
use commonware_codec::{Encode, Read};
use commonware_runtime::{
    tokio as tokio_runtime, Clock, Metrics, Network, Runner, Spawner, Storage,
};
use commonware_storage::{adb::sync, mmr::StandardHasher};
use commonware_sync::{
    crate_version, databases::DatabaseType, fixed, immutable, net::Resolver, variable, Digest,
    Error, Key,
};
use commonware_utils::parse_duration;
use futures::channel::mpsc;
use rand::Rng;
use std::{
    net::{Ipv4Addr, SocketAddr},
    num::NonZeroU64,
    time::Duration,
};
use tracing::{debug, error, info, warn};

/// Default server address.
const DEFAULT_SERVER: &str = "127.0.0.1:8080";

/// Default client storage directory prefix.
const DEFAULT_CLIENT_DIR_PREFIX: &str = "/tmp/commonware-sync/client";

/// Size of the channel for target updates.
const UPDATE_CHANNEL_SIZE: usize = 16;

/// Client configuration.
#[derive(Debug)]
struct Config {
    /// Database type to use.
    database_type: DatabaseType,
    /// Server address to connect to.
    server: SocketAddr,
    /// Batch size for fetching operations.
    batch_size: NonZeroU64,
    /// Storage directory.
    storage_dir: String,
    /// Port on which metrics are exposed.
    metrics_port: u16,
    /// Interval for requesting target updates.
    target_update_interval: Duration,
    /// Interval between sync operations.
    sync_interval: Duration,
    /// Maximum number of outstanding requests.
    max_outstanding_requests: usize,
}

/// Every `interval_duration`, use `resolver` to request an updated sync target and send it on
/// `update_tx`.
async fn target_update_task<E, Op, D>(
    context: E,
    resolver: Resolver<Op, D>,
    update_tx: mpsc::Sender<sync::Target<D>>,
    interval_duration: Duration,
    initial_target: sync::Target<D>,
) -> Result<(), Error>
where
    E: Clock,
    Op: Read<Cfg = ()> + Encode + Send + Sync,
    D: commonware_cryptography::Digest,
{
    let mut current_target = initial_target;

    loop {
        context.sleep(interval_duration).await;

        match resolver.get_sync_target().await {
            Ok(new_target) => {
                // Check if target has changed
                if new_target.root != current_target.root {
                    // Send new target to the sync client
                    match update_tx.clone().try_send(new_target.clone()) {
                        Ok(()) => {
                            info!(old_target = ?current_target, new_target = ?new_target, "target updated");
                            current_target = new_target;
                        }
                        Err(e) if e.is_disconnected() => {
                            debug!("sync client disconnected, terminating target update task");
                            return Ok(());
                        }
                        Err(e) => {
                            warn!(error = %e, "failed to send target update to sync client");
                            return Err(Error::TargetUpdateChannel {
                                reason: e.to_string(),
                            });
                        }
                    }
                } else {
                    debug!(current_target = ?current_target, "target unchanged");
                }
            }
            Err(e) => {
                warn!(error = %e, "failed to get sync target from server");
            }
        }
    }
}

/// Repeatedly sync a Fixed database to the server's state.
async fn run_fixed<E>(context: E, config: Config) -> Result<(), Box<dyn std::error::Error>>
where
    E: Storage + Clock + Metrics + Network + Spawner,
{
    info!("starting Fixed database sync process");
    let mut iteration = 0u32;
    loop {
        let resolver =
            Resolver::<fixed::Operation, Digest>::connect(context.clone(), config.server).await?;

        let initial_target = resolver.get_sync_target().await?;

        let db_config = fixed::create_config();
        let (update_sender, update_receiver) = mpsc::channel(UPDATE_CHANNEL_SIZE);

        let target_update_handle = {
            let resolver = resolver.clone();
            let initial_target_clone = initial_target.clone();
            let target_update_interval = config.target_update_interval;
            context.with_label("target-update").spawn(move |context| {
                target_update_task(
                    context,
                    resolver,
                    update_sender,
                    target_update_interval,
                    initial_target_clone,
                )
            })
        };

        let sync_config =
            sync::engine::Config::<fixed::Database<_>, Resolver<fixed::Operation, Digest>> {
                context: context.clone(),
                db_config,
                fetch_batch_size: config.batch_size,
                target: initial_target,
                resolver,
                apply_batch_size: 1024,
                max_outstanding_requests: config.max_outstanding_requests,
                update_rx: Some(update_receiver),
            };

<<<<<<< HEAD
        let database: fixed::Database<_> = sync::sync(sync_config).await?;
        let got_root = database.root(&mut hasher::Standard::new());
=======
        let database: any::Database<_> = sync::sync(sync_config).await?;
        let got_root = database.root(&mut StandardHasher::new());
>>>>>>> 27ddd9e5
        info!(
            sync_iteration = iteration,
            root = %got_root,
            sync_interval = ?config.sync_interval,
            "✅ Fixed sync completed successfully"
        );
        database.close().await?;
        target_update_handle.abort();
        context.sleep(config.sync_interval).await;
        iteration += 1;
    }
}

/// Repeatedly sync an Immutable database to the server's state.
async fn run_immutable<E>(context: E, config: Config) -> Result<(), Box<dyn std::error::Error>>
where
    E: Storage + Clock + Metrics + Network + Spawner,
{
    info!("starting Immutable database sync process");
    let mut iteration = 0u32;
    loop {
        let resolver =
            Resolver::<immutable::Operation, Key>::connect(context.clone(), config.server).await?;

        let initial_target = resolver.get_sync_target().await?;

        let db_config = immutable::create_config();
        let (update_sender, update_receiver) = mpsc::channel(UPDATE_CHANNEL_SIZE);

        let target_update_handle = {
            let resolver = resolver.clone();
            let initial_target_clone = initial_target.clone();
            let target_update_interval = config.target_update_interval;
            context.with_label("target-update").spawn(move |context| {
                target_update_task(
                    context,
                    resolver,
                    update_sender,
                    target_update_interval,
                    initial_target_clone,
                )
            })
        };

        let sync_config =
            sync::engine::Config::<immutable::Database<_>, Resolver<immutable::Operation, Key>> {
                context: context.clone(),
                db_config,
                fetch_batch_size: config.batch_size,
                target: initial_target,
                resolver,
                apply_batch_size: 1024,
                max_outstanding_requests: config.max_outstanding_requests,
                update_rx: Some(update_receiver),
            };

        let database: immutable::Database<_> = sync::sync(sync_config).await?;
        let got_root = database.root(&mut StandardHasher::new());
        info!(
            sync_iteration = iteration,
            root = %got_root,
            sync_interval = ?config.sync_interval,
            "✅ Immutable sync completed successfully"
        );
        database.close().await?;
        target_update_handle.abort();
        context.sleep(config.sync_interval).await;
        iteration += 1;
    }
}

/// Repeatedly sync a Variable database to the server's state.
async fn run_variable<E>(context: E, config: Config) -> Result<(), Box<dyn std::error::Error>>
where
    E: Storage + Clock + Metrics + Network + Spawner,
{
    info!("starting Variable database sync process");
    let mut iteration = 0u32;
    loop {
        let resolver =
            Resolver::<variable::Operation, Key>::connect(context.clone(), config.server).await?;

        let initial_target = resolver.get_sync_target().await?;

        let db_config = variable::create_config();
        let (update_sender, update_receiver) = mpsc::channel(UPDATE_CHANNEL_SIZE);

        let target_update_handle = {
            let resolver = resolver.clone();
            let initial_target_clone = initial_target.clone();
            let target_update_interval = config.target_update_interval;
            context.with_label("target-update").spawn(move |context| {
                target_update_task(
                    context,
                    resolver,
                    update_sender,
                    target_update_interval,
                    initial_target_clone,
                )
            })
        };

        let sync_config =
            sync::engine::Config::<variable::Database<_>, Resolver<variable::Operation, Key>> {
                context: context.clone(),
                db_config,
                fetch_batch_size: config.batch_size,
                target: initial_target,
                resolver,
                apply_batch_size: 1024,
                max_outstanding_requests: config.max_outstanding_requests,
                update_rx: Some(update_receiver),
            };

        let database: variable::Database<_> = sync::sync(sync_config).await?;
        let got_root = database.root(&mut hasher::Standard::new());
        info!(
            sync_iteration = iteration,
            root = %got_root,
            sync_interval = ?config.sync_interval,
            "✅ Variable sync completed successfully"
        );
        database.close().await?;
        target_update_handle.abort();

        context.sleep(config.sync_interval).await;
        iteration += 1;
    }
}

fn parse_config() -> Result<Config, Box<dyn std::error::Error>> {
    // Parse command line arguments
    let matches = Command::new("Sync Client")
        .version(crate_version())
        .about("Continuously syncs a database to a server's database state")
        .arg(
            Arg::new("db")
                .long("db")
                .value_name("any::fixed|any::variable|immutable")
                .help(
                    "Database type to use. Must be `any::fixed`, `any::variable`, or `immutable`.",
                )
                .default_value("any::fixed"),
        )
        .arg(
            Arg::new("server")
                .short('s')
                .long("server")
                .value_name("ADDRESS")
                .help("Server address to connect to")
                .default_value(DEFAULT_SERVER),
        )
        .arg(
            Arg::new("batch-size")
                .short('b')
                .long("batch-size")
                .value_name("SIZE")
                .help("Batch size for fetching operations")
                .default_value("50"),
        )
        .arg(
            Arg::new("storage-dir")
                .short('d')
                .long("storage-dir")
                .value_name("PATH")
                .help("Storage directory for local database")
                .default_value(DEFAULT_CLIENT_DIR_PREFIX),
        )
        .arg(
            Arg::new("metrics-port")
                .short('m')
                .long("metrics-port")
                .value_name("PORT")
                .help("Port on which metrics are exposed")
                .default_value("9091"),
        )
        .arg(
            Arg::new("target-update-interval")
                .short('t')
                .long("target-update-interval")
                .value_name("DURATION")
                .help("Interval for requesting target updates ('ms', 's', 'm', 'h')")
                .default_value("1s"),
        )
        .arg(
            Arg::new("sync-interval")
                .short('i')
                .long("sync-interval")
                .value_name("DURATION")
                .help("Interval between sync operations ('ms', 's', 'm', 'h')")
                .default_value("10s"),
        )
        .arg(
            Arg::new("max-outstanding-requests")
                .short('r')
                .long("max-outstanding-requests")
                .value_name("COUNT")
                .help("Maximum number of outstanding sync requests")
                .default_value("1"),
        )
        .get_matches();

    let database_type = matches
        .get_one::<String>("db")
        .unwrap()
        .parse::<DatabaseType>()
        .map_err(|e| format!("Invalid database type: {e}"))?;

    let server = matches
        .get_one::<String>("server")
        .unwrap()
        .parse()
        .map_err(|e| format!("Invalid server address: {e}"))?;

    let batch_size = matches
        .get_one::<String>("batch-size")
        .unwrap()
        .parse()
        .map_err(|e| format!("Invalid batch size: {e}"))?;

    let storage_dir = {
        let storage_dir = matches
            .get_one::<String>("storage-dir")
            .unwrap()
            .to_string();
        // Only add suffix if using the default value
        if storage_dir == DEFAULT_CLIENT_DIR_PREFIX {
            let suffix: u64 = rand::thread_rng().gen();
            format!("{storage_dir}-{suffix}")
        } else {
            storage_dir
        }
    };

    let metrics_port = matches
        .get_one::<String>("metrics-port")
        .unwrap()
        .parse()
        .map_err(|e| format!("Invalid metrics port: {e}"))?;

    let target_update_interval =
        parse_duration(matches.get_one::<String>("target-update-interval").unwrap())
            .map_err(|e| format!("Invalid target update interval: {e}"))?;

    let sync_interval = parse_duration(matches.get_one::<String>("sync-interval").unwrap())
        .map_err(|e| format!("Invalid sync interval: {e}"))?;

    let max_outstanding_requests = matches
        .get_one::<String>("max-outstanding-requests")
        .unwrap()
        .parse()
        .map_err(|e| format!("Invalid max outstanding requests: {e}"))?;

    Ok(Config {
        database_type,
        server,
        batch_size,
        storage_dir,
        metrics_port,
        target_update_interval,
        sync_interval,
        max_outstanding_requests,
    })
}

fn main() {
    let config = parse_config().unwrap_or_else(|e| {
        eprintln!("❌ Configuration error: {e}");
        std::process::exit(1);
    });
    info!(
        database_type = %config.database_type.as_str(),
        server = %config.server,
        batch_size = config.batch_size,
        storage_dir = %config.storage_dir,
        metrics_port = config.metrics_port,
        target_update_interval = ?config.target_update_interval,
        sync_interval = ?config.sync_interval,
        max_outstanding_requests = config.max_outstanding_requests,
        "client starting with configuration"
    );

    let executor_config =
        tokio_runtime::Config::default().with_storage_directory(config.storage_dir.clone());
    let executor = tokio_runtime::Runner::new(executor_config);
    executor.start(|context| async move {
        tokio_runtime::telemetry::init(
            context.with_label("telemetry"),
            tokio_runtime::telemetry::Logging {
                level: tracing::Level::INFO,
                json: false,
            },
            Some(SocketAddr::from((Ipv4Addr::LOCALHOST, config.metrics_port))),
            None,
        );

        // Dispatch based on database type
        let result = match config.database_type {
            DatabaseType::Fixed => run_fixed(context.with_label("sync"), config).await,
            DatabaseType::Variable => run_variable(context.with_label("sync"), config).await,
            DatabaseType::Immutable => run_immutable(context.with_label("sync"), config).await,
        };

        if let Err(e) = result {
            error!(error = %e, "❌ continuous sync failed");
            std::process::exit(1);
        }
    });
}<|MERGE_RESOLUTION|>--- conflicted
+++ resolved
@@ -147,13 +147,8 @@
                 update_rx: Some(update_receiver),
             };
 
-<<<<<<< HEAD
         let database: fixed::Database<_> = sync::sync(sync_config).await?;
-        let got_root = database.root(&mut hasher::Standard::new());
-=======
-        let database: any::Database<_> = sync::sync(sync_config).await?;
         let got_root = database.root(&mut StandardHasher::new());
->>>>>>> 27ddd9e5
         info!(
             sync_iteration = iteration,
             root = %got_root,
@@ -269,7 +264,7 @@
             };
 
         let database: variable::Database<_> = sync::sync(sync_config).await?;
-        let got_root = database.root(&mut hasher::Standard::new());
+        let got_root = database.root(&mut StandardHasher::new());
         info!(
             sync_iteration = iteration,
             root = %got_root,
