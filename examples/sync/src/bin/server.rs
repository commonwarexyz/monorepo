//! Server that serves data and proofs to clients attempting to sync a
//! [commonware_storage::adb::any::fixed::Any] database.

use clap::{Arg, Command};
use commonware_codec::{DecodeExt, Encode};
use commonware_macros::select;
use commonware_runtime::{
    tokio as tokio_runtime, Clock, Listener, Metrics, Network, Runner, RwLock, SinkOf, Spawner,
    Storage, StreamOf,
};
use commonware_storage::{adb::sync::Target, mmr::hasher::Standard};
use commonware_stream::utils::codec::{recv_frame, send_frame};
use commonware_sync::{
    any::{self},
    crate_version,
    databases::{DatabaseType, Syncable},
    immutable::{self},
    net::{wire, ErrorCode, ErrorResponse, MAX_MESSAGE_SIZE},
    Error, Key,
};
use commonware_utils::parse_duration;
use futures::{channel::mpsc, SinkExt, StreamExt};
use prometheus_client::metrics::counter::Counter;
use rand::{Rng, RngCore};
use std::{
    net::{Ipv4Addr, SocketAddr},
    num::NonZeroU64,
    sync::Arc,
    time::{Duration, SystemTime},
};
use tracing::{debug, error, info, warn};

/// Maximum batch size for data.
const MAX_BATCH_SIZE: u64 = 100;

/// Size of the channel for responses.
const RESPONSE_BUFFER_SIZE: usize = 64;

/// Server configuration.
#[derive(Debug)]
struct Config {
    /// Database type to use.
    database_type: DatabaseType,
    /// Port to listen on.
    port: u16,
    /// Elements in database added on initialization.
    initial_db_size: usize,
    /// Storage directory.
    storage_dir: String,
    /// Port on which metrics are exposed.
    metrics_port: u16,
    /// Interval for adding new data.
    update_frequency: Duration,
    /// Number of data items to add each update.
    update_size: usize,
}

/// Server state containing the database and metrics.
struct State<DB> {
    /// The database wrapped in async mutex.
    database: RwLock<DB>,
    /// Request counter for metrics.
    request_counter: Counter,
    /// Error counter for metrics.
    error_counter: Counter,
    /// Counter for data items added.
    data_counter: Counter,
    /// Last time we added data.
    last_data_time: RwLock<SystemTime>,
}

impl<DB> State<DB> {
    fn new<E>(context: E, database: DB) -> Self
    where
        E: Metrics,
    {
        let state = Self {
            database: RwLock::new(database),
            request_counter: Counter::default(),
            error_counter: Counter::default(),
            data_counter: Counter::default(),
            last_data_time: RwLock::new(SystemTime::now()),
        };
        context.register(
            "requests",
            "Number of requests received",
            state.request_counter.clone(),
        );
        context.register("error", "Number of errors", state.error_counter.clone());
        context.register(
            "data_added",
            "Number of data items added since server start, not including the initial data",
            state.data_counter.clone(),
        );
        state
    }
}

/// Add data to the database if the configured interval has passed.
async fn maybe_add_data<DB, E>(
    state: &State<DB>,
    context: &mut E,
    config: &Config,
) -> Result<(), Box<dyn std::error::Error>>
where
    DB: Syncable,
    E: Storage + Clock + Metrics + RngCore,
{
    let mut last_time = state.last_data_time.write().await;
    let now = context.current();

    if now.duration_since(*last_time).unwrap_or(Duration::ZERO) >= config.update_frequency {
        *last_time = now;

        // Generate new data
        let new_data = DB::create_test_data(config.update_size, context.next_u64());

        // Add data to database and get the new root
        let root = {
            let mut database = state.database.write().await;
            if let Err(e) = DB::add_data(&mut *database, new_data.clone()).await {
                error!(error = %e, "failed to add data to database");
            }
            DB::root(&*database, &mut Standard::new())
        };

        state.data_counter.inc_by(new_data.len() as u64);
        let root_hex = root
            .as_ref()
            .iter()
            .map(|b| format!("{b:02x}"))
            .collect::<String>();
        info!(
            data_added = new_data.len(),
            root = %root_hex,
            "added data"
        );
    }

    Ok(())
}

/// Handle a request for sync target.
async fn handle_get_sync_target<DB>(
    state: &State<DB>,
    request: wire::GetSyncTargetRequest,
) -> Result<wire::GetSyncTargetResponse<Key>, Error>
where
    DB: Syncable,
{
    state.request_counter.inc();

    // Get the current database state
    let (root, lower_bound, upper_bound) = {
        let mut hasher = Standard::new();
        let database = state.database.read().await;
        (
            database.root(&mut hasher),
            database.lower_bound(),
            database.size().saturating_sub(1),
        )
    };
    let response = wire::GetSyncTargetResponse::<Key> {
        request_id: request.request_id,
        target: Target {
            root,
            lower_bound,
            upper_bound,
        },
    };

    debug!(?response, "serving target update");
    Ok(response)
}

/// Handle a GetDataRequest and return data with proof.
async fn handle_get_data<DB>(
    state: &State<DB>,
    request: wire::GetDataRequest,
) -> Result<wire::GetDataResponse<DB::Data, Key>, Error>
where
    DB: Syncable,
{
    state.request_counter.inc();
    request.validate()?;

    let database = state.database.read().await;

    // Check if we have enough operations
    let db_size = database.size();
    if request.start_loc >= db_size {
        return Err(Error::InvalidRequest(format!(
            "start_loc >= database size ({}) >= ({})",
            request.start_loc, db_size
        )));
    }

<<<<<<< HEAD
    // Calculate how many data items to return
    let max_data = std::cmp::min(request.max_data.get(), db_size - request.start_loc);
    let max_data = std::cmp::min(max_data, MAX_BATCH_SIZE);
=======
    // Calculate how many operations to return
    let max_ops = std::cmp::min(request.max_ops.get(), db_size - request.start_loc);
    let max_ops = std::cmp::min(max_ops, MAX_BATCH_SIZE);
    let max_ops =
        NonZeroU64::new(max_ops).expect("max_ops cannot be zero since start_loc < db_size");
>>>>>>> dc1ead84

    debug!(
        request_id = request.request_id,
        max_data,
        start_loc = request.start_loc,
        db_size,
        "data request"
    );

    // Get the historical proof and data
    let result = database
        .historical_proof(request.size, request.start_loc, max_data)
        .await;

    drop(database);

    let (proof, data) = result.map_err(|e| {
        warn!(error = %e, "failed to generate historical proof");
        Error::Database(e)
    })?;

    debug!(
        request_id = request.request_id,
        data_len = data.len(),
        proof_len = proof.digests.len(),
        "sending data and proof"
    );

    Ok(wire::GetDataResponse::<DB::Data, Key> {
        request_id: request.request_id,
        proof,
        data,
    })
}

/// Handle a message from a client and return the appropriate response.
async fn handle_message<DB>(
    state: &State<DB>,
    message: wire::Message<DB::Data, Key>,
) -> wire::Message<DB::Data, Key>
where
    DB: Syncable,
{
    let request_id = message.request_id();
    match message {
        wire::Message::GetDataRequest(request) => {
            match handle_get_data::<DB>(state, request).await {
                Ok(response) => wire::Message::GetDataResponse(response),
                Err(e) => {
                    state.error_counter.inc();
                    wire::Message::Error(ErrorResponse {
                        request_id,
                        error_code: e.to_error_code(),
                        message: e.to_string(),
                    })
                }
            }
        }

        wire::Message::GetSyncTargetRequest(request) => {
            match handle_get_sync_target::<DB>(state, request).await {
                Ok(response) => wire::Message::GetSyncTargetResponse(response),
                Err(e) => {
                    state.error_counter.inc();
                    wire::Message::Error(ErrorResponse {
                        request_id,
                        error_code: e.to_error_code(),
                        message: e.to_string(),
                    })
                }
            }
        }

        _ => {
            state.error_counter.inc();
            wire::Message::Error(ErrorResponse {
                request_id,
                error_code: ErrorCode::InvalidRequest,
                message: "unexpected message type".to_string(),
            })
        }
    }
}

/// Handle a client connection with concurrent request processing.
async fn handle_client<DB, E>(
    context: E,
    state: Arc<State<DB>>,
    mut sink: SinkOf<E>,
    mut stream: StreamOf<E>,
    client_addr: SocketAddr,
) -> Result<(), Box<dyn std::error::Error>>
where
    DB: Syncable + Send + Sync + 'static,
    E: Storage + Clock + Metrics + Network + Spawner,
{
    info!(client_addr = %client_addr, "client connected");

    // Wait until we receive a message from the client or we have a response to send.
    let (response_sender, mut response_receiver) =
        mpsc::channel::<wire::Message<DB::Data, Key>>(RESPONSE_BUFFER_SIZE);
    loop {
        select! {
            incoming = recv_frame(&mut stream, MAX_MESSAGE_SIZE) => {
                match incoming {
                    Ok(message_data) => {
                        // Parse the message.
                        let message = match wire::Message::decode(&message_data[..]) {
                            Ok(msg) => msg,
                            Err(e) => {
                                warn!(client_addr = %client_addr, error = %e, "failed to parse message");
                                state.error_counter.inc();
                                continue;
                            }
                        };

                        // Start a new task to handle the message.
                        // The response will be sent on `response_sender`.
                        context.with_label("request-handler").spawn({
                            let state = state.clone();
                            let mut response_sender = response_sender.clone();
                            move |_| async move {
                                let response = handle_message::<DB>(&state, message).await;
                                if let Err(e) = response_sender.send(response).await {
                                    warn!(client_addr = %client_addr, error = %e, "failed to send response to main loop");
                                }
                            }
                        });
                    }
                    Err(e) => {
                        info!(client_addr = %client_addr, error = %e, "recv failed (client likely disconnected)");
                        state.error_counter.inc();
                        break Ok(());
                    }
                }
            },

            outgoing = response_receiver.next() => {
                if let Some(response) = outgoing {
                    // We have a response to send to the client.
                    let response_data = response.encode().to_vec();
                    if let Err(e) = send_frame(&mut sink, &response_data, MAX_MESSAGE_SIZE).await {
                        info!(client_addr = %client_addr, error = %e, "send failed (client likely disconnected)");
                        state.error_counter.inc();
                        break Ok(());
                    }
                } else {
                    // Channel closed
                    break Ok(());
                }
            }
        }
    }
}

/// Initialize and display database state with initial data.
async fn initialize_database<DB, E>(
    database: &mut DB,
    config: &Config,
    context: &mut E,
) -> Result<(), Box<dyn std::error::Error>>
where
    DB: Syncable,
    E: RngCore,
{
    info!("starting {} database", DB::name());

    // Create and initialize database
    let initial_data = DB::create_test_data(config.initial_db_size, context.next_u64());
    info!(data_len = initial_data.len(), "creating initial data");
    DB::add_data(database, initial_data).await?;

    // Commit the database to ensure data is persisted
    database.commit().await?;

    // Display database state
    let mut hasher = Standard::new();
    let root = database.root(&mut hasher);
    let root_hex = root
        .as_ref()
        .iter()
        .map(|b| format!("{b:02x}"))
        .collect::<String>();
    info!(
        op_count = database.size(),
        root = %root_hex,
        "{} database ready",
        DB::name()
    );

    Ok(())
}

/// Run a generic server with the given database.
async fn run_helper<DB, E>(
    mut context: E,
    config: Config,
    mut database: DB,
) -> Result<(), Box<dyn std::error::Error>>
where
    DB: Syncable + Send + Sync + 'static,
    E: Storage + Clock + Metrics + Network + Spawner + RngCore + Clone,
{
    info!("starting {} database server", DB::name());

    initialize_database(&mut database, &config, &mut context).await?;

    // Create listener to accept connections
    let addr = SocketAddr::from((Ipv4Addr::LOCALHOST, config.port));
    let mut listener = context.with_label("listener").bind(addr).await?;
    info!(
        addr = %addr,
        update_frequency = ?config.update_frequency,
        update_size = config.update_size,
        "{} server listening and continuously adding data",
        DB::name()
    );

    let state = Arc::new(State::new(context.with_label("server"), database));
    let mut next_data_time = context.current() + config.update_frequency;
    loop {
        select! {
            _ = context.sleep_until(next_data_time) => {
                // Add data to the database
                if let Err(e) = maybe_add_data(&state, &mut context, &config).await {
                    warn!(error = %e, "failed to add additional data");
                }
                next_data_time = context.current() + config.update_frequency;
            },
            client_result = listener.accept() => {
                match client_result {
                    Ok((client_addr, sink, stream)) => {
                        let state = state.clone();
                        let context = context.clone();
                        context.with_label("client").spawn(move|context|async move {
                            if let Err(e) =
                                handle_client::<DB, _>(context, state.clone(), sink, stream, client_addr).await
                            {
                                error!(client_addr = %client_addr, error = %e, "❌ error handling client");
                            }
                        });
                    }
                    Err(e) => {
                        error!(error = %e, "❌ failed to accept client");
                    }
                }
            }
        }
    }
}

/// Run the Any database server.
async fn run_any<E>(context: E, config: Config) -> Result<(), Box<dyn std::error::Error>>
where
    E: Storage + Clock + Metrics + Network + Spawner + RngCore + Clone,
{
    // Create and initialize database
    let db_config = any::create_config();
    let database = any::Database::init(context.with_label("database"), db_config).await?;

    run_helper(context, config, database).await
}

/// Run the Immutable database server.
async fn run_immutable<E>(context: E, config: Config) -> Result<(), Box<dyn std::error::Error>>
where
    E: Storage + Clock + Metrics + Network + Spawner + RngCore + Clone,
{
    // Create and initialize database
    let db_config = immutable::create_config();
    let database = immutable::Database::init(context.with_label("database"), db_config).await?;

    run_helper(context, config, database).await
}

/// Parse command line arguments and return configuration.
fn parse_config() -> Result<Config, Box<dyn std::error::Error>> {
    // Parse command line arguments
    let matches = Command::new("Sync Server")
        .version(crate_version())
        .about("Serves database data and proofs to sync clients")
        .arg(
            Arg::new("db")
                .long("db")
                .value_name("any|immutable")
                .help("Database type to use. Must be `any` or `immutable`.")
                .default_value("any"),
        )
        .arg(
            Arg::new("port")
                .short('p')
                .long("port")
                .value_name("PORT")
                .help("Port to listen on")
                .default_value("8080"),
        )
        .arg(
            Arg::new("initial-db-size")
                .short('i')
                .long("initial-db-size")
                .value_name("COUNT")
                .help("Number of initial data items to add to the database")
                .default_value("100"),
        )
        .arg(
            Arg::new("storage-dir")
                .short('d')
                .long("storage-dir")
                .value_name("PATH")
                .help("Storage directory for database")
                .default_value("/tmp/commonware-sync/server"),
        )
        .arg(
            Arg::new("metrics-port")
                .short('m')
                .long("metrics-port")
                .value_name("PORT")
                .help("Port on which metrics are exposed")
                .default_value("9090"),
        )
        .arg(
            Arg::new("update-frequency")
                .short('u')
                .long("update-frequency")
                .value_name("DURATION")
                .help("Frequency at which new data is added ('ms', 's', 'm', 'h')")
                .default_value("100ms"),
        )
        .arg(
            Arg::new("update-size")
                .short('s')
                .long("update-size")
                .value_name("COUNT")
                .help("Number of data items to add each update")
                .default_value("5"),
        )
        .get_matches();

    let database_type = matches
        .get_one::<String>("db")
        .unwrap()
        .parse::<DatabaseType>()?;

    Ok(Config {
        database_type,
        port: matches
            .get_one::<String>("port")
            .unwrap()
            .parse()
            .map_err(|e| format!("Invalid port: {e}"))?,
        initial_db_size: matches
            .get_one::<String>("initial-db-size")
            .unwrap()
            .parse()
            .map_err(|e| format!("Invalid initial db size: {e}"))?,
        storage_dir: {
            let storage_dir = matches
                .get_one::<String>("storage-dir")
                .unwrap()
                .to_string();
            // Only add suffix if using the default value
            if storage_dir == "/tmp/commonware-sync/server" {
                let suffix: u64 = rand::thread_rng().gen();
                format!("{storage_dir}-{suffix}")
            } else {
                storage_dir
            }
        },
        metrics_port: matches
            .get_one::<String>("metrics-port")
            .unwrap()
            .parse()
            .map_err(|e| format!("Invalid metrics port: {e}"))?,
        update_frequency: parse_duration(matches.get_one::<String>("update-frequency").unwrap())
            .map_err(|e| format!("Invalid update frequency: {e}"))?,
        update_size: matches
            .get_one::<String>("update-size")
            .unwrap()
            .parse()
            .map_err(|e| format!("Invalid update size: {e}"))?,
    })
}

fn main() {
    let config = parse_config().unwrap_or_else(|e| {
        eprintln!("❌ {e}");
        std::process::exit(1);
    });
    info!(
        database_type = %config.database_type.as_str(),
        port = config.port,
        initial_db_size = config.initial_db_size,
        storage_dir = %config.storage_dir,
        metrics_port = config.metrics_port,
        update_frequency = ?config.update_frequency,
        update_size = config.update_size,
        "configuration"
    );

    let executor_config =
        tokio_runtime::Config::default().with_storage_directory(config.storage_dir.clone());
    let executor = tokio_runtime::Runner::new(executor_config);
    executor.start(|context| async move {
        tokio_runtime::telemetry::init(
            context.with_label("telemetry"),
            tokio_runtime::telemetry::Logging {
                level: tracing::Level::INFO,
                json: false,
            },
            Some(SocketAddr::from((Ipv4Addr::LOCALHOST, config.metrics_port))),
            None,
        );

        // Run the appropriate server based on database type
        let result = match config.database_type {
            DatabaseType::Any => run_any(context, config).await,
            DatabaseType::Immutable => run_immutable(context, config).await,
        };

        if let Err(e) = result {
            error!(error = %e, "❌ server failed");
        }
    });
}<|MERGE_RESOLUTION|>--- conflicted
+++ resolved
@@ -186,7 +186,7 @@
 
     let database = state.database.read().await;
 
-    // Check if we have enough operations
+    // Check if we have enough data
     let db_size = database.size();
     if request.start_loc >= db_size {
         return Err(Error::InvalidRequest(format!(
@@ -195,17 +195,11 @@
         )));
     }
 
-<<<<<<< HEAD
     // Calculate how many data items to return
     let max_data = std::cmp::min(request.max_data.get(), db_size - request.start_loc);
     let max_data = std::cmp::min(max_data, MAX_BATCH_SIZE);
-=======
-    // Calculate how many operations to return
-    let max_ops = std::cmp::min(request.max_ops.get(), db_size - request.start_loc);
-    let max_ops = std::cmp::min(max_ops, MAX_BATCH_SIZE);
-    let max_ops =
-        NonZeroU64::new(max_ops).expect("max_ops cannot be zero since start_loc < db_size");
->>>>>>> dc1ead84
+    let max_data =
+        NonZeroU64::new(max_data).expect("max_ops cannot be zero since start_loc < db_size");
 
     debug!(
         request_id = request.request_id,
