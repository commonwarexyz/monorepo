--- conflicted
+++ resolved
@@ -164,13 +164,8 @@
 impl Write for GetOperationsRequest {
     fn write(&self, buf: &mut impl BufMut) {
         self.request_id.write(buf);
-<<<<<<< HEAD
-        self.op_count.as_u64().write(buf);
-        self.start_loc.as_u64().write(buf);
-=======
-        self.size.write(buf);
+        self.op_count.write(buf);
         self.start_loc.write(buf);
->>>>>>> 7cb8e467
         self.max_ops.get().write(buf);
     }
 }
@@ -178,13 +173,8 @@
 impl EncodeSize for GetOperationsRequest {
     fn encode_size(&self) -> usize {
         self.request_id.encode_size()
-<<<<<<< HEAD
-            + self.op_count.as_u64().encode_size()
-            + self.start_loc.as_u64().encode_size()
-=======
-            + self.size.encode_size()
+            + self.op_count.encode_size()
             + self.start_loc.encode_size()
->>>>>>> 7cb8e467
             + self.max_ops.get().encode_size()
     }
 }
@@ -209,11 +199,7 @@
 
 impl GetOperationsRequest {
     pub fn validate(&self) -> Result<(), crate::Error> {
-<<<<<<< HEAD
         if self.start_loc >= self.op_count {
-=======
-        if self.start_loc >= self.size {
->>>>>>> 7cb8e467
             return Err(crate::Error::InvalidRequest(format!(
                 "start_loc >= size ({}) >= ({})",
                 self.start_loc, self.op_count
