--- conflicted
+++ resolved
@@ -1,25 +1,14 @@
 //! Synchronize state between a server and client.
 //!
-<<<<<<< HEAD
-//! This library how to use [sync](commonware_storage::adb::any::sync) to synchronize a client's
-//! [Any](commonware_storage::adb::any::Any) database to a server's database.
-=======
 //! This library how to use [commonware_storage::adb::any::sync] to synchronize a client's
 //! [Any] database to a server's database.
->>>>>>> 63c32555
 //!
 //! It includes network protocols, database configuration, and utilities for creating test data.
 //!
 //! The sync example showcases how to:
-<<<<<<< HEAD
-//! - Create and configure an [Any](commonware_storage::adb::any::Any) database
-//! - Implement a network-based [Resolver](commonware_storage::adb::sync::resolver::Resolver) for fetching operations
-//! - Use [sync](commonware_storage::adb::any::sync) to synchronize the client's database state with the server's state
-=======
 //! - Create and configure an [Any] database
 //! - Implement a network-based [commonware_storage::adb::any::sync::resolver::Resolver] for fetching operations
 //! - Use [commonware_storage::adb::any::sync] to synchronize the client's database state with the server's state
->>>>>>> 63c32555
 
 use commonware_cryptography::Hasher as CryptoHasher;
 use commonware_storage::adb::any::fixed::{Any, Config};
