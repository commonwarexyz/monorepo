//! Provides a [Resolver] implementation that communicates with a remote server
//! to fetch operations and proofs.

use crate::{
    error::Error, GetOperationsRequest, GetSyncTargetRequest, Message, RequestId, Requester,
    MAX_MESSAGE_SIZE,
};
use commonware_codec::{DecodeExt, Encode};
use commonware_cryptography::sha256::Digest;
use commonware_macros::select;
use commonware_storage::adb::sync::{
    engine::FetchResult, resolver::Resolver as ResolverTrait, Target,
};
use commonware_stream::utils::codec::{recv_frame, send_frame};
use futures::{
    channel::{mpsc, oneshot},
    SinkExt, StreamExt,
};
use std::{collections::HashMap, marker::PhantomData, net::SocketAddr, num::NonZeroU64, sync::Arc};
use tracing::{debug, error, info, warn};

const REQUEST_BUFFER_SIZE: usize = 64;

/// Request data sent to the I/O task.
struct IoRequest {
    message: Message,
    response_sender: oneshot::Sender<Result<Message, Error>>,
}

/// I/O task that manages connection and request/response correlation.
struct IoTask<E>
where
    E: commonware_runtime::Network + commonware_runtime::Spawner + commonware_runtime::Clock,
{
    context: E,
    server_addr: SocketAddr,
    request_receiver: mpsc::Receiver<IoRequest>,
    pending_requests: HashMap<RequestId, oneshot::Sender<Result<Message, Error>>>,
}

impl<E> IoTask<E>
where
    E: commonware_runtime::Network + commonware_runtime::Spawner + commonware_runtime::Clock,
{
    async fn run(mut self) {
        info!(server_addr = %self.server_addr, "I/O task starting");

        // Establish connection once - if this fails, we're done
        let (mut sink, mut stream) = match self.context.dial(self.server_addr).await {
            Ok((sink, stream)) => {
                info!(server_addr = %self.server_addr, "connection established");
                (sink, stream)
            }
            Err(e) => {
                error!(error = %e, "failed to establish connection, exiting");
                // Notify all pending requests that the connection failed
                for (_, response_sender) in self.pending_requests {
                    let _ = response_sender.send(Err(Error::RequestChannelClosed));
                }
                return;
            }
        };

        loop {
            select! {
                // Wait for request to send
                outgoing = self.request_receiver.next() => {
                    match outgoing {
                        Some(IoRequest { message, response_sender }) => {
                            let request_id = message.request_id();
                            // Store pending request for correlation
                            self.pending_requests.insert(request_id, response_sender);

                            let data = message.encode().to_vec();
                            if let Err(e) = send_frame(&mut sink, &data, MAX_MESSAGE_SIZE).await {
                                error!(error = %e, "failed to send request, exiting");
                                // Notify the pending request of the error
                                if let Some(response_sender) = self.pending_requests.remove(&request_id) {
                                    let _ = response_sender.send(Err(Error::Network(e)));
                                }
                                return;
                            } else {
                                debug!(request_id, "request sent, awaiting response");
                            }
                        },
                        None => {
                            info!("request channel closed, exiting");
                            return;
                        }
                    }
                },

                // Wait for response
                incoming = recv_frame(&mut stream, MAX_MESSAGE_SIZE) => {
                    match incoming {
                        Ok(response_data) => {
                            match Message::decode(&response_data[..]) {
                                Ok(message) => {
                                    let request_id = message.request_id();
                                    if let Some(response_sender) = self.pending_requests.remove(&request_id) {
                                        debug!(request_id, "correlating response with request");
                                        let _ = response_sender.send(Ok(message));
                                    } else {
                                        warn!(request_id, "received response for unknown request ID");
                                    }
                                },
                                Err(e) => {
                                    warn!(error = %e, "failed to decode response");
                                    // Can't correlate with a specific request without decoding
                                }
                            }
                        },
                        Err(e) => {
                            error!(error = %e, "connection error, exiting");
                            // Notify all pending requests that the I/O task is shutting down
                            for (_request_id, response_sender) in self.pending_requests.drain() {
                                let _ = response_sender.send(Err(Error::RequestChannelClosed));
                            }
                            return;
                        }
                    }
                }
            }
        }
    }
}

/// Network resolver that fetches operations from a remote server.
#[derive(Clone)]
pub struct Resolver<E>
where
    E: commonware_runtime::Network
        + commonware_runtime::Spawner
        + commonware_runtime::Clock
        + Clone,
{
    request_sender: mpsc::Sender<IoRequest>,
    requester: Arc<Requester>,
    _phantom: PhantomData<E>,
}

impl<E> Resolver<E>
where
    E: commonware_runtime::Network
        + commonware_runtime::Spawner
        + commonware_runtime::Clock
        + Clone,
{
    pub fn new(context: E, server_addr: SocketAddr) -> Self {
        let (request_sender, request_receiver) = mpsc::channel(REQUEST_BUFFER_SIZE);

        let io_task = IoTask {
            server_addr,
            request_receiver,
            pending_requests: HashMap::new(),
            context: context.clone(),
        };

        let _handle = context.spawn(move |_| async move {
            io_task.run().await;
        });

        Self {
            request_sender,
            requester: Arc::new(Requester::new()),
            _phantom: PhantomData,
        }
    }

<<<<<<< HEAD
    pub async fn get_sync_target(&self) -> Result<Target<Digest>, Error> {
        let request = GetSyncTargetRequest {
            request_id: RequestId::new(),
        };

        let request_id = request.request_id.value();
=======
    pub async fn get_sync_target(&self) -> Result<SyncTarget<Digest>, Error> {
        let request_id = self.requester.next();
        let request = GetSyncTargetRequest { request_id };
>>>>>>> 1d7dc6bd

        let response = self
            .send_request(Message::GetSyncTargetRequest(request))
            .await?;
        match response {
            Message::GetSyncTargetResponse(response) => Ok(response.target),
            Message::Error(err) => {
                error!(error = %err.message, "server error");
                Err(Error::Server {
                    code: err.error_code,
                    message: err.message,
                })
            }
            _ => {
                error!("unexpected response type");
                Err(Error::UnexpectedResponse { request_id })
            }
        }
    }

    async fn send_request(&self, message: Message) -> Result<Message, Error> {
        let (response_sender, response_receiver) = oneshot::channel();

        let request_id = message.request_id();
        let request = IoRequest {
            message,
            response_sender,
        };

        self.request_sender
            .clone()
            .send(request)
            .await
            .map_err(|_| Error::RequestChannelClosed)?;

        response_receiver
            .await
            .map_err(|_| Error::ResponseChannelClosed { request_id })?
    }
}

impl<E> ResolverTrait for Resolver<E>
where
    E: commonware_runtime::Network
        + commonware_runtime::Spawner
        + commonware_runtime::Clock
        + Clone,
{
    type Digest = Digest;
    type Op = crate::Operation;
    type Error = Error;

    async fn get_operations(
        &self,
        size: u64,
        start_loc: u64,
        max_ops: NonZeroU64,
<<<<<<< HEAD
    ) -> Result<FetchResult<Self::Op, Self::Digest>, Self::Error> {
=======
    ) -> Result<GetOperationsResult<Self::Digest, Self::Key, Self::Value>, SyncError> {
        let request_id = self.requester.next();
>>>>>>> 1d7dc6bd
        let request = GetOperationsRequest {
            request_id,
            size,
            start_loc,
            max_ops,
        };

        let response = self
            .send_request(Message::GetOperationsRequest(request))
<<<<<<< HEAD
            .await
            .map_err(|_e| Error::InvalidConfig("Invalid sync range".to_string()))?; // TODO put a better error here

=======
            .await?;
>>>>>>> 1d7dc6bd
        match response {
            Message::GetOperationsResponse(response) => {
                let (success_tx, _success_rx) = oneshot::channel();
                Ok(FetchResult {
                    operations: response.operations,
                    proof: response.proof,
                    success_tx,
                })
            }
            Message::Error(err) => Err(Error::Server {
                code: err.error_code,
                message: err.message,
            }),
            _ => Err(Error::UnexpectedResponse { request_id }),
        }
    }
}<|MERGE_RESOLUTION|>--- conflicted
+++ resolved
@@ -167,18 +167,9 @@
         }
     }
 
-<<<<<<< HEAD
     pub async fn get_sync_target(&self) -> Result<Target<Digest>, Error> {
-        let request = GetSyncTargetRequest {
-            request_id: RequestId::new(),
-        };
-
-        let request_id = request.request_id.value();
-=======
-    pub async fn get_sync_target(&self) -> Result<SyncTarget<Digest>, Error> {
         let request_id = self.requester.next();
         let request = GetSyncTargetRequest { request_id };
->>>>>>> 1d7dc6bd
 
         let response = self
             .send_request(Message::GetSyncTargetRequest(request))
@@ -236,12 +227,8 @@
         size: u64,
         start_loc: u64,
         max_ops: NonZeroU64,
-<<<<<<< HEAD
     ) -> Result<FetchResult<Self::Op, Self::Digest>, Self::Error> {
-=======
-    ) -> Result<GetOperationsResult<Self::Digest, Self::Key, Self::Value>, SyncError> {
         let request_id = self.requester.next();
->>>>>>> 1d7dc6bd
         let request = GetOperationsRequest {
             request_id,
             size,
@@ -251,13 +238,9 @@
 
         let response = self
             .send_request(Message::GetOperationsRequest(request))
-<<<<<<< HEAD
             .await
             .map_err(|_e| Error::InvalidConfig("Invalid sync range".to_string()))?; // TODO put a better error here
 
-=======
-            .await?;
->>>>>>> 1d7dc6bd
         match response {
             Message::GetOperationsResponse(response) => {
                 let (success_tx, _success_rx) = oneshot::channel();
