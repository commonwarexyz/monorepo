--- conflicted
+++ resolved
@@ -239,13 +239,9 @@
 
         // Check if I am the arbiter
         const DEFAULT_MESSAGE_BACKLOG: usize = 256;
-<<<<<<< HEAD
-        const COMPRESSION_LEVEL: Option<u8> = Some(3);
+        const COMPRESSION_LEVEL: Option<i32> = Some(3);
         const DKG_FREQUENCY: Duration = Duration::from_secs(10);
         const DKG_PHASE_TIMEOUT: Duration = Duration::from_secs(1);
-=======
-        const COMPRESSION_LEVEL: Option<i32> = Some(3);
->>>>>>> 73cb9c86
         if let Some(arbiter) = matches.get_one::<u64>("arbiter") {
             // Create contributor
             let corrupt = matches.get_flag("corrupt");
