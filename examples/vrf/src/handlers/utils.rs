--- conflicted
+++ resolved
@@ -1,3 +1,4 @@
+use bytes::BufMut;
 use commonware_cryptography::bls12381::primitives::{group::Element, poly};
 use commonware_utils::hex;
 use std::mem::size_of;
@@ -10,13 +11,8 @@
 /// invalid secret during the DKG/Resharing procedure.
 pub fn payload(round: u64, dealer: u32, share: &[u8]) -> Vec<u8> {
     let mut payload = Vec::with_capacity(size_of::<u64>() + size_of::<u32>() + share.len());
-<<<<<<< HEAD
     payload.put_u64(round);
     payload.put_u32(dealer);
-=======
-    payload.extend_from_slice(&round.to_be_bytes());
-    payload.extend_from_slice(&dealer.to_be_bytes());
->>>>>>> a3acdffd
     payload.extend_from_slice(share);
     payload
 }
