//! Validator node service entrypoint.

use crate::{
    application::{EdScheme, EpochSchemeProvider, SchemeProvider, ThresholdScheme},
    engine,
    setup::{ParticipantConfig, PeerConfig},
};
use commonware_consensus::{
    marshal::resolver::p2p as marshal_resolver, simplex::signing_scheme::Scheme,
};
use commonware_cryptography::{
    bls12381::primitives::variant::{MinSig, Variant},
    ed25519, Sha256, Signer,
};
use commonware_p2p::{authenticated::discovery, utils::requester};
use commonware_runtime::{tokio, Metrics};
use commonware_utils::{union, union_unique, NZU32};
use futures::future::try_join_all;
use governor::Quota;
use std::{
    net::{IpAddr, Ipv4Addr, SocketAddr},
    time::Duration,
};
use tracing::{error, info};

const APPLICATION_NAMESPACE: &[u8] = b"_COMMONWARE_RESHARE";

const PENDING_CHANNEL: u64 = 0;
const RECOVERED_CHANNEL: u64 = 1;
const RESOLVER_CHANNEL: u64 = 2;
const BROADCASTER_CHANNEL: u64 = 3;
const MARSHAL_CHANNEL: u64 = 4;
const DKG_CHANNEL: u64 = 5;
const ORCHESTRATOR_CHANNEL: u64 = 6;

const MAILBOX_SIZE: usize = 10;
const MESSAGE_BACKLOG: usize = 10;
const MAX_MESSAGE_SIZE: usize = 1024 * 1024;

/// Run the validator node service with ed25519 scheme (DKG mode).
pub async fn run_ed(context: tokio::Context, args: super::ParticipantArgs) {
    run::<EdScheme, _>(context, args, |_| None).await
}

/// Run the validator node service with threshold scheme (Validator mode).
pub async fn run_threshold(context: tokio::Context, args: super::ParticipantArgs) {
    run::<ThresholdScheme<_>, _>(context, args, |public| {
        Some(ThresholdScheme::certificate_verifier(public))
    })
    .await
}

async fn run<S, F>(context: tokio::Context, args: super::ParticipantArgs, certificate_verifier: F)
where
    S: Scheme<PublicKey = ed25519::PublicKey>,
    SchemeProvider<S, ed25519::PrivateKey>:
        EpochSchemeProvider<Variant = MinSig, PublicKey = ed25519::PublicKey, Scheme = S>,
    F: FnOnce(<MinSig as Variant>::Public) -> Option<S>,
{
    // Load the participant configuration.
    let config_str = std::fs::read_to_string(&args.config_path)
        .expect("Failed to read participant configuration file");
    let config: ParticipantConfig =
        serde_json::from_str(&config_str).expect("Failed to deserialize participant configuration");

    // Load the peer configuration.
    let peers_str =
        std::fs::read_to_string(&args.peers_path).expect("Failed to read peers configuration file");
    let peer_config: PeerConfig =
        serde_json::from_str(&peers_str).expect("Failed to deserialize peers configuration");

    let threshold = peer_config.threshold();
    let polynomial = config.polynomial(threshold);
    let certificate_verifier = polynomial
        .as_ref()
        .map(|poly| *poly.constant())
        .and_then(certificate_verifier);

    info!(
        public_key = %config.signing_key.public_key(),
        share = ?config.share,
        ?polynomial,
        "Loaded participant configuration"
    );

    let p2p_namespace = union_unique(APPLICATION_NAMESPACE, b"_P2P");
    let mut p2p_cfg = discovery::Config::local(
        config.signing_key.clone(),
        &p2p_namespace,
        SocketAddr::new(IpAddr::V4(Ipv4Addr::LOCALHOST), config.port),
        SocketAddr::new(IpAddr::V4(Ipv4Addr::LOCALHOST), config.port),
        config.bootstrappers.clone().into_iter().collect::<Vec<_>>(),
        MAX_MESSAGE_SIZE,
    );
    p2p_cfg.mailbox_size = MAILBOX_SIZE;

    let (mut network, oracle) = discovery::Network::new(context.with_label("network"), p2p_cfg);

    let pending_limit = Quota::per_second(NZU32!(128));
    let pending = network.register(PENDING_CHANNEL, pending_limit, MESSAGE_BACKLOG);

    let recovered_limit = Quota::per_second(NZU32!(128));
    let recovered = network.register(RECOVERED_CHANNEL, recovered_limit, MESSAGE_BACKLOG);

    let resolver_limit = Quota::per_second(NZU32!(128));
    let resolver = network.register(RESOLVER_CHANNEL, resolver_limit, MESSAGE_BACKLOG);

    let broadcaster_limit = Quota::per_second(NZU32!(8));
    let broadcaster = network.register(BROADCASTER_CHANNEL, broadcaster_limit, MESSAGE_BACKLOG);

    let marshal_limit = Quota::per_second(NZU32!(8));
    let marshal = network.register(MARSHAL_CHANNEL, marshal_limit, MESSAGE_BACKLOG);

    let orchestrator_limit = Quota::per_second(NZU32!(1));
    let orchestrator = network.register(ORCHESTRATOR_CHANNEL, orchestrator_limit, MESSAGE_BACKLOG);

    let dkg_limit = Quota::per_second(NZU32!(128));
    let dkg = network.register(DKG_CHANNEL, dkg_limit, MESSAGE_BACKLOG);

    // Create a static resolver for marshal
    let resolver_cfg = marshal_resolver::Config {
        public_key: config.signing_key.public_key(),
        manager: oracle.clone(),
        blocker: oracle.clone(),
        mailbox_size: 200,
        requester_config: requester::Config {
            me: Some(config.signing_key.public_key()),
            rate_limit: marshal_limit,
            initial: Duration::from_secs(1),
            timeout: Duration::from_secs(2),
        },
        fetch_retry_timeout: Duration::from_millis(100),
        priority_requests: false,
        priority_responses: false,
    };
    let marshal = marshal_resolver::init(&context, resolver_cfg, marshal);

    let engine = engine::Engine::<_, _, _, _, Sha256, _, S>::new(
        context.with_label("engine"),
        engine::Config {
            signer: config.signing_key.clone(),
            manager: oracle.clone(),
            blocker: oracle.clone(),
            namespace: union(APPLICATION_NAMESPACE, b"_ENGINE"),
            participant_config: Some((args.config_path, config.clone())),
            polynomial,
            share: config.share,
            certificate_verifier,
            active_participants: peer_config.active,
            inactive_participants: peer_config.inactive,
            num_participants_per_epoch: peer_config.num_participants_per_epoch,
            dkg_rate_limit: dkg_limit,
            orchestrator_rate_limit: orchestrator_limit,
            partition_prefix: "engine".to_string(),
            freezer_table_initial_size: 1024 * 1024, // 100mb
        },
    )
    .await;

    let p2p_handle = network.start();
    let engine_handle = engine.start(
        pending,
        recovered,
        resolver,
        broadcaster,
        dkg,
        orchestrator,
        marshal,
    );

    if let Err(e) = try_join_all(vec![p2p_handle, engine_handle]).await {
        error!(?e, "task failed");
    }
}

#[cfg(test)]
mod test {
    use super::*;
    use crate::{
        application::{Block, EdScheme, ThresholdScheme},
        BLOCKS_PER_EPOCH,
    };
    use commonware_consensus::marshal::ingress::handler;
    use commonware_cryptography::{
        bls12381::{dkg::ops, primitives::variant::MinSig},
        ed25519::{PrivateKey, PublicKey},
        PrivateKeyExt, Signer,
    };
    use commonware_macros::{select, test_group, test_traced};
    use commonware_p2p::simulated::{self, Link, Network, Oracle, Receiver, Sender};
    use commonware_runtime::{
        deterministic::{self, Runner},
        Clock, Metrics, Runner as _, Spawner, Storage,
    };
    use commonware_utils::{quorum, sequence::U64, union};
    use futures::channel::mpsc;
    use governor::Quota;
    use rand::{rngs::StdRng, Rng, SeedableRng};
    use std::{
        collections::{HashMap, HashSet},
        time::Duration,
    };

    async fn register_validator(
        context: &deterministic::Context,
        oracle: &mut Oracle<PublicKey>,
        validator: PublicKey,
    ) -> (
        (Sender<PublicKey>, Receiver<PublicKey>),
        (Sender<PublicKey>, Receiver<PublicKey>),
        (Sender<PublicKey>, Receiver<PublicKey>),
        (Sender<PublicKey>, Receiver<PublicKey>),
        (Sender<PublicKey>, Receiver<PublicKey>),
        (Sender<PublicKey>, Receiver<PublicKey>),
        (
            mpsc::Receiver<handler::Message<Block<Sha256, PrivateKey, MinSig>>>,
            commonware_resolver::p2p::Mailbox<handler::Request<Block<Sha256, PrivateKey, MinSig>>>,
        ),
    ) {
        let mut control = oracle.control(validator.clone());
        let pending = control.register(PENDING_CHANNEL).await.unwrap();
        let recovered = control.register(RECOVERED_CHANNEL).await.unwrap();
        let resolver = control.register(RESOLVER_CHANNEL).await.unwrap();
        let broadcast = control.register(BROADCASTER_CHANNEL).await.unwrap();
        let marshal = control.register(MARSHAL_CHANNEL).await.unwrap();
        let dkg = control.register(DKG_CHANNEL).await.unwrap();
        let orchestrator = control.register(ORCHESTRATOR_CHANNEL).await.unwrap();

        let resolver_cfg = marshal_resolver::Config {
            public_key: validator.clone(),
            manager: oracle.manager(),
            blocker: control.clone(),
            mailbox_size: 200,
            requester_config: requester::Config {
                me: Some(validator),
                rate_limit: Quota::per_second(NZU32!(5)),
                initial: Duration::from_secs(1),
                timeout: Duration::from_secs(2),
            },
            fetch_retry_timeout: Duration::from_millis(100),
            priority_requests: false,
            priority_responses: false,
        };
        let marshal = marshal_resolver::init(context, resolver_cfg, marshal);

        (
            pending,
            recovered,
            resolver,
            broadcast,
            dkg,
            orchestrator,
            marshal,
        )
    }

    /// Registers all validators using the oracle.
    async fn register_validators(
        context: &deterministic::Context,
        oracle: &mut Oracle<PublicKey>,
        validators: &[PublicKey],
    ) -> HashMap<
        PublicKey,
        (
            (Sender<PublicKey>, Receiver<PublicKey>),
            (Sender<PublicKey>, Receiver<PublicKey>),
            (Sender<PublicKey>, Receiver<PublicKey>),
            (Sender<PublicKey>, Receiver<PublicKey>),
            (Sender<PublicKey>, Receiver<PublicKey>),
            (Sender<PublicKey>, Receiver<PublicKey>),
            (
                mpsc::Receiver<handler::Message<Block<Sha256, PrivateKey, MinSig>>>,
                commonware_resolver::p2p::Mailbox<
                    handler::Request<Block<Sha256, PrivateKey, MinSig>>,
                >,
            ),
        ),
    > {
        let mut registrations = HashMap::new();
        for validator in validators.iter() {
            let registration = register_validator(context, oracle, validator.clone()).await;
            registrations.insert(validator.clone(), registration);
        }
        registrations
    }

    /// Links (or unlinks) validators using the oracle.
    ///
    /// The `action` parameter determines the action (e.g. link, unlink) to take.
    /// The `restrict_to` function can be used to restrict the linking to certain connections,
    /// otherwise all validators will be linked to all other validators.
    async fn link_validators(
        oracle: &mut Oracle<PublicKey>,
        validators: &[PublicKey],
        link: Link,
        restrict_to: Option<fn(usize, usize, usize) -> bool>,
    ) {
        for (i1, v1) in validators.iter().enumerate() {
            for (i2, v2) in validators.iter().enumerate() {
                // Ignore self
                if v2 == v1 {
                    continue;
                }

                // Restrict to certain connections
                if let Some(f) = restrict_to {
                    if !f(validators.len(), i1, i2) {
                        continue;
                    }
                }

                // Add link
                oracle
                    .add_link(v1.clone(), v2.clone(), link.clone())
                    .await
                    .unwrap();
            }
        }
    }

    fn all_online<S, F>(
        n: u32,
        n_active: u32,
        seed: u64,
        link: Link,
        required: u64,
        certificate_verifier: F,
    ) -> String
    where
        S: Scheme<PublicKey = ed25519::PublicKey>,
        SchemeProvider<S, ed25519::PrivateKey>:
            EpochSchemeProvider<Variant = MinSig, PublicKey = ed25519::PublicKey, Scheme = S>,
        F: FnOnce(<MinSig as Variant>::Public) -> Option<S>,
    {
        // Create context
        let threshold = quorum(n_active);
        let cfg = deterministic::Config::default().with_seed(seed);
        let executor = Runner::from(cfg);
        executor.start(|mut context| async move {
            // Create simulated network
            let (network, mut oracle) = Network::new(
                context.with_label("network"),
                simulated::Config {
                    disconnect_on_block: true,
                    tracked_peer_sets: Some(3),
                    max_size: 1024 * 1024,
                },
            );

            // Start network
            network.start();

            // Derive threshold
            let (polynomial, shares) =
                ops::generate_shares::<_, MinSig>(&mut context, None, n_active, threshold);

            // Create certificate verifier using the polynomial constant
            let certificate_verifier = certificate_verifier(*polynomial.constant());

            // Register participants
            let mut signers = Vec::new();
            let mut validators = Vec::new();
            for i in 0..n {
                let signer = PrivateKey::from_seed(i as u64);
                let pk = signer.public_key();
                signers.push(signer);
                validators.push(pk);
            }
            validators.sort();
            signers.sort_by_key(|s| s.public_key());
            let mut registrations = register_validators(&context, &mut oracle, &validators).await;

            // Link all validators
            link_validators(&mut oracle, &validators, link, None).await;

            // Create instances
            let mut public_keys = HashSet::new();
            for (idx, signer) in signers.into_iter().enumerate() {
                let context = context.with_label(&format!("validator_{idx}"));

                // Create signer context
                let public_key = signer.public_key();
                public_keys.insert(public_key.clone());

                // Get networking
                let (pending, recovered, resolver, broadcast, dkg, orchestrator, marshal) =
                    registrations.remove(&public_key).unwrap();

                let engine = engine::Engine::<_, _, _, _, Sha256, _, S>::new(
                    context.with_label("engine"),
                    engine::Config {
                        signer,
                        manager: oracle.manager(),
                        blocker: oracle.control(public_key.clone()),
                        namespace: union(APPLICATION_NAMESPACE, b"_ENGINE"),
                        participant_config: None,
                        polynomial: Some(polynomial.clone()),
                        share: shares.get(idx).cloned(),
                        certificate_verifier: certificate_verifier.clone(),
                        active_participants: validators[..n_active as usize].to_vec(),
                        inactive_participants: validators[n_active as usize..].to_vec(),
                        num_participants_per_epoch: n_active,
                        dkg_rate_limit: Quota::per_second(NZU32!(128)),
                        orchestrator_rate_limit: Quota::per_second(NZU32!(1)),
                        partition_prefix: format!("validator_{idx}"),
                        freezer_table_initial_size: 1024, // 1mb
                    },
                )
                .await;

                engine.start(
                    pending,
                    recovered,
                    resolver,
                    broadcast,
                    dkg,
                    orchestrator,
                    marshal,
                );
            }

            // Poll metrics
            loop {
                let metrics = context.encode();

                // Iterate over all lines
                let mut success = false;
                for line in metrics.lines() {
                    // Split metric and value
                    let mut parts = line.split_whitespace();
                    let metric = parts.next().unwrap();
                    let value = parts.next().unwrap();

                    // If ends with peers_blocked, ensure it is zero
                    if metric.ends_with("_peers_blocked") {
                        let value = value.parse::<u64>().unwrap();
                        assert_eq!(value, 0);
                    }

                    // If ends with contiguous_height, ensure it is at least required_container
                    if metric.ends_with("_processed_height") {
                        let value = value.parse::<u64>().unwrap();
                        if value >= required {
                            success = true;
                            break;
                        }
                    }
                }
                if success {
                    break;
                }

                // Still waiting for all validators to complete
                context.sleep(Duration::from_secs(1)).await;
            }
            context.auditor().state()
        })
    }

    #[test_group("slow")]
    #[test_traced("INFO")]
    fn test_good_links_ed() {
        let link = Link {
            latency: Duration::from_millis(10),
            jitter: Duration::from_millis(1),
            success_rate: 1.0,
        };
        for seed in 0..5 {
            let state =
                all_online::<EdScheme, _>(5, 5, seed, link.clone(), BLOCKS_PER_EPOCH + 1, |_| None);
            assert_eq!(
                state,
                all_online::<EdScheme, _>(5, 5, seed, link.clone(), BLOCKS_PER_EPOCH + 1, |_| None)
            );
        }
    }

    #[test_group("slow")]
    #[test_traced("INFO")]
    fn test_good_links_threshold() {
        let link = Link {
            latency: Duration::from_millis(10),
            jitter: Duration::from_millis(1),
            success_rate: 1.0,
        };
        for seed in 0..5 {
            let state = all_online::<ThresholdScheme<_>, _>(
                5,
                5,
                seed,
                link.clone(),
                BLOCKS_PER_EPOCH + 1,
                |public| Some(ThresholdScheme::certificate_verifier(public)),
            );
            assert_eq!(
                state,
                all_online::<ThresholdScheme<_>, _>(
                    5,
                    5,
                    seed,
                    link.clone(),
                    BLOCKS_PER_EPOCH + 1,
                    |public| Some(ThresholdScheme::certificate_verifier(public)),
                )
            );
        }
    }

    #[test_group("slow")]
    #[test_traced("INFO")]
    fn test_bad_links_ed() {
        let link = Link {
            latency: Duration::from_millis(200),
            jitter: Duration::from_millis(150),
            success_rate: 0.75,
        };
        for seed in 0..5 {
            let state =
                all_online::<EdScheme, _>(5, 5, seed, link.clone(), BLOCKS_PER_EPOCH + 1, |_| None);
            assert_eq!(
                state,
                all_online::<EdScheme, _>(5, 5, seed, link.clone(), BLOCKS_PER_EPOCH + 1, |_| None)
            );
        }
    }

    #[test_group("slow")]
    #[test_traced("INFO")]
    fn test_bad_links_threshold() {
        let link = Link {
            latency: Duration::from_millis(200),
            jitter: Duration::from_millis(150),
            success_rate: 0.75,
        };
        for seed in 0..5 {
            let state = all_online::<ThresholdScheme<_>, _>(
                5,
                5,
                seed,
                link.clone(),
                BLOCKS_PER_EPOCH + 1,
                |public| Some(ThresholdScheme::certificate_verifier(public)),
            );
            assert_eq!(
                state,
                all_online::<ThresholdScheme<_>, _>(
                    5,
                    5,
                    seed,
                    link.clone(),
                    BLOCKS_PER_EPOCH + 1,
                    |public| Some(ThresholdScheme::certificate_verifier(public)),
                )
            );
        }
    }

    #[test_group("slow")]
    #[test_traced("INFO")]
    fn test_1k() {
        let link = Link {
            latency: Duration::from_millis(80),
            jitter: Duration::from_millis(10),
            success_rate: 0.98,
        };
<<<<<<< HEAD
        all_online::<ThresholdScheme<_>, _>(10, 10, 0, link.clone(), 1000, |public| {
            Some(ThresholdScheme::certificate_verifier(public))
        });
=======
        all_online::<ThresholdScheme<MinSig>>(10, 10, 0, link, 1000);
>>>>>>> 6919c605
    }

    #[test_group("slow")]
    #[test_traced("INFO")]
    fn test_1k_rotate() {
        let link = Link {
            latency: Duration::from_millis(80),
            jitter: Duration::from_millis(10),
            success_rate: 0.98,
        };
<<<<<<< HEAD
        all_online::<ThresholdScheme<_>, _>(10, 4, 0, link.clone(), 1000, |public| {
            Some(ThresholdScheme::certificate_verifier(public))
        });
=======
        all_online::<ThresholdScheme<MinSig>>(10, 4, 0, link, 1000);
>>>>>>> 6919c605
    }

    fn reshare_failed(seed: u64) -> String {
        // Create context
        let n = 6;
        let active = 4;
        let threshold = quorum(active);
        let initial_container_required = BLOCKS_PER_EPOCH / 2;
        let final_container_required = 2 * BLOCKS_PER_EPOCH + 1;
        let cfg = deterministic::Config::default()
            .with_seed(seed)
            .with_timeout(Some(Duration::from_secs(120)));
        let executor = Runner::new(cfg);
        executor.start(|mut context| async move {
            // Create simulated network
            let (network, mut oracle) = Network::new(
                context.with_label("network"),
                simulated::Config {
                    max_size: 1024 * 1024,
                    disconnect_on_block: true,
                    tracked_peer_sets: Some(3),
                },
            );

            // Start network
            network.start();

            // Derive threshold
            let (polynomial, shares) =
                ops::generate_shares::<_, MinSig>(&mut context, None, active, threshold);

            // Create certificate verifier using the polynomial constant
            let certificate_verifier = Some(ThresholdScheme::certificate_verifier(
                *polynomial.constant(),
            ));

            // Register participants
            let mut signers = Vec::new();
            let mut validators = Vec::new();
            for i in 0..n {
                let signer = PrivateKey::from_seed(i as u64);
                let pk = signer.public_key();
                signers.push(signer);
                validators.push(pk);
            }
            validators.sort();
            signers.sort_by_key(|s| s.public_key());
            let mut registrations = register_validators(&context, &mut oracle, &validators).await;

            // Link all validators
            let link = Link {
                latency: Duration::from_millis(10),
                jitter: Duration::from_millis(1),
                success_rate: 1.0,
            };
            link_validators(&mut oracle, &validators, link.clone(), None).await;

            // Create instances
            let mut engine_handles = Vec::with_capacity(n as usize);
            for (idx, signer) in signers.iter().enumerate() {
                let public_key = signer.public_key();
                let share = if idx < active as usize {
                    Some(shares[idx].clone())
                } else {
                    None
                };
                let engine = engine::Engine::<_, _, _, _, Sha256, _, ThresholdScheme<_>>::new(
                    context.with_label("engine"),
                    engine::Config {
                        signer: signer.clone(),
                        manager: oracle.manager(),
                        blocker: oracle.control(public_key.clone()),
                        namespace: union(APPLICATION_NAMESPACE, b"_ENGINE"),
                        participant_config: None,
                        polynomial: Some(polynomial.clone()),
                        share,
                        certificate_verifier: certificate_verifier.clone(),
                        active_participants: validators[..active as usize].to_vec(),
                        inactive_participants: validators[active as usize..].to_vec(),
                        num_participants_per_epoch: validators.len() as u32,
                        dkg_rate_limit: Quota::per_second(NZU32!(128)),
                        orchestrator_rate_limit: Quota::per_second(NZU32!(1)),
                        partition_prefix: format!("validator_{idx}"),
                        freezer_table_initial_size: 1024, // 1mb
                    },
                )
                .await;

                // Get networking
                let (pending, recovered, resolver, broadcast, dkg, orchestrator, marshal) =
                    registrations.remove(&public_key).unwrap();

                // Start engine
                let handle = engine.start(
                    pending,
                    recovered,
                    resolver,
                    broadcast,
                    dkg,
                    orchestrator,
                    marshal,
                );
                engine_handles.push(handle);
            }

            // Poll metrics
            loop {
                let metrics = context.encode();

                // Iterate over all lines
                let mut success = false;
                for line in metrics.lines() {
                    // Split metric and value
                    let mut parts = line.split_whitespace();
                    let metric = parts.next().unwrap();
                    let value = parts.next().unwrap();

                    // If ends with peers_blocked, ensure it is zero
                    if metric.ends_with("_peers_blocked") {
                        let value = value.parse::<u64>().unwrap();
                        assert_eq!(value, 0);
                    }

                    // If ends with contiguous_height, ensure it is at least required_container
                    if metric.ends_with("_processed_height") {
                        let value = value.parse::<u64>().unwrap();
                        if value > initial_container_required {
                            success = true;
                            break;
                        }
                    }
                }
                if success {
                    break;
                }

                // Still waiting for all validators to complete
                context.sleep(Duration::from_millis(10)).await;
            }

            // Bring all validators offline.
            for handle in engine_handles {
                handle.abort();
            }

            // Delete all metadata partitions, preventing actors from posting their deal outcomes to the chain.
            for i in 0..n {
                let partition = format!("validator_{i}_dkg_rounds");

                context.remove(&partition, None).await.unwrap();
                context
                    .open(&partition, U64::from(0).as_ref())
                    .await
                    .unwrap();
            }

            // Create new simulated network
            let (network, mut oracle) = Network::new(
                context.with_label("network"),
                simulated::Config {
                    max_size: 1024 * 1024,
                    disconnect_on_block: true,
                    tracked_peer_sets: Some(3),
                },
            );

            // Start network
            network.start();

            let mut registrations = register_validators(&context, &mut oracle, &validators).await;

            // Link all validators
            let link = Link {
                latency: Duration::from_millis(10),
                jitter: Duration::from_millis(1),
                success_rate: 1.0,
            };
            link_validators(&mut oracle, &validators, link.clone(), None).await;

            // Bring all validators back online.
            for (idx, signer) in signers.iter().enumerate() {
                let public_key = signer.public_key();
                let share = if idx < active as usize {
                    Some(shares[idx].clone())
                } else {
                    None
                };
                let engine = engine::Engine::<_, _, _, _, Sha256, _, ThresholdScheme<_>>::new(
                    context.with_label("engine"),
                    engine::Config {
                        signer: signer.clone(),
                        manager: oracle.manager(),
                        blocker: oracle.control(public_key.clone()),
                        namespace: union(APPLICATION_NAMESPACE, b"_ENGINE"),
                        participant_config: None,
                        polynomial: Some(polynomial.clone()),
                        share,
                        certificate_verifier: certificate_verifier.clone(),
                        active_participants: validators[..active as usize].to_vec(),
                        inactive_participants: validators[active as usize..].to_vec(),
                        num_participants_per_epoch: validators.len() as u32,
                        dkg_rate_limit: Quota::per_second(NZU32!(128)),
                        orchestrator_rate_limit: Quota::per_second(NZU32!(1)),
                        partition_prefix: format!("validator_{idx}"),
                        freezer_table_initial_size: 1024, // 1mb
                    },
                )
                .await;

                // Get networking
                let (pending, recovered, resolver, broadcast, dkg, orchestrator, marshal) =
                    registrations.remove(&public_key).unwrap();

                // Start engine
                engine.start(
                    pending,
                    recovered,
                    resolver,
                    broadcast,
                    dkg,
                    orchestrator,
                    marshal,
                );
            }

            // Poll metrics
            loop {
                let metrics = context.encode();

                // Iterate over all lines
                let mut success = false;
                for line in metrics.lines() {
                    // Split metric and value
                    let mut parts = line.split_whitespace();
                    let metric = parts.next().unwrap();
                    let value = parts.next().unwrap();

                    // If ends with peers_blocked, ensure it is zero
                    if metric.ends_with("_peers_blocked") {
                        let value = value.parse::<u64>().unwrap();
                        assert_eq!(value, 0);
                    }

                    // If ends with contiguous_height, ensure it is at least required_container
                    if metric.ends_with("_processed_height") {
                        let value = value.parse::<u64>().unwrap();
                        if value >= final_container_required {
                            success = true;
                            break;
                        }
                    }
                }
                if success {
                    break;
                }

                // Still waiting for all validators to complete
                context.sleep(Duration::from_millis(10)).await;
            }

            // Ensure validators saw the round fail.
            let metrics = context.encode();
            let round_failed = metrics.lines().any(|l| {
                let mut parts = l.split_whitespace();
                let metric = parts.next().unwrap();
                let value = parts.next().unwrap();

                metric.ends_with("_failed_rounds_total") && value.parse::<u64>().unwrap() == 1
            });
            assert!(round_failed);

            context.auditor().state()
        })
    }

    #[test_group("slow")]
    #[test_traced("INFO")]
    fn test_reshare_failed() {
        assert_eq!(reshare_failed(1), reshare_failed(1));
    }

    fn test_marshal<S, F>(seed: u64, certificate_verifier: F) -> String
    where
        S: Scheme<PublicKey = ed25519::PublicKey>,
        SchemeProvider<S, ed25519::PrivateKey>:
            EpochSchemeProvider<Variant = MinSig, PublicKey = ed25519::PublicKey, Scheme = S>,
        F: FnOnce(<MinSig as Variant>::Public) -> Option<S>,
    {
        // Create context
        let n = 5;
        let threshold = quorum(n);
        let initial_container_required = BLOCKS_PER_EPOCH / 2 + 1;
        let final_container_required = 2 * BLOCKS_PER_EPOCH + 1;
        let cfg = deterministic::Config::default()
            .with_seed(seed)
            .with_timeout(Some(Duration::from_secs(120)));
        let executor = Runner::new(cfg);
        executor.start(|mut context| async move {
            // Create simulated network
            let (network, mut oracle) = Network::new(
                context.with_label("network"),
                simulated::Config {
                    max_size: 1024 * 1024,
                    disconnect_on_block: true,
                    tracked_peer_sets: Some(3),
                },
            );

            // Start network
            network.start();

            // Derive threshold
            let (polynomial, shares) =
                ops::generate_shares::<_, MinSig>(&mut context, None, n, threshold);

            // Create certificate verifier using the polynomial constant
            let certificate_verifier = certificate_verifier(*polynomial.constant());

            // Register participants
            let mut signers = Vec::new();
            let mut validators = Vec::new();
            for i in 0..n {
                let signer = PrivateKey::from_seed(i as u64);
                let pk = signer.public_key();
                signers.push(signer);
                validators.push(pk);
            }
            validators.sort();
            signers.sort_by_key(|s| s.public_key());
            let mut registrations = register_validators(&context, &mut oracle, &validators).await;

            // Link all validators (except 0)
            let link = Link {
                latency: Duration::from_millis(10),
                jitter: Duration::from_millis(1),
                success_rate: 1.0,
            };
            link_validators(
                &mut oracle,
                &validators,
                link.clone(),
                Some(|_, i, j| ![i, j].contains(&0usize)),
            )
            .await;

            // Create instances
            for (idx, signer) in signers.iter().enumerate() {
                // Skip first
                if idx == 0 {
                    continue;
                }

                let public_key = signer.public_key();
                let engine = engine::Engine::<_, _, _, _, Sha256, _, S>::new(
                    context.with_label("engine"),
                    engine::Config {
                        signer: signer.clone(),
                        manager: oracle.manager(),
                        blocker: oracle.control(public_key.clone()),
                        namespace: union(APPLICATION_NAMESPACE, b"_ENGINE"),
                        participant_config: None,
                        polynomial: Some(polynomial.clone()),
                        share: Some(shares[idx].clone()),
                        certificate_verifier: certificate_verifier.clone(),
                        active_participants: validators.clone(),
                        inactive_participants: Vec::default(),
                        num_participants_per_epoch: validators.len() as u32,
                        dkg_rate_limit: Quota::per_second(NZU32!(128)),
                        orchestrator_rate_limit: Quota::per_second(NZU32!(1)),
                        partition_prefix: format!("validator_{idx}"),
                        freezer_table_initial_size: 1024, // 1mb
                    },
                )
                .await;

                // Get networking
                let (pending, recovered, resolver, broadcast, dkg, orchestrator, marshal) =
                    registrations.remove(&public_key).unwrap();

                // Start engine
                engine.start(
                    pending,
                    recovered,
                    resolver,
                    broadcast,
                    dkg,
                    orchestrator,
                    marshal,
                );
            }

            // Poll metrics
            loop {
                let metrics = context.encode();

                // Iterate over all lines
                let mut success = false;
                for line in metrics.lines() {
                    // Split metric and value
                    let mut parts = line.split_whitespace();
                    let metric = parts.next().unwrap();
                    let value = parts.next().unwrap();

                    // If ends with peers_blocked, ensure it is zero
                    if metric.ends_with("_peers_blocked") {
                        let value = value.parse::<u64>().unwrap();
                        assert_eq!(value, 0);
                    }

                    // If ends with contiguous_height, ensure it is at least required_container
                    if metric.ends_with("_processed_height") {
                        let value = value.parse::<u64>().unwrap();
                        if value >= initial_container_required {
                            success = true;
                            break;
                        }
                    }
                }
                if success {
                    break;
                }

                // Still waiting for all validators to complete
                context.sleep(Duration::from_secs(1)).await;
            }

            // Link first peer
            link_validators(
                &mut oracle,
                &validators,
                link,
                Some(|_, i, j| [i, j].contains(&0usize) && ![i, j].contains(&1usize)),
            )
            .await;

            let signer = signers[0].clone();
            let share = shares[0].clone();
            let public_key = signer.public_key();
            let engine = engine::Engine::<_, _, _, _, Sha256, _, S>::new(
                context.with_label("engine"),
                engine::Config {
                    signer: signer.clone(),
                    manager: oracle.manager(),
                    blocker: oracle.control(public_key.clone()),
                    namespace: union(APPLICATION_NAMESPACE, b"_ENGINE"),
                    participant_config: None,
                    polynomial: Some(polynomial.clone()),
                    share: Some(share),
                    certificate_verifier,
                    active_participants: validators.clone(),
                    inactive_participants: Vec::default(),
                    num_participants_per_epoch: validators.len() as u32,
                    dkg_rate_limit: Quota::per_second(NZU32!(128)),
                    orchestrator_rate_limit: Quota::per_second(NZU32!(1)),
                    partition_prefix: "validator_0".to_string(),
                    freezer_table_initial_size: 1024, // 1mb
                },
            )
            .await;

            // Get networking
            let (pending, recovered, resolver, broadcast, dkg, orchestrator, marshal) =
                registrations.remove(&public_key).unwrap();

            // Start engine
            engine.start(
                pending,
                recovered,
                resolver,
                broadcast,
                dkg,
                orchestrator,
                marshal,
            );

            // Poll metrics
            loop {
                let metrics = context.encode();

                // Iterate over all lines
                let mut success = false;
                for line in metrics.lines() {
                    // Split metric and value
                    let mut parts = line.split_whitespace();
                    let metric = parts.next().unwrap();
                    let value = parts.next().unwrap();

                    // If ends with peers_blocked, ensure it is zero
                    if metric.ends_with("_peers_blocked") {
                        let value = value.parse::<u64>().unwrap();
                        assert_eq!(value, 0);
                    }

                    // If ends with contiguous_height, ensure it is at least required_container
                    if metric.ends_with("_processed_height") {
                        let value = value.parse::<u64>().unwrap();
                        if value >= final_container_required {
                            success = true;
                            break;
                        }
                    }
                }
                if success {
                    break;
                }

                // Still waiting for all validators to complete
                context.sleep(Duration::from_secs(1)).await;
            }

            context.auditor().state()
        })
    }

    #[test_group("slow")]
    #[test_traced("INFO")]
    fn test_marshal_ed() {
        assert_eq!(
            test_marshal::<EdScheme, _>(1, |_| None),
            test_marshal::<EdScheme, _>(1, |_| None)
        );
    }

    #[test_group("slow")]
    #[test_traced("INFO")]
    fn test_marshal_threshold() {
        assert_eq!(
            test_marshal::<ThresholdScheme<_>, _>(1, |public| Some(
                ThresholdScheme::certificate_verifier(public)
            )),
            test_marshal::<ThresholdScheme<_>, _>(1, |public| Some(
                ThresholdScheme::certificate_verifier(public)
            ))
        );
    }

    fn test_marshal_multi_epoch<S, F>(seed: u64, certificate_verifier: F) -> String
    where
        S: Scheme<PublicKey = ed25519::PublicKey>,
        SchemeProvider<S, ed25519::PrivateKey>:
            EpochSchemeProvider<Variant = MinSig, PublicKey = ed25519::PublicKey, Scheme = S>,
        F: FnOnce(<MinSig as Variant>::Public) -> Option<S>,
    {
        // Create context
        let n = 5;
        let threshold = quorum(n);
        let initial_container_required = BLOCKS_PER_EPOCH + (BLOCKS_PER_EPOCH / 2);
        let final_container_required = 4 * BLOCKS_PER_EPOCH + 1;
        let cfg = deterministic::Config::default()
            .with_seed(seed)
            .with_timeout(Some(Duration::from_secs(120)));
        let executor = Runner::new(cfg);
        executor.start(|mut context| async move {
            // Create simulated network
            let (network, mut oracle) = Network::new(
                context.with_label("network"),
                simulated::Config {
                    max_size: 1024 * 1024,
                    disconnect_on_block: true,
                    tracked_peer_sets: Some(3),
                },
            );

            // Start network
            network.start();

            // Derive threshold
            let (polynomial, shares) =
                ops::generate_shares::<_, MinSig>(&mut context, None, n, threshold);

            // Create certificate verifier using the polynomial constant
            let certificate_verifier = certificate_verifier(*polynomial.constant());

            // Register participants
            let mut signers = Vec::new();
            let mut validators = Vec::new();
            for i in 0..n {
                let signer = PrivateKey::from_seed(i as u64);
                let pk = signer.public_key();
                signers.push(signer);
                validators.push(pk);
            }
            validators.sort();
            signers.sort_by_key(|s| s.public_key());
            let mut registrations = register_validators(&context, &mut oracle, &validators).await;

            // Link all validators (except 0)
            let link = Link {
                latency: Duration::from_millis(10),
                jitter: Duration::from_millis(1),
                success_rate: 1.0,
            };
            link_validators(
                &mut oracle,
                &validators,
                link.clone(),
                Some(|_, i, j| ![i, j].contains(&0usize)),
            )
            .await;

            // Create instances
            for (idx, signer) in signers.iter().enumerate() {
                // Skip first
                if idx == 0 {
                    continue;
                }

                let public_key = signer.public_key();
                let engine = engine::Engine::<_, _, _, _, Sha256, _, S>::new(
                    context.with_label(&format!("engine_{idx}")),
                    engine::Config {
                        signer: signer.clone(),
                        manager: oracle.manager(),
                        blocker: oracle.control(public_key.clone()),
                        namespace: union(APPLICATION_NAMESPACE, b"_ENGINE"),
                        participant_config: None,
                        polynomial: Some(polynomial.clone()),
                        share: Some(shares[idx].clone()),
                        certificate_verifier: certificate_verifier.clone(),
                        active_participants: validators.clone(),
                        inactive_participants: Vec::default(),
                        num_participants_per_epoch: validators.len() as u32,
                        dkg_rate_limit: Quota::per_second(NZU32!(128)),
                        orchestrator_rate_limit: Quota::per_second(NZU32!(1)),
                        partition_prefix: format!("validator_{idx}"),
                        freezer_table_initial_size: 1024, // 1mb
                    },
                )
                .await;

                // Get networking
                let (pending, recovered, resolver, broadcast, dkg, orchestrator, marshal) =
                    registrations.remove(&public_key).unwrap();

                // Start engine
                engine.start(
                    pending,
                    recovered,
                    resolver,
                    broadcast,
                    dkg,
                    orchestrator,
                    marshal,
                );
            }

            // Poll metrics
            loop {
                let metrics = context.encode();

                // Iterate over all lines
                let mut success = false;
                for line in metrics.lines() {
                    // Split metric and value
                    let mut parts = line.split_whitespace();
                    let metric = parts.next().unwrap();
                    let value = parts.next().unwrap();

                    // If ends with peers_blocked, ensure it is zero
                    if metric.ends_with("_peers_blocked") {
                        let value = value.parse::<u64>().unwrap();
                        assert_eq!(value, 0);
                    }

                    // If ends with processed_height, ensure it is at least initial_container_required
                    if metric.ends_with("_processed_height") {
                        let value = value.parse::<u64>().unwrap();
                        if value >= initial_container_required {
                            success = true;
                            break;
                        }
                    }
                }
                if success {
                    break;
                }

                // Still waiting for all validators to complete
                context.sleep(Duration::from_secs(1)).await;
            }

            // Link first peer
            link_validators(
                &mut oracle,
                &validators,
                link,
                Some(|_, i, j| [i, j].contains(&0usize) && ![i, j].contains(&1usize)),
            )
            .await;

            let signer = signers[0].clone();
            let share = shares[0].clone();
            let public_key = signer.public_key();
            let engine = engine::Engine::<_, _, _, _, Sha256, _, S>::new(
                context.with_label("engine_0"),
                engine::Config {
                    signer: signer.clone(),
                    manager: oracle.manager(),
                    blocker: oracle.control(public_key.clone()),
                    namespace: union(APPLICATION_NAMESPACE, b"_ENGINE"),
                    participant_config: None,
                    polynomial: Some(polynomial.clone()),
                    share: Some(share),
                    certificate_verifier: certificate_verifier.clone(),
                    active_participants: validators.clone(),
                    inactive_participants: Vec::default(),
                    num_participants_per_epoch: validators.len() as u32,
                    dkg_rate_limit: Quota::per_second(NZU32!(128)),
                    orchestrator_rate_limit: Quota::per_second(NZU32!(1)),
                    partition_prefix: "validator_0".to_string(),
                    freezer_table_initial_size: 1024, // 1mb
                },
            )
            .await;

            // Get networking
            let (pending, recovered, resolver, broadcast, dkg, orchestrator, marshal) =
                registrations.remove(&public_key).unwrap();

            // Start engine
            engine.start(
                pending,
                recovered,
                resolver,
                broadcast,
                dkg,
                orchestrator,
                marshal,
            );

            // Poll metrics
            loop {
                let metrics = context.encode();

                // Iterate over all lines
                let mut completed_validators = HashSet::new();
                for line in metrics.lines() {
                    // Split metric and value
                    let mut parts = line.split_whitespace();
                    let metric = parts.next().unwrap();
                    let value = parts.next().unwrap();

                    // If ends with peers_blocked, ensure it is zero
                    if metric.ends_with("_peers_blocked") {
                        let value = value.parse::<u64>().unwrap();
                        assert_eq!(value, 0);
                    }

                    if metric.ends_with("_failed_rounds_total") {
                        let value = value.parse::<u64>().unwrap();
                        assert_eq!(value, 0);
                    }

                    // If ends with processed_height, ensure it is at least final_container_required
                    for idx in 0..n {
                        if metric.contains(&format!("engine_{idx}"))
                            && metric.ends_with("_processed_height")
                        {
                            let value = value.parse::<u64>().unwrap();
                            if value >= final_container_required {
                                completed_validators.insert(idx);
                                break;
                            }
                        }
                    }
                }

                if completed_validators.len() == n as usize {
                    break;
                }

                // Still waiting for all validators to complete
                context.sleep(Duration::from_secs(1)).await;
            }

            context.auditor().state()
        })
    }

    #[test_group("slow")]
    #[test_traced("INFO")]
    fn test_marshal_multi_epoch_ed() {
        assert_eq!(
            test_marshal_multi_epoch::<EdScheme, _>(1, |_| None),
            test_marshal_multi_epoch::<EdScheme, _>(1, |_| None)
        );
    }

    #[test_group("slow")]
    #[test_traced("INFO")]
    fn test_marshal_multi_epoch_threshold() {
        assert_eq!(
            test_marshal_multi_epoch::<ThresholdScheme<_>, _>(1, |public| Some(
                ThresholdScheme::certificate_verifier(public)
            )),
            test_marshal_multi_epoch::<ThresholdScheme<_>, _>(1, |public| Some(
                ThresholdScheme::certificate_verifier(public)
            ))
        );
    }

    fn test_marshal_multi_epoch_non_member_of_committee<S, F>(
        seed: u64,
        certificate_verifier: F,
    ) -> String
    where
        S: Scheme<PublicKey = ed25519::PublicKey>,
        SchemeProvider<S, ed25519::PrivateKey>:
            EpochSchemeProvider<Variant = MinSig, PublicKey = ed25519::PublicKey, Scheme = S>,
        F: FnOnce(<MinSig as Variant>::Public) -> Option<S>,
    {
        // Create context
        let n = 5;
        let threshold = quorum(n - 1);
        let initial_container_required = BLOCKS_PER_EPOCH + (BLOCKS_PER_EPOCH / 2);
        let final_container_required = 4 * BLOCKS_PER_EPOCH + 1;
        let cfg = deterministic::Config::default()
            .with_seed(seed)
            .with_timeout(Some(Duration::from_secs(120)));
        let executor = Runner::new(cfg);
        executor.start(|mut context| async move {
            // Create simulated network
            let (network, mut oracle) = Network::new(
                context.with_label("network"),
                simulated::Config {
                    max_size: 1024 * 1024,
                    disconnect_on_block: true,
                    tracked_peer_sets: Some(3),
                },
            );

            // Start network
            network.start();

            // Derive threshold
            let (polynomial, shares) =
                ops::generate_shares::<_, MinSig>(&mut context, None, n - 1, threshold);

            // Create certificate verifier using the polynomial constant
            let certificate_verifier = certificate_verifier(*polynomial.constant());

            // Register participants
            let mut signers = Vec::new();
            let mut validators = Vec::new();
            for i in 0..n {
                let signer = PrivateKey::from_seed(i as u64);
                let pk = signer.public_key();
                signers.push(signer);
                validators.push(pk);
            }
            validators.sort();
            signers.sort_by_key(|s| s.public_key());
            let mut registrations = register_validators(&context, &mut oracle, &validators).await;

            // Link all validators (except 0)
            let link = Link {
                latency: Duration::from_millis(10),
                jitter: Duration::from_millis(1),
                success_rate: 1.0,
            };
            link_validators(
                &mut oracle,
                &validators,
                link.clone(),
                Some(|_, i, j| ![i, j].contains(&0usize)),
            )
            .await;

            // Create instances
            for (idx, signer) in signers.iter().enumerate() {
                // Skip first
                if idx == 0 {
                    continue;
                }

                let public_key = signer.public_key();
                let engine = engine::Engine::<_, _, _, _, Sha256, _, S>::new(
                    context.with_label(&format!("engine_{idx}")),
                    engine::Config {
                        signer: signer.clone(),
                        manager: oracle.manager(),
                        blocker: oracle.control(public_key.clone()),
                        namespace: union(APPLICATION_NAMESPACE, b"_ENGINE"),
                        participant_config: None,
                        polynomial: Some(polynomial.clone()),
                        share: Some(shares[idx - 1].clone()),
                        certificate_verifier: certificate_verifier.clone(),
                        active_participants: validators[1..].to_vec(),
                        inactive_participants: validators[..1].to_vec(),
                        num_participants_per_epoch: validators.len() as u32 - 1,
                        dkg_rate_limit: Quota::per_second(NZU32!(128)),
                        orchestrator_rate_limit: Quota::per_second(NZU32!(1)),
                        partition_prefix: format!("validator_{idx}"),
                        freezer_table_initial_size: 1024, // 1mb
                    },
                )
                .await;

                // Get networking
                let (pending, recovered, resolver, broadcast, dkg, orchestrator, marshal) =
                    registrations.remove(&public_key).unwrap();

                // Start engine
                engine.start(
                    pending,
                    recovered,
                    resolver,
                    broadcast,
                    dkg,
                    orchestrator,
                    marshal,
                );
            }

            // Poll metrics
            loop {
                let metrics = context.encode();

                // Iterate over all lines
                let mut success = false;
                for line in metrics.lines() {
                    // Split metric and value
                    let mut parts = line.split_whitespace();
                    let metric = parts.next().unwrap();
                    let value = parts.next().unwrap();

                    // If ends with peers_blocked, ensure it is zero
                    if metric.ends_with("_peers_blocked") {
                        let value = value.parse::<u64>().unwrap();
                        assert_eq!(value, 0);
                    }

                    // If ends with processed_height, ensure it is at least initial_container_required
                    if metric.ends_with("_processed_height") {
                        let value = value.parse::<u64>().unwrap();
                        if value >= initial_container_required {
                            success = true;
                            break;
                        }
                    }
                }
                if success {
                    break;
                }

                // Still waiting for all validators to complete
                context.sleep(Duration::from_secs(1)).await;
            }

            // Link first peer
            link_validators(
                &mut oracle,
                &validators,
                link,
                Some(|_, i, j| [i, j].contains(&0usize) && ![i, j].contains(&1usize)),
            )
            .await;

            // Set up the peer to marshal. Note that this peer is _not_ a part of the committee
            // in the first epoch.
            let signer = signers[0].clone();
            let public_key = signer.public_key();
            let engine = engine::Engine::<_, _, _, _, Sha256, _, S>::new(
                context.with_label("engine_0"),
                engine::Config {
                    signer: signer.clone(),
                    manager: oracle.manager(),
                    blocker: oracle.control(public_key.clone()),
                    namespace: union(APPLICATION_NAMESPACE, b"_ENGINE"),
                    participant_config: None,
                    polynomial: Some(polynomial.clone()),
                    share: None,
                    certificate_verifier: certificate_verifier.clone(),
                    active_participants: validators[1..].to_vec(),
                    inactive_participants: validators[..1].to_vec(),
                    num_participants_per_epoch: validators.len() as u32 - 1,
                    dkg_rate_limit: Quota::per_second(NZU32!(128)),
                    orchestrator_rate_limit: Quota::per_second(NZU32!(1)),
                    partition_prefix: "validator_0".to_string(),
                    freezer_table_initial_size: 1024, // 1mb
                },
            )
            .await;

            // Get networking
            let (pending, recovered, resolver, broadcast, dkg, orchestrator, marshal) =
                registrations.remove(&public_key).unwrap();

            // Start engine
            engine.start(
                pending,
                recovered,
                resolver,
                broadcast,
                dkg,
                orchestrator,
                marshal,
            );

            // Poll metrics
            loop {
                let metrics = context.encode();

                // Iterate over all lines
                let mut completed_validators = HashSet::new();
                for line in metrics.lines() {
                    // Split metric and value
                    let mut parts = line.split_whitespace();
                    let metric = parts.next().unwrap();
                    let value = parts.next().unwrap();

                    // If ends with peers_blocked, ensure it is zero
                    if metric.ends_with("_peers_blocked") {
                        let value = value.parse::<u64>().unwrap();
                        assert_eq!(value, 0);
                    }

                    if metric.ends_with("_failed_rounds_total") {
                        let value = value.parse::<u64>().unwrap();
                        assert_eq!(value, 0);
                    }

                    // If ends with processed_height, ensure it is at least final_container_required
                    for idx in 0..n {
                        if metric.contains(&format!("engine_{idx}"))
                            && metric.ends_with("_processed_height")
                        {
                            let value = value.parse::<u64>().unwrap();
                            if value >= final_container_required {
                                completed_validators.insert(idx);
                                break;
                            }
                        }
                    }
                }

                if completed_validators.len() == n as usize {
                    break;
                }

                // Still waiting for all validators to complete
                context.sleep(Duration::from_secs(1)).await;
            }
            context.auditor().state()
        })
    }

    #[test_group("slow")]
    #[test_traced("INFO")]
    fn test_marshal_multi_epoch_non_member_of_committee_ed() {
        assert_eq!(
            test_marshal_multi_epoch_non_member_of_committee::<EdScheme, _>(1, |_| None),
            test_marshal_multi_epoch_non_member_of_committee::<EdScheme, _>(1, |_| None)
        );
    }

    #[test_group("slow")]
    #[test_traced("INFO")]
    fn test_marshal_multi_epoch_non_member_of_committee_threshold() {
        assert_eq!(
            test_marshal_multi_epoch_non_member_of_committee::<ThresholdScheme<_>, _>(
                1,
                |public| Some(ThresholdScheme::certificate_verifier(public))
            ),
            test_marshal_multi_epoch_non_member_of_committee::<ThresholdScheme<_>, _>(
                1,
                |public| Some(ThresholdScheme::certificate_verifier(public))
            ),
        );
    }

    fn test_unclean_shutdown<S, F>(seed: u64, certificate_verifier: F) -> String
    where
        S: Scheme<PublicKey = ed25519::PublicKey>,
        SchemeProvider<S, ed25519::PrivateKey>:
            EpochSchemeProvider<Variant = MinSig, PublicKey = ed25519::PublicKey, Scheme = S>,
        F: FnOnce(<MinSig as Variant>::Public) -> Option<S>,
    {
        // Create context
        let n = 5;
        let threshold = quorum(n);
        let required_container = 2 * BLOCKS_PER_EPOCH + 1;

        // Derive threshold
        let mut rng = StdRng::seed_from_u64(seed);
        let (polynomial, shares) = ops::generate_shares::<_, MinSig>(&mut rng, None, n, threshold);

        // Create certificate verifier using the polynomial constant
        let certificate_verifier = certificate_verifier(*polynomial.constant());

        // Random restarts every x seconds
        let mut runs = 0;
        let mut prev_ctx = None;
        loop {
            // Setup run
            let polynomial = polynomial.clone();
            let shares = shares.clone();
            let certificate_verifier = certificate_verifier.clone();
            let f = |mut context: deterministic::Context| async move {
                // Create simulated network
                let (network, mut oracle) = Network::new(
                    context.with_label("network"),
                    simulated::Config {
                        max_size: 1024 * 1024,
                        disconnect_on_block: true,
                        tracked_peer_sets: Some(3),
                    },
                );

                // Start network
                network.start();

                // Register participants
                let mut signers = Vec::new();
                let mut validators = Vec::new();
                for i in 0..n {
                    let signer = PrivateKey::from_seed(i as u64);
                    let pk = signer.public_key();
                    signers.push(signer);
                    validators.push(pk);
                }
                validators.sort();
                signers.sort_by_key(|s| s.public_key());
                let mut registrations =
                    register_validators(&context, &mut oracle, &validators).await;

                // Link all validators
                let link = Link {
                    latency: Duration::from_millis(10),
                    jitter: Duration::from_millis(1),
                    success_rate: 1.0,
                };
                link_validators(&mut oracle, &validators, link, None).await;

                // Create instances
                let mut public_keys = HashSet::new();
                for (idx, signer) in signers.into_iter().enumerate() {
                    // Create signer context
                    let public_key = signer.public_key();
                    public_keys.insert(public_key.clone());

                    let engine = engine::Engine::<_, _, _, _, Sha256, _, S>::new(
                        context.with_label("engine"),
                        engine::Config {
                            signer: signer.clone(),
                            manager: oracle.manager(),
                            blocker: oracle.control(public_key.clone()),
                            namespace: union(APPLICATION_NAMESPACE, b"_ENGINE"),
                            participant_config: None,
                            polynomial: Some(polynomial.clone()),
                            share: Some(shares[idx].clone()),
                            certificate_verifier: certificate_verifier.clone(),
                            active_participants: validators.clone(),
                            inactive_participants: Vec::default(),
                            num_participants_per_epoch: validators.len() as u32,
                            dkg_rate_limit: Quota::per_second(NZU32!(128)),
                            orchestrator_rate_limit: Quota::per_second(NZU32!(1)),
                            partition_prefix: format!("validator_{idx}"),
                            freezer_table_initial_size: 1024, // 1mb
                        },
                    )
                    .await;

                    // Get networking
                    let (pending, recovered, resolver, broadcast, dkg, orchestrator, marshal) =
                        registrations.remove(&public_key).unwrap();

                    // Start engine
                    engine.start(
                        pending,
                        recovered,
                        resolver,
                        broadcast,
                        dkg,
                        orchestrator,
                        marshal,
                    );
                }

                // Poll metrics
                let poller = context
                    .with_label("metrics")
                    .spawn(move |context| async move {
                        loop {
                            let metrics = context.encode();

                            // Iterate over all lines
                            let mut success = false;
                            for line in metrics.lines() {
                                // Split metric and value
                                let mut parts = line.split_whitespace();
                                let metric = parts.next().unwrap();
                                let value = parts.next().unwrap();

                                // If ends with peers_blocked, ensure it is zero
                                if metric.ends_with("_peers_blocked") {
                                    let value = value.parse::<u64>().unwrap();
                                    assert_eq!(value, 0);
                                }

                                // If ends with contiguous_height, ensure it is at least required_container
                                if metric.ends_with("_processed_height") {
                                    let value = value.parse::<u64>().unwrap();
                                    if value >= required_container {
                                        success = true;
                                        break;
                                    }
                                }
                            }
                            if success {
                                break;
                            }

                            // Still waiting for all validators to complete
                            context.sleep(Duration::from_millis(10)).await;
                        }
                    });

                // Exit at random points until finished
                let wait =
                    context.gen_range(Duration::from_millis(500)..Duration::from_millis(1_000));

                // Wait for one to finish
                select! {
                    _ = poller => {
                        // Finished
                        true
                    },
                    _ = context.sleep(wait) => {
                        // Randomly exit
                        false
                    }
                }
            };

            // Handle run

            let (complete, checkpoint) = prev_ctx
                .map_or_else(
                    || {
                        let cfg = deterministic::Config::default()
                            .with_seed(seed)
                            .with_timeout(Some(Duration::from_secs(180)));
                        Runner::new(cfg)
                    },
                    Runner::from,
                )
                .start_and_recover(f);

            // If complete, break out of the loop
            prev_ctx = Some(checkpoint);
            if complete {
                break;
            }
            runs += 1;
        }
        assert!(runs > 1);

        prev_ctx.expect("no previous context").auditor().state()
    }

    #[test_group("slow")]
    #[test_traced("INFO")]
    fn test_unclean_shutdown_ed() {
        assert_eq!(
            test_unclean_shutdown::<EdScheme, _>(1, |_| None),
            test_unclean_shutdown::<EdScheme, _>(1, |_| None)
        );
    }

    #[test_group("slow")]
    #[test_traced("INFO")]
    fn test_unclean_shutdown_threshold() {
        assert_eq!(
            test_unclean_shutdown::<ThresholdScheme<_>, _>(1, |public| Some(
                ThresholdScheme::certificate_verifier(public)
            )),
            test_unclean_shutdown::<ThresholdScheme<_>, _>(1, |public| Some(
                ThresholdScheme::certificate_verifier(public)
            ))
        );
    }

    fn restart<S, F>(
        n: u32,
        seed: u64,
        link: Link,
        shutdown_height: u64,
        restart_height: u64,
        final_required: u64,
        certificate_verifier: F,
    ) -> String
    where
        S: Scheme<PublicKey = ed25519::PublicKey>,
        SchemeProvider<S, ed25519::PrivateKey>:
            EpochSchemeProvider<Variant = MinSig, PublicKey = ed25519::PublicKey, Scheme = S>,
        F: FnOnce(<MinSig as Variant>::Public) -> Option<S>,
    {
        // Create context
        let threshold = quorum(n);
        let cfg = deterministic::Config::default().with_seed(seed);
        let executor = Runner::from(cfg);
        executor.start(|mut context| async move {
            // Create simulated network
            let (network, mut oracle) = Network::new(
                context.with_label("network"),
                simulated::Config {
                    disconnect_on_block: true,
                    tracked_peer_sets: Some(3),
                    max_size: 1024 * 1024,
                },
            );

            // Start network
            network.start();

            // Derive threshold
            let (polynomial, shares) =
                ops::generate_shares::<_, MinSig>(&mut context, None, n, threshold);

            // Create certificate verifier using the polynomial constant
            let certificate_verifier = certificate_verifier(*polynomial.constant());

            // Register participants
            let mut signers = Vec::new();
            let mut validators = Vec::new();
            for i in 0..n {
                let signer = PrivateKey::from_seed(i as u64);
                let pk = signer.public_key();
                signers.push(signer);
                validators.push(pk);
            }
            validators.sort();
            signers.sort_by_key(|s| s.public_key());
            let mut registrations = register_validators(&context, &mut oracle, &validators).await;

            // Link all validators
            link_validators(&mut oracle, &validators, link, None).await;

            // Create instances
            let mut engines = Vec::new();
            let mut public_keys = HashSet::new();
            for (idx, signer) in signers.iter().enumerate() {
                let context = context.with_label(&format!("validator_{idx}"));

                // Create signer context
                let public_key = signer.public_key();
                public_keys.insert(public_key.clone());

                // Get networking
                let (pending, recovered, resolver, broadcast, dkg, orchestrator, marshal) =
                    registrations.remove(&public_key).unwrap();

                let engine = engine::Engine::<_, _, _, _, Sha256, _, S>::new(
                    context.with_label("engine"),
                    engine::Config {
                        signer: signer.clone(),
                        manager: oracle.manager(),
                        blocker: oracle.control(public_key.clone()),
                        namespace: union(APPLICATION_NAMESPACE, b"_ENGINE"),
                        participant_config: None,
                        polynomial: Some(polynomial.clone()),
                        share: shares.get(idx).cloned(),
                        certificate_verifier: certificate_verifier.clone(),
                        active_participants: validators.clone(),
                        inactive_participants: Vec::default(),
                        num_participants_per_epoch: n,
                        dkg_rate_limit: Quota::per_second(NZU32!(128)),
                        orchestrator_rate_limit: Quota::per_second(NZU32!(1)),
                        partition_prefix: format!("validator_{idx}"),
                        freezer_table_initial_size: 1024, // 1mb
                    },
                )
                .await;

                let handle = engine.start(
                    pending,
                    recovered,
                    resolver,
                    broadcast,
                    dkg,
                    orchestrator,
                    marshal,
                );
                engines.push(handle);
            }

            // Poll metrics
            loop {
                let metrics = context.encode();

                // Iterate over all lines
                let mut success = 0;
                for line in metrics.lines() {
                    // Split metric and value
                    let mut parts = line.split_whitespace();
                    let metric = parts.next().unwrap();
                    let value = parts.next().unwrap();

                    // If ends with peers_blocked, ensure it is zero
                    if metric.ends_with("_peers_blocked") {
                        let value = value.parse::<u64>().unwrap();
                        assert_eq!(value, 0);
                    }

                    // If ends with contiguous_height, ensure it is at least required_container
                    if metric.ends_with("_processed_height") {
                        let value = value.parse::<u64>().unwrap();
                        if value >= shutdown_height {
                            success += 1;
                        }
                    }
                }
                if success == n {
                    break;
                }

                // Still waiting for all validators to complete
                context.sleep(Duration::from_secs(1)).await;
            }

            // Abort a validator
            let idx = context.gen_range(0..engines.len());
            let signer = signers[idx].clone();
            let public_key = signer.public_key();
            let handle = engines.remove(idx);
            handle.abort();
            info!(idx, ?public_key, "aborted validator");

            // Poll metrics
            loop {
                let metrics = context.encode();

                // Iterate over all lines
                let mut success = 0;
                for line in metrics.lines() {
                    // Split metric and value
                    let mut parts = line.split_whitespace();
                    let metric = parts.next().unwrap();
                    let value = parts.next().unwrap();

                    // If ends with peers_blocked, ensure it is zero
                    if metric.ends_with("_peers_blocked") {
                        let value = value.parse::<u64>().unwrap();
                        assert_eq!(value, 0);
                    }

                    // If ends with contiguous_height, ensure it is at least required_container
                    if metric.ends_with("_processed_height") {
                        let value = value.parse::<u64>().unwrap();
                        if value >= restart_height {
                            success += 1;
                        }
                    }
                }
                if success == n - 1 {
                    break;
                }

                // Still waiting for all validators to complete
                context.sleep(Duration::from_secs(1)).await;
            }

            // Get networking
            let context = context.with_label(&format!("validator_{idx}_restarted"));
            let (pending, recovered, resolver, broadcast, dkg, orchestrator, marshal) =
                register_validator(&context, &mut oracle, public_key.clone()).await;

            let engine = engine::Engine::<_, _, _, _, Sha256, _, S>::new(
                context.with_label("engine"),
                engine::Config {
                    signer: signer.clone(),
                    manager: oracle.manager(),
                    blocker: oracle.control(public_key.clone()),
                    namespace: union(APPLICATION_NAMESPACE, b"_ENGINE"),
                    participant_config: None,
                    polynomial: Some(polynomial.clone()),
                    share: shares.get(idx).cloned(),
                    certificate_verifier: certificate_verifier.clone(),
                    active_participants: validators,
                    inactive_participants: Vec::default(),
                    num_participants_per_epoch: n,
                    dkg_rate_limit: Quota::per_second(NZU32!(128)),
                    orchestrator_rate_limit: Quota::per_second(NZU32!(1)),
                    partition_prefix: format!("validator_{idx}"),
                    freezer_table_initial_size: 1024, // 1mb
                },
            )
            .await;
            engine.start(
                pending,
                recovered,
                resolver,
                broadcast,
                dkg,
                orchestrator,
                marshal,
            );
            info!(idx, ?public_key, "restarted validator");

            // Poll metrics
            loop {
                let metrics = context.encode();

                // Iterate over all lines
                let mut success = 0;
                for line in metrics.lines() {
                    // Split metric and value
                    let mut parts = line.split_whitespace();
                    let metric = parts.next().unwrap();
                    let value = parts.next().unwrap();

                    // If ends with peers_blocked, ensure it is zero
                    if metric.ends_with("_peers_blocked") {
                        let value = value.parse::<u64>().unwrap();
                        assert_eq!(value, 0);
                    }

                    // If ends with contiguous_height, ensure it is at least required_container
                    if metric.ends_with("_processed_height") {
                        let value = value.parse::<u64>().unwrap();
                        if value >= final_required {
                            success += 1;
                        }
                    }
                }
                if success == n {
                    break;
                }

                // Still waiting for all validators to complete
                context.sleep(Duration::from_secs(1)).await;
            }

            context.auditor().state()
        })
    }

    #[test_group("slow")]
    #[test_traced("INFO")]
    fn test_restart_ed() {
        let link = Link {
            latency: Duration::from_millis(10),
            jitter: Duration::from_millis(1),
            success_rate: 1.0,
        };
        for seed in 0..5 {
            let state = restart::<EdScheme, _>(
                5,
                seed,
                link.clone(),
                BLOCKS_PER_EPOCH + 1,
                2 * BLOCKS_PER_EPOCH + 1,
                3 * BLOCKS_PER_EPOCH + 1,
                |_| None,
            );
            assert_eq!(
                state,
                restart::<EdScheme, _>(
                    5,
                    seed,
                    link.clone(),
                    BLOCKS_PER_EPOCH + 1,
                    2 * BLOCKS_PER_EPOCH + 1,
                    3 * BLOCKS_PER_EPOCH + 1,
                    |_| None,
                )
            );
        }
    }

    #[test_group("slow")]
    #[test_traced("INFO")]
    fn test_restart_threshold() {
        let link = Link {
            latency: Duration::from_millis(10),
            jitter: Duration::from_millis(1),
            success_rate: 1.0,
        };
        for seed in 0..5 {
            let state = restart::<ThresholdScheme<_>, _>(
                5,
                seed,
                link.clone(),
                BLOCKS_PER_EPOCH + 1,
                2 * BLOCKS_PER_EPOCH + 1,
                3 * BLOCKS_PER_EPOCH + 1,
                |public| Some(ThresholdScheme::<_>::certificate_verifier(public)),
            );
            assert_eq!(
                state,
                restart::<ThresholdScheme<_>, _>(
                    5,
                    seed,
                    link.clone(),
                    BLOCKS_PER_EPOCH + 1,
                    2 * BLOCKS_PER_EPOCH + 1,
                    3 * BLOCKS_PER_EPOCH + 1,
                    |public| Some(ThresholdScheme::<_>::certificate_verifier(public)),
                )
            );
        }
    }
}<|MERGE_RESOLUTION|>--- conflicted
+++ resolved
@@ -563,13 +563,9 @@
             jitter: Duration::from_millis(10),
             success_rate: 0.98,
         };
-<<<<<<< HEAD
-        all_online::<ThresholdScheme<_>, _>(10, 10, 0, link.clone(), 1000, |public| {
+        all_online::<ThresholdScheme<_>, _>(10, 10, 0, link, 1000, |public| {
             Some(ThresholdScheme::certificate_verifier(public))
         });
-=======
-        all_online::<ThresholdScheme<MinSig>>(10, 10, 0, link, 1000);
->>>>>>> 6919c605
     }
 
     #[test_group("slow")]
@@ -580,13 +576,9 @@
             jitter: Duration::from_millis(10),
             success_rate: 0.98,
         };
-<<<<<<< HEAD
-        all_online::<ThresholdScheme<_>, _>(10, 4, 0, link.clone(), 1000, |public| {
+        all_online::<ThresholdScheme<_>, _>(10, 4, 0, link, 1000, |public| {
             Some(ThresholdScheme::certificate_verifier(public))
         });
-=======
-        all_online::<ThresholdScheme<MinSig>>(10, 4, 0, link, 1000);
->>>>>>> 6919c605
     }
 
     fn reshare_failed(seed: u64) -> String {
