--- conflicted
+++ resolved
@@ -471,13 +471,8 @@
                     // If we did not block on processing the block, marshal could continue processing finalized blocks and start
                     // at a future block after restart (leaving the application in an unrecoverable state where we are beyond the last epoch height
                     // and not willing to enter the next epoch).
-<<<<<<< HEAD
-                    response.send(()).expect("response channel closed");
+                    response.acknowledge();
                     info!(%epoch, relative_height, "finalized block");
-=======
-                    response.acknowledge();
-                    info!(epoch, relative_height, "finalized block");
->>>>>>> 7383adb6
                 }
             }
         }
