//! Service engine for `commonware-reshare` validators.

use crate::{
    application::{Application, Block, EpochProvider, Provider},
    dkg::{self, UpdateCallBack},
    orchestrator,
    setup::PeerConfig,
    BLOCKS_PER_EPOCH,
};
use commonware_broadcast::buffered;
use commonware_consensus::{
    application::marshaled::Marshaled,
    marshal::{self, ingress::handler},
    simplex::{scheme::Scheme, types::Finalization},
    types::ViewDelta,
};
use commonware_cryptography::{
    bls12381::{
        dkg::Output,
        primitives::{group, variant::Variant},
    },
    Hasher, Signer,
};
use commonware_p2p::{Blocker, Manager, Receiver, Sender};
use commonware_runtime::{
    buffer::PoolRef, spawn_cell, Clock, ContextCell, Handle, Metrics, Network, Spawner, Storage,
};
use commonware_storage::archive::immutable;
use commonware_utils::{ordered::Set, union, NZUsize, NZU32, NZU64};
use futures::{channel::mpsc, future::try_join_all};
use governor::clock::Clock as GClock;
use rand::{CryptoRng, Rng};
use std::{num::NonZero, time::Instant};
use tracing::{error, info, warn};

const MAILBOX_SIZE: usize = 10;
const DEQUE_SIZE: usize = 10;
const ACTIVITY_TIMEOUT: ViewDelta = ViewDelta::new(256);
const SYNCER_ACTIVITY_TIMEOUT_MULTIPLIER: u64 = 10;
const PRUNABLE_ITEMS_PER_SECTION: NonZero<u64> = NZU64!(4_096);
const IMMUTABLE_ITEMS_PER_SECTION: NonZero<u64> = NZU64!(262_144);
const FREEZER_TABLE_RESIZE_FREQUENCY: u8 = 4;
const FREEZER_TABLE_RESIZE_CHUNK_SIZE: u32 = 2u32.pow(16); // 3MB
const FREEZER_JOURNAL_TARGET_SIZE: u64 = 1024 * 1024 * 1024; // 1GB
const FREEZER_JOURNAL_COMPRESSION: Option<u8> = Some(3);
const REPLAY_BUFFER: NonZero<usize> = NZUsize!(8 * 1024 * 1024); // 8MB
const WRITE_BUFFER: NonZero<usize> = NZUsize!(1024 * 1024); // 1MB
const BUFFER_POOL_PAGE_SIZE: NonZero<usize> = NZUsize!(4_096); // 4KB
const BUFFER_POOL_CAPACITY: NonZero<usize> = NZUsize!(8_192); // 32MB
const MAX_REPAIR: NonZero<usize> = NZUsize!(50);

pub struct Config<C, P, B, V>
where
    P: Manager<PublicKey = C::PublicKey, Peers = Set<C::PublicKey>>,
    C: Signer,
    B: Blocker<PublicKey = C::PublicKey>,
    V: Variant,
{
    pub signer: C,
    pub manager: P,
    pub blocker: B,
    pub namespace: Vec<u8>,
    pub output: Option<Output<V, C::PublicKey>>,
    pub share: Option<group::Share>,
    pub peer_config: PeerConfig<C::PublicKey>,
    pub partition_prefix: String,
    pub freezer_table_initial_size: u32,
}

pub struct Engine<E, C, P, B, H, V, S>
where
    E: Spawner + Metrics + Rng + CryptoRng + Clock + GClock + Storage + Network,
    C: Signer,
    P: Manager<PublicKey = C::PublicKey, Peers = Set<C::PublicKey>>,
    B: Blocker<PublicKey = C::PublicKey>,
    H: Hasher,
    V: Variant,
    S: Scheme<H::Digest, PublicKey = C::PublicKey>,
    Provider<S, C>: EpochProvider<Variant = V, PublicKey = C::PublicKey, Scheme = S>,
{
    context: ContextCell<E>,
    config: Config<C, P, B, V>,
    dkg: dkg::Actor<E, P, H, C, V>,
    dkg_mailbox: dkg::Mailbox<H, C, V>,
    buffer: buffered::Engine<E, C::PublicKey, Block<H, C, V>>,
    buffered_mailbox: buffered::Mailbox<C::PublicKey, Block<H, C, V>>,
    #[allow(clippy::type_complexity)]
    marshal: marshal::Actor<
        E,
        Block<H, C, V>,
        Provider<S, C>,
        immutable::Archive<E, H::Digest, Finalization<S, H::Digest>>,
        immutable::Archive<E, H::Digest, Block<H, C, V>>,
    >,
    #[allow(clippy::type_complexity)]
    orchestrator: orchestrator::Actor<
        E,
        B,
        V,
        C,
        H,
        Marshaled<E, S, Application<E, S, H, C, V>, Block<H, C, V>>,
        S,
    >,
    orchestrator_mailbox: orchestrator::Mailbox<V, C::PublicKey>,
}

impl<E, C, P, B, H, V, S> Engine<E, C, P, B, H, V, S>
where
    E: Spawner + Metrics + Rng + CryptoRng + Clock + GClock + Storage + Network,
    C: Signer,
    P: Manager<PublicKey = C::PublicKey, Peers = Set<C::PublicKey>>,
    B: Blocker<PublicKey = C::PublicKey>,
    H: Hasher,
    V: Variant,
    S: Scheme<H::Digest, PublicKey = C::PublicKey>,
    Provider<S, C>: EpochProvider<Variant = V, PublicKey = C::PublicKey, Scheme = S>,
{
    pub async fn new(context: E, config: Config<C, P, B, V>) -> Self {
        let buffer_pool = PoolRef::new(BUFFER_POOL_PAGE_SIZE, BUFFER_POOL_CAPACITY);
        let consensus_namespace = union(&config.namespace, b"_CONSENSUS");
        let num_participants = NZU32!(config.peer_config.max_participants_per_round());

        let (dkg, dkg_mailbox) = dkg::Actor::init(
            context.with_label("dkg"),
            dkg::Config {
                manager: config.manager.clone(),
                signer: config.signer.clone(),
                mailbox_size: MAILBOX_SIZE,
                partition_prefix: config.partition_prefix.clone(),
                peer_config: config.peer_config.clone(),
            },
        )
        .await;

        let (buffer, buffered_mailbox) = buffered::Engine::new(
            context.with_label("buffer"),
            buffered::Config {
                public_key: config.signer.public_key(),
                mailbox_size: MAILBOX_SIZE,
                deque_size: DEQUE_SIZE,
                priority: true,
                codec_config: num_participants,
            },
        );

        // Initialize finalizations by height
        let start = Instant::now();
        let finalizations_by_height = immutable::Archive::init(
            context.with_label("finalizations_by_height"),
            immutable::Config {
                metadata_partition: format!(
                    "{}-finalizations-by-height-metadata",
                    config.partition_prefix
                ),
                freezer_table_partition: format!(
                    "{}-finalizations-by-height-freezer-table",
                    config.partition_prefix
                ),
                freezer_table_initial_size: config.freezer_table_initial_size,
                freezer_table_resize_frequency: FREEZER_TABLE_RESIZE_FREQUENCY,
                freezer_table_resize_chunk_size: FREEZER_TABLE_RESIZE_CHUNK_SIZE,
                freezer_journal_partition: format!(
                    "{}-finalizations-by-height-freezer-journal",
                    config.partition_prefix
                ),
                freezer_journal_target_size: FREEZER_JOURNAL_TARGET_SIZE,
                freezer_journal_compression: FREEZER_JOURNAL_COMPRESSION,
                freezer_journal_buffer_pool: buffer_pool.clone(),
                ordinal_partition: format!(
                    "{}-finalizations-by-height-ordinal",
                    config.partition_prefix
                ),
                items_per_section: IMMUTABLE_ITEMS_PER_SECTION,
                codec_config: S::certificate_codec_config_unbounded(),
                replay_buffer: REPLAY_BUFFER,
                write_buffer: WRITE_BUFFER,
            },
        )
        .await
        .expect("failed to initialize finalizations by height archive");
        info!(elapsed = ?start.elapsed(), "restored finalizations by height archive");

        // Initialize finalized blocks archive
        let start = Instant::now();
        let finalized_blocks = immutable::Archive::init(
            context.with_label("finalized_blocks"),
            immutable::Config {
                metadata_partition: format!(
                    "{}-finalized_blocks-metadata",
                    config.partition_prefix
                ),
                freezer_table_partition: format!(
                    "{}-finalized_blocks-freezer-table",
                    config.partition_prefix
                ),
                freezer_table_initial_size: config.freezer_table_initial_size,
                freezer_table_resize_frequency: FREEZER_TABLE_RESIZE_FREQUENCY,
                freezer_table_resize_chunk_size: FREEZER_TABLE_RESIZE_CHUNK_SIZE,
                freezer_journal_partition: format!(
                    "{}-finalized_blocks-freezer-journal",
                    config.partition_prefix
                ),
                freezer_journal_target_size: FREEZER_JOURNAL_TARGET_SIZE,
                freezer_journal_compression: FREEZER_JOURNAL_COMPRESSION,
                freezer_journal_buffer_pool: buffer_pool.clone(),
                ordinal_partition: format!("{}-finalized_blocks-ordinal", config.partition_prefix),
                items_per_section: IMMUTABLE_ITEMS_PER_SECTION,
                codec_config: num_participants,
                replay_buffer: REPLAY_BUFFER,
                write_buffer: WRITE_BUFFER,
            },
        )
        .await
        .expect("failed to initialize finalized blocks archive");
        info!(elapsed = ?start.elapsed(), "restored finalized blocks archive");

<<<<<<< HEAD
        let scheme_provider = SchemeProvider::new(config.signer.clone());
        let (marshal, marshal_mailbox, _processed_height) = marshal::Actor::init(
=======
        let provider = Provider::new(config.signer.clone());
        let (marshal, marshal_mailbox) = marshal::Actor::init(
>>>>>>> 2c4a49b0
            context.with_label("marshal"),
            finalizations_by_height,
            finalized_blocks,
            marshal::Config {
                provider: provider.clone(),
                epoch_length: BLOCKS_PER_EPOCH,
                partition_prefix: format!("{}_marshal", config.partition_prefix),
                mailbox_size: MAILBOX_SIZE,
                view_retention_timeout: ViewDelta::new(
                    ACTIVITY_TIMEOUT
                        .get()
                        .saturating_mul(SYNCER_ACTIVITY_TIMEOUT_MULTIPLIER),
                ),
                namespace: consensus_namespace.clone(),
                prunable_items_per_section: PRUNABLE_ITEMS_PER_SECTION,
                buffer_pool: buffer_pool.clone(),
                replay_buffer: REPLAY_BUFFER,
                write_buffer: WRITE_BUFFER,
                block_codec_config: num_participants,
                max_repair: MAX_REPAIR,
            },
        )
        .await;

        let application = Marshaled::new(
            context.with_label("application"),
            Application::new(dkg_mailbox.clone()),
            marshal_mailbox.clone(),
            BLOCKS_PER_EPOCH,
        );

        let (orchestrator, orchestrator_mailbox) = orchestrator::Actor::new(
            context.with_label("orchestrator"),
            orchestrator::Config {
                oracle: config.blocker.clone(),
                application,
                provider,
                marshal: marshal_mailbox,
                namespace: consensus_namespace,
                muxer_size: MAILBOX_SIZE,
                mailbox_size: MAILBOX_SIZE,
                partition_prefix: format!("{}_consensus", config.partition_prefix),
            },
        );

        Self {
            context: ContextCell::new(context),
            config,
            dkg,
            dkg_mailbox,
            buffer,
            buffered_mailbox,
            marshal,
            orchestrator,
            orchestrator_mailbox,
        }
    }

    #[allow(clippy::type_complexity, clippy::too_many_arguments)]
    pub fn start(
        mut self,
        votes: (
            impl Sender<PublicKey = C::PublicKey>,
            impl Receiver<PublicKey = C::PublicKey>,
        ),
        certificates: (
            impl Sender<PublicKey = C::PublicKey>,
            impl Receiver<PublicKey = C::PublicKey>,
        ),
        resolver: (
            impl Sender<PublicKey = C::PublicKey>,
            impl Receiver<PublicKey = C::PublicKey>,
        ),
        broadcast: (
            impl Sender<PublicKey = C::PublicKey>,
            impl Receiver<PublicKey = C::PublicKey>,
        ),
        dkg: (
            impl Sender<PublicKey = C::PublicKey>,
            impl Receiver<PublicKey = C::PublicKey>,
        ),
        orchestrator: (
            impl Sender<PublicKey = C::PublicKey>,
            impl Receiver<PublicKey = C::PublicKey>,
        ),
        marshal: (
            mpsc::Receiver<handler::Message<Block<H, C, V>>>,
            commonware_resolver::p2p::Mailbox<handler::Request<Block<H, C, V>>, C::PublicKey>,
        ),
        callback: Box<dyn UpdateCallBack<V, C::PublicKey>>,
    ) -> Handle<()> {
        spawn_cell!(
            self.context,
            self.run(
                votes,
                certificates,
                resolver,
                broadcast,
                dkg,
                orchestrator,
                marshal,
                callback
            )
            .await
        )
    }

    #[allow(clippy::type_complexity, clippy::too_many_arguments)]
    async fn run(
        self,
        votes: (
            impl Sender<PublicKey = C::PublicKey>,
            impl Receiver<PublicKey = C::PublicKey>,
        ),
        certificates: (
            impl Sender<PublicKey = C::PublicKey>,
            impl Receiver<PublicKey = C::PublicKey>,
        ),
        resolver: (
            impl Sender<PublicKey = C::PublicKey>,
            impl Receiver<PublicKey = C::PublicKey>,
        ),
        broadcast: (
            impl Sender<PublicKey = C::PublicKey>,
            impl Receiver<PublicKey = C::PublicKey>,
        ),
        dkg: (
            impl Sender<PublicKey = C::PublicKey>,
            impl Receiver<PublicKey = C::PublicKey>,
        ),
        orchestrator: (
            impl Sender<PublicKey = C::PublicKey>,
            impl Receiver<PublicKey = C::PublicKey>,
        ),
        marshal: (
            mpsc::Receiver<handler::Message<Block<H, C, V>>>,
            commonware_resolver::p2p::Mailbox<handler::Request<Block<H, C, V>>, C::PublicKey>,
        ),
        callback: Box<dyn UpdateCallBack<V, C::PublicKey>>,
    ) {
        let dkg_handle = self.dkg.start(
            self.config.output,
            self.config.share,
            self.orchestrator_mailbox,
            dkg,
            callback,
        );
        let buffer_handle = self.buffer.start(broadcast);
        let marshal_handle = self
            .marshal
            .start(self.dkg_mailbox, self.buffered_mailbox, marshal);
        let orchestrator_handle =
            self.orchestrator
                .start(votes, certificates, resolver, orchestrator);

        if let Err(e) = try_join_all(vec![
            dkg_handle,
            buffer_handle,
            marshal_handle,
            orchestrator_handle,
        ])
        .await
        {
            error!(?e, "task failed");
        } else {
            warn!("engine stopped");
        }
    }
}<|MERGE_RESOLUTION|>--- conflicted
+++ resolved
@@ -215,13 +215,8 @@
         .expect("failed to initialize finalized blocks archive");
         info!(elapsed = ?start.elapsed(), "restored finalized blocks archive");
 
-<<<<<<< HEAD
-        let scheme_provider = SchemeProvider::new(config.signer.clone());
+        let provider = Provider::new(config.signer.clone());
         let (marshal, marshal_mailbox, _processed_height) = marshal::Actor::init(
-=======
-        let provider = Provider::new(config.signer.clone());
-        let (marshal, marshal_mailbox) = marshal::Actor::init(
->>>>>>> 2c4a49b0
             context.with_label("marshal"),
             finalizations_by_height,
             finalized_blocks,
