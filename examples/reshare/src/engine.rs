--- conflicted
+++ resolved
@@ -218,13 +218,8 @@
         .expect("failed to initialize finalized blocks archive");
         info!(elapsed = ?start.elapsed(), "restored finalized blocks archive");
 
-<<<<<<< HEAD
         let provider = Provider::new(consensus_namespace.clone(), config.signer.clone());
-        let (marshal, marshal_mailbox) = marshal::Actor::init(
-=======
-        let provider = Provider::new(config.signer.clone());
         let (marshal, marshal_mailbox, _processed_height) = marshal::Actor::init(
->>>>>>> 99799d61
             context.with_label("marshal"),
             finalizations_by_height,
             finalized_blocks,
