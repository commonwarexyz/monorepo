--- conflicted
+++ resolved
@@ -218,18 +218,17 @@
         .expect("failed to initialize finalized blocks archive");
         info!(elapsed = ?start.elapsed(), "restored finalized blocks archive");
 
-<<<<<<< HEAD
-        let provider = Provider::new(consensus_namespace.clone(), config.signer.clone());
-=======
         // Create the certificate verifier from the initial output (if available).
         // This allows epoch-independent certificate verification after the DKG is complete.
-        let certificate_verifier = config
-            .output
-            .as_ref()
-            .and_then(<Provider<S, C> as EpochProvider>::certificate_verifier);
-        let provider = Provider::new(config.signer.clone(), certificate_verifier);
-
->>>>>>> 008e58e1
+        let certificate_verifier = config.output.as_ref().and_then(|output| {
+            <Provider<S, C> as EpochProvider>::certificate_verifier(&consensus_namespace, output)
+        });
+        let provider = Provider::new(
+            consensus_namespace.clone(),
+            config.signer.clone(),
+            certificate_verifier,
+        );
+
         let (marshal, marshal_mailbox, _processed_height) = marshal::Actor::init(
             context.with_label("marshal"),
             finalizations_by_height,
