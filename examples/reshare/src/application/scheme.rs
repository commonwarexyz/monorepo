//! (Simplex)[commonware_consensus::simplex] signing scheme and
//! [commonware_cryptography::certificate::Provider] implementation.

use crate::orchestrator::EpochTransition;
use commonware_consensus::{simplex, types::Epoch};
use commonware_cryptography::{
    bls12381::{
        dkg,
        primitives::variant::{MinSig, Variant},
    },
    certificate::{self, Scheme},
    ed25519, PublicKey, Signer,
};
use std::{
    collections::HashMap,
    sync::{Arc, Mutex},
};

/// The BLS12-381 threshold signing scheme used in simplex.
pub type ThresholdScheme<V> = simplex::scheme::bls12381_threshold::Scheme<ed25519::PublicKey, V>;

/// The ED25519 signing scheme used in simplex.
pub type EdScheme = simplex::scheme::ed25519::Scheme;

/// Provides signing schemes for different epochs.
#[derive(Clone)]
pub struct Provider<S: Scheme, C: Signer> {
    schemes: Arc<Mutex<HashMap<Epoch, Arc<S>>>>,
<<<<<<< HEAD
    namespace: Vec<u8>,
=======
    certificate_verifier: Option<Arc<S>>,
>>>>>>> 008e58e1
    signer: C,
}

impl<S: Scheme, C: Signer> Provider<S, C> {
<<<<<<< HEAD
    pub fn new(namespace: Vec<u8>, signer: C) -> Self {
        Self {
            schemes: Arc::new(Mutex::new(HashMap::new())),
            namespace,
=======
    pub fn new(signer: C, certificate_verifier: Option<S>) -> Self {
        Self {
            schemes: Arc::new(Mutex::new(HashMap::new())),
            certificate_verifier: certificate_verifier.map(Arc::new),
>>>>>>> 008e58e1
            signer,
        }
    }
}

impl<S: Scheme, C: Signer> Provider<S, C> {
    /// Registers a new signing scheme for the given epoch.
    ///
    /// Returns `false` if a scheme was already registered for the epoch.
    pub fn register(&self, epoch: Epoch, scheme: S) -> bool {
        let mut schemes = self.schemes.lock().unwrap();
        schemes.insert(epoch, Arc::new(scheme)).is_none()
    }

    /// Unregisters the signing scheme for the given epoch.
    ///
    /// Returns `false` if no scheme was registered for the epoch.
    pub fn unregister(&self, epoch: &Epoch) -> bool {
        let mut schemes = self.schemes.lock().unwrap();
        schemes.remove(epoch).is_some()
    }
}

impl<S: Scheme, C: Signer> certificate::Provider for Provider<S, C> {
    type Scope = Epoch;
    type Scheme = S;

    fn scoped(&self, epoch: Epoch) -> Option<Arc<S>> {
        let schemes = self.schemes.lock().unwrap();
        schemes.get(&epoch).cloned()
    }

    fn all(&self) -> Option<Arc<S>> {
        self.certificate_verifier.clone()
    }
}

pub trait EpochProvider {
    type Variant: Variant;
    type PublicKey: PublicKey;
    type Scheme: Scheme;

    /// Returns a [Scheme] for the given [EpochTransition].
    fn scheme_for_epoch(
        &self,
        transition: &EpochTransition<Self::Variant, Self::PublicKey>,
    ) -> Self::Scheme;

    /// Creates an epoch-independent certificate verifier from the DKG output.
    ///
    /// Returns `None` for schemes that don't support epoch-independent verification
    /// (Ed25519 during the initial DKG requires the full participant list to verify certificates).
    fn certificate_verifier(
        output: &dkg::Output<Self::Variant, Self::PublicKey>,
    ) -> Option<Self::Scheme>;
}

impl<V: Variant> EpochProvider for Provider<ThresholdScheme<V>, ed25519::PrivateKey> {
    type Variant = V;
    type PublicKey = ed25519::PublicKey;
    type Scheme = ThresholdScheme<V>;

    fn scheme_for_epoch(
        &self,
        transition: &EpochTransition<Self::Variant, Self::PublicKey>,
    ) -> Self::Scheme {
        transition.share.as_ref().map_or_else(
            || {
                ThresholdScheme::verifier(
                    &self.namespace,
                    transition.dealers.clone(),
                    transition
                        .poly
                        .clone()
                        .expect("group polynomial must exist"),
                )
            },
            |share| {
                ThresholdScheme::signer(
                    &self.namespace,
                    transition.dealers.clone(),
                    transition
                        .poly
                        .clone()
                        .expect("group polynomial must exist"),
                    share.clone(),
                )
                .expect("share must be in dealers")
            },
        )
    }

    fn certificate_verifier(
        output: &dkg::Output<Self::Variant, Self::PublicKey>,
    ) -> Option<Self::Scheme> {
        Some(ThresholdScheme::certificate_verifier(
            *output.public().public(),
        ))
    }
}

impl EpochProvider for Provider<EdScheme, ed25519::PrivateKey> {
    type Variant = MinSig;
    type PublicKey = ed25519::PublicKey;
    type Scheme = EdScheme;

    fn scheme_for_epoch(
        &self,
        transition: &EpochTransition<Self::Variant, Self::PublicKey>,
    ) -> Self::Scheme {
        EdScheme::signer(
            &self.namespace,
            transition.dealers.clone(),
            self.signer.clone(),
        )
        .unwrap_or_else(|| EdScheme::verifier(&self.namespace, transition.dealers.clone()))
    }

    fn certificate_verifier(
        _output: &dkg::Output<Self::Variant, Self::PublicKey>,
    ) -> Option<Self::Scheme> {
        // Ed25519 doesn't support epoch-independent certificate verification
        // since certificates require the full participant list which changes per epoch.
        None
    }
}<|MERGE_RESOLUTION|>--- conflicted
+++ resolved
@@ -26,26 +26,17 @@
 #[derive(Clone)]
 pub struct Provider<S: Scheme, C: Signer> {
     schemes: Arc<Mutex<HashMap<Epoch, Arc<S>>>>,
-<<<<<<< HEAD
     namespace: Vec<u8>,
-=======
     certificate_verifier: Option<Arc<S>>,
->>>>>>> 008e58e1
     signer: C,
 }
 
 impl<S: Scheme, C: Signer> Provider<S, C> {
-<<<<<<< HEAD
-    pub fn new(namespace: Vec<u8>, signer: C) -> Self {
+    pub fn new(namespace: Vec<u8>, signer: C, certificate_verifier: Option<S>) -> Self {
         Self {
             schemes: Arc::new(Mutex::new(HashMap::new())),
             namespace,
-=======
-    pub fn new(signer: C, certificate_verifier: Option<S>) -> Self {
-        Self {
-            schemes: Arc::new(Mutex::new(HashMap::new())),
             certificate_verifier: certificate_verifier.map(Arc::new),
->>>>>>> 008e58e1
             signer,
         }
     }
@@ -99,6 +90,7 @@
     /// Returns `None` for schemes that don't support epoch-independent verification
     /// (Ed25519 during the initial DKG requires the full participant list to verify certificates).
     fn certificate_verifier(
+        namespace: &[u8],
         output: &dkg::Output<Self::Variant, Self::PublicKey>,
     ) -> Option<Self::Scheme>;
 }
@@ -139,9 +131,11 @@
     }
 
     fn certificate_verifier(
+        namespace: &[u8],
         output: &dkg::Output<Self::Variant, Self::PublicKey>,
     ) -> Option<Self::Scheme> {
         Some(ThresholdScheme::certificate_verifier(
+            namespace,
             *output.public().public(),
         ))
     }
@@ -165,6 +159,7 @@
     }
 
     fn certificate_verifier(
+        _namespace: &[u8],
         _output: &dkg::Output<Self::Variant, Self::PublicKey>,
     ) -> Option<Self::Scheme> {
         // Ed25519 doesn't support epoch-independent certificate verification
