--- conflicted
+++ resolved
@@ -26,15 +26,12 @@
 opentelemetry = { workspace = true }
 tracing-opentelemetry = { workspace = true }
 rayon = { workspace = true }
-<<<<<<< HEAD
+async-lock = { workspace = true }
 io-uring = { workspace = true, optional = true }
 
 [features]
 default = []
 iouring = ["io-uring"]
-=======
-async-lock = { workspace = true }
->>>>>>> 70568a18
 
 # Enable "js" feature when WASM is target
 [target.'cfg(target_arch = "wasm32")'.dependencies.getrandom]
