--- conflicted
+++ resolved
@@ -25,7 +25,7 @@
 tracing-subscriber = { workspace = true, features = ["fmt", "json", "env-filter"] }
 opentelemetry = { workspace = true }
 tracing-opentelemetry = { workspace = true }
-<<<<<<< HEAD
+rayon = { workspace = true }
 
 [features]
 default = []
@@ -33,9 +33,6 @@
 
 [target.'cfg(target_os = "linux")'.dependencies]
 io-uring = { workspace = true, optional = true }
-=======
-rayon = { workspace = true }
->>>>>>> d62e3270
 
 # Enable "js" feature when WASM is target
 [target.'cfg(target_arch = "wasm32")'.dependencies.getrandom]
