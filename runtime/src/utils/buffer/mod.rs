//! Buffers for reading and writing to [crate::Blob]s.

mod read;
mod write;

pub use read::Read;
pub use write::Write;

#[cfg(test)]
mod tests {
    use super::*;
    use crate::{deterministic, Blob as _, Error, Runner, Storage};
    use commonware_macros::test_traced;

    #[test_traced]
    fn test_read_basic() {
        let executor = deterministic::Runner::default();
        executor.start(|context| async move {
            // Test basic buffered reading functionality with sequential reads
            let data = b"Hello, world! This is a test.";
            let (blob, size) = context.open("partition", b"test").await.unwrap();
            assert_eq!(size, 0);
            blob.write_at(data.to_vec(), 0).await.unwrap();
            let size = data.len() as u64;

            // Create a buffered reader with small buffer to test refilling
            let buffer_size = 10;
            let mut reader = Read::new(blob, size, buffer_size);

            // Read some data
            let mut buf = [0u8; 5];
            reader.read_exact(&mut buf, 5).await.unwrap();
            assert_eq!(&buf, b"Hello");

            // Read more data that requires a buffer refill
            let mut buf = [0u8; 14];
            reader.read_exact(&mut buf, 14).await.unwrap();
            assert_eq!(&buf, b", world! This ");

            // Verify position tracking
            assert_eq!(reader.position(), 19);

            // Read the remaining data
            let mut buf = [0u8; 10];
            reader.read_exact(&mut buf, 7).await.unwrap();
            assert_eq!(&buf[..7], b"is a te");

            // Attempt to read beyond the end should fail
            let mut buf = [0u8; 5];
            let result = reader.read_exact(&mut buf, 5).await;
            assert!(matches!(result, Err(Error::BlobInsufficientLength)));
        });
    }

    #[test_traced]
    #[should_panic(expected = "buffer size must be greater than zero")]
    fn test_read_empty() {
        let executor = deterministic::Runner::default();
        executor.start(|context| async move {
            // Test that creating a reader with zero buffer size panics
            let data = b"Hello, world! This is a test.";
            let (blob, size) = context.open("partition", b"test").await.unwrap();
            assert_eq!(size, 0);
            blob.write_at(data.to_vec(), 0).await.unwrap();
            let size = data.len() as u64;

            // This should panic
            let buffer_size = 0;
            Read::new(blob, size, buffer_size);
        });
    }

    #[test_traced]
    fn test_read_cross_boundary() {
        let executor = deterministic::Runner::default();
        executor.start(|context| async move {
            // Test reading data that spans multiple buffer refills
            let data = b"ABCDEFGHIJKLMNOPQRSTUVWXYZ";
            let (blob, size) = context.open("partition", b"test").await.unwrap();
            assert_eq!(size, 0);
            blob.write_at(data.to_vec(), 0).await.unwrap();
            let size = data.len() as u64;

            // Use a buffer smaller than the total data size
            let buffer_size = 10;
            let mut reader = Read::new(blob, size, buffer_size);

            // Read data that crosses buffer boundaries
            let mut buf = [0u8; 15];
            reader.read_exact(&mut buf, 15).await.unwrap();
            assert_eq!(&buf, b"ABCDEFGHIJKLMNO");

            // Verify position tracking
            assert_eq!(reader.position(), 15);

            // Read the remaining data
            let mut buf = [0u8; 11];
            reader.read_exact(&mut buf, 11).await.unwrap();
            assert_eq!(&buf, b"PQRSTUVWXYZ");

            // Verify we're at the end
            assert_eq!(reader.position(), 26);
            assert_eq!(reader.blob_remaining(), 0);
        });
    }

    #[test_traced]
    fn test_read_with_known_size() {
        let executor = deterministic::Runner::default();
        executor.start(|context| async move {
            // Test reader behavior with known blob size limits
            let data = b"This is a test with known size limitations.";
            let (blob, size) = context.open("partition", b"test").await.unwrap();
            assert_eq!(size, 0);
            blob.write_at(data.to_vec(), 0).await.unwrap();
            let size = data.len() as u64;

            // Create a buffered reader with buffer smaller than total data
            let buffer_size = 10;
            let mut reader = Read::new(blob, size, buffer_size);

            // Check initial remaining bytes
            assert_eq!(reader.blob_remaining(), size);

            // Read partial data
            let mut buf = [0u8; 5];
            reader.read_exact(&mut buf, 5).await.unwrap();
            assert_eq!(&buf, b"This ");

            // Check remaining bytes after partial read
            assert_eq!(reader.blob_remaining(), size - 5);

            // Read exactly up to the size limit
            let mut buf = vec![0u8; (size - 5) as usize];
            reader
                .read_exact(&mut buf, (size - 5) as usize)
                .await
                .unwrap();
            assert_eq!(&buf, b"is a test with known size limitations.");

            // Verify we're at the end
            assert_eq!(reader.blob_remaining(), 0);

            // Reading beyond the end should fail
            let mut buf = [0u8; 1];
            let result = reader.read_exact(&mut buf, 1).await;
            assert!(matches!(result, Err(Error::BlobInsufficientLength)));
        });
    }

    #[test_traced]
    fn test_read_large_data() {
        let executor = deterministic::Runner::default();
        executor.start(|context| async move {
            // Test reading large amounts of data in chunks
            let data_size = 1024 * 256; // 256KB of data
            let data = vec![0x42; data_size];
            let (blob, size) = context.open("partition", b"test").await.unwrap();
            assert_eq!(size, 0);
            blob.write_at(data.clone(), 0).await.unwrap();
            let size = data.len() as u64;

            // Use a buffer much smaller than the total data
            let buffer_size = 64 * 1024; // 64KB buffer
            let mut reader = Read::new(blob, size, buffer_size);

            // Read all data in smaller chunks
            let mut total_read = 0;
            let chunk_size = 8 * 1024; // 8KB chunks
            let mut buf = vec![0u8; chunk_size];

            while total_read < data_size {
                let to_read = std::cmp::min(chunk_size, data_size - total_read);
                reader
                    .read_exact(&mut buf[..to_read], to_read)
                    .await
                    .unwrap();

                // Verify data integrity
                assert!(
                    buf[..to_read].iter().all(|&b| b == 0x42),
                    "Data at position {} is not correct",
                    total_read
                );

                total_read += to_read;
            }

            // Verify we read everything
            assert_eq!(total_read, data_size);

            // Reading beyond the end should fail
            let mut extra_buf = [0u8; 1];
            let result = reader.read_exact(&mut extra_buf, 1).await;
            assert!(matches!(result, Err(Error::BlobInsufficientLength)));
        });
    }

    #[test_traced]
    fn test_read_exact_size_reads() {
        let executor = deterministic::Runner::default();
        executor.start(|context| async move {
            // Create a blob with exactly 2.5 buffer sizes of data
            let buffer_size = 1024;
            let data_size = buffer_size * 5 / 2; // 2.5 buffers
            let data = vec![0x37; data_size];

            let (blob, size) = context.open("partition", b"test").await.unwrap();
            assert_eq!(size, 0);
            blob.write_at(data.clone(), 0).await.unwrap();
            let size = data.len() as u64;

            let mut reader = Read::new(blob, size, buffer_size);

            // Read exactly one buffer size
            let mut buf1 = vec![0u8; buffer_size];
            reader.read_exact(&mut buf1, buffer_size).await.unwrap();
            assert!(buf1.iter().all(|&b| b == 0x37));

            // Read exactly one buffer size more
            let mut buf2 = vec![0u8; buffer_size];
            reader.read_exact(&mut buf2, buffer_size).await.unwrap();
            assert!(buf2.iter().all(|&b| b == 0x37));

            // Read the remaining half buffer
            let half_buffer = buffer_size / 2;
            let mut buf3 = vec![0u8; half_buffer];
            reader.read_exact(&mut buf3, half_buffer).await.unwrap();
            assert!(buf3.iter().all(|&b| b == 0x37));

            // Verify we're at the end
            assert_eq!(reader.blob_remaining(), 0);
            assert_eq!(reader.position(), size);
        });
    }

    #[test_traced]
    fn test_read_seek_to() {
        let executor = deterministic::Runner::default();
        executor.start(|context| async move {
            // Create a memory blob with some test data
            let data = b"ABCDEFGHIJKLMNOPQRSTUVWXYZ";
            let (blob, size) = context.open("partition", b"test").await.unwrap();
            assert_eq!(size, 0);
            blob.write_at(data.to_vec(), 0).await.unwrap();
            let size = data.len() as u64;

            // Create a buffer reader
            let buffer_size = 10;
            let mut reader = Read::new(blob, size, buffer_size);

            // Read some data to advance the position
            let mut buf = [0u8; 5];
            reader.read_exact(&mut buf, 5).await.unwrap();
            assert_eq!(&buf, b"ABCDE");
            assert_eq!(reader.position(), 5);

            // Seek to a specific position
            reader.seek_to(10).unwrap();
            assert_eq!(reader.position(), 10);

            // Read data from the new position
            let mut buf = [0u8; 5];
            reader.read_exact(&mut buf, 5).await.unwrap();
            assert_eq!(&buf, b"KLMNO");

            // Seek to beginning
            reader.seek_to(0).unwrap();
            assert_eq!(reader.position(), 0);

            let mut buf = [0u8; 5];
            reader.read_exact(&mut buf, 5).await.unwrap();
            assert_eq!(&buf, b"ABCDE");

            // Seek to end
            reader.seek_to(size).unwrap();
            assert_eq!(reader.position(), size);

            // Trying to read should fail
            let mut buf = [0u8; 1];
            let result = reader.read_exact(&mut buf, 1).await;
            assert!(matches!(result, Err(Error::BlobInsufficientLength)));

            // Seek beyond end should fail
            let result = reader.seek_to(size + 10);
            assert!(matches!(result, Err(Error::BlobInsufficientLength)));
        });
    }

    #[test_traced]
    fn test_read_seek_with_refill() {
        let executor = deterministic::Runner::default();
        executor.start(|context| async move {
            // Create a memory blob with longer data
            let data = vec![0x41; 1000]; // 1000 'A' characters
            let (blob, size) = context.open("partition", b"test").await.unwrap();
            assert_eq!(size, 0);
            blob.write_at(data.clone(), 0).await.unwrap();
            let size = data.len() as u64;

            // Create a buffer reader with small buffer
            let buffer_size = 10;
            let mut reader = Read::new(blob, size, buffer_size);

            // Read some data
            let mut buf = [0u8; 5];
            reader.read_exact(&mut buf, 5).await.unwrap();

            // Seek far ahead, past the current buffer
            reader.seek_to(500).unwrap();

            // Read data - should get data from position 500
            let mut buf = [0u8; 5];
            reader.read_exact(&mut buf, 5).await.unwrap();
            assert_eq!(&buf, b"AAAAA"); // Should still be 'A's
            assert_eq!(reader.position(), 505);

            // Seek backwards
            reader.seek_to(100).unwrap();

            // Read again - should be at position 100
            let mut buf = [0u8; 5];
            reader.read_exact(&mut buf, 5).await.unwrap();
            assert_eq!(reader.position(), 105);
        });
    }

    #[test_traced]
    fn test_read_truncate() {
        let executor = deterministic::Runner::default();
        executor.start(|context| async move {
            // Create a memory blob with some test data
            let data = b"ABCDEFGHIJKLMNOPQRSTUVWXYZ";
            let (blob, size) = context.open("partition", b"test").await.unwrap();
            assert_eq!(size, 0);
            blob.write_at(data.to_vec(), 0).await.unwrap();
            let data_len = data.len() as u64;

            // Create a buffer reader
            let buffer_size = 10;
            let reader = Read::new(blob.clone(), data_len, buffer_size);

            // Truncate the blob to half its size
            let truncate_len = data_len / 2;
            reader.truncate(truncate_len).await.unwrap();

            // Reopen to check truncation
            let (blob, size) = context.open("partition", b"test").await.unwrap();
            assert_eq!(size, truncate_len, "Blob should be truncated to half size");

            // Create a new buffer and read to verify truncation
            let mut new_reader = Read::new(blob, size, buffer_size);

            // Read the content
            let mut buf = vec![0u8; size as usize];
            new_reader
                .read_exact(&mut buf, size as usize)
                .await
                .unwrap();
            assert_eq!(&buf, b"ABCDEFGHIJKLM", "Truncated content should match");

            // Reading beyond truncated size should fail
            let mut extra_buf = [0u8; 1];
            let result = new_reader.read_exact(&mut extra_buf, 1).await;
            assert!(matches!(result, Err(Error::BlobInsufficientLength)));
        });
    }

    #[test_traced]
    fn test_read_truncate_to_zero() {
        let executor = deterministic::Runner::default();
        executor.start(|context| async move {
            // Create a memory blob with some test data
            let data = b"ABCDEFGHIJKLMNOPQRSTUVWXYZ";
            let data_len = data.len() as u64;
            let (blob, size) = context.open("partition", b"test").await.unwrap();
            assert_eq!(size, 0);
            blob.write_at(data.to_vec(), 0).await.unwrap();

            // Create a buffer reader
            let buffer_size = 10;
            let reader = Read::new(blob.clone(), data_len, buffer_size);

            // Truncate the blob to zero
            reader.truncate(0).await.unwrap();

            // Reopen to check truncation
            let (blob, size) = context.open("partition", b"test").await.unwrap();
            assert_eq!(size, 0, "Blob should be truncated to zero");

            // Create a new buffer and try to read (should fail)
            let mut new_reader = Read::new(blob, size, buffer_size);

            // Reading from truncated blob should fail
            let mut buf = [0u8; 1];
            let result = new_reader.read_exact(&mut buf, 1).await;
            assert!(matches!(result, Err(Error::BlobInsufficientLength)));
        });
    }

    #[test_traced]
    fn test_write_basic() {
        let executor = deterministic::Runner::default();
        executor.start(|context| async move {
            // Test basic buffered write and sync functionality
            let (blob, size) = context.open("partition", b"write_basic").await.unwrap();
            assert_eq!(size, 0);

<<<<<<< HEAD
            let writer = Write::new(blob.clone(), size, 8);
            writer.write_at("hello".as_bytes(), 0).await.unwrap();
            assert_eq!(writer.size().await, 5);
=======
            let writer = Write::new(blob.clone(), 0, 8);
            writer.write_at(b"hello".to_vec(), 0).await.unwrap();
>>>>>>> f074b74f
            writer.sync().await.unwrap();
            assert_eq!(writer.size().await, 5);

            // Verify data was written correctly
            let (blob, size) = context.open("partition", b"write_basic").await.unwrap();
            assert_eq!(size, 5);
            let mut reader = Read::new(blob, size, 8);
            let mut buf = [0u8; 5];
            reader.read_exact(&mut buf, 5).await.unwrap();
            assert_eq!(&buf, b"hello");
        });
    }

    #[test_traced]
    fn test_write_multiple_flushes() {
        let executor = deterministic::Runner::default();
        executor.start(|context| async move {
            // Test writes that cause buffer flushes due to capacity limits
            let (blob, size) = context.open("partition", b"write_multi").await.unwrap();
            assert_eq!(size, 0);

<<<<<<< HEAD
            let writer = Write::new(blob.clone(), size, 4);
            writer.write_at("abc".as_bytes(), 0).await.unwrap();
            assert_eq!(writer.size().await, 3);
            writer.write_at("defg".as_bytes(), 3).await.unwrap();
            assert_eq!(writer.size().await, 7);
=======
            let writer = Write::new(blob.clone(), 0, 4);
            writer.write_at(b"abc".to_vec(), 0).await.unwrap();
            writer.write_at(b"defg".to_vec(), 3).await.unwrap();
>>>>>>> f074b74f
            writer.sync().await.unwrap();

            // Verify the final result
            let (blob, size) = context.open("partition", b"write_multi").await.unwrap();
            assert_eq!(size, 7);
            let mut reader = Read::new(blob, size, 4);
            let mut buf = [0u8; 7];
            reader.read_exact(&mut buf, 7).await.unwrap();
            assert_eq!(&buf, b"abcdefg");
        });
    }

    #[test_traced]
    fn test_write_large_data() {
        let executor = deterministic::Runner::default();
        executor.start(|context| async move {
            // Test writing data larger than buffer capacity (direct write)
            let (blob, size) = context.open("partition", b"write_large").await.unwrap();
            assert_eq!(size, 0);

<<<<<<< HEAD
            let writer = Write::new(blob.clone(), size, 4);
            writer.write_at("abc".as_bytes(), 0).await.unwrap();
            assert_eq!(writer.size().await, 3);
=======
            let writer = Write::new(blob.clone(), 0, 4);
            writer.write_at(b"abc".to_vec(), 0).await.unwrap();
>>>>>>> f074b74f
            writer
                .write_at(b"defghijklmnopqrstuvwxyz".to_vec(), 3)
                .await
                .unwrap();
            assert_eq!(writer.size().await, 26);
            writer.sync().await.unwrap();
            assert_eq!(writer.size().await, 26);

            // Verify the complete data
            let (blob, size) = context.open("partition", b"write_large").await.unwrap();
            assert_eq!(size, 26);
            let mut reader = Read::new(blob, size, 4);
            let mut buf = [0u8; 26];
            reader.read_exact(&mut buf, 26).await.unwrap();
            assert_eq!(&buf, b"abcdefghijklmnopqrstuvwxyz");
        });
    }

    #[test_traced]
    #[should_panic(expected = "buffer capacity must be greater than zero")]
    fn test_write_empty() {
        let executor = deterministic::Runner::default();
        executor.start(|context| async move {
            // Test that creating a writer with zero buffer capacity panics
            let (blob, size) = context.open("partition", b"write_empty").await.unwrap();
            assert_eq!(size, 0);
            Write::new(blob, size, 0);
        });
    }

    #[test_traced]
    fn test_write_append_to_buffer() {
        let executor = deterministic::Runner::default();
        executor.start(|context| async move {
            // Test sequential appends that exceed buffer capacity
            let (blob, size) = context.open("partition", b"append_buf").await.unwrap();
            let writer = Write::new(blob.clone(), size, 10);

<<<<<<< HEAD
            // Write data that fits in buffer
            writer.write_at("hello".as_bytes(), 0).await.unwrap();
            assert_eq!(writer.size().await, 5);

            // Append data that causes buffer flush
            writer.write_at(" world".as_bytes(), 5).await.unwrap();
=======
            // Write "hello" (5 bytes) - fits in buffer
            writer.write_at(b"hello".to_vec(), 0).await.unwrap();
            // Append " world" (6 bytes) - "hello world" is 11 bytes, exceeds buffer
            // "hello" is flushed, " world" is buffered
            writer.write_at(b" world".to_vec(), 5).await.unwrap();
>>>>>>> f074b74f
            writer.sync().await.unwrap();
            assert_eq!(writer.size().await, 11);

            // Verify the complete result
            let (blob, size) = context.open("partition", b"append_buf").await.unwrap();
            assert_eq!(size, 11);
            let mut reader = Read::new(blob, size, 10);
            let mut buf = vec![0u8; 11];
            reader.read_exact(&mut buf, 11).await.unwrap();
            assert_eq!(&buf, b"hello world");
        });
    }

    #[test_traced]
    fn test_write_into_middle_of_buffer() {
        let executor = deterministic::Runner::default();
        executor.start(|context| async move {
            // Test overwriting data within the buffer and extending it
            let (blob, size) = context.open("partition", b"middle_buf").await.unwrap();
            let writer = Write::new(blob.clone(), size, 20);

<<<<<<< HEAD
            // Initial write
            writer.write_at("abcdefghij".as_bytes(), 0).await.unwrap();
            assert_eq!(writer.size().await, 10);

            // Overwrite middle section
            writer.write_at("01234".as_bytes(), 2).await.unwrap();
            assert_eq!(writer.size().await, 10);
=======
            // Write "abcdefghij" (10 bytes)
            writer.write_at(b"abcdefghij".to_vec(), 0).await.unwrap();
            // Write "01234" into the middle (offset 2, 5 bytes) -> "ab01234hij"
            writer.write_at(b"01234".to_vec(), 2).await.unwrap();
>>>>>>> f074b74f
            writer.sync().await.unwrap();

            // Verify overwrite result
            let (blob, size) = context.open("partition", b"middle_buf").await.unwrap();
            assert_eq!(size, 10);
            let mut reader = Read::new(blob, size, 10);
            let mut buf = vec![0u8; 10];
            reader.read_exact(&mut buf, 10).await.unwrap();
            assert_eq!(&buf, b"ab01234hij");

<<<<<<< HEAD
            // Extend buffer and do partial overwrite
            writer.write_at("klmnopqrst".as_bytes(), 10).await.unwrap();
            assert_eq!(writer.size().await, 20);
            writer.write_at("wxyz".as_bytes(), 9).await.unwrap();
            assert_eq!(writer.size().await, 20);
=======
            // Write "klmnopqrst" (10 bytes) - buffer becomes "ab01234hijklmnopqrst" (20 bytes)
            writer.write_at(b"klmnopqrst".to_vec(), 10).await.unwrap();
            // Overwrite "jklm" with "wxyz" -> buffer becomes "ab01234hiwxyzopqrst"
            writer.write_at(b"wxyz".to_vec(), 9).await.unwrap();
>>>>>>> f074b74f
            writer.sync().await.unwrap();

            // Verify final result
            let (blob, size) = context.open("partition", b"middle_buf").await.unwrap();
            assert_eq!(size, 20);
            let mut reader = Read::new(blob, size, 20);
            let mut buf = vec![0u8; 20];
            reader.read_exact(&mut buf, 20).await.unwrap();
            assert_eq!(&buf, b"ab01234hiwxyznopqrst");
        });
    }

    #[test_traced]
    fn test_write_before_buffer() {
        let executor = deterministic::Runner::default();
        executor.start(|context| async move {
            // Test writing at offsets before the current buffer position
            let (blob, size) = context.open("partition", b"before_buf").await.unwrap();
            let writer = Write::new(blob.clone(), size, 10);

<<<<<<< HEAD
            // Write data at a later offset first
            writer.write_at("0123456789".as_bytes(), 10).await.unwrap();
            assert_eq!(writer.size().await, 20);

            // Write at an earlier offset (should flush buffer first)
            writer.write_at("abcde".as_bytes(), 0).await.unwrap();
            assert_eq!(writer.size().await, 20);
=======
            // Buffer some data at offset 10: "0123456789"
            writer.write_at(b"0123456789".to_vec(), 10).await.unwrap();

            // Write "abcde" at offset 0. This is before the current buffer.
            // Current buffer should be flushed. "abcde" written directly.
            // New buffer position will be 5.
            writer.write_at(b"abcde".to_vec(), 0).await.unwrap();
>>>>>>> f074b74f
            writer.sync().await.unwrap();

            // Verify data placement with gap
            let (blob, size) = context.open("partition", b"before_buf").await.unwrap();
            assert_eq!(size, 20);
            let mut reader = Read::new(blob, size, 20);
            let mut buf = vec![0u8; 20];
            reader.read_exact(&mut buf, 20).await.unwrap();
            let mut expected = vec![0u8; 20];
            expected[0..5].copy_from_slice("abcde".as_bytes());
            expected[10..20].copy_from_slice("0123456789".as_bytes());
            assert_eq!(buf, expected);

<<<<<<< HEAD
            // Fill the gap between existing data
            writer.write_at("fghij".as_bytes(), 5).await.unwrap();
            assert_eq!(writer.size().await, 20);
=======
            // Write "fghij" at offset 5. This will append to the "abcde"
            // The buffer for writer is now at position 5 with capacity 10.
            // This write will be buffered.
            writer.write_at(b"fghij".to_vec(), 5).await.unwrap();
>>>>>>> f074b74f
            writer.sync().await.unwrap();
            assert_eq!(writer.size().await, 20);

            // Verify gap is filled
            let (blob, size) = context.open("partition", b"before_buf").await.unwrap();
            assert_eq!(size, 20);
            let mut reader = Read::new(blob, size, 20);
            let mut buf = vec![0u8; 20];
            reader.read_exact(&mut buf, 20).await.unwrap();
            expected[0..10].copy_from_slice("abcdefghij".as_bytes());
            assert_eq!(buf, expected);
        });
    }

    #[test_traced]
    fn test_write_truncate() {
        let executor = deterministic::Runner::default();
        executor.start(|context| async move {
            // Test blob truncation functionality and subsequent writes
            let (blob, size) = context.open("partition", b"truncate_write").await.unwrap();
            let writer = Write::new(blob, size, 10);

<<<<<<< HEAD
            // Write initial data
            writer.write_at("hello world".as_bytes(), 0).await.unwrap();
            assert_eq!(writer.size().await, 11);
=======
            writer.write_at(b"hello world".to_vec(), 0).await.unwrap(); // 11 bytes
>>>>>>> f074b74f
            writer.sync().await.unwrap();
            assert_eq!(writer.size().await, 11);

            let (blob_check, size_check) =
                context.open("partition", b"truncate_write").await.unwrap();
            assert_eq!(size_check, 11);
            drop(blob_check);

            // Truncate to smaller size
            writer.truncate(5).await.unwrap();
            assert_eq!(writer.size().await, 5);
            writer.sync().await.unwrap();

            // Verify truncation
            let (blob, size) = context.open("partition", b"truncate_write").await.unwrap();
            assert_eq!(size, 5);
            let mut reader = Read::new(blob, size, 5);
            let mut buf = vec![0u8; 5];
            reader.read_exact(&mut buf, 5).await.unwrap();
            assert_eq!(&buf, b"hello");

<<<<<<< HEAD
            // Write to truncated blob
            writer.write_at("X".as_bytes(), 0).await.unwrap();
            assert_eq!(writer.size().await, 5);
=======
            // Write more data, buffer position should be reset by truncate implicitly
            // or write_at should handle it.
            // After truncate, the writer's internal state (position, buffer) needs to be consistent.
            // Let's assume truncate implies a flush and reset of position to 0 for the writer if not specified.
            // The `Blob::truncate` itself doesn't dictate writer state.
            // The current `Write::truncate` flushes then truncates. The writer's `position` is not reset.
            // This means subsequent writes might be to unexpected locations if not careful.
            // Let's test current behavior:
            // inner.position was 11 after "hello world". Flush happens. Blob truncated to 5.
            // writer.inner.position is still 11.
            // This is a bit tricky. For `Write::new(blob, position, capacity)`, `position` is the *start* of the buffer.
            // After flush, `inner.position` becomes `inner.position + len_flushed`.
            // So after writing "hello world" (11 bytes) with buffer 10:
            // 1. "hello worl" (10 bytes) written to buffer. inner.buffer.len() = 10, inner.position = 0.
            // 2. "d" (1 byte) written. Buffer has "hello worl". write("d") called.
            //    buffer.len (10) + "d".len (1) > capacity (10). So flush.
            //    blob.write_at("hello worl", 0). inner.position becomes 10. inner.buffer is empty.
            //    Then "d" is buffered. inner.buffer = "d".
            // 3. sync() called. Flushes "d". blob.write_at("d", 10). inner.position becomes 11. inner.buffer empty.
            // 4. truncate(5). Flushes (empty buffer). inner.blob.truncate(5). inner.position is still 11.

            // If we now write "X" at offset 0:
            // write_start = 0. buffer_start = 11. buffer_end = 11.
            // Not scenario 1 (0 != 11).
            // Not scenario 2 (0 < 11).
            // Scenario 3: flush (empty). blob.write_at("X", 0). inner.position = 0 + 1 = 1.
            writer.write_at(b"X".to_vec(), 0).await.unwrap();
>>>>>>> f074b74f
            writer.sync().await.unwrap();

            // Verify overwrite
            let (blob, size) = context.open("partition", b"truncate_write").await.unwrap();
            assert_eq!(size, 5);
            let mut reader = Read::new(blob, size, 5);
            let mut buf = vec![0u8; 5];
            reader.read_exact(&mut buf, 5).await.unwrap();
            assert_eq!(&buf, b"Xello");

            // Test truncate to zero
            let (blob_zero, size) = context.open("partition", b"truncate_zero").await.unwrap();
            let writer_zero = Write::new(blob_zero.clone(), size, 10);
            writer_zero
                .write_at(b"some data".to_vec(), 0)
                .await
                .unwrap();
            assert_eq!(writer_zero.size().await, 9);
            writer_zero.sync().await.unwrap();
            assert_eq!(writer_zero.size().await, 9);
            writer_zero.truncate(0).await.unwrap();
            assert_eq!(writer_zero.size().await, 0);
            writer_zero.sync().await.unwrap();
            assert_eq!(writer_zero.size().await, 0);

            // Ensure the blob is empty
            let (_, size_z) = context.open("partition", b"truncate_zero").await.unwrap();
            assert_eq!(size_z, 0);
        });
    }

    #[test_traced]
    fn test_write_read_at_on_writer() {
        let executor = deterministic::Runner::default();
        executor.start(|context| async move {
            // Test reading through writer's read_at method (buffer + blob reads)
            let (blob, size) = context.open("partition", b"read_at_writer").await.unwrap();
            let writer = Write::new(blob.clone(), size, 10);

<<<<<<< HEAD
            // Write data that stays in buffer
            writer.write_at("buffered".as_bytes(), 0).await.unwrap();
            assert_eq!(writer.size().await, 8);

            // Read from buffer via writer
            let mut read_buf_vec = vec![0u8; 4];
=======
            // 1. Write "buffered" (8 bytes) - stays in buffer
            writer.write_at(b"buffered".to_vec(), 0).await.unwrap();

            // Read from buffer: "buff" at offset 0
            let mut read_buf_vec = vec![0u8; 4].into();
>>>>>>> f074b74f
            read_buf_vec = writer.read_at(read_buf_vec, 0).await.unwrap();
            assert_eq!(read_buf_vec.as_ref(), b"buff");

            read_buf_vec = writer.read_at(read_buf_vec, 4).await.unwrap();
            assert_eq!(read_buf_vec.as_ref(), b"ered");

            // Reading past buffer end should fail
            let small_buf_vec = vec![0u8; 1];
            assert!(writer.read_at(small_buf_vec, 8).await.is_err());

<<<<<<< HEAD
            // Write large data that flushes buffer
            writer.write_at(" and flushed".as_bytes(), 8).await.unwrap();
            assert_eq!(writer.size().await, 20);
            writer.sync().await.unwrap();
            assert_eq!(writer.size().await, 20);

            // Read from underlying blob through writer
            let mut read_buf_vec_2 = vec![0u8; 4];
=======
            // 2. Write " and flushed" (12 bytes) at offset 8.
            // "buffered" (8 bytes) is at 0-7. New write starts at 8.
            // This is an append to buffer. writer.write_at(" and flushed", 8)
            // inner.write will be called. buffer.len (8) + " and flushed".len (12) = 20 > capacity (10)
            // So, "buffered" is flushed. blob.write_at("buffered", 0). inner.position = 8.
            // Then " and flushed" (12 bytes) is written. Since 12 > 10 (capacity), it's a direct write.
            // blob.write_at(" and flushed", 8). inner.position = 8 + 12 = 20.
            writer.write_at(b" and flushed".to_vec(), 8).await.unwrap();
            writer.sync().await.unwrap(); // Syncs any remaining (should be none from this op)

            // Blob now contains "buffered and flushed" (8 + 12 = 20 bytes)
            // Writer's inner.position = 20. Buffer is empty.

            // Read from underlying blob through writer: "buff" at offset 0
            let mut read_buf_vec_2 = vec![0u8; 4].into();
>>>>>>> f074b74f
            read_buf_vec_2 = writer.read_at(read_buf_vec_2, 0).await.unwrap();
            assert_eq!(read_buf_vec_2.as_ref(), b"buff");

<<<<<<< HEAD
            let mut read_buf_7_vec = vec![0u8; 7];
=======
            // Read from underlying blob: "flushed" at offset 13
            let mut read_buf_7_vec = vec![0u8; 7].into();
>>>>>>> f074b74f
            read_buf_7_vec = writer.read_at(read_buf_7_vec, 13).await.unwrap();
            assert_eq!(read_buf_7_vec.as_ref(), b"flushed");

<<<<<<< HEAD
            // Buffer new data at the end
            writer.write_at(" more data".as_bytes(), 20).await.unwrap();
            assert_eq!(writer.size().await, 30);

            // Read newly buffered data
            let mut read_buf_vec_3 = vec![0u8; 5];
=======
            // 3. Buffer new data without flushing previous
            // Writer inner.position = 20. Buffer is empty.
            // Write " more data" (9 bytes) at offset 20. This fits in buffer.
            writer.write_at(b" more data".to_vec(), 20).await.unwrap();

            // Read the newly buffered data: "more"
            let mut read_buf_vec_3 = vec![0u8; 5].into();
>>>>>>> f074b74f
            read_buf_vec_3 = writer.read_at(read_buf_vec_3, 20).await.unwrap();
            assert_eq!(read_buf_vec_3.as_ref(), b" more");

<<<<<<< HEAD
            // Read spanning both blob and buffer
            let mut combo_read_buf_vec = vec![0u8; 12];
=======
            // Read part from blob, part from buffer (not directly supported by current read_at logic, it seems)
            // `read_at` logic:
            // If data_end <= buffer_start: read from blob. (buffer_start is inner.position where buffer *would* start if written)
            // If offset >= buffer_start: read from buffer (if it contains the data)
            // Combination case: read blob part, then buffer part.

            // Current state:
            // Blob: "buffered and flushed" (0-19)
            // Buffer: " more data" (starts at blob offset 20, covers 20-29)
            // writer.inner.position = 20 (start of buffered data " more data")
            // writer.inner.buffer = " more data"

            // Try to read "flushed more " (12 bytes: ("shed " - 5) from blob, ("more da" - 7) from buffer) starting at offset 16
            // offset = 16, data_len = 12. data_end = 28.
            // buffer_start (inner.position) = 20. buffer_end = 20 + 9 = 29.
            // data_end (28) > buffer_start (20) is true.
            // offset (16) < buffer_start (20) is true. -> This is the combined case.
            let mut combo_read_buf_vec = vec![0u8; 12].into();
>>>>>>> f074b74f
            combo_read_buf_vec = writer.read_at(combo_read_buf_vec, 16).await.unwrap();
            assert_eq!(combo_read_buf_vec.as_ref(), b"shed more da");

            // Verify complete content by reopening
            writer.sync().await.unwrap();
            assert_eq!(writer.size().await, 30);
            let (final_blob, final_size) =
                context.open("partition", b"read_at_writer").await.unwrap();
            assert_eq!(final_size, 30);
            let mut final_reader = Read::new(final_blob, final_size, 30);
            let mut full_content = vec![0u8; 30];
            final_reader
                .read_exact(&mut full_content, 30)
                .await
                .unwrap();
            assert_eq!(&full_content, b"buffered and flushed more data");
        });
    }

    #[test_traced]
    fn test_write_straddling_non_mergeable() {
        let executor = deterministic::Runner::default();
        executor.start(|context| async move {
            // Test writes that cannot be merged into buffer (non-contiguous/too large)
            let (blob, size) = context.open("partition", b"write_straddle").await.unwrap();
            let writer = Write::new(blob.clone(), size, 10);

<<<<<<< HEAD
            // Fill buffer completely
            writer.write_at("0123456789".as_bytes(), 0).await.unwrap();
            assert_eq!(writer.size().await, 10);

            // Write at non-contiguous offset (should flush then write directly)
            writer.write_at("abc".as_bytes(), 15).await.unwrap();
            assert_eq!(writer.size().await, 18);
            writer.sync().await.unwrap();
            assert_eq!(writer.size().await, 18);
=======
            // Buffer "0123456789" (10 bytes)
            writer.write_at(b"0123456789".to_vec(), 0).await.unwrap();
            // At this point, inner.buffer = "0123456789", inner.position = 0

            // Write "abc" at offset 15.
            // This is scenario 3: write is after buffer, non-contiguous.
            // Current buffer "0123456789" is flushed. blob gets "0123456789". inner.position becomes 10.
            // Then "abc" is written directly to blob at offset 15. inner.position becomes 15 + 3 = 18.
            writer.write_at(b"abc".to_vec(), 15).await.unwrap();
            writer.sync().await.unwrap(); // syncs blob state
>>>>>>> f074b74f

            // Verify data with gap
            let (blob_check, size_check) =
                context.open("partition", b"write_straddle").await.unwrap();
            assert_eq!(size_check, 18);
            let mut reader = Read::new(blob_check, size_check, 20);
            let mut buf = vec![0u8; 18];
            reader.read_exact(&mut buf, 18).await.unwrap();

            let mut expected = vec![0u8; 18];
            expected[0..10].copy_from_slice(b"0123456789");
            expected[15..18].copy_from_slice(b"abc");
            assert_eq!(buf, expected);

<<<<<<< HEAD
            // Test write that exceeds buffer capacity
            let (blob2, size) = context.open("partition", b"write_straddle2").await.unwrap();
            let writer2 = Write::new(blob2.clone(), size, 10);
            writer2.write_at("0123456789".as_bytes(), 0).await.unwrap();
            assert_eq!(writer2.size().await, 10);

            // Write large data that exceeds capacity
            writer2
                .write_at("ABCDEFGHIJKL".as_bytes(), 5)
                .await
                .unwrap();
            assert_eq!(writer2.size().await, 17);
=======
            // Reset for a new scenario: Write that overwrites end of buffer and extends
            let (blob2, _) = context.open("partition", b"write_straddle2").await.unwrap();
            let writer2 = Write::new(blob2.clone(), 0, 10);
            writer2.write_at(b"0123456789".to_vec(), 0).await.unwrap(); // Buffer full: "0123456789", position 0

            // Write "ABCDEFGHIJKL" (12 bytes) at offset 5.
            // write_start = 5. data_len = 12.
            // buffer_start = 0. buffer_end = 10.
            // Scenario 1: no (5 != 10)
            // Scenario 2: can_write_into_buffer?
            //   write_start (5) >= buffer_start (0) -> true
            //   (write_start - buffer_start) (5) + data_len (12) = 17 <= capacity (10) -> false
            // So, Scenario 3.
            // Flush "0123456789". blob gets it. writer2.inner.position becomes 10.
            // blob.write_at("ABCDEFGHIJKL", 5).
            // Underlying blob becomes "01234ABCDEFGHIJKL" (len 17).
            // writer2.inner.position becomes 5 + 12 = 17.
            writer2.write_at(b"ABCDEFGHIJKL".to_vec(), 5).await.unwrap();
>>>>>>> f074b74f
            writer2.sync().await.unwrap();
            assert_eq!(writer2.size().await, 17);

            // Verify overwrite result
            let (blob_check2, size_check2) =
                context.open("partition", b"write_straddle2").await.unwrap();
            assert_eq!(size_check2, 17);
            let mut reader2 = Read::new(blob_check2, size_check2, 20);
            let mut buf2 = vec![0u8; 17];
            reader2.read_exact(&mut buf2, 17).await.unwrap();
            assert_eq!(&buf2, b"01234ABCDEFGHIJKL");
        });
    }

    #[test_traced]
    fn test_write_close() {
        let executor = deterministic::Runner::default();
        executor.start(|context| async move {
<<<<<<< HEAD
            // Test that closing writer flushes and persists buffered data
            let (blob_orig, size) = context.open("partition", b"write_close").await.unwrap();
            let writer = Write::new(blob_orig.clone(), size, 8);
            writer.write_at("pending".as_bytes(), 0).await.unwrap();
            assert_eq!(writer.size().await, 7);
=======
            // Test that closing the writer flushes any pending data in the buffer.
            let (blob_orig, _) = context.open("partition", b"write_close").await.unwrap();
            let writer = Write::new(blob_orig.clone(), 0, 8);
            writer.write_at(b"pending".to_vec(), 0).await.unwrap(); // 7 bytes, buffered
                                                                    // Data "pending" is in the writer's buffer, not yet on disk.
>>>>>>> f074b74f

            // Close should flush and sync data
            writer.close().await.unwrap();

            // Verify data persistence
            let (blob_check, size_check) = context.open("partition", b"write_close").await.unwrap();
            assert_eq!(size_check, 7);
            let mut reader = Read::new(blob_check, size_check, 8);
            let mut buf = [0u8; 7];
            reader.read_exact(&mut buf, 7).await.unwrap();
            assert_eq!(&buf, b"pending");
        });
    }

    #[test_traced]
    fn test_write_direct_due_to_size() {
        let executor = deterministic::Runner::default();
        executor.start(|context| async move {
            // Test direct writes when data exceeds buffer capacity
            let (blob, size) = context
                .open("partition", b"write_direct_size")
                .await
                .unwrap();
            let writer = Write::new(blob.clone(), size, 5);

            // Write data larger than buffer capacity (should write directly)
            let data_large = b"0123456789";
<<<<<<< HEAD
            writer.write_at(data_large.as_slice(), 0).await.unwrap();
            assert_eq!(writer.size().await, 10);
=======
            writer.write_at(data_large.to_vec(), 0).await.unwrap();
            // Inner state: buffer should be empty, position should be 10.
            // We can't directly check inner state here, so we rely on observable behavior.
>>>>>>> f074b74f

            // Sync to ensure data is persisted
            writer.sync().await.unwrap();

            // Verify direct write worked
            let (blob_check, size_check) = context
                .open("partition", b"write_direct_size")
                .await
                .unwrap();
            assert_eq!(size_check, 10);
            let mut reader = Read::new(blob_check, size_check, 10);
            let mut buf = vec![0u8; 10];
            reader.read_exact(&mut buf, 10).await.unwrap();
            assert_eq!(&buf, data_large.as_slice());

<<<<<<< HEAD
            // Now write small data that should be buffered
            writer.write_at(b"abc".as_slice(), 10).await.unwrap();
            assert_eq!(writer.size().await, 13);

            // Verify it's in buffer by reading through writer
            let mut read_small_buf_vec = vec![0u8; 3];
=======
            // Now, buffer something small
            writer.write_at(b"abc".to_vec(), 10).await.unwrap(); // This should be buffered
                                                                 // Attempt to read it back using writer.read_at to see if it's in buffer
            let mut read_small_buf_vec = vec![0u8; 3].into();
>>>>>>> f074b74f
            read_small_buf_vec = writer.read_at(read_small_buf_vec, 10).await.unwrap();
            assert_eq!(read_small_buf_vec.as_ref(), b"abc");

            writer.sync().await.unwrap();

            // Verify final state
            let (blob_check2, size_check2) = context
                .open("partition", b"write_direct_size")
                .await
                .unwrap();
            assert_eq!(size_check2, 13);
            let mut reader2 = Read::new(blob_check2, size_check2, 13);
            let mut buf2 = vec![0u8; 13];
            reader2.read_exact(&mut buf2, 13).await.unwrap();
            assert_eq!(&buf2[10..], b"abc".as_slice());
        });
    }

    #[test_traced]
    fn test_write_overwrite_and_extend_in_buffer() {
        let executor = deterministic::Runner::default();
        executor.start(|context| async move {
            // Test complex buffer operations: overwrite and extend within capacity
            let (blob, size) = context
                .open("partition", b"overwrite_extend_buf")
                .await
                .unwrap();
            let writer = Write::new(blob.clone(), size, 15);

<<<<<<< HEAD
            // Write initial data
            writer.write_at("0123456789".as_bytes(), 0).await.unwrap();
            assert_eq!(writer.size().await, 10);

            // Overwrite and extend within buffer capacity
            writer.write_at("ABCDEFGHIJ".as_bytes(), 5).await.unwrap();
            assert_eq!(writer.size().await, 15);

            // Verify buffer content through writer
            let mut read_buf_vec = vec![0u8; 15];
=======
            // 1. Buffer initial data: "0123456789" (10 bytes) at offset 0
            writer.write_at(b"0123456789".to_vec(), 0).await.unwrap();
            // Inner buffer: "0123456789", position 0

            // 2. Overwrite and extend: write "ABCDEFGHIJ" (10 bytes) at offset 5
            // This should result in "01234ABCDEFGHIJ" (15 bytes) in the buffer.
            // write_start = 5, data_len = 10.
            // buffer_start = 0, buffer_end = 0 + 10 = 10 (current buffer data length)
            // Scenario 2: can_write_into_buffer
            //   write_start (5) >= buffer_start (0) -> true
            //   (write_start - buffer_start) (5) + data_len (10) = 15 <= capacity (15) -> true
            // Buffer internal offset = 5.
            // Required buffer len = 5 + 10 = 15.
            // Current buffer len is 10. Resize to 15.
            // buffer[5..15] gets "ABCDEFGHIJ"
            writer.write_at(b"ABCDEFGHIJ".to_vec(), 5).await.unwrap();

            // Check buffer content via read_at on writer
            let mut read_buf_vec = vec![0u8; 15].into();
>>>>>>> f074b74f
            read_buf_vec = writer.read_at(read_buf_vec, 0).await.unwrap();
            assert_eq!(read_buf_vec.as_ref(), b"01234ABCDEFGHIJ");

            writer.sync().await.unwrap();

            // Verify persisted result
            let (blob_check, size_check) = context
                .open("partition", b"overwrite_extend_buf")
                .await
                .unwrap();
            assert_eq!(size_check, 15);
            let mut reader = Read::new(blob_check, size_check, 15);
            let mut final_buf = vec![0u8; 15];
            reader.read_exact(&mut final_buf, 15).await.unwrap();
            assert_eq!(&final_buf, b"01234ABCDEFGHIJ".as_slice());
        });
    }

    #[test_traced]
    fn test_write_at_size() {
        let executor = deterministic::Runner::default();
        executor.start(|context| async move {
            // Test writing at the current logical end of the blob
            let (blob, size) = context.open("partition", b"write_end").await.unwrap();
            let writer = Write::new(blob.clone(), size, 20);

            // Write initial data
            writer.write_at("0123456789".as_bytes(), 0).await.unwrap();
            assert_eq!(writer.size().await, 10);
            writer.sync().await.unwrap();

            // Append at the current size (logical end)
            writer
                .write_at("abc".as_bytes(), writer.size().await)
                .await
                .unwrap();
            assert_eq!(writer.size().await, 13);
            writer.sync().await.unwrap();

            // Verify complete result
            let (blob_check, size_check) = context.open("partition", b"write_end").await.unwrap();
            assert_eq!(size_check, 13);
            let mut reader = Read::new(blob_check, size_check, 13);
            let mut buf = vec![0u8; 13];
            reader.read_exact(&mut buf, 13).await.unwrap();
            assert_eq!(&buf, b"0123456789abc");
        });
    }
}<|MERGE_RESOLUTION|>--- conflicted
+++ resolved
@@ -406,14 +406,9 @@
             let (blob, size) = context.open("partition", b"write_basic").await.unwrap();
             assert_eq!(size, 0);
 
-<<<<<<< HEAD
             let writer = Write::new(blob.clone(), size, 8);
             writer.write_at("hello".as_bytes(), 0).await.unwrap();
             assert_eq!(writer.size().await, 5);
-=======
-            let writer = Write::new(blob.clone(), 0, 8);
-            writer.write_at(b"hello".to_vec(), 0).await.unwrap();
->>>>>>> f074b74f
             writer.sync().await.unwrap();
             assert_eq!(writer.size().await, 5);
 
@@ -435,17 +430,11 @@
             let (blob, size) = context.open("partition", b"write_multi").await.unwrap();
             assert_eq!(size, 0);
 
-<<<<<<< HEAD
             let writer = Write::new(blob.clone(), size, 4);
             writer.write_at("abc".as_bytes(), 0).await.unwrap();
             assert_eq!(writer.size().await, 3);
             writer.write_at("defg".as_bytes(), 3).await.unwrap();
             assert_eq!(writer.size().await, 7);
-=======
-            let writer = Write::new(blob.clone(), 0, 4);
-            writer.write_at(b"abc".to_vec(), 0).await.unwrap();
-            writer.write_at(b"defg".to_vec(), 3).await.unwrap();
->>>>>>> f074b74f
             writer.sync().await.unwrap();
 
             // Verify the final result
@@ -466,14 +455,9 @@
             let (blob, size) = context.open("partition", b"write_large").await.unwrap();
             assert_eq!(size, 0);
 
-<<<<<<< HEAD
             let writer = Write::new(blob.clone(), size, 4);
             writer.write_at("abc".as_bytes(), 0).await.unwrap();
             assert_eq!(writer.size().await, 3);
-=======
-            let writer = Write::new(blob.clone(), 0, 4);
-            writer.write_at(b"abc".to_vec(), 0).await.unwrap();
->>>>>>> f074b74f
             writer
                 .write_at(b"defghijklmnopqrstuvwxyz".to_vec(), 3)
                 .await
@@ -512,20 +496,12 @@
             let (blob, size) = context.open("partition", b"append_buf").await.unwrap();
             let writer = Write::new(blob.clone(), size, 10);
 
-<<<<<<< HEAD
             // Write data that fits in buffer
             writer.write_at("hello".as_bytes(), 0).await.unwrap();
             assert_eq!(writer.size().await, 5);
 
             // Append data that causes buffer flush
             writer.write_at(" world".as_bytes(), 5).await.unwrap();
-=======
-            // Write "hello" (5 bytes) - fits in buffer
-            writer.write_at(b"hello".to_vec(), 0).await.unwrap();
-            // Append " world" (6 bytes) - "hello world" is 11 bytes, exceeds buffer
-            // "hello" is flushed, " world" is buffered
-            writer.write_at(b" world".to_vec(), 5).await.unwrap();
->>>>>>> f074b74f
             writer.sync().await.unwrap();
             assert_eq!(writer.size().await, 11);
 
@@ -547,7 +523,6 @@
             let (blob, size) = context.open("partition", b"middle_buf").await.unwrap();
             let writer = Write::new(blob.clone(), size, 20);
 
-<<<<<<< HEAD
             // Initial write
             writer.write_at("abcdefghij".as_bytes(), 0).await.unwrap();
             assert_eq!(writer.size().await, 10);
@@ -555,12 +530,6 @@
             // Overwrite middle section
             writer.write_at("01234".as_bytes(), 2).await.unwrap();
             assert_eq!(writer.size().await, 10);
-=======
-            // Write "abcdefghij" (10 bytes)
-            writer.write_at(b"abcdefghij".to_vec(), 0).await.unwrap();
-            // Write "01234" into the middle (offset 2, 5 bytes) -> "ab01234hij"
-            writer.write_at(b"01234".to_vec(), 2).await.unwrap();
->>>>>>> f074b74f
             writer.sync().await.unwrap();
 
             // Verify overwrite result
@@ -571,18 +540,11 @@
             reader.read_exact(&mut buf, 10).await.unwrap();
             assert_eq!(&buf, b"ab01234hij");
 
-<<<<<<< HEAD
             // Extend buffer and do partial overwrite
             writer.write_at("klmnopqrst".as_bytes(), 10).await.unwrap();
             assert_eq!(writer.size().await, 20);
             writer.write_at("wxyz".as_bytes(), 9).await.unwrap();
             assert_eq!(writer.size().await, 20);
-=======
-            // Write "klmnopqrst" (10 bytes) - buffer becomes "ab01234hijklmnopqrst" (20 bytes)
-            writer.write_at(b"klmnopqrst".to_vec(), 10).await.unwrap();
-            // Overwrite "jklm" with "wxyz" -> buffer becomes "ab01234hiwxyzopqrst"
-            writer.write_at(b"wxyz".to_vec(), 9).await.unwrap();
->>>>>>> f074b74f
             writer.sync().await.unwrap();
 
             // Verify final result
@@ -603,7 +565,6 @@
             let (blob, size) = context.open("partition", b"before_buf").await.unwrap();
             let writer = Write::new(blob.clone(), size, 10);
 
-<<<<<<< HEAD
             // Write data at a later offset first
             writer.write_at("0123456789".as_bytes(), 10).await.unwrap();
             assert_eq!(writer.size().await, 20);
@@ -611,15 +572,6 @@
             // Write at an earlier offset (should flush buffer first)
             writer.write_at("abcde".as_bytes(), 0).await.unwrap();
             assert_eq!(writer.size().await, 20);
-=======
-            // Buffer some data at offset 10: "0123456789"
-            writer.write_at(b"0123456789".to_vec(), 10).await.unwrap();
-
-            // Write "abcde" at offset 0. This is before the current buffer.
-            // Current buffer should be flushed. "abcde" written directly.
-            // New buffer position will be 5.
-            writer.write_at(b"abcde".to_vec(), 0).await.unwrap();
->>>>>>> f074b74f
             writer.sync().await.unwrap();
 
             // Verify data placement with gap
@@ -633,16 +585,9 @@
             expected[10..20].copy_from_slice("0123456789".as_bytes());
             assert_eq!(buf, expected);
 
-<<<<<<< HEAD
             // Fill the gap between existing data
             writer.write_at("fghij".as_bytes(), 5).await.unwrap();
             assert_eq!(writer.size().await, 20);
-=======
-            // Write "fghij" at offset 5. This will append to the "abcde"
-            // The buffer for writer is now at position 5 with capacity 10.
-            // This write will be buffered.
-            writer.write_at(b"fghij".to_vec(), 5).await.unwrap();
->>>>>>> f074b74f
             writer.sync().await.unwrap();
             assert_eq!(writer.size().await, 20);
 
@@ -665,13 +610,9 @@
             let (blob, size) = context.open("partition", b"truncate_write").await.unwrap();
             let writer = Write::new(blob, size, 10);
 
-<<<<<<< HEAD
             // Write initial data
             writer.write_at("hello world".as_bytes(), 0).await.unwrap();
             assert_eq!(writer.size().await, 11);
-=======
-            writer.write_at(b"hello world".to_vec(), 0).await.unwrap(); // 11 bytes
->>>>>>> f074b74f
             writer.sync().await.unwrap();
             assert_eq!(writer.size().await, 11);
 
@@ -693,39 +634,9 @@
             reader.read_exact(&mut buf, 5).await.unwrap();
             assert_eq!(&buf, b"hello");
 
-<<<<<<< HEAD
             // Write to truncated blob
             writer.write_at("X".as_bytes(), 0).await.unwrap();
             assert_eq!(writer.size().await, 5);
-=======
-            // Write more data, buffer position should be reset by truncate implicitly
-            // or write_at should handle it.
-            // After truncate, the writer's internal state (position, buffer) needs to be consistent.
-            // Let's assume truncate implies a flush and reset of position to 0 for the writer if not specified.
-            // The `Blob::truncate` itself doesn't dictate writer state.
-            // The current `Write::truncate` flushes then truncates. The writer's `position` is not reset.
-            // This means subsequent writes might be to unexpected locations if not careful.
-            // Let's test current behavior:
-            // inner.position was 11 after "hello world". Flush happens. Blob truncated to 5.
-            // writer.inner.position is still 11.
-            // This is a bit tricky. For `Write::new(blob, position, capacity)`, `position` is the *start* of the buffer.
-            // After flush, `inner.position` becomes `inner.position + len_flushed`.
-            // So after writing "hello world" (11 bytes) with buffer 10:
-            // 1. "hello worl" (10 bytes) written to buffer. inner.buffer.len() = 10, inner.position = 0.
-            // 2. "d" (1 byte) written. Buffer has "hello worl". write("d") called.
-            //    buffer.len (10) + "d".len (1) > capacity (10). So flush.
-            //    blob.write_at("hello worl", 0). inner.position becomes 10. inner.buffer is empty.
-            //    Then "d" is buffered. inner.buffer = "d".
-            // 3. sync() called. Flushes "d". blob.write_at("d", 10). inner.position becomes 11. inner.buffer empty.
-            // 4. truncate(5). Flushes (empty buffer). inner.blob.truncate(5). inner.position is still 11.
-
-            // If we now write "X" at offset 0:
-            // write_start = 0. buffer_start = 11. buffer_end = 11.
-            // Not scenario 1 (0 != 11).
-            // Not scenario 2 (0 < 11).
-            // Scenario 3: flush (empty). blob.write_at("X", 0). inner.position = 0 + 1 = 1.
-            writer.write_at(b"X".to_vec(), 0).await.unwrap();
->>>>>>> f074b74f
             writer.sync().await.unwrap();
 
             // Verify overwrite
@@ -765,20 +676,12 @@
             let (blob, size) = context.open("partition", b"read_at_writer").await.unwrap();
             let writer = Write::new(blob.clone(), size, 10);
 
-<<<<<<< HEAD
             // Write data that stays in buffer
             writer.write_at("buffered".as_bytes(), 0).await.unwrap();
             assert_eq!(writer.size().await, 8);
 
             // Read from buffer via writer
             let mut read_buf_vec = vec![0u8; 4];
-=======
-            // 1. Write "buffered" (8 bytes) - stays in buffer
-            writer.write_at(b"buffered".to_vec(), 0).await.unwrap();
-
-            // Read from buffer: "buff" at offset 0
-            let mut read_buf_vec = vec![0u8; 4].into();
->>>>>>> f074b74f
             read_buf_vec = writer.read_at(read_buf_vec, 0).await.unwrap();
             assert_eq!(read_buf_vec.as_ref(), b"buff");
 
@@ -789,7 +692,6 @@
             let small_buf_vec = vec![0u8; 1];
             assert!(writer.read_at(small_buf_vec, 8).await.is_err());
 
-<<<<<<< HEAD
             // Write large data that flushes buffer
             writer.write_at(" and flushed".as_bytes(), 8).await.unwrap();
             assert_eq!(writer.size().await, 20);
@@ -798,77 +700,24 @@
 
             // Read from underlying blob through writer
             let mut read_buf_vec_2 = vec![0u8; 4];
-=======
-            // 2. Write " and flushed" (12 bytes) at offset 8.
-            // "buffered" (8 bytes) is at 0-7. New write starts at 8.
-            // This is an append to buffer. writer.write_at(" and flushed", 8)
-            // inner.write will be called. buffer.len (8) + " and flushed".len (12) = 20 > capacity (10)
-            // So, "buffered" is flushed. blob.write_at("buffered", 0). inner.position = 8.
-            // Then " and flushed" (12 bytes) is written. Since 12 > 10 (capacity), it's a direct write.
-            // blob.write_at(" and flushed", 8). inner.position = 8 + 12 = 20.
-            writer.write_at(b" and flushed".to_vec(), 8).await.unwrap();
-            writer.sync().await.unwrap(); // Syncs any remaining (should be none from this op)
-
-            // Blob now contains "buffered and flushed" (8 + 12 = 20 bytes)
-            // Writer's inner.position = 20. Buffer is empty.
-
-            // Read from underlying blob through writer: "buff" at offset 0
-            let mut read_buf_vec_2 = vec![0u8; 4].into();
->>>>>>> f074b74f
             read_buf_vec_2 = writer.read_at(read_buf_vec_2, 0).await.unwrap();
             assert_eq!(read_buf_vec_2.as_ref(), b"buff");
 
-<<<<<<< HEAD
             let mut read_buf_7_vec = vec![0u8; 7];
-=======
-            // Read from underlying blob: "flushed" at offset 13
-            let mut read_buf_7_vec = vec![0u8; 7].into();
->>>>>>> f074b74f
             read_buf_7_vec = writer.read_at(read_buf_7_vec, 13).await.unwrap();
             assert_eq!(read_buf_7_vec.as_ref(), b"flushed");
 
-<<<<<<< HEAD
             // Buffer new data at the end
             writer.write_at(" more data".as_bytes(), 20).await.unwrap();
             assert_eq!(writer.size().await, 30);
 
             // Read newly buffered data
             let mut read_buf_vec_3 = vec![0u8; 5];
-=======
-            // 3. Buffer new data without flushing previous
-            // Writer inner.position = 20. Buffer is empty.
-            // Write " more data" (9 bytes) at offset 20. This fits in buffer.
-            writer.write_at(b" more data".to_vec(), 20).await.unwrap();
-
-            // Read the newly buffered data: "more"
-            let mut read_buf_vec_3 = vec![0u8; 5].into();
->>>>>>> f074b74f
             read_buf_vec_3 = writer.read_at(read_buf_vec_3, 20).await.unwrap();
             assert_eq!(read_buf_vec_3.as_ref(), b" more");
 
-<<<<<<< HEAD
             // Read spanning both blob and buffer
             let mut combo_read_buf_vec = vec![0u8; 12];
-=======
-            // Read part from blob, part from buffer (not directly supported by current read_at logic, it seems)
-            // `read_at` logic:
-            // If data_end <= buffer_start: read from blob. (buffer_start is inner.position where buffer *would* start if written)
-            // If offset >= buffer_start: read from buffer (if it contains the data)
-            // Combination case: read blob part, then buffer part.
-
-            // Current state:
-            // Blob: "buffered and flushed" (0-19)
-            // Buffer: " more data" (starts at blob offset 20, covers 20-29)
-            // writer.inner.position = 20 (start of buffered data " more data")
-            // writer.inner.buffer = " more data"
-
-            // Try to read "flushed more " (12 bytes: ("shed " - 5) from blob, ("more da" - 7) from buffer) starting at offset 16
-            // offset = 16, data_len = 12. data_end = 28.
-            // buffer_start (inner.position) = 20. buffer_end = 20 + 9 = 29.
-            // data_end (28) > buffer_start (20) is true.
-            // offset (16) < buffer_start (20) is true. -> This is the combined case.
-            let mut combo_read_buf_vec = vec![0u8; 12].into();
->>>>>>> f074b74f
             combo_read_buf_vec = writer.read_at(combo_read_buf_vec, 16).await.unwrap();
             assert_eq!(combo_read_buf_vec.as_ref(), b"shed more da");
 
@@ -896,7 +745,6 @@
             let (blob, size) = context.open("partition", b"write_straddle").await.unwrap();
             let writer = Write::new(blob.clone(), size, 10);
 
-<<<<<<< HEAD
             // Fill buffer completely
             writer.write_at("0123456789".as_bytes(), 0).await.unwrap();
             assert_eq!(writer.size().await, 10);
@@ -906,18 +754,6 @@
             assert_eq!(writer.size().await, 18);
             writer.sync().await.unwrap();
             assert_eq!(writer.size().await, 18);
-=======
-            // Buffer "0123456789" (10 bytes)
-            writer.write_at(b"0123456789".to_vec(), 0).await.unwrap();
-            // At this point, inner.buffer = "0123456789", inner.position = 0
-
-            // Write "abc" at offset 15.
-            // This is scenario 3: write is after buffer, non-contiguous.
-            // Current buffer "0123456789" is flushed. blob gets "0123456789". inner.position becomes 10.
-            // Then "abc" is written directly to blob at offset 15. inner.position becomes 15 + 3 = 18.
-            writer.write_at(b"abc".to_vec(), 15).await.unwrap();
-            writer.sync().await.unwrap(); // syncs blob state
->>>>>>> f074b74f
 
             // Verify data with gap
             let (blob_check, size_check) =
@@ -932,7 +768,6 @@
             expected[15..18].copy_from_slice(b"abc");
             assert_eq!(buf, expected);
 
-<<<<<<< HEAD
             // Test write that exceeds buffer capacity
             let (blob2, size) = context.open("partition", b"write_straddle2").await.unwrap();
             let writer2 = Write::new(blob2.clone(), size, 10);
@@ -945,26 +780,6 @@
                 .await
                 .unwrap();
             assert_eq!(writer2.size().await, 17);
-=======
-            // Reset for a new scenario: Write that overwrites end of buffer and extends
-            let (blob2, _) = context.open("partition", b"write_straddle2").await.unwrap();
-            let writer2 = Write::new(blob2.clone(), 0, 10);
-            writer2.write_at(b"0123456789".to_vec(), 0).await.unwrap(); // Buffer full: "0123456789", position 0
-
-            // Write "ABCDEFGHIJKL" (12 bytes) at offset 5.
-            // write_start = 5. data_len = 12.
-            // buffer_start = 0. buffer_end = 10.
-            // Scenario 1: no (5 != 10)
-            // Scenario 2: can_write_into_buffer?
-            //   write_start (5) >= buffer_start (0) -> true
-            //   (write_start - buffer_start) (5) + data_len (12) = 17 <= capacity (10) -> false
-            // So, Scenario 3.
-            // Flush "0123456789". blob gets it. writer2.inner.position becomes 10.
-            // blob.write_at("ABCDEFGHIJKL", 5).
-            // Underlying blob becomes "01234ABCDEFGHIJKL" (len 17).
-            // writer2.inner.position becomes 5 + 12 = 17.
-            writer2.write_at(b"ABCDEFGHIJKL".to_vec(), 5).await.unwrap();
->>>>>>> f074b74f
             writer2.sync().await.unwrap();
             assert_eq!(writer2.size().await, 17);
 
@@ -983,19 +798,11 @@
     fn test_write_close() {
         let executor = deterministic::Runner::default();
         executor.start(|context| async move {
-<<<<<<< HEAD
             // Test that closing writer flushes and persists buffered data
             let (blob_orig, size) = context.open("partition", b"write_close").await.unwrap();
             let writer = Write::new(blob_orig.clone(), size, 8);
             writer.write_at("pending".as_bytes(), 0).await.unwrap();
             assert_eq!(writer.size().await, 7);
-=======
-            // Test that closing the writer flushes any pending data in the buffer.
-            let (blob_orig, _) = context.open("partition", b"write_close").await.unwrap();
-            let writer = Write::new(blob_orig.clone(), 0, 8);
-            writer.write_at(b"pending".to_vec(), 0).await.unwrap(); // 7 bytes, buffered
-                                                                    // Data "pending" is in the writer's buffer, not yet on disk.
->>>>>>> f074b74f
 
             // Close should flush and sync data
             writer.close().await.unwrap();
@@ -1023,14 +830,8 @@
 
             // Write data larger than buffer capacity (should write directly)
             let data_large = b"0123456789";
-<<<<<<< HEAD
             writer.write_at(data_large.as_slice(), 0).await.unwrap();
             assert_eq!(writer.size().await, 10);
-=======
-            writer.write_at(data_large.to_vec(), 0).await.unwrap();
-            // Inner state: buffer should be empty, position should be 10.
-            // We can't directly check inner state here, so we rely on observable behavior.
->>>>>>> f074b74f
 
             // Sync to ensure data is persisted
             writer.sync().await.unwrap();
@@ -1046,19 +847,12 @@
             reader.read_exact(&mut buf, 10).await.unwrap();
             assert_eq!(&buf, data_large.as_slice());
 
-<<<<<<< HEAD
             // Now write small data that should be buffered
             writer.write_at(b"abc".as_slice(), 10).await.unwrap();
             assert_eq!(writer.size().await, 13);
 
             // Verify it's in buffer by reading through writer
             let mut read_small_buf_vec = vec![0u8; 3];
-=======
-            // Now, buffer something small
-            writer.write_at(b"abc".to_vec(), 10).await.unwrap(); // This should be buffered
-                                                                 // Attempt to read it back using writer.read_at to see if it's in buffer
-            let mut read_small_buf_vec = vec![0u8; 3].into();
->>>>>>> f074b74f
             read_small_buf_vec = writer.read_at(read_small_buf_vec, 10).await.unwrap();
             assert_eq!(read_small_buf_vec.as_ref(), b"abc");
 
@@ -1088,7 +882,6 @@
                 .unwrap();
             let writer = Write::new(blob.clone(), size, 15);
 
-<<<<<<< HEAD
             // Write initial data
             writer.write_at("0123456789".as_bytes(), 0).await.unwrap();
             assert_eq!(writer.size().await, 10);
@@ -1099,27 +892,6 @@
 
             // Verify buffer content through writer
             let mut read_buf_vec = vec![0u8; 15];
-=======
-            // 1. Buffer initial data: "0123456789" (10 bytes) at offset 0
-            writer.write_at(b"0123456789".to_vec(), 0).await.unwrap();
-            // Inner buffer: "0123456789", position 0
-
-            // 2. Overwrite and extend: write "ABCDEFGHIJ" (10 bytes) at offset 5
-            // This should result in "01234ABCDEFGHIJ" (15 bytes) in the buffer.
-            // write_start = 5, data_len = 10.
-            // buffer_start = 0, buffer_end = 0 + 10 = 10 (current buffer data length)
-            // Scenario 2: can_write_into_buffer
-            //   write_start (5) >= buffer_start (0) -> true
-            //   (write_start - buffer_start) (5) + data_len (10) = 15 <= capacity (15) -> true
-            // Buffer internal offset = 5.
-            // Required buffer len = 5 + 10 = 15.
-            // Current buffer len is 10. Resize to 15.
-            // buffer[5..15] gets "ABCDEFGHIJ"
-            writer.write_at(b"ABCDEFGHIJ".to_vec(), 5).await.unwrap();
-
-            // Check buffer content via read_at on writer
-            let mut read_buf_vec = vec![0u8; 15].into();
->>>>>>> f074b74f
             read_buf_vec = writer.read_at(read_buf_vec, 0).await.unwrap();
             assert_eq!(read_buf_vec.as_ref(), b"01234ABCDEFGHIJ");
 
