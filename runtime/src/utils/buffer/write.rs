use crate::{Blob, Error, RwLock};
use commonware_utils::StableBuf;
use std::sync::Arc;

/// The state of the buffered data yet to be appended to the blob wrapped by a [Write].
///
/// The buffer always represents data at the "tip" of the logical blob, starting at `offset` and
/// extending for `data.len()` bytes.
struct Buffer {
    /// The data to be written to the blob.
    data: Vec<u8>,
    /// The offset in the blob where the buffered data starts.
    ///
    /// This represents the logical position in the blob where `data[0]` would be written. The
    /// buffer is maintained at the "tip" to support efficient size calculation and appends.
    offset: u64,
    /// The maximum size of the buffer.
    capacity: usize,
}

impl Buffer {
    /// Creates a new buffer with the provided `size` and `capacity`.
    fn new(size: u64, capacity: usize) -> Self {
        Self {
            data: Vec::with_capacity(capacity),
            offset: size,
            capacity,
        }
    }

    /// Returns the current logical size of the blob including any buffered data.
    fn size(&self) -> u64 {
        self.offset + self.data.len() as u64
    }

    /// Truncates the buffer to the provided `len` if it falls within the current range. Returns
    /// `false` and resets the buffer if the truncation point precedes the current range. A
    /// truncation point at or beyond the end of the logical blob is ignored, with `true` being
    /// returned.
    fn truncate(&mut self, len: u64) -> bool {
        if len >= self.size() {
            return true;
        }
        if len <= self.offset {
            self.data.clear();
            self.offset = len;
            return false;
        }
        self.data.truncate((len - self.offset) as usize);
        true
    }

    /// Returns true if the buffer is empty.
    fn is_empty(&self) -> bool {
        self.data.is_empty()
    }

    /// Takes & returns the buffered data and its blob offset, or returns `None` if the buffer is
    /// already empty. The buffer is reset to the empty state with an updated offset positioned at
    /// the end of the logical blob.
    fn take_buf(&mut self) -> Option<(Vec<u8>, u64)> {
        if self.is_empty() {
            return None;
        }
        let buf = std::mem::replace(&mut self.data, Vec::with_capacity(self.capacity));
        let offset = self.offset;
        self.offset += buf.len() as u64;
        Some((buf, offset))
    }

    /// Extract and return any data from the blob range `[offset,offset+buf.len)` that is contained
    /// in the buffer, returning the number of bytes that could not be extracted. (Any bytes
    /// that could not be extracted must reside at the beginning of the range.)
    ///
    /// # Panics
    ///
    /// Panics if the end offset of the requested data falls outside the range of the logical blob.
    fn extract(&self, buf: &mut [u8], offset: u64) -> usize {
        assert!(offset + buf.len() as u64 <= self.size());
        if offset + buf.len() as u64 <= self.offset {
            // Range does not overlap with the buffer.
            return buf.len();
        }

        let (start, remaining) = if offset < self.offset {
            // Some data is before the buffer.
            (0, (self.offset - offset) as usize)
        } else {
            // Can read entirely from the buffer.
            ((offset - self.offset) as usize, 0)
        };

        let end = start + buf.len() - remaining;
        assert!(end <= self.data.len());

        // Copy the requested buffered data into the appropriate part of the user-provided slice.
        buf[remaining..].copy_from_slice(&self.data[start..end]);

        remaining
    }

    /// Merges the provided `data` into the buffer at the provided blob `offset` if it falls
    /// entirely within the range `[buffer.offset,buffer.offset+capacity)`. The buffer will be
    /// expanded if necessary to accommodate the new data, and any gaps that may result are filled
    /// with zeros. Returns `true` if the merge was performed, otherwise the caller is responsible
    /// for continuing to manage the data.
    fn merge(&mut self, data: &[u8], offset: u64) -> bool {
        let end_offset = offset + data.len() as u64;
        let can_merge_into_buffer =
            offset >= self.offset && end_offset <= self.offset + self.capacity as u64;
        if !can_merge_into_buffer {
            return false;
        }
        let start = (offset - self.offset) as usize;
        let end = start + data.len();

        // Expand buffer if necessary (fills with zeros).
        if end > self.data.len() {
            self.data.resize(end, 0);
        }

        // Copy the provided data into the buffer.
        self.data[start..end].copy_from_slice(data.as_ref());

        true
    }
}

/// A writer that buffers content to a [Blob] to optimize the performance
/// of appending or updating data.
///
/// # Example
///
/// ```
/// use commonware_runtime::{Runner, buffer::{Write, Read}, Blob, Error, Storage, deterministic};
///
/// let executor = deterministic::Runner::default();
/// executor.start(|context| async move {
///     // Open a blob for writing
///     let (blob, size) = context.open("my_partition", b"my_data").await.expect("unable to open blob");
///     assert_eq!(size, 0);
///
///     // Create a buffered writer with 16-byte buffer
///     let mut blob = Write::new(blob, 0, 16);
///     blob.write_at(b"hello".to_vec(), 0).await.expect("write failed");
///     blob.sync().await.expect("sync failed");
///
///     // Write more data in multiple flushes
///     blob.write_at(b" world".to_vec(), 5).await.expect("write failed");
///     blob.write_at(b"!".to_vec(), 11).await.expect("write failed");
///     blob.sync().await.expect("sync failed");
///
///     // Read back the data to verify
///     let (blob, size) = context.open("my_partition", b"my_data").await.expect("unable to reopen blob");
///     let mut reader = Read::new(blob, size, 8);
///     let mut buf = vec![0u8; size as usize];
///     reader.read_exact(&mut buf, size as usize).await.expect("read failed");
///     assert_eq!(&buf, b"hello world!");
/// });
/// ```
#[derive(Clone)]
pub struct Write<B: Blob> {
    /// The underlying blob to write to.
    blob: B,

    /// The buffer containing the data yet to be appended to the tip of the underlying blob.
    buffer: Arc<RwLock<Buffer>>,
}

impl<B: Blob> Write<B> {
    /// Creates a new [Write] that buffers up to `capacity` bytes of data to be appended to the tip
    /// of `blob` with the provided `size`.
    ///
    /// # Panics
    ///
    /// Panics if `capacity` is zero.
    pub fn new(blob: B, size: u64, capacity: usize) -> Self {
        assert!(capacity > 0, "buffer capacity must be greater than zero");

        Self {
            blob,
            buffer: Arc::new(RwLock::new(Buffer::new(size, capacity))),
        }
    }

    /// Returns the current logical size of the blob including any buffered data.
    ///
    /// This represents the total size of data that would be present after flushing.
    #[allow(clippy::len_without_is_empty)]
    pub async fn size(&self) -> u64 {
        let buffer = self.buffer.read().await;
        buffer.size()
    }

    /// Consumes the [Write] and returns the underlying blob.
    ///
    /// # Warning
    ///
    /// Any buffered data that hasn't been flushed or synced will be discarded.
    pub fn take_inner(self) -> B {
        self.blob
    }

    /// Clones the underlying blob.
    ///
    /// # Warning
    ///
    /// The returned blob will not include any data that has yet to be flushed from the buffer.
    pub fn clone_inner(&self) -> B {
        self.blob.clone()
    }
}

impl<B: Blob> Blob for Write<B> {
    async fn read_at(
        &self,
        buf: impl Into<StableBuf> + Send,
        offset: u64,
    ) -> Result<StableBuf, Error> {
        // Prepare `buf` to capture the read data.
        let mut buf = buf.into();
        let buf_len = buf.len(); // number of bytes to read

        // Ensure the read doesn't overflow.
        let end_offset = offset
            .checked_add(buf_len as u64)
            .ok_or(Error::OffsetOverflow)?;

        // Acquire a read lock on the buffer.
        let buffer = self.buffer.read().await;

        // If the data required is beyond the size of the blob, return an error.
        if end_offset > buffer.size() {
            return Err(Error::BlobInsufficientLength);
        }

        // Extract any bytes from the buffer that overlap with the requested range.
        let remaining = buffer.extract(buf.as_mut(), offset);
        if remaining == 0 {
            return Ok(buf);
        }

        // If bytes remain, read directly from the blob. Any remaining bytes reside at the beginning
        // of the range.
        let blob_part = self.blob.read_at(vec![0u8; remaining], offset).await?;
        buf.as_mut()[..remaining].copy_from_slice(blob_part.as_ref());

        Ok(buf)
    }

    async fn write_at(&self, buf: impl Into<StableBuf> + Send, offset: u64) -> Result<(), Error> {
        // Prepare `buf` to be written.
        let buf = buf.into();
        let buf_len = buf.len(); // number of bytes to write

        // Ensure the write doesn't overflow.
        let end_offset = offset
            .checked_add(buf_len as u64)
            .ok_or(Error::OffsetOverflow)?;

        // Acquire a write lock on the buffer.
        let mut buffer = self.buffer.write().await;

        // Write falls entirely within the buffer's current range and can be merged.
        if buffer.merge(buf.as_ref(), offset) {
            return Ok(());
        }

        // Write cannot be merged, so flush the buffer if the range overlaps, and check if merge is
        // possible after.
        if buffer.offset < end_offset {
            if let Some((old_buf, buffer_offset)) = buffer.take_buf() {
                self.blob.write_at(old_buf, buffer_offset).await?;
                if buffer.merge(buf.as_ref(), offset) {
                    return Ok(());
                }
            }
        }

        // Write could not be merged (exceeds buffer capacity or outside its range), so write
        // directly. Note that we end up writing an intersecting range twice: once when the buffer
        // is flushed above, then again when we write the `buf` below. Removing this inefficiency
        // may not be worth the additional complexity.
        self.blob.write_at(buf, offset).await?;

        // Maintain the "buffer at tip" invariant by advancing offset to the end of this write if it
        // extended the underlying blob.
        buffer.offset = buffer.offset.max(end_offset);

        Ok(())
    }

<<<<<<< HEAD
    async fn truncate(&self, len: u64) -> Result<(), Error> {
        // Acquire a write lock on the buffer.
        let mut buffer = self.buffer.write().await;
        if !buffer.truncate(len) {
            self.blob.truncate(len).await?;
        }
=======
    async fn resize(&self, len: u64) -> Result<(), Error> {
        // Acquire a write lock on the inner state
        let mut inner = self.inner.write().await;

        // Flush any pending writes to the underlying blob
        inner.flush().await?;

        // Resize the underlying blob
        inner.blob.resize(len).await?;

        // Update the buffer's position to the new logical end of the blob.
        // The buffer is empty after the flush.
        inner.position = len;
>>>>>>> eb605af2

        Ok(())
    }

    async fn sync(&self) -> Result<(), Error> {
        let mut buffer = self.buffer.write().await;
        if let Some((buf, offset)) = buffer.take_buf() {
            self.blob.write_at(buf, offset).await?;
        }
        self.blob.sync().await
    }

    async fn close(self) -> Result<(), Error> {
        self.sync().await?;
        self.blob.close().await
    }
}<|MERGE_RESOLUTION|>--- conflicted
+++ resolved
@@ -290,28 +290,12 @@
         Ok(())
     }
 
-<<<<<<< HEAD
-    async fn truncate(&self, len: u64) -> Result<(), Error> {
+    async fn resize(&self, len: u64) -> Result<(), Error> {
         // Acquire a write lock on the buffer.
         let mut buffer = self.buffer.write().await;
         if !buffer.truncate(len) {
-            self.blob.truncate(len).await?;
-        }
-=======
-    async fn resize(&self, len: u64) -> Result<(), Error> {
-        // Acquire a write lock on the inner state
-        let mut inner = self.inner.write().await;
-
-        // Flush any pending writes to the underlying blob
-        inner.flush().await?;
-
-        // Resize the underlying blob
-        inner.blob.resize(len).await?;
-
-        // Update the buffer's position to the new logical end of the blob.
-        // The buffer is empty after the flush.
-        inner.position = len;
->>>>>>> eb605af2
+            self.blob.resize(len).await?;
+        }
 
         Ok(())
     }
