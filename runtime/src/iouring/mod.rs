--- conflicted
+++ resolved
@@ -181,15 +181,7 @@
 /// Creates a new io_uring instance that listens for incoming work on `receiver`.
 /// This function will block until `receiver` is closed or an error occurs.
 /// It should be run in a separate task.
-<<<<<<< HEAD
-pub(crate) async fn run(cfg: Config, mut receiver: mpsc::Receiver<Op>) {
-=======
-pub(crate) async fn run(
-    cfg: Config,
-    metrics: Arc<Metrics>,
-    mut receiver: mpsc::Receiver<(SqueueEntry, oneshot::Sender<i32>)>,
-) {
->>>>>>> 259675ff
+pub(crate) async fn run(cfg: Config, metrics: Arc<Metrics>, mut receiver: mpsc::Receiver<Op>) {
     let mut ring = new_ring(&cfg).expect("unable to create io_uring instance");
     let mut next_work_id: u64 = 0;
     // Maps a work ID to the sender that we will send the result to
