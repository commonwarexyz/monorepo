use commonware_utils::StableBuf;
use futures::{
    channel::{mpsc, oneshot},
    StreamExt as _,
};
use io_uring::{
    cqueue::Entry as CqueueEntry,
    opcode::{LinkTimeout, Timeout},
    squeue::Entry as SqueueEntry,
    types::Timespec,
    IoUring,
};
<<<<<<< HEAD
use std::{sync::Arc, time::Duration};
=======
use std::{collections::HashMap, time::Duration};
>>>>>>> 19d70176

/// Reserved ID for a CQE that indicates an operation timed out.
const TIMEOUT_WORK_ID: u64 = u64::MAX;
/// Reserved ID for a CQE that indicates the event loop timed out
/// while waiting for in-flight operations to complete
/// during shutdown.
const SHUTDOWN_TIMEOUT_WORK_ID: u64 = u64::MAX - 1;
/// Reserved ID for a CQE that indicates the event loop should
/// wake up to check for new work.
const POLL_WORK_ID: u64 = u64::MAX - 2;

#[derive(Clone, Debug)]
/// Configuration for an io_uring instance.
/// See `man io_uring`.
pub struct Config {
    /// Size of the ring.
    pub size: u32,
    /// If true, use IOPOLL mode.
    pub io_poll: bool,
    /// If true, use single issuer mode.
    pub single_issuer: bool,
    /// In the io_uring event loop (`run`), wait at most this long for a new
    /// completion before checking for new work to submit to the io_ring.
    ///
    /// If None, wait indefinitely. In this case, caller must ensure that operations
    /// submitted to the io_uring complete so that they don't block the event loop
    /// and cause a deadlock.
    ///
    /// To illustrate the possibility of deadlock when this field is None,
    /// consider a common network pattern.
    /// In one task, a client sends a message to the server and recvs a response.
    /// In another task, the server recvs a message from the client and sends a response.
    /// If the client submits its recv operation to the io_uring, and the
    /// io_uring event loop begins to await its completion (i.e. it parks in
    /// `submit_and_wait`) before the server submits its recv operation, there is a
    /// deadlock. The client's recv can't complete until the server sends its message,
    /// but the server can't send its message until the io_uring event loop wakes up
    /// to process the completion of the client's recv operation.
    /// Note that in this example, the server and client are both using the same
    /// io_uring instance. If they aren't, this situation can't occur.
    pub force_poll: Option<Duration>,
    /// If None, operations submitted to the io_uring will not time out.
    /// In this case, the caller should be careful to ensure that the
    /// operations submitted to the io_uring will eventually complete.
    /// If Some, each submitted operation will time out after this duration.
    /// If an operation times out, its result will be -[libc::ETIMEDOUT].
    pub op_timeout: Option<Duration>,
    /// The maximum time the io_uring event loop will wait for in-flight operations
    /// to complete before abandoning them during shutdown.
    /// If None, the event loop will wait indefinitely for in-flight operations
    /// to complete before shutting down. In this case, the caller should be careful
    /// to ensure that the operations submitted to the io_uring will eventually complete.
    pub shutdown_timeout: Option<Duration>,
}

impl Default for Config {
    fn default() -> Self {
        Self {
            size: 128,
            io_poll: false,
            single_issuer: true,
            force_poll: None,
            op_timeout: None,
            shutdown_timeout: None,
        }
    }
}

fn new_ring(cfg: &Config) -> Result<IoUring, std::io::Error> {
    let mut builder = &mut IoUring::builder();
    if cfg.io_poll {
        builder = builder.setup_iopoll();
    }
    if cfg.single_issuer {
        builder = builder.setup_single_issuer();
    }
    builder.build(cfg.size)
}

<<<<<<< HEAD
/// An operation submitted to the io_uring event loop which will be processed
/// asynchronously by the event loop in `run`.
pub struct Op {
    /// The submission queue entry to be submitted to the ring.
    /// Its user data field will be overwritten. Users shouldn't rely on it.
    pub work: SqueueEntry,
    /// The sender to send the result of the operation to.
    pub sender: oneshot::Sender<i32>,
    /// Reference to the buffer used for the operation, if any.
    /// E.g. For read, this is the buffer being read into.
    /// It's guaranteed that all references to this Arc are dropped
    /// after the operation completes and before we send the result to `sender`.
    /// If None, the operation doesn't use a buffer (e.g. a sync operation).
    pub buffer: Option<Arc<dyn StableBuf>>,
=======
// Returns false iff we received a shutdown timeout
// and we should stop processing completions.
fn handle_cqe(waiters: &mut HashMap<u64, oneshot::Sender<i32>>, cqe: CqueueEntry, cfg: &Config) {
    let work_id = cqe.user_data();
    match work_id {
        TIMEOUT_WORK_ID => {
            assert!(
                cfg.op_timeout.is_some(),
                "received TIMEOUT_WORK_ID with op_timeout disabled"
            );
        }
        POLL_WORK_ID => {
            assert!(
                cfg.force_poll.is_some(),
                "received POLL_WORK_ID without force_poll enabled"
            );
        }
        SHUTDOWN_TIMEOUT_WORK_ID => {
            unreachable!("received SHUTDOWN_TIMEOUT_WORK_ID, should be handled in drain");
        }
        _ => {
            let result = cqe.result();
            let result = if result == -libc::ECANCELED && cfg.op_timeout.is_some() {
                // This operation timed out
                -libc::ETIMEDOUT
            } else {
                result
            };

            let result_sender = waiters.remove(&work_id).expect("missing sender");
            let _ = result_sender.send(result);
        }
    }
>>>>>>> 19d70176
}

/// Creates a new io_uring instance that listens for incoming work on `receiver`.
/// This function will block until `receiver` is closed or an error occurs.
/// It should be run in a separate task.
pub(crate) async fn run(cfg: Config, mut receiver: mpsc::Receiver<Op>) {
    let mut ring = new_ring(&cfg).expect("unable to create io_uring instance");
    let mut next_work_id: u64 = 0;
<<<<<<< HEAD
    // Maps a work ID to the sender that we will send the result to
    // and the buffer used for the operation.
    #[allow(clippy::type_complexity)]
    let mut waiters: std::collections::HashMap<
        _,
        (oneshot::Sender<i32>, Option<Arc<dyn StableBuf>>),
    > = std::collections::HashMap::with_capacity(cfg.size as usize);
=======
    // Maps a work ID to the sender that we will send the result to.
    let mut waiters: HashMap<_, oneshot::Sender<i32>> = HashMap::with_capacity(cfg.size as usize);
>>>>>>> 19d70176

    loop {
        // Try to get a completion
        while let Some(cqe) = ring.completion().next() {
<<<<<<< HEAD
            let work_id = cqe.user_data();
            match work_id {
                POLL_WORK_ID => {
                    // This CQE means we woke up to check for new work.
                    // Assert that new work polling is enabled.
                    assert!(cfg.force_poll.is_some());
                }
                TIMEOUT_WORK_ID => {
                    // An operation timed out. The timed out operation will be
                    // reported to the submitter when its CQE is processed.
                    assert!(cfg.op_timeout.is_some());
                }
                _ => {
                    // Report this operation's result to the submitter.
                    let result = cqe.result();
                    let result = if result == -libc::ECANCELED && cfg.op_timeout.is_some() {
                        // This operation timed out
                        -libc::ETIMEDOUT
                    } else {
                        result
                    };

                    // The assignment to _ drops the Arc<dyn StableBuf> used for the operation.
                    // This is important: we guarantee we drop our references to the buffer
                    // before we send the result to the submitter.
                    let (result_sender, _) =
                        waiters.remove(&work_id).expect("result sender not found");
                    result_sender.send(result).expect("failed to send result");
                }
            }
=======
            handle_cqe(&mut waiters, cqe, &cfg);
>>>>>>> 19d70176
        }

        // Try to fill the submission queue with incoming work.
        // Stop if we are at the max number of processing work.
        while waiters.len() < cfg.size as usize {
            // Wait for more work
            let op = if waiters.is_empty() {
                // Block until there is something to do
                match receiver.next().await {
                    // Got work
                    Some(work) => work,
                    // Channel closed, shut down
                    None => {
                        drain(&mut ring, &mut waiters, &cfg).await;
                        return;
                    }
                }
            } else {
                // Handle incoming work
                match receiver.try_next() {
                    // Got work without blocking
                    Ok(Some(work_item)) => work_item,
                    // Channel closed, shut down
                    Ok(None) => {
                        drain(&mut ring, &mut waiters, &cfg).await;
                        return;
                    }
                    // No new work available, wait for a completion
                    Err(_) => break,
                }
            };

            let Op {
                mut work,
                sender,
                buffer: buf,
            } = op;

            // Assign a unique id
            let work_id = next_work_id;
            next_work_id += 1;
            if next_work_id == POLL_WORK_ID {
                // Wrap back to 0
                next_work_id = 0;
            }
            work = work.user_data(work_id);

            // We'll send the result of this operation to `sender`.
            waiters.insert(work_id, (sender, buf));

            // Submit the operation to the ring, with timeout if configured
            if let Some(timeout) = &cfg.op_timeout {
                // Link the operation to the (following) timeout
                work = work.flags(io_uring::squeue::Flags::IO_LINK);

                // Create the timeout
                let timeout = Timespec::new()
                    .sec(timeout.as_secs())
                    .nsec(timeout.subsec_nanos());
                let timeout = LinkTimeout::new(&timeout)
                    .build()
                    .user_data(TIMEOUT_WORK_ID);

                // Submit the op and timeout
                unsafe {
                    let mut sq = ring.submission();
                    sq.push(&work).expect("unable to push to queue");
                    sq.push(&timeout).expect("unable to push timeout to queue");
                }
            } else {
                // No timeout, submit the operation normally
                unsafe {
                    ring.submission()
                        .push(&work)
                        .expect("unable to push to queue");
                }
            }
        }

        if let Some(freq) = cfg.force_poll {
            // Submit a timeout operation to wake us up to check for new work.
            let timeout = io_uring::types::Timespec::new()
                .sec(freq.as_secs())
                .nsec(freq.subsec_nanos());
            let timeout = Timeout::new(&timeout).build().user_data(POLL_WORK_ID);
            unsafe {
                ring.submission()
                    .push(&timeout)
                    .expect("unable to push to queue");
            }
        }

        // Wait for at least 1 item to be in the completion queue.
        // Note that we block until anything is in the completion queue,
        // even if it's there before this call. That is, a completion
        // that arrived before this call will be counted and cause this
        // call to return. Note that waiters.len() > 0 here.
        ring.submit_and_wait(1).expect("unable to submit to ring");
    }
}

/// Process `ring` completions until all pending operations are complete or
/// until `timeout` fires. If `timeout` is None, wait indefinitely.
async fn drain(ring: &mut IoUring, waiters: &mut HashMap<u64, oneshot::Sender<i32>>, cfg: &Config) {
    if let Some(timeout) = cfg.shutdown_timeout {
        // Create a timeout that will fire if we can't clear all the inflight operations.
        let timeout = Timespec::new()
            .sec(timeout.as_secs())
            .nsec(timeout.subsec_nanos());
        let timeout = Timeout::new(&timeout)
            .build()
            .user_data(SHUTDOWN_TIMEOUT_WORK_ID);
        unsafe {
            ring.submission()
                .push(&timeout)
                .expect("unable to push to queue");
        }
    }

    while !waiters.is_empty() {
        ring.submit_and_wait(1).expect("unable to submit to ring");
        while let Some(cqe) = ring.completion().next() {
            if cqe.user_data() == SHUTDOWN_TIMEOUT_WORK_ID {
                // We timed out waiting for the shutdown to complete.
                // Abandon all remaining operations.
                assert!(cfg.shutdown_timeout.is_some());
                return;
            }
            handle_cqe(waiters, cqe, cfg);
        }
    }
}

/// Returns whether some result should be retried due to a transient error.
///
/// Errors considered transient:
/// * EAGAIN: There is no data ready. Try again later.
/// * EWOULDBLOCK: Operation would block.
pub fn should_retry(return_value: i32) -> bool {
    return_value == -libc::EAGAIN || return_value == -libc::EWOULDBLOCK
}

#[cfg(test)]
mod tests {
    use crate::iouring::Config;
    use futures::{
        channel::{
            mpsc::channel,
            oneshot::{self, Canceled},
        },
        SinkExt as _,
    };
<<<<<<< HEAD
    use io_uring::{opcode, types::Fd};
=======
    use io_uring::{
        opcode,
        types::{Fd, Timespec},
    };
    use std::os::{fd::AsRawFd, unix::net::UnixStream};
>>>>>>> 19d70176
    use std::time::Duration;
    use std::{
        os::{fd::AsRawFd, unix::net::UnixStream},
        sync::Arc,
    };

    async fn recv_then_send(cfg: Config, should_succeed: bool) {
        // Create a new io_uring instance
        let (mut submitter, receiver) = channel(0);
        let handle = tokio::spawn(super::run(cfg, receiver));

        let (left_pipe, right_pipe) = UnixStream::pair().unwrap();

        // Submit a read
        let msg = b"hello".to_vec();
        let mut buf = vec![0; msg.len()];
        let recv =
            opcode::Recv::new(Fd(left_pipe.as_raw_fd()), buf.as_mut_ptr(), buf.len() as _).build();
        let (recv_tx, recv_rx) = oneshot::channel();
        submitter
            .send(crate::iouring::Op {
                work: recv,
                sender: recv_tx,
                buffer: Some(Arc::new(buf)),
            })
            .await
            .expect("failed to send work");

        // Submit a write that satisfies the read.
        // Note that since the channel capacity is 0, we can only successfully send
        // the write after the event loop has reached receiver.await(), which implies
        // the event loop is parked in submit_and_wait when the send below is called.
        let write =
            opcode::Write::new(Fd(right_pipe.as_raw_fd()), msg.as_ptr(), msg.len() as _).build();
        let (write_tx, write_rx) = oneshot::channel();
        submitter
            .send(crate::iouring::Op {
                work: write,
                sender: write_tx,
                buffer: Some(Arc::new(msg)),
            })
            .await
            .expect("failed to send work");

        // Wait for the read and write operations to complete.
        if should_succeed {
            let result = recv_rx.await.expect("failed to receive result");
            assert!(result > 0, "recv failed: {}", result);
            let result = write_rx.await.expect("failed to receive result");
            assert!(result > 0, "write failed: {}", result);
        } else {
            let _ = recv_rx.await;
            let _ = write_rx.await;
        }
        drop(submitter);
        handle.await.unwrap();
    }

    #[tokio::test(flavor = "multi_thread", worker_threads = 2)]
    async fn test_force_poll_enabled() {
        // When force_poll is set, the event loop should wake up
        // periodically to check for new work.
        let cfg = Config {
            force_poll: Some(Duration::from_millis(10)),
            ..Default::default()
        };
        recv_then_send(cfg, true).await;
    }

    #[tokio::test(flavor = "multi_thread", worker_threads = 2)]
    async fn test_force_poll_disabled() {
        // When force_poll is None, the event loop should block on recv
        // and never wake up to check for new work, meaning it never sees the
        // write operation which satisfies the read. This means it
        // should hit the timeout and never complete.
        let cfg = Config {
            force_poll: None,
            ..Default::default()
        };
        // recv_then_send should block indefinitely.
        // Set a timeout and make sure it doesn't complete.
        let timeout = tokio::time::timeout(Duration::from_secs(2), recv_then_send(cfg, false));
        assert!(
            timeout.await.is_err(),
            "recv_then_send completed unexpectedly"
        );
    }

    #[tokio::test]
    async fn test_timeout() {
        // Create an io_uring instance
        let cfg = super::Config {
            op_timeout: Some(std::time::Duration::from_secs(1)),
            ..Default::default()
        };
        let (mut submitter, receiver) = channel(1);
        let handle = tokio::spawn(super::run(cfg, receiver));

        // Submit a work item that will time out (because we don't write to the pipe)
        let (pipe_left, _pipe_right) = UnixStream::pair().unwrap();
        let mut buf = vec![0; 8];
        let work =
            opcode::Recv::new(Fd(pipe_left.as_raw_fd()), buf.as_mut_ptr(), buf.len() as _).build();
        let (tx, rx) = oneshot::channel();
        submitter
            .send(crate::iouring::Op {
                work,
                sender: tx,
                buffer: Some(Arc::new(buf)),
            })
            .await
            .expect("failed to send work");
        // Wait for the timeout
        let result = rx.await.expect("failed to receive result");
        assert_eq!(result, -libc::ETIMEDOUT);
        drop(submitter);
        handle.await.unwrap();
    }

    #[tokio::test(flavor = "multi_thread", worker_threads = 2)]
    async fn test_shutdown_no_timeout() {
        // Create an io_uring instance with shutdown timeout disabled
        let cfg = super::Config {
            shutdown_timeout: None,
            ..Default::default()
        };
        let (mut submitter, receiver) = channel(1);
        let handle = tokio::spawn(super::run(cfg, receiver));

        // Submit an operation that will complete after shutdown
        let timeout = Timespec::new().sec(3);
        let timeout = opcode::Timeout::new(&timeout).build();
        let (tx, rx) = oneshot::channel();
        submitter.send((timeout, tx)).await.unwrap();

        // Drop submission channel to trigger io_uring shutdown
        drop(submitter);

        // Wait for the operation `timeout` to fire.
        let result = rx.await.unwrap();
        assert_eq!(result, -libc::ETIME);
        handle.await.unwrap();
    }

    #[tokio::test(flavor = "multi_thread", worker_threads = 2)]
    async fn test_shutdown_timeout() {
        // Create an io_uring instance with shutdown timeout enabled
        let cfg = super::Config {
            shutdown_timeout: Some(Duration::from_secs(1)),
            ..Default::default()
        };
        let (mut submitter, receiver) = channel(1);
        let handle = tokio::spawn(super::run(cfg, receiver));

        // Submit an operation that will complete long after shutdown starts
        let timeout = Timespec::new().sec(5_000);
        let timeout = opcode::Timeout::new(&timeout).build();
        let (tx, rx) = oneshot::channel();
        submitter.send((timeout, tx)).await.unwrap();

        // Drop submission channel to trigger io_uring shutdown
        drop(submitter);

        // The event loop should shut down before the `timeout` fires,
        // dropping `tx` and causing `rx` to return Canceled.
        let err = rx.await.unwrap_err();
        assert!(matches!(err, Canceled { .. }));
        handle.await.unwrap();
    }
}<|MERGE_RESOLUTION|>--- conflicted
+++ resolved
@@ -10,11 +10,7 @@
     types::Timespec,
     IoUring,
 };
-<<<<<<< HEAD
-use std::{sync::Arc, time::Duration};
-=======
-use std::{collections::HashMap, time::Duration};
->>>>>>> 19d70176
+use std::{collections::HashMap, sync::Arc, time::Duration};
 
 /// Reserved ID for a CQE that indicates an operation timed out.
 const TIMEOUT_WORK_ID: u64 = u64::MAX;
@@ -94,7 +90,6 @@
     builder.build(cfg.size)
 }
 
-<<<<<<< HEAD
 /// An operation submitted to the io_uring event loop which will be processed
 /// asynchronously by the event loop in `run`.
 pub struct Op {
@@ -109,10 +104,15 @@
     /// after the operation completes and before we send the result to `sender`.
     /// If None, the operation doesn't use a buffer (e.g. a sync operation).
     pub buffer: Option<Arc<dyn StableBuf>>,
-=======
+}
+
 // Returns false iff we received a shutdown timeout
 // and we should stop processing completions.
-fn handle_cqe(waiters: &mut HashMap<u64, oneshot::Sender<i32>>, cqe: CqueueEntry, cfg: &Config) {
+fn handle_cqe(
+    waiters: &mut HashMap<u64, (oneshot::Sender<i32>, Option<Arc<dyn StableBuf>>)>,
+    cqe: CqueueEntry,
+    cfg: &Config,
+) {
     let work_id = cqe.user_data();
     match work_id {
         TIMEOUT_WORK_ID => {
@@ -139,11 +139,13 @@
                 result
             };
 
-            let result_sender = waiters.remove(&work_id).expect("missing sender");
+            // The assignment to _ drops the Arc<dyn StableBuf> used for the operation.
+            // This is important: we guarantee we drop our references to the buffer
+            // before we send the result to the submitter.
+            let (result_sender, _) = waiters.remove(&work_id).expect("missing sender");
             let _ = result_sender.send(result);
         }
     }
->>>>>>> 19d70176
 }
 
 /// Creates a new io_uring instance that listens for incoming work on `receiver`.
@@ -152,7 +154,6 @@
 pub(crate) async fn run(cfg: Config, mut receiver: mpsc::Receiver<Op>) {
     let mut ring = new_ring(&cfg).expect("unable to create io_uring instance");
     let mut next_work_id: u64 = 0;
-<<<<<<< HEAD
     // Maps a work ID to the sender that we will send the result to
     // and the buffer used for the operation.
     #[allow(clippy::type_complexity)]
@@ -160,48 +161,11 @@
         _,
         (oneshot::Sender<i32>, Option<Arc<dyn StableBuf>>),
     > = std::collections::HashMap::with_capacity(cfg.size as usize);
-=======
-    // Maps a work ID to the sender that we will send the result to.
-    let mut waiters: HashMap<_, oneshot::Sender<i32>> = HashMap::with_capacity(cfg.size as usize);
->>>>>>> 19d70176
 
     loop {
         // Try to get a completion
         while let Some(cqe) = ring.completion().next() {
-<<<<<<< HEAD
-            let work_id = cqe.user_data();
-            match work_id {
-                POLL_WORK_ID => {
-                    // This CQE means we woke up to check for new work.
-                    // Assert that new work polling is enabled.
-                    assert!(cfg.force_poll.is_some());
-                }
-                TIMEOUT_WORK_ID => {
-                    // An operation timed out. The timed out operation will be
-                    // reported to the submitter when its CQE is processed.
-                    assert!(cfg.op_timeout.is_some());
-                }
-                _ => {
-                    // Report this operation's result to the submitter.
-                    let result = cqe.result();
-                    let result = if result == -libc::ECANCELED && cfg.op_timeout.is_some() {
-                        // This operation timed out
-                        -libc::ETIMEDOUT
-                    } else {
-                        result
-                    };
-
-                    // The assignment to _ drops the Arc<dyn StableBuf> used for the operation.
-                    // This is important: we guarantee we drop our references to the buffer
-                    // before we send the result to the submitter.
-                    let (result_sender, _) =
-                        waiters.remove(&work_id).expect("result sender not found");
-                    result_sender.send(result).expect("failed to send result");
-                }
-            }
-=======
             handle_cqe(&mut waiters, cqe, &cfg);
->>>>>>> 19d70176
         }
 
         // Try to fill the submission queue with incoming work.
@@ -305,7 +269,11 @@
 
 /// Process `ring` completions until all pending operations are complete or
 /// until `timeout` fires. If `timeout` is None, wait indefinitely.
-async fn drain(ring: &mut IoUring, waiters: &mut HashMap<u64, oneshot::Sender<i32>>, cfg: &Config) {
+async fn drain(
+    ring: &mut IoUring,
+    waiters: &mut HashMap<u64, (oneshot::Sender<i32>, Option<Arc<dyn StableBuf>>)>,
+    cfg: &Config,
+) {
     if let Some(timeout) = cfg.shutdown_timeout {
         // Create a timeout that will fire if we can't clear all the inflight operations.
         let timeout = Timespec::new()
@@ -346,7 +314,7 @@
 
 #[cfg(test)]
 mod tests {
-    use crate::iouring::Config;
+    use crate::iouring::{Config, Op};
     use futures::{
         channel::{
             mpsc::channel,
@@ -354,15 +322,10 @@
         },
         SinkExt as _,
     };
-<<<<<<< HEAD
-    use io_uring::{opcode, types::Fd};
-=======
     use io_uring::{
         opcode,
         types::{Fd, Timespec},
     };
-    use std::os::{fd::AsRawFd, unix::net::UnixStream};
->>>>>>> 19d70176
     use std::time::Duration;
     use std::{
         os::{fd::AsRawFd, unix::net::UnixStream},
@@ -496,7 +459,14 @@
         let timeout = Timespec::new().sec(3);
         let timeout = opcode::Timeout::new(&timeout).build();
         let (tx, rx) = oneshot::channel();
-        submitter.send((timeout, tx)).await.unwrap();
+        submitter
+            .send(Op {
+                work: timeout,
+                sender: tx,
+                buffer: None,
+            })
+            .await
+            .unwrap();
 
         // Drop submission channel to trigger io_uring shutdown
         drop(submitter);
@@ -521,7 +491,14 @@
         let timeout = Timespec::new().sec(5_000);
         let timeout = opcode::Timeout::new(&timeout).build();
         let (tx, rx) = oneshot::channel();
-        submitter.send((timeout, tx)).await.unwrap();
+        submitter
+            .send(Op {
+                work: timeout,
+                sender: tx,
+                buffer: None,
+            })
+            .await
+            .unwrap();
 
         // Drop submission channel to trigger io_uring shutdown
         drop(submitter);
