--- conflicted
+++ resolved
@@ -1,17 +1,17 @@
-use std::time::Duration;
-
 use futures::{
     channel::{mpsc, oneshot},
     StreamExt as _,
 };
-<<<<<<< HEAD
-use io_uring::{opcode, squeue::Entry as SqueueEntry, IoUring};
-=======
-use io_uring::{opcode::LinkTimeout, squeue::Entry as SqueueEntry, types::Timespec, IoUring};
+use io_uring::{
+    opcode::{LinkTimeout, Timeout},
+    squeue::Entry as SqueueEntry,
+    types::Timespec,
+    IoUring,
+};
 use std::time::Duration;
->>>>>>> 6385da26
 
 const TIMEOUT_WORK_ID: u64 = u64::MAX;
+const POLL_WORK_ID: u64 = u64::MAX - 1;
 
 #[derive(Clone, Debug)]
 /// Configuration for an io_uring instance.
@@ -23,7 +23,6 @@
     pub iopoll: bool,
     /// If true, use single issuer mode.
     pub single_issuer: bool,
-<<<<<<< HEAD
     /// In the io_uring event loop, wait at most this long for a new completion
     /// before checking for new work.
     /// If None, wait indefinitely. In this case, caller must ensure that
@@ -31,14 +30,12 @@
     /// Otherwise, an operation that takes a long time may block the
     /// event loop while waiting for its completion.
     pub poll_new_work_freq: Option<Duration>,
-=======
     /// If None, operations submitted to the io_uring will not time out.
     /// In this case, the caller should be careful to ensure that the
     /// operations submitted to the io_uring will eventually complete.
     /// If Some, each submitted operation will time out after this duration.
     /// If an operation times out, its result will be -[libc::ETIMEDOUT].
     pub op_timeout: Option<Duration>,
->>>>>>> 6385da26
 }
 
 impl Default for Config {
@@ -47,11 +44,8 @@
             size: 128,
             iopoll: false,
             single_issuer: true,
-<<<<<<< HEAD
             poll_new_work_freq: Some(Duration::from_secs(1)),
-=======
             op_timeout: None,
->>>>>>> 6385da26
         }
     }
 }
@@ -91,16 +85,12 @@
         if let Some(cqe) = ring.completion().next() {
             let work_id = cqe.user_data();
             let result = cqe.result();
-<<<<<<< HEAD
-            if work_id == TIMEOUT_WORK_ID {
-                // Ignore timeout. It woke us up to check for new work.
+
+            if work_id == POLL_WORK_ID {
+                // This CQE is to wake us up to check for new work.
                 // We don't need to do anything here.
                 continue;
             }
-            let sender = waiters.remove(&work_id).expect("work is missing");
-            // Notify with the result of this operation
-            let _ = sender.send(result);
-=======
 
             if let Some(sender) = waiters.remove(&work_id) {
                 if result == -libc::ECANCELED && cfg.op_timeout.is_some() {
@@ -115,7 +105,6 @@
                 assert!(cfg.op_timeout.is_some());
                 assert_eq!(work_id, TIMEOUT_WORK_ID);
             }
->>>>>>> 6385da26
             continue;
         }
 
@@ -144,7 +133,7 @@
             // Assign a unique id
             let work_id = next_work_id;
             next_work_id += 1;
-            if next_work_id == TIMEOUT_WORK_ID {
+            if next_work_id == POLL_WORK_ID {
                 // Wrap back to 0
                 next_work_id = 0;
             }
@@ -186,9 +175,7 @@
             let timeout = io_uring::types::Timespec::new()
                 .sec(freq.as_secs())
                 .nsec(freq.subsec_nanos());
-            let op = opcode::Timeout::new(&timeout)
-                .build()
-                .user_data(TIMEOUT_WORK_ID);
+            let op = Timeout::new(&timeout).build().user_data(POLL_WORK_ID);
             // Submit the timeout operation to the ring
             unsafe {
                 ring.submission()
@@ -217,20 +204,14 @@
 
 #[cfg(test)]
 mod tests {
-<<<<<<< HEAD
     use crate::iouring::Config;
-=======
->>>>>>> 6385da26
     use futures::{
         channel::{mpsc::channel, oneshot},
         SinkExt as _,
     };
     use io_uring::{opcode, types::Fd};
-<<<<<<< HEAD
-    use std::{
-        os::{fd::AsRawFd, unix::net::UnixStream},
-        time::Duration,
-    };
+    use std::os::{fd::AsRawFd, unix::net::UnixStream};
+    use std::time::Duration;
 
     async fn recv_then_send(cfg: Config) {
         // Create a new io_uring instance
@@ -297,8 +278,6 @@
             "recv_then_send completed unexpectedly"
         );
     }
-=======
-    use std::os::{fd::AsRawFd, unix::net::UnixStream};
 
     #[tokio::test]
     async fn test_timeout() {
@@ -326,5 +305,4 @@
         drop(submitter);
         handle.await.unwrap();
     }
->>>>>>> 6385da26
 }