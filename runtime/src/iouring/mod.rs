--- conflicted
+++ resolved
@@ -636,41 +636,6 @@
         handle.await.unwrap();
     }
 
-<<<<<<< HEAD
-    #[tokio::test]
-    async fn test_single_issuer() {
-        // Test that SINGLE_ISSUER with DEFER_TASKRUN works correctly.
-        // The simplest test: just submit a no-op and verify it completes.
-        let cfg = super::Config {
-            single_issuer: true,
-            ..Default::default()
-        };
-
-        let (mut sender, receiver) = channel(1);
-        let metrics = Arc::new(super::Metrics::new(&mut Registry::default()));
-
-        // Run io_uring in a dedicated thread
-        let uring_thread = std::thread::spawn(move || block_on(super::run(cfg, metrics, receiver)));
-
-        // Submit a no-op
-        let (tx, rx) = oneshot::channel();
-        sender
-            .send(Op {
-                work: opcode::Nop::new().build(),
-                sender: tx,
-                buffer: None,
-            })
-            .await
-            .unwrap();
-
-        // Verify it completes successfully
-        let (result, _) = rx.await.unwrap();
-        assert_eq!(result, 0);
-
-        // Clean shutdown
-        drop(sender);
-        uring_thread.join().unwrap();
-=======
     #[tokio::test(flavor = "multi_thread", worker_threads = 2)]
     async fn test_linked_timeout_ensure_enough_capacity() {
         // This is a regression test for a bug where we don't reserve enough SQ
@@ -711,6 +676,40 @@
 
         drop(submitter);
         handle.await.unwrap();
->>>>>>> d0964ace
+    }
+
+    #[tokio::test]
+    async fn test_single_issuer() {
+        // Test that SINGLE_ISSUER with DEFER_TASKRUN works correctly.
+        // The simplest test: just submit a no-op and verify it completes.
+        let cfg = super::Config {
+            single_issuer: true,
+            ..Default::default()
+        };
+
+        let (mut sender, receiver) = channel(1);
+        let metrics = Arc::new(super::Metrics::new(&mut Registry::default()));
+
+        // Run io_uring in a dedicated thread
+        let uring_thread = std::thread::spawn(move || block_on(super::run(cfg, metrics, receiver)));
+
+        // Submit a no-op
+        let (tx, rx) = oneshot::channel();
+        sender
+            .send(Op {
+                work: opcode::Nop::new().build(),
+                sender: tx,
+                buffer: None,
+            })
+            .await
+            .unwrap();
+
+        // Verify it completes successfully
+        let (result, _) = rx.await.unwrap();
+        assert_eq!(result, 0);
+
+        // Clean shutdown
+        drop(sender);
+        uring_thread.join().unwrap();
     }
 }