--- conflicted
+++ resolved
@@ -23,14 +23,10 @@
 //! ```
 
 use crate::{
-<<<<<<< HEAD
     network::{
         audited::Network as AuditedNetwork, deterministic::Network as DeterministicNetwork,
         metered::Network as MeteredNetwork,
     },
-=======
-    network::{deterministic::Network as DeterministicNetwork, metered::Network as MeteredNetwork},
->>>>>>> 04694a59
     storage::{
         audited::Storage as AuditedStorage, memory::Storage as MemStorage,
         metered::Storage as MeteredStorage,
@@ -599,11 +595,7 @@
     label: String,
     spawned: bool,
     executor: Arc<Executor>,
-<<<<<<< HEAD
     network: Arc<Network>,
-=======
-    network: Arc<MeteredNetwork<DeterministicNetwork>>,
->>>>>>> 04694a59
     storage: MeteredStorage<AuditedStorage<MemStorage>>,
 }
 
@@ -631,11 +623,7 @@
             AuditedStorage::new(MemStorage::default(), auditor.clone()),
             runtime_registry,
         );
-<<<<<<< HEAD
         let network = AuditedNetwork::new(DeterministicNetwork::default(), auditor.clone());
-=======
-        let network = DeterministicNetwork::new(auditor.clone());
->>>>>>> 04694a59
         let network = MeteredNetwork::new(network, runtime_registry);
 
         let executor = Arc::new(Executor {
@@ -698,11 +686,7 @@
         // Copy state
         let auditor = self.executor.auditor.clone();
         let (signaler, signal) = Signaler::new();
-<<<<<<< HEAD
         let network = AuditedNetwork::new(DeterministicNetwork::default(), auditor.clone());
-=======
-        let network = DeterministicNetwork::new(auditor.clone());
->>>>>>> 04694a59
         let network = MeteredNetwork::new(network, runtime_registry);
 
         let executor = Arc::new(Executor {
@@ -1017,8 +1001,7 @@
 impl ReasonablyRealtime for Context {}
 
 impl crate::Network for Context {
-<<<<<<< HEAD
-    type Listener = crate::ListenerOf<Network>;
+    type Listener = ListenerOf<MeteredNetwork<DeterministicNetwork>>;
 
     async fn bind(&self, socket: SocketAddr) -> Result<Self::Listener, Error> {
         self.network.bind(socket).await
@@ -1031,22 +1014,7 @@
         self.network.dial(socket).await
     }
 }
-=======
-    type Listener = ListenerOf<MeteredNetwork<DeterministicNetwork>>;
-
-    async fn bind(&self, socket: SocketAddr) -> Result<Self::Listener, Error> {
-        self.network.bind(socket).await
-    }
-
-    async fn dial(
-        &self,
-        socket: SocketAddr,
-    ) -> Result<(crate::SinkOf<Self>, crate::StreamOf<Self>), Error> {
-        self.network.dial(socket).await
-    }
-}
-
->>>>>>> 04694a59
+
 impl RngCore for Context {
     fn next_u32(&mut self) -> u32 {
         self.executor.auditor.event(b"rand", |hasher| {
