//! A deterministic runtime that randomly selects tasks to run based on a seed
//!
//! # Panics
//!
//! If any task panics, the runtime will panic (and shutdown).
//!
//! # Example
//!
//! ```rust
//! use commonware_runtime::{Spawner, Runner, deterministic::{Executor, Config}};
//! use prometheus_client::{registry::Registry, metrics::{counter::Counter, family::Family, gauge::Gauge}};
//! use std::{sync::{Mutex, Arc}, time::Duration};
//!
//! let (executor, runtime, auditor) = Executor::default();
//! executor.start(async move {
//!     println!("Parent started");
//!     let result = runtime.spawn("child", async move {
//!         println!("Child started");
//!         "hello"
//!     });
//!     println!("Child result: {:?}", result.await);
//!     println!("Parent exited");
//! });
//! println!("Auditor state: {}", auditor.state());
//! ```

use crate::{Clock, Error, Handle};
use bytes::Bytes;
use futures::{
    channel::mpsc,
    task::{waker_ref, ArcWake},
    SinkExt, StreamExt,
};
use governor::clock::{Clock as GClock, ReasonablyRealtime};
use prometheus_client::{
    encoding::EncodeLabelSet,
    metrics::{counter::Counter, family::Family, gauge::Gauge},
    registry::Registry,
};
use rand::{prelude::SliceRandom, rngs::StdRng, CryptoRng, RngCore, SeedableRng};
use sha2::{Digest, Sha256};
use std::{
    collections::{BinaryHeap, HashMap},
    future::Future,
    mem::replace,
    net::{IpAddr, Ipv4Addr, SocketAddr},
    ops::Range,
    pin::Pin,
    sync::{Arc, Mutex},
    task::{self, Poll, Waker},
    time::{Duration, SystemTime, UNIX_EPOCH},
};
use tracing::trace;

/// Range of ephemeral ports assigned to dialers.
const EPHEMERAL_PORT_RANGE: Range<u16> = 32768..61000;

const ROOT_TASK: &str = "root";

#[derive(Clone, Debug, Hash, PartialEq, Eq, EncodeLabelSet)]
struct Work {
    label: String,
}

#[derive(Debug)]
struct Metrics {
    tasks_spawned: Family<Work, Counter>,
    tasks_running: Family<Work, Gauge>,
    task_polls: Family<Work, Counter>,

    bandwidth: Counter,
}

impl Metrics {
    pub fn init(registry: Arc<Mutex<Registry>>) -> Self {
        let metrics = Self {
            task_polls: Family::default(),
            tasks_running: Family::default(),
            tasks_spawned: Family::default(),
            bandwidth: Counter::default(),
        };
        {
            let mut registry = registry.lock().unwrap();
            registry.register(
                "tasks_spawned",
                "Total number of tasks spawned",
                metrics.tasks_spawned.clone(),
            );
            registry.register(
                "tasks_running",
                "Number of tasks currently running",
                metrics.tasks_running.clone(),
            );
            registry.register(
                "task_polls",
                "Total number of task polls",
                metrics.task_polls.clone(),
            );
            registry.register(
                "bandwidth",
                "Total amount of data sent over network",
                metrics.bandwidth.clone(),
            );
        }
        metrics
    }
}

/// Track the state of the runtime for determinism auditing.
pub struct Auditor {
    hash: Mutex<String>,
}

impl Auditor {
    fn new() -> Self {
        Self {
            hash: Mutex::new(String::new()),
        }
    }

    fn process_task(&self, task: u128, label: &str) {
        let mut hash = self.hash.lock().unwrap();
        let mut hasher = Sha256::new();
        hasher.update(hash.as_bytes());
        hasher.update(b"process_task");
        hasher.update(task.to_be_bytes());
        hasher.update(label.as_bytes());
        *hash = format!("{:x}", hasher.finalize());
    }

    fn bind(&self, address: SocketAddr) {
        let mut hash = self.hash.lock().unwrap();
        let mut hasher = Sha256::new();
        hasher.update(hash.as_bytes());
        hasher.update(b"bind");
        hasher.update(address.to_string().as_bytes());
        *hash = format!("{:x}", hasher.finalize());
    }

    fn dial(&self, dialer: SocketAddr, dialee: SocketAddr) {
        let mut hash = self.hash.lock().unwrap();
        let mut hasher = Sha256::new();
        hasher.update(hash.as_bytes());
        hasher.update(b"dial");
        hasher.update(dialer.to_string().as_bytes());
        hasher.update(dialee.to_string().as_bytes());
        *hash = format!("{:x}", hasher.finalize());
    }

    fn accept(&self, dialee: SocketAddr, dialer: SocketAddr) {
        let mut hash = self.hash.lock().unwrap();
        let mut hasher = Sha256::new();
        hasher.update(hash.as_bytes());
        hasher.update(b"accept");
        hasher.update(dialee.to_string().as_bytes());
        hasher.update(dialer.to_string().as_bytes());
        *hash = format!("{:x}", hasher.finalize());
    }

    fn send(&self, sender: SocketAddr, receiver: SocketAddr, message: Bytes) {
        let mut hash = self.hash.lock().unwrap();
        let mut hasher = Sha256::new();
        hasher.update(hash.as_bytes());
        hasher.update(b"send");
        hasher.update(sender.to_string().as_bytes());
        hasher.update(receiver.to_string().as_bytes());
        hasher.update(&message);
        *hash = format!("{:x}", hasher.finalize());
    }

    fn recv(&self, receiver: SocketAddr, sender: SocketAddr, message: Bytes) {
        let mut hash = self.hash.lock().unwrap();
        let mut hasher = Sha256::new();
        hasher.update(hash.as_bytes());
        hasher.update(b"recv");
        hasher.update(receiver.to_string().as_bytes());
        hasher.update(sender.to_string().as_bytes());
        hasher.update(&message);
        *hash = format!("{:x}", hasher.finalize());
    }

    fn rand(&self, method: String) {
        let mut hash = self.hash.lock().unwrap();
        let mut hasher = Sha256::new();
        hasher.update(hash.as_bytes());
        hasher.update(b"rand");
        hasher.update(method.as_bytes());
        *hash = format!("{:x}", hasher.finalize());
    }

    /// Generate a representation of the current state of the runtime.
    ///
    /// This can be used to ensure that logic running on top
    /// of the runtime is interacting deterministically.
    pub fn state(&self) -> String {
        self.hash.lock().unwrap().clone()
    }
}

struct Task {
    id: u128,
    label: String,

    tasks: Arc<Tasks>,

    root: bool,
    future: Mutex<Pin<Box<dyn Future<Output = ()> + Send + 'static>>>,

    completed: Mutex<bool>,
}

impl ArcWake for Task {
    fn wake_by_ref(arc_self: &Arc<Self>) {
        arc_self.tasks.enqueue(arc_self.clone());
    }
}

struct Tasks {
    counter: Mutex<u128>,
    queue: Mutex<Vec<Arc<Task>>>,
}

impl Tasks {
    fn register(
        arc_self: &Arc<Self>,
        label: &str,
        root: bool,
        future: Pin<Box<dyn Future<Output = ()> + Send + 'static>>,
    ) {
        let mut queue = arc_self.queue.lock().unwrap();
        let id = {
            let mut l = arc_self.counter.lock().unwrap();
            let old = *l;
            *l = l.checked_add(1).expect("task counter overflow");
            old
        };
        queue.push(Arc::new(Task {
            id,
            label: label.to_string(),
            root,
            future: Mutex::new(future),
            tasks: arc_self.clone(),
            completed: Mutex::new(false),
        }));
    }

    fn enqueue(&self, task: Arc<Task>) {
        let mut queue = self.queue.lock().unwrap();
        queue.push(task);
    }

    fn drain(&self) -> Vec<Arc<Task>> {
        let mut queue = self.queue.lock().unwrap();
        let len = queue.len();
        replace(&mut *queue, Vec::with_capacity(len))
    }

    fn len(&self) -> usize {
        self.queue.lock().unwrap().len()
    }
}

/// Configuration for the `deterministic` runtime.
#[derive(Clone)]
pub struct Config {
    /// Registry for metrics.
    pub registry: Arc<Mutex<Registry>>,

    /// Seed for the random number generator.
    pub seed: u64,

    /// The cycle duration determines how much time is advanced after each iteration of the event
    /// loop. This is useful to prevent starvation if some task never yields.
    pub cycle: Duration,
}

impl Default for Config {
    fn default() -> Self {
        Self {
            registry: Arc::new(Mutex::new(Registry::default())),
            seed: 42,
            cycle: Duration::from_millis(1),
        }
    }
}

/// Deterministic runtime that randomly selects tasks to run based on a seed.
pub struct Executor {
    cycle: Duration,
    metrics: Arc<Metrics>,
    auditor: Arc<Auditor>,
    rng: Mutex<StdRng>,
    prefix: Mutex<String>,
    time: Mutex<SystemTime>,
    tasks: Arc<Tasks>,
    sleeping: Mutex<BinaryHeap<Alarm>>,
}

impl Executor {
    /// Initialize a new `deterministic` runtime with the given seed and cycle duration.
    pub fn init(cfg: Config) -> (Runner, Context, Arc<Auditor>) {
        let metrics = Arc::new(Metrics::init(cfg.registry));
        let auditor = Arc::new(Auditor::new());
        let executor = Arc::new(Self {
            cycle: cfg.cycle,
            metrics: metrics.clone(),
            auditor: auditor.clone(),
            rng: Mutex::new(StdRng::seed_from_u64(cfg.seed)),
            prefix: Mutex::new(String::new()),
            time: Mutex::new(UNIX_EPOCH),
            tasks: Arc::new(Tasks {
                queue: Mutex::new(Vec::new()),
                counter: Mutex::new(0),
            }),
            sleeping: Mutex::new(BinaryHeap::new()),
        });
        (
            Runner {
                executor: executor.clone(),
            },
            Context {
                executor,
                networking: Arc::new(Networking::new(metrics, auditor.clone())),
            },
            auditor,
        )
    }

    /// Initialize a new `deterministic` runtime with the default configuration
    /// and the provided seed.
    pub fn seeded(seed: u64) -> (Runner, Context, Arc<Auditor>) {
        let cfg = Config {
            seed,
            ..Config::default()
        };
        Self::init(cfg)
    }

    /// Initialize a new `deterministic` runtime with the default configuration.
    // We'd love to implement the trait but we can't because of the return type.
    #[allow(clippy::should_implement_trait)]
    pub fn default() -> (Runner, Context, Arc<Auditor>) {
        Self::init(Config::default())
    }
}

/// Implementation of [`crate::Runner`] for the `deterministic` runtime.
pub struct Runner {
    executor: Arc<Executor>,
}

impl crate::Runner for Runner {
    fn start<F>(self, f: F) -> F::Output
    where
        F: Future + Send + 'static,
        F::Output: Send + 'static,
    {
        // Add root task to the queue
        let output = Arc::new(Mutex::new(None));
        Tasks::register(
            &self.executor.tasks,
            ROOT_TASK,
            true,
            Box::pin({
                let output = output.clone();
                async move {
                    *output.lock().unwrap() = Some(f.await);
                }
            }),
        );

        // Process tasks until root task completes or progress stalls
        let mut iter = 0;
        loop {
            // Snapshot available tasks
            let mut tasks = self.executor.tasks.drain();

            // Shuffle tasks
            {
                let mut rng = self.executor.rng.lock().unwrap();
                tasks.shuffle(&mut *rng);
            }

            // Run all snapshotted tasks
            //
            // This approach is more efficient than randomly selecting a task one-at-a-time
            // because it ensures we don't pull the same pending task multiple times in a row (without
            // processing a different task required for other tasks to make progress).
            trace!(iter, tasks = tasks.len(), "starting loop");
            for task in tasks {
                // Set current task prefix
                {
                    let mut prefix = self.executor.prefix.lock().unwrap();
                    prefix.clone_from(&task.label);
                }

                // Record task for auditing
                self.executor.auditor.process_task(task.id, &task.label);

                // Check if task is already complete
                if *task.completed.lock().unwrap() {
                    trace!(id = task.id, "skipping already completed task");
                    continue;
                }
                trace!(id = task.id, "processing task");

                // Prepare task for polling
                let waker = waker_ref(&task);
                let mut context = task::Context::from_waker(&waker);
                let mut future = task.future.lock().unwrap();

                // Record task poll
                self.executor
                    .metrics
                    .task_polls
                    .get_or_create(&Work {
                        label: task.label.clone(),
                    })
                    .inc();

                // Task is re-queued in its `wake_by_ref` implementation as soon as we poll here (regardless
                // of whether it is Pending/Ready).
                let pending = future.as_mut().poll(&mut context).is_pending();
                if pending {
                    trace!(id = task.id, "task is still pending");
                    continue;
                }

                // Mark task as completed
                *task.completed.lock().unwrap() = true;
                trace!(id = task.id, "task is complete");

                // Root task completed
                if task.root {
                    return output.lock().unwrap().take().unwrap();
                }
            }

            // Advance time by cycle
            //
            // This approach prevents starvation if some task never yields (to approximate this,
            // duration can be set to 1ns).
            let mut current;
            {
                let mut time = self.executor.time.lock().unwrap();
                *time = time
                    .checked_add(self.executor.cycle)
<<<<<<< HEAD
                    .expect("executor time overflowed");
=======
                    .expect("executor time overflow");
>>>>>>> 337ad223
                current = *time;
            }
            trace!(
                now = current.duration_since(UNIX_EPOCH).unwrap().as_millis(),
                "time advanced",
            );

            // Skip time if there is nothing to do
            if self.executor.tasks.len() == 0 {
                let mut skip = None;
                {
                    let sleeping = self.executor.sleeping.lock().unwrap();
                    if let Some(next) = sleeping.peek() {
                        if next.time > current {
                            skip = Some(next.time);
                        }
                    }
                }
                if skip.is_some() {
                    {
                        let mut time = self.executor.time.lock().unwrap();
                        *time = skip.unwrap();
                        current = *time;
                    }
                    trace!(
                        now = current.duration_since(UNIX_EPOCH).unwrap().as_millis(),
                        "time skipped",
                    );
                }
            }

            // Wake all sleeping tasks that are ready
            let mut to_wake = Vec::new();
            let mut remaining;
            {
                let mut sleeping = self.executor.sleeping.lock().unwrap();
                while let Some(next) = sleeping.peek() {
                    if next.time <= current {
                        let sleeper = sleeping.pop().unwrap();
                        to_wake.push(sleeper.waker);
                    } else {
                        break;
                    }
                }
                remaining = sleeping.len();
            }
            for waker in to_wake {
                waker.wake();
            }

            // Account for remaining tasks
            remaining += self.executor.tasks.len();

            // If there are no tasks to run and no tasks sleeping, the executor is stalled
            // and will never finish.
            if remaining == 0 {
                panic!("runtime stalled");
            }
            iter += 1;
        }
    }
}

/// Implementation of [`crate::Spawner`] and [`crate::Clock`]
/// for the `deterministic` runtime.
#[derive(Clone)]
pub struct Context {
    executor: Arc<Executor>,
    networking: Arc<Networking>,
}

impl crate::Spawner for Context {
    fn spawn<F, T>(&self, label: &str, f: F) -> Handle<T>
    where
        F: Future<Output = T> + Send + 'static,
        T: Send + 'static,
    {
        let label = {
            let prefix = self.executor.prefix.lock().unwrap();
            if prefix.is_empty() || *prefix == ROOT_TASK {
                label.to_string()
            } else {
                format!("{}_{}", *prefix, label)
            }
        };
        if label == ROOT_TASK {
            panic!("root task cannot be spawned");
        }
        let work = Work {
            label: label.clone(),
        };
        self.executor
            .metrics
            .tasks_spawned
            .get_or_create(&work)
            .inc();
        let gauge = self
            .executor
            .metrics
            .tasks_running
            .get_or_create(&work)
            .clone();
        let (f, handle) = Handle::init(f, gauge, false);
        Tasks::register(&self.executor.tasks, &label, false, Box::pin(f));
        handle
    }
}

struct Sleeper {
    executor: Arc<Executor>,
    time: SystemTime,
    registered: bool,
}

struct Alarm {
    time: SystemTime,
    waker: Waker,
}

impl PartialEq for Alarm {
    fn eq(&self, other: &Self) -> bool {
        self.time.eq(&other.time)
    }
}

impl Eq for Alarm {}

impl PartialOrd for Alarm {
    fn partial_cmp(&self, other: &Self) -> Option<std::cmp::Ordering> {
        Some(self.cmp(other))
    }
}

impl Ord for Alarm {
    fn cmp(&self, other: &Self) -> std::cmp::Ordering {
        // Reverse the ordering for min-heap
        other.time.cmp(&self.time)
    }
}

impl Future for Sleeper {
    type Output = ();

    fn poll(mut self: Pin<&mut Self>, cx: &mut task::Context<'_>) -> Poll<Self::Output> {
        {
            let current_time = *self.executor.time.lock().unwrap();
            if current_time >= self.time {
                return Poll::Ready(());
            }
        }
        if !self.registered {
            self.registered = true;
            self.executor.sleeping.lock().unwrap().push(Alarm {
                time: self.time,
                waker: cx.waker().clone(),
            });
        }
        Poll::Pending
    }
}

impl Clock for Context {
    fn current(&self) -> SystemTime {
        *self.executor.time.lock().unwrap()
    }

    fn sleep(&self, duration: Duration) -> impl Future<Output = ()> + Send + 'static {
        let time = self
            .current()
            .checked_add(duration)
            .expect("overflow when setting wake time");
        Sleeper {
            executor: self.executor.clone(),

            time,
            registered: false,
        }
    }

    fn sleep_until(&self, deadline: SystemTime) -> impl Future<Output = ()> + Send + 'static {
        Sleeper {
            executor: self.executor.clone(),

            time: deadline,
            registered: false,
        }
    }
}

impl GClock for Context {
    type Instant = SystemTime;

    fn now(&self) -> Self::Instant {
        self.current()
    }
}

impl ReasonablyRealtime for Context {}

type Dialable = mpsc::UnboundedSender<(
    SocketAddr,
    mpsc::UnboundedSender<Bytes>,   // Dialee -> Dialer
    mpsc::UnboundedReceiver<Bytes>, // Dialer -> Dialee
)>;

/// Implementation of [`crate::Network`] for the `deterministic` runtime.
///
/// When a dialer connects to a dialee, the dialee is given a new ephemeral port
/// from the range `32768..61000`. To keep things simple, it is not possible to
/// bind to an ephemeral port. Likewise, if ports are not reused and when exhausted,
/// the runtime will panic.
struct Networking {
    metrics: Arc<Metrics>,
    auditor: Arc<Auditor>,
    ephemeral: Mutex<u16>,
    listeners: Mutex<HashMap<SocketAddr, Dialable>>,
}

impl Networking {
    fn new(metrics: Arc<Metrics>, auditor: Arc<Auditor>) -> Self {
        Self {
            metrics,
            auditor,
            ephemeral: Mutex::new(EPHEMERAL_PORT_RANGE.start),
            listeners: Mutex::new(HashMap::new()),
        }
    }

    fn bind(&self, socket: SocketAddr) -> Result<Listener, Error> {
        self.auditor.bind(socket);

        // Ensure the port is not in the ephemeral range
        if EPHEMERAL_PORT_RANGE.contains(&socket.port()) {
            return Err(Error::BindFailed);
        }

        // Ensure the port is not already bound
        let mut listeners = self.listeners.lock().unwrap();
        if listeners.contains_key(&socket) {
            return Err(Error::BindFailed);
        }

        // Bind the socket
        let (sender, receiver) = mpsc::unbounded();
        listeners.insert(socket, sender.clone());
        Ok(Listener {
            auditor: self.auditor.clone(),
            address: socket,
            listener: receiver,
            metrics: self.metrics.clone(),
        })
    }

    async fn dial(&self, socket: SocketAddr) -> Result<(Sink, Stream), Error> {
        // Assign dialer a port from the ephemeral range
        let dialer = {
            let mut ephemeral = self.ephemeral.lock().unwrap();
            let dialer = SocketAddr::new(IpAddr::V4(Ipv4Addr::LOCALHOST), *ephemeral);
            *ephemeral = ephemeral
                .checked_add(1)
                .expect("ephemeral port range exhausted");
            dialer
        };
        self.auditor.dial(dialer, socket);

        // Get dialee
        let mut sender = {
            let listeners = self.listeners.lock().unwrap();
            let sender = listeners.get(&socket).ok_or(Error::ConnectionFailed)?;
            sender.clone()
        };

        // Construct connection
        let (dialer_sender, dialer_receiver) = mpsc::unbounded();
        let (dialee_sender, dialee_receiver) = mpsc::unbounded();
        sender
            .send((dialer, dialer_sender, dialee_receiver))
            .await
            .map_err(|_| Error::ConnectionFailed)?;
        Ok((
            Sink {
                metrics: self.metrics.clone(),
                auditor: self.auditor.clone(),
                me: dialer,
                peer: socket,
                sender: dialee_sender,
            },
            Stream {
                auditor: self.auditor.clone(),
                me: dialer,
                peer: socket,
                receiver: dialer_receiver,
            },
        ))
    }
}

impl crate::Network<Listener, Sink, Stream> for Context {
    async fn bind(&self, socket: SocketAddr) -> Result<Listener, Error> {
        self.networking.bind(socket)
    }

    async fn dial(&self, socket: SocketAddr) -> Result<(Sink, Stream), Error> {
        self.networking.dial(socket).await
    }
}

pub struct Listener {
    metrics: Arc<Metrics>,
    auditor: Arc<Auditor>,
    address: SocketAddr,
    listener: mpsc::UnboundedReceiver<(
        SocketAddr,
        mpsc::UnboundedSender<Bytes>,
        mpsc::UnboundedReceiver<Bytes>,
    )>,
}

impl crate::Listener<Sink, Stream> for Listener {
    async fn accept(&mut self) -> Result<(SocketAddr, Sink, Stream), Error> {
        let (socket, sender, receiver) = self.listener.next().await.ok_or(Error::ReadFailed)?;
        self.auditor.accept(self.address, socket);
        Ok((
            socket,
            Sink {
                metrics: self.metrics.clone(),
                auditor: self.auditor.clone(),
                me: self.address,
                peer: socket,
                sender,
            },
            Stream {
                auditor: self.auditor.clone(),
                me: self.address,
                peer: socket,
                receiver,
            },
        ))
    }
}

pub struct Sink {
    metrics: Arc<Metrics>,
    auditor: Arc<Auditor>,
    me: SocketAddr,
    peer: SocketAddr,
    sender: mpsc::UnboundedSender<Bytes>,
}

impl crate::Sink for Sink {
    async fn send(&mut self, msg: Bytes) -> Result<(), Error> {
        let len = msg.len();
        self.auditor.send(self.me, self.peer, msg.clone());
        self.sender
            .send(msg)
            .await
            .map_err(|_| Error::WriteFailed)?;
        self.metrics.bandwidth.inc_by(len as u64);
        Ok(())
    }
}

pub struct Stream {
    auditor: Arc<Auditor>,
    me: SocketAddr,
    peer: SocketAddr,
    receiver: mpsc::UnboundedReceiver<Bytes>,
}

impl crate::Stream for Stream {
    async fn recv(&mut self) -> Result<Bytes, Error> {
        let msg = self.receiver.next().await.ok_or(Error::ReadFailed)?;
        self.auditor.recv(self.me, self.peer, msg.clone());
        Ok(msg)
    }
}

impl RngCore for Context {
    fn next_u32(&mut self) -> u32 {
        self.executor.auditor.rand("next_u32".to_string());
        self.executor.rng.lock().unwrap().next_u32()
    }

    fn next_u64(&mut self) -> u64 {
        self.executor.auditor.rand("next_u64".to_string());
        self.executor.rng.lock().unwrap().next_u64()
    }

    fn fill_bytes(&mut self, dest: &mut [u8]) {
        self.executor.auditor.rand("fill_bytes".to_string());
        self.executor.rng.lock().unwrap().fill_bytes(dest)
    }

    fn try_fill_bytes(&mut self, dest: &mut [u8]) -> Result<(), rand::Error> {
        self.executor.auditor.rand("try_fill_bytes".to_string());
        self.executor.rng.lock().unwrap().try_fill_bytes(dest)
    }
}

impl CryptoRng for Context {}

#[cfg(test)]
mod tests {
    use super::*;
    use crate::utils::run_tasks;
    use futures::task::noop_waker;

    fn run_with_seed(seed: u64) -> (String, Vec<usize>) {
        let (executor, runtime, auditor) = Executor::seeded(seed);
        let messages = run_tasks(5, executor, runtime);
        (auditor.state(), messages)
    }

    #[test]
    fn test_same_seed_same_order() {
        // Generate initial outputs
        let mut outputs = Vec::new();
        for seed in 0..1000 {
            let output = run_with_seed(seed);
            outputs.push(output);
        }

        // Ensure they match
        for seed in 0..1000 {
            let output = run_with_seed(seed);
            assert_eq!(output, outputs[seed as usize]);
        }
    }

    #[test]
    fn test_different_seeds_different_order() {
        let output1 = run_with_seed(12345);
        let output2 = run_with_seed(54321);
        assert_ne!(output1, output2);
    }

    #[test]
    fn test_alarm_min_heap() {
        // Populate heap
        let now = SystemTime::now();
        let alarms = vec![
            Alarm {
                time: now + Duration::new(10, 0),
                waker: noop_waker(),
            },
            Alarm {
                time: now + Duration::new(5, 0),
                waker: noop_waker(),
            },
            Alarm {
                time: now + Duration::new(15, 0),
                waker: noop_waker(),
            },
            Alarm {
                time: now + Duration::new(5, 0),
                waker: noop_waker(),
            },
        ];
        let mut heap = BinaryHeap::new();
        for alarm in alarms {
            heap.push(alarm);
        }

        // Verify min-heap
        let mut sorted_times = Vec::new();
        while let Some(alarm) = heap.pop() {
            sorted_times.push(alarm.time);
        }
        assert_eq!(
            sorted_times,
            vec![
                now + Duration::new(5, 0),
                now + Duration::new(5, 0),
                now + Duration::new(10, 0),
                now + Duration::new(15, 0),
            ]
        );
    }
}<|MERGE_RESOLUTION|>--- conflicted
+++ resolved
@@ -445,11 +445,7 @@
                 let mut time = self.executor.time.lock().unwrap();
                 *time = time
                     .checked_add(self.executor.cycle)
-<<<<<<< HEAD
-                    .expect("executor time overflowed");
-=======
                     .expect("executor time overflow");
->>>>>>> 337ad223
                 current = *time;
             }
             trace!(
