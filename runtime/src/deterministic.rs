//! A deterministic runtime that randomly selects tasks to run based on a seed
//!
//! # Panics
//!
//! If any task panics, the runtime will panic (and shutdown).
//!
//! # Example
//!
//! ```rust
//! use commonware_runtime::{Spawner, Runner, deterministic, Metrics};
//!
//! let executor =  deterministic::Runner::default();
//! executor.start(|context| async move {
//!     println!("Parent started");
//!     let result = context.with_label("child").spawn(|_| async move {
//!         println!("Child started");
//!         "hello"
//!     });
//!     println!("Child result: {:?}", result.await);
//!     println!("Parent exited");
//!     println!("Auditor state: {}", context.auditor().state());
//! });
//! ```

use crate::{
    network::{deterministic::Network as DeterministicNetwork, metered::Network as MeteredNetwork},
    storage::{
        audited::Storage as AuditedStorage, memory::Storage as MemStorage,
        metered::Storage as MeteredStorage,
    },
    utils::Signaler,
    Clock, Error, Handle, Signal, METRICS_PREFIX,
};
use commonware_utils::{hex, SystemTimeExt};
use futures::{
    task::{waker_ref, ArcWake},
    Future,
};
use governor::clock::{Clock as GClock, ReasonablyRealtime};
use prometheus_client::{
    encoding::{text::encode, EncodeLabelSet},
    metrics::{counter::Counter, family::Family, gauge::Gauge},
    registry::{Metric, Registry},
};
use rand::{prelude::SliceRandom, rngs::StdRng, CryptoRng, RngCore, SeedableRng};
use sha2::{Digest, Sha256};
use std::{
    collections::{BinaryHeap, HashMap},
    mem::replace,
    net::SocketAddr,
    pin::Pin,
    sync::{Arc, Mutex},
    task::{self, Poll, Waker},
    time::{Duration, SystemTime, UNIX_EPOCH},
};
use tracing::trace;

/// Map of names to blob contents.
pub type Partition = HashMap<Vec<u8>, Vec<u8>>;

#[derive(Clone, Debug, Hash, PartialEq, Eq, EncodeLabelSet)]
struct Work {
    label: String,
}

#[derive(Debug)]
struct Metrics {
    tasks_spawned: Family<Work, Counter>,
    tasks_running: Family<Work, Gauge>,
    blocking_tasks_spawned: Family<Work, Counter>,
    blocking_tasks_running: Family<Work, Gauge>,
    task_polls: Family<Work, Counter>,

    network_bandwidth: Counter,
}

impl Metrics {
    pub fn init(registry: &mut Registry) -> Self {
        let metrics = Self {
            task_polls: Family::default(),
            tasks_spawned: Family::default(),
            tasks_running: Family::default(),
            blocking_tasks_spawned: Family::default(),
            blocking_tasks_running: Family::default(),
            network_bandwidth: Counter::default(),
        };
        registry.register(
            "tasks_spawned",
            "Total number of tasks spawned",
            metrics.tasks_spawned.clone(),
        );
        registry.register(
            "tasks_running",
            "Number of tasks currently running",
            metrics.tasks_running.clone(),
        );
        registry.register(
            "blocking_tasks_spawned",
            "Total number of blocking tasks spawned",
            metrics.blocking_tasks_spawned.clone(),
        );
        registry.register(
            "blocking_tasks_running",
            "Number of blocking tasks currently running",
            metrics.blocking_tasks_running.clone(),
        );
        registry.register(
            "task_polls",
            "Total number of task polls",
            metrics.task_polls.clone(),
        );
        registry.register(
            "bandwidth",
            "Total amount of data sent over network",
            metrics.network_bandwidth.clone(),
        );
        metrics
    }
}

/// Track the state of the runtime for determinism auditing.
pub struct Auditor {
    hash: Mutex<Vec<u8>>,
}

impl Default for Auditor {
    fn default() -> Self {
        Self {
            hash: Vec::new().into(),
        }
    }
}

impl Auditor {
<<<<<<< HEAD
    fn process_task(&self, task: u128, label: &str) {
        let mut hash = self.hash.lock().unwrap();
        let mut hasher = Sha256::new();
        hasher.update(&*hash);
        hasher.update(b"process_task");
        hasher.update(task.to_be_bytes());
        hasher.update(label.as_bytes());
        *hash = hasher.finalize().to_vec();
    }

    fn stop(&self, value: i32) {
        let mut hash = self.hash.lock().unwrap();
        let mut hasher = Sha256::new();
        hasher.update(&*hash);
        hasher.update(b"stop");
        hasher.update(value.to_be_bytes());
        *hash = hasher.finalize().to_vec();
    }

    fn stopped(&self) {
        let mut hash = self.hash.lock().unwrap();
        let mut hasher = Sha256::new();
        hasher.update(&*hash);
        hasher.update(b"stopped");
        *hash = hasher.finalize().to_vec();
    }

    pub(crate) fn bind(&self, address: SocketAddr) {
        let mut hash = self.hash.lock().unwrap();
        let mut hasher = Sha256::new();
        hasher.update(&*hash);
        hasher.update(b"bind");
        hasher.update(address.to_string().as_bytes());
        *hash = hasher.finalize().to_vec();
    }

    pub(crate) fn dial(&self, dialer: SocketAddr, listener: SocketAddr) {
        let mut hash = self.hash.lock().unwrap();
        let mut hasher = Sha256::new();
        hasher.update(&*hash);
        hasher.update(b"dial");
        hasher.update(dialer.to_string().as_bytes());
        hasher.update(listener.to_string().as_bytes());
        *hash = hasher.finalize().to_vec();
    }

    pub(crate) fn accept(&self, listener: SocketAddr, dialer: SocketAddr) {
        let mut hash = self.hash.lock().unwrap();
        let mut hasher = Sha256::new();
        hasher.update(&*hash);
        hasher.update(b"accept");
        hasher.update(listener.to_string().as_bytes());
        hasher.update(dialer.to_string().as_bytes());
        *hash = hasher.finalize().to_vec();
    }

    pub(crate) fn send(&self, sender: SocketAddr, receiver: SocketAddr, message: &[u8]) {
        let mut hash = self.hash.lock().unwrap();
        let mut hasher = Sha256::new();
        hasher.update(&*hash);
        hasher.update(b"send");
        hasher.update(sender.to_string().as_bytes());
        hasher.update(receiver.to_string().as_bytes());
        hasher.update(message);
        *hash = hasher.finalize().to_vec();
    }

    pub(crate) fn recv(&self, receiver: SocketAddr, sender: SocketAddr, message: &[u8]) {
        let mut hash = self.hash.lock().unwrap();
        let mut hasher = Sha256::new();
        hasher.update(&*hash);
        hasher.update(b"recv");
        hasher.update(receiver.to_string().as_bytes());
        hasher.update(sender.to_string().as_bytes());
        hasher.update(message);
        *hash = hasher.finalize().to_vec();
    }

    fn rand(&self, method: String) {
        let mut hash = self.hash.lock().unwrap();
        let mut hasher = Sha256::new();
        hasher.update(&*hash);
        hasher.update(b"rand");
        hasher.update(method.as_bytes());
        *hash = hasher.finalize().to_vec();
    }

    pub(crate) fn open(&self, partition: &str, name: &[u8]) {
        let mut hash = self.hash.lock().unwrap();
        let mut hasher = Sha256::new();
        hasher.update(&*hash);
        hasher.update(b"open");
        hasher.update(partition.as_bytes());
        hasher.update(name);
        *hash = hasher.finalize().to_vec();
    }

    pub(crate) fn remove(&self, partition: &str, name: Option<&[u8]>) {
        let mut hash = self.hash.lock().unwrap();
        let mut hasher = Sha256::new();
        hasher.update(&*hash);
        hasher.update(b"remove");
        hasher.update(partition.as_bytes());
        if let Some(name) = name {
            hasher.update(name);
        }
        *hash = hasher.finalize().to_vec();
    }

    pub(crate) fn scan(&self, partition: &str) {
        let mut hash = self.hash.lock().unwrap();
        let mut hasher = Sha256::new();
        hasher.update(&*hash);
        hasher.update(b"scan");
        hasher.update(partition.as_bytes());
        *hash = hasher.finalize().to_vec();
    }

    pub(crate) fn read_at(&self, partition: &str, name: &[u8], buf: usize, offset: u64) {
        let mut hash = self.hash.lock().unwrap();
        let mut hasher = Sha256::new();
        hasher.update(&*hash);
        hasher.update(b"read_at");
        hasher.update(partition.as_bytes());
        hasher.update(name);
        hasher.update(buf.to_be_bytes());
        hasher.update(offset.to_be_bytes());
        *hash = hasher.finalize().to_vec();
    }

    pub(crate) fn write_at(&self, partition: &str, name: &[u8], buf: &[u8], offset: u64) {
        let mut hash = self.hash.lock().unwrap();
        let mut hasher = Sha256::new();
        hasher.update(&*hash);
        hasher.update(b"write_at");
        hasher.update(partition.as_bytes());
        hasher.update(name);
        hasher.update(buf);
        hasher.update(offset.to_be_bytes());
        *hash = hasher.finalize().to_vec();
    }

    pub(crate) fn truncate(&self, partition: &str, name: &[u8], size: u64) {
        let mut hash = self.hash.lock().unwrap();
        let mut hasher = Sha256::new();
        hasher.update(&*hash);
        hasher.update(b"truncate");
        hasher.update(partition.as_bytes());
        hasher.update(name);
        hasher.update(size.to_be_bytes());
        *hash = hasher.finalize().to_vec();
    }

    pub(crate) fn sync(&self, partition: &str, name: &[u8]) {
        let mut hash = self.hash.lock().unwrap();
        let mut hasher = Sha256::new();
        hasher.update(&*hash);
        hasher.update(b"sync");
        hasher.update(partition.as_bytes());
        hasher.update(name);
        *hash = hasher.finalize().to_vec();
    }

    pub(crate) fn close(&self, partition: &str, name: &[u8]) {
=======
    /// Record that an event happened.
    /// This auditor's hash will be updated with the event's `label` and
    /// whatever other data is passed in the `payload` closure.
    pub(crate) fn event<F>(&self, label: &'static [u8], payload: F)
    where
        F: FnOnce(&mut Sha256),
    {
>>>>>>> c5267ec8
        let mut hash = self.hash.lock().unwrap();

        let mut hasher = Sha256::new();
        hasher.update(&*hash);
        hasher.update(label);
        payload(&mut hasher);

        *hash = hasher.finalize().to_vec();
    }

    /// Generate a representation of the current state of the runtime.
    ///
    /// This can be used to ensure that logic running on top
    /// of the runtime is interacting deterministically.
    pub fn state(&self) -> String {
        let hash = self.hash.lock().unwrap().clone();
        hex(&hash)
    }
}

/// Configuration for the `deterministic` runtime.
#[derive(Clone)]
pub struct Config {
    /// Seed for the random number generator.
    seed: u64,

    /// The cycle duration determines how much time is advanced after each iteration of the event
    /// loop. This is useful to prevent starvation if some task never yields.
    cycle: Duration,

    /// If the runtime is still executing at this point (i.e. a test hasn't stopped), panic.
    timeout: Option<Duration>,
}

impl Config {
    /// Returns a new [Config] with default values.
    pub fn new() -> Self {
        Self {
            seed: 42,
            cycle: Duration::from_millis(1),
            timeout: None,
        }
    }

    // Setters
    /// See [Config]
    pub fn with_seed(mut self, seed: u64) -> Self {
        self.seed = seed;
        self
    }
    /// See [Config]
    pub fn with_cycle(mut self, cycle: Duration) -> Self {
        self.cycle = cycle;
        self
    }
    /// See [Config]
    pub fn with_timeout(mut self, timeout: Option<Duration>) -> Self {
        self.timeout = timeout;
        self
    }

    // Getters
    /// See [Config]
    pub fn seed(&self) -> u64 {
        self.seed
    }
    /// See [Config]
    pub fn cycle(&self) -> Duration {
        self.cycle
    }
    /// See [Config]
    pub fn timeout(&self) -> Option<Duration> {
        self.timeout
    }

    /// Assert that the configuration is valid.
    pub fn assert(&self) {
        assert!(
            self.cycle != Duration::default() || self.timeout.is_none(),
            "cycle duration must be non-zero when timeout is set",
        );
    }
}

impl Default for Config {
    fn default() -> Self {
        Self::new()
    }
}

/// Deterministic runtime that randomly selects tasks to run based on a seed.
pub struct Executor {
    registry: Mutex<Registry>,
    cycle: Duration,
    deadline: Option<SystemTime>,
    metrics: Arc<Metrics>,
    auditor: Arc<Auditor>,
    rng: Mutex<StdRng>,
    time: Mutex<SystemTime>,
    tasks: Arc<Tasks>,
    sleeping: Mutex<BinaryHeap<Alarm>>,
    partitions: Mutex<HashMap<String, Partition>>,
    signaler: Mutex<Signaler>,
    signal: Signal,
    finished: Mutex<bool>,
    recovered: Mutex<bool>,
}

enum State {
    Config(Config),
    Context(Context),
}

/// Implementation of [crate::Runner] for the `deterministic` runtime.
pub struct Runner {
    state: State,
}

impl From<Config> for Runner {
    fn from(cfg: Config) -> Self {
        Self::new(cfg)
    }
}

impl From<Context> for Runner {
    fn from(context: Context) -> Self {
        Self {
            state: State::Context(context),
        }
    }
}

impl Runner {
    /// Initialize a new `deterministic` runtime with the given seed and cycle duration.
    pub fn new(cfg: Config) -> Self {
        // Ensure config is valid
        cfg.assert();
        Runner {
            state: State::Config(cfg),
        }
    }

    /// Initialize a new `deterministic` runtime with the default configuration
    /// and the provided seed.
    pub fn seeded(seed: u64) -> Self {
        let cfg = Config {
            seed,
            ..Config::default()
        };
        Self::new(cfg)
    }

    /// Initialize a new `deterministic` runtime with the default configuration
    /// but exit after the given timeout.
    pub fn timed(timeout: Duration) -> Self {
        let cfg = Config {
            timeout: Some(timeout),
            ..Config::default()
        };
        Self::new(cfg)
    }
}

impl Default for Runner {
    fn default() -> Self {
        Self::new(Config::default())
    }
}

impl crate::Runner for Runner {
    type Context = Context;

    fn start<F, Fut>(self, f: F) -> Fut::Output
    where
        F: FnOnce(Self::Context) -> Fut,
        Fut: Future,
    {
        // Setup context (depending on how the runtime was initialized)
        let context = match self.state {
            State::Config(config) => Context::new(config),
            State::Context(context) => context,
        };

        // Pin root task to the heap
        let executor = context.executor.clone();
        let mut root = Box::pin(f(context));

        // Register the root task
        Tasks::register_root(&executor.tasks);

        // Process tasks until root task completes or progress stalls
        let mut iter = 0;
        loop {
            // Ensure we have not exceeded our deadline
            {
                let current = executor.time.lock().unwrap();
                if let Some(deadline) = executor.deadline {
                    if *current >= deadline {
                        panic!("runtime timeout");
                    }
                }
            }

            // Snapshot available tasks
            let mut tasks = executor.tasks.drain();

            // Shuffle tasks
            {
                let mut rng = executor.rng.lock().unwrap();
                tasks.shuffle(&mut *rng);
            }

            // Run all snapshotted tasks
            //
            // This approach is more efficient than randomly selecting a task one-at-a-time
            // because it ensures we don't pull the same pending task multiple times in a row (without
            // processing a different task required for other tasks to make progress).
            trace!(iter, tasks = tasks.len(), "starting loop");
            for task in tasks {
                // Record task for auditing
                executor.auditor.event(b"process_task", |hasher| {
                    hasher.update(task.id.to_be_bytes());
                    hasher.update(task.label.as_bytes());
                });
                trace!(id = task.id, "processing task");

                // Record task poll
                executor
                    .metrics
                    .task_polls
                    .get_or_create(&Work {
                        label: task.label.clone(),
                    })
                    .inc();

                // Prepare task for polling
                let waker = waker_ref(&task);
                let mut cx = task::Context::from_waker(&waker);
                match &task.operation {
                    Operation::Root => {
                        // Poll the root task
                        if let Poll::Ready(output) = root.as_mut().poll(&mut cx) {
                            trace!(id = task.id, "task is complete");
                            *executor.finished.lock().unwrap() = true;
                            return output;
                        }
                    }
                    Operation::Work { future, completed } => {
                        // If task is completed, skip it
                        if *completed.lock().unwrap() {
                            trace!(id = task.id, "dropping already complete task");
                            continue;
                        }

                        // Poll the task
                        let mut fut = future.lock().unwrap();
                        if fut.as_mut().poll(&mut cx).is_ready() {
                            trace!(id = task.id, "task is complete");
                            *completed.lock().unwrap() = true;
                            continue;
                        }
                    }
                }

                // Try again later if task is still pending
                trace!(id = task.id, "task is still pending");
            }

            // Advance time by cycle
            //
            // This approach prevents starvation if some task never yields (to approximate this,
            // duration can be set to 1ns).
            let mut current;
            {
                let mut time = executor.time.lock().unwrap();
                *time = time
                    .checked_add(executor.cycle)
                    .expect("executor time overflowed");
                current = *time;
            }
            trace!(now = current.epoch_millis(), "time advanced");

            // Skip time if there is nothing to do
            if executor.tasks.len() == 0 {
                let mut skip = None;
                {
                    let sleeping = executor.sleeping.lock().unwrap();
                    if let Some(next) = sleeping.peek() {
                        if next.time > current {
                            skip = Some(next.time);
                        }
                    }
                }
                if skip.is_some() {
                    {
                        let mut time = executor.time.lock().unwrap();
                        *time = skip.unwrap();
                        current = *time;
                    }
                    trace!(now = current.epoch_millis(), "time skipped");
                }
            }

            // Wake all sleeping tasks that are ready
            let mut to_wake = Vec::new();
            let mut remaining;
            {
                let mut sleeping = executor.sleeping.lock().unwrap();
                while let Some(next) = sleeping.peek() {
                    if next.time <= current {
                        let sleeper = sleeping.pop().unwrap();
                        to_wake.push(sleeper.waker);
                    } else {
                        break;
                    }
                }
                remaining = sleeping.len();
            }
            for waker in to_wake {
                waker.wake();
            }

            // Account for remaining tasks
            remaining += executor.tasks.len();

            // If there are no tasks to run and no tasks sleeping, the executor is stalled
            // and will never finish.
            if remaining == 0 {
                panic!("runtime stalled");
            }
            iter += 1;
        }
    }
}

/// The operation that a task is performing.
enum Operation {
    Root,
    Work {
        future: Mutex<Pin<Box<dyn Future<Output = ()> + Send + 'static>>>,
        completed: Mutex<bool>,
    },
}

/// A task that is being executed by the runtime.
struct Task {
    id: u128,
    label: String,
    tasks: Arc<Tasks>,

    operation: Operation,
}

impl ArcWake for Task {
    fn wake_by_ref(arc_self: &Arc<Self>) {
        arc_self.tasks.enqueue(arc_self.clone());
    }
}

/// A task queue that is used to manage the tasks that are being executed by the runtime.
struct Tasks {
    /// The current task counter.
    counter: Mutex<u128>,
    /// The queue of tasks that are waiting to be executed.
    queue: Mutex<Vec<Arc<Task>>>,
    /// Indicates whether the root task has been registered.
    root_registered: Mutex<bool>,
}

impl Tasks {
    /// Create a new task queue.
    fn new() -> Self {
        Self {
            counter: Mutex::new(0),
            queue: Mutex::new(Vec::new()),
            root_registered: Mutex::new(false),
        }
    }

    /// Increment the task counter and return the old value.
    fn increment(&self) -> u128 {
        let mut counter = self.counter.lock().unwrap();
        let old = *counter;
        *counter = counter.checked_add(1).expect("task counter overflow");
        old
    }

    /// Register the root task.
    ///
    /// If the root task has already been registered, this function will panic.
    fn register_root(arc_self: &Arc<Self>) {
        {
            let mut registered = arc_self.root_registered.lock().unwrap();
            assert!(!*registered, "root already registered");
            *registered = true;
        }
        let id = arc_self.increment();
        let mut queue = arc_self.queue.lock().unwrap();
        queue.push(Arc::new(Task {
            id,
            label: String::new(),
            tasks: arc_self.clone(),
            operation: Operation::Root,
        }));
    }

    /// Register a new task to be executed.
    fn register_work(
        arc_self: &Arc<Self>,
        label: &str,
        future: Pin<Box<dyn Future<Output = ()> + Send + 'static>>,
    ) {
        let id = arc_self.increment();
        let mut queue = arc_self.queue.lock().unwrap();
        queue.push(Arc::new(Task {
            id,
            label: label.to_string(),
            tasks: arc_self.clone(),
            operation: Operation::Work {
                future: Mutex::new(future),
                completed: Mutex::new(false),
            },
        }));
    }

    /// Enqueue an already registered task to be executed.
    fn enqueue(&self, task: Arc<Task>) {
        let mut queue = self.queue.lock().unwrap();
        queue.push(task);
    }

    /// Dequeue all tasks that are ready to execute.
    fn drain(&self) -> Vec<Arc<Task>> {
        let mut queue = self.queue.lock().unwrap();
        let len = queue.len();
        replace(&mut *queue, Vec::with_capacity(len))
    }

    /// Get the number of tasks in the queue.
    fn len(&self) -> usize {
        self.queue.lock().unwrap().len()
    }
}

/// Implementation of [crate::Spawner], [crate::Clock],
/// [crate::Network], and [crate::Storage] for the `deterministic`
/// runtime.
pub struct Context {
    label: String,
    spawned: bool,
    executor: Arc<Executor>,
    network: Arc<MeteredNetwork<DeterministicNetwork>>,
    storage: MeteredStorage<AuditedStorage<MemStorage>>,
}

impl Default for Context {
    fn default() -> Self {
        Self::new(Config::default())
    }
}

impl Context {
    pub fn new(cfg: Config) -> Self {
        // Create a new registry
        let mut registry = Registry::default();
        let runtime_registry = registry.sub_registry_with_prefix(METRICS_PREFIX);

        // Initialize runtime
        let metrics = Arc::new(Metrics::init(runtime_registry));
        let start_time = UNIX_EPOCH;
        let deadline = cfg
            .timeout
            .map(|timeout| start_time.checked_add(timeout).expect("timeout overflowed"));
        let (signaler, signal) = Signaler::new();
        let auditor = Arc::new(Auditor::default());
        let storage = MeteredStorage::new(
            AuditedStorage::new(MemStorage::default(), auditor.clone()),
            runtime_registry,
        );
        let network = DeterministicNetwork::new(auditor.clone());
        let network = MeteredNetwork::new(network, runtime_registry);

        let executor = Arc::new(Executor {
            registry: Mutex::new(registry),
            cycle: cfg.cycle,
            deadline,
            metrics: metrics.clone(),
            auditor: auditor.clone(),
            rng: Mutex::new(StdRng::seed_from_u64(cfg.seed)),
            time: Mutex::new(start_time),
            tasks: Arc::new(Tasks::new()),
            sleeping: Mutex::new(BinaryHeap::new()),
            partitions: Mutex::new(HashMap::new()),
            signaler: Mutex::new(signaler),
            signal,
            finished: Mutex::new(false),
            recovered: Mutex::new(false),
        });

        Context {
            label: String::new(),
            spawned: false,
            executor: executor.clone(),
            network: Arc::new(network),
            storage,
        }
    }

    /// Recover the inner state (deadline, metrics, auditor, rng, synced storage, etc.) from the
    /// current runtime and use it to initialize a new instance of the runtime. A recovered runtime
    /// does not inherit the current runtime's pending tasks, unsynced storage, network connections, nor
    /// its shutdown signaler.
    ///
    /// This is useful for performing a deterministic simulation that spans multiple runtime instantiations,
    /// like simulating unclean shutdown (which involves repeatedly halting the runtime at unexpected intervals).
    ///
    /// It is only permitted to call this method after the runtime has finished (i.e. once `start` returns)
    /// and only permitted to do once (otherwise multiple recovered runtimes will share the same inner state).
    /// If either one of these conditions is violated, this method will panic.
    pub fn recover(self) -> Self {
        // Ensure we are finished
        if !*self.executor.finished.lock().unwrap() {
            panic!("execution is not finished");
        }

        // Ensure runtime has not already been recovered
        {
            let mut recovered = self.executor.recovered.lock().unwrap();
            if *recovered {
                panic!("runtime has already been recovered");
            }
            *recovered = true;
        }

        // Rebuild metrics
        let mut registry = Registry::default();
        let runtime_registry = registry.sub_registry_with_prefix(METRICS_PREFIX);
        let metrics = Arc::new(Metrics::init(runtime_registry));

        // Copy state
        let auditor = self.executor.auditor.clone();
        let (signaler, signal) = Signaler::new();
        let network = DeterministicNetwork::new(auditor.clone());
        let network = MeteredNetwork::new(network, runtime_registry);

        let executor = Arc::new(Executor {
            // Copied from the current runtime
            cycle: self.executor.cycle,
            deadline: self.executor.deadline,
            auditor: auditor.clone(),
            rng: Mutex::new(self.executor.rng.lock().unwrap().clone()),
            time: Mutex::new(*self.executor.time.lock().unwrap()),
            partitions: Mutex::new(self.executor.partitions.lock().unwrap().clone()),

            // New state for the new runtime
            registry: Mutex::new(registry),
            metrics: metrics.clone(),
            tasks: Arc::new(Tasks::new()),
            sleeping: Mutex::new(BinaryHeap::new()),
            signaler: Mutex::new(signaler),
            signal,
            finished: Mutex::new(false),
            recovered: Mutex::new(false),
        });
        Self {
            label: String::new(),
            spawned: false,
            executor,
            network: Arc::new(network),
            storage: self.storage,
        }
    }

    pub fn auditor(&self) -> &Auditor {
        &self.executor.auditor
    }
}

impl Clone for Context {
    fn clone(&self) -> Self {
        Self {
            label: self.label.clone(),
            spawned: false,
            executor: self.executor.clone(),
            network: self.network.clone(),
            storage: self.storage.clone(),
        }
    }
}

impl crate::Spawner for Context {
    fn spawn<F, Fut, T>(self, f: F) -> Handle<T>
    where
        F: FnOnce(Self) -> Fut + Send + 'static,
        Fut: Future<Output = T> + Send + 'static,
        T: Send + 'static,
    {
        // Ensure a context only spawns one task
        assert!(!self.spawned, "already spawned");

        // Get metrics
        let label = self.label.clone();
        let work = Work {
            label: label.clone(),
        };
        self.executor
            .metrics
            .tasks_spawned
            .get_or_create(&work)
            .inc();
        let gauge = self
            .executor
            .metrics
            .tasks_running
            .get_or_create(&work)
            .clone();

        // Set up the task
        let executor = self.executor.clone();
        let future = f(self);
        let (f, handle) = Handle::init(future, gauge, false);

        // Spawn the task
        Tasks::register_work(&executor.tasks, &label, Box::pin(f));
        handle
    }

    fn spawn_ref<F, T>(&mut self) -> impl FnOnce(F) -> Handle<T> + 'static
    where
        F: Future<Output = T> + Send + 'static,
        T: Send + 'static,
    {
        // Ensure a context only spawns one task
        assert!(!self.spawned, "already spawned");
        self.spawned = true;

        // Get metrics
        let work = Work {
            label: self.label.clone(),
        };
        self.executor
            .metrics
            .tasks_spawned
            .get_or_create(&work)
            .inc();
        let gauge = self
            .executor
            .metrics
            .tasks_running
            .get_or_create(&work)
            .clone();

        // Set up the task
        let label = self.label.clone();
        let executor = self.executor.clone();
        move |f: F| {
            let (f, handle) = Handle::init(f, gauge, false);

            // Spawn the task
            Tasks::register_work(&executor.tasks, &label, Box::pin(f));
            handle
        }
    }

    fn spawn_blocking<F, T>(self, f: F) -> Handle<T>
    where
        F: FnOnce() -> T + Send + 'static,
        T: Send + 'static,
    {
        // Ensure a context only spawns one task
        assert!(!self.spawned, "already spawned");

        // Get metrics
        let work = Work {
            label: self.label.clone(),
        };
        self.executor
            .metrics
            .blocking_tasks_spawned
            .get_or_create(&work)
            .inc();
        let gauge = self
            .executor
            .metrics
            .blocking_tasks_running
            .get_or_create(&work)
            .clone();

        // Initialize the blocking task
        let (f, handle) = Handle::init_blocking(f, gauge, false);

        // Spawn the task
        let f = async move { f() };
        Tasks::register_work(&self.executor.tasks, &self.label, Box::pin(f));
        handle
    }

    fn stop(&self, value: i32) {
        self.executor.auditor.event(b"stop", |hasher| {
            hasher.update(value.to_be_bytes());
        });
        self.executor.signaler.lock().unwrap().signal(value);
    }

    fn stopped(&self) -> Signal {
        self.executor.auditor.event(b"stopped", |_| {});
        self.executor.signal.clone()
    }
}

impl crate::Metrics for Context {
    fn with_label(&self, label: &str) -> Self {
        let label = {
            let prefix = self.label.clone();
            if prefix.is_empty() {
                label.to_string()
            } else {
                format!("{}_{}", prefix, label)
            }
        };
        assert!(
            !label.starts_with(METRICS_PREFIX),
            "using runtime label is not allowed"
        );
        Self {
            label,
            spawned: false,
            executor: self.executor.clone(),
            network: self.network.clone(),
            storage: self.storage.clone(),
        }
    }

    fn label(&self) -> String {
        self.label.clone()
    }

    fn register<N: Into<String>, H: Into<String>>(&self, name: N, help: H, metric: impl Metric) {
        // Prepare args
        let name = name.into();
        let help = help.into();

        // Register metric
        self.executor.auditor.event(b"register", |hasher| {
            hasher.update(name.as_bytes());
            hasher.update(help.as_bytes());
        });
        let prefixed_name = {
            let prefix = &self.label;
            if prefix.is_empty() {
                name
            } else {
                format!("{}_{}", *prefix, name)
            }
        };
        self.executor
            .registry
            .lock()
            .unwrap()
            .register(prefixed_name, help, metric)
    }

    fn encode(&self) -> String {
        self.executor.auditor.event(b"encode", |_| {});
        let mut buffer = String::new();
        encode(&mut buffer, &self.executor.registry.lock().unwrap()).expect("encoding failed");
        buffer
    }
}

struct Sleeper {
    executor: Arc<Executor>,
    time: SystemTime,
    registered: bool,
}

struct Alarm {
    time: SystemTime,
    waker: Waker,
}

impl PartialEq for Alarm {
    fn eq(&self, other: &Self) -> bool {
        self.time.eq(&other.time)
    }
}

impl Eq for Alarm {}

impl PartialOrd for Alarm {
    fn partial_cmp(&self, other: &Self) -> Option<std::cmp::Ordering> {
        Some(self.cmp(other))
    }
}

impl Ord for Alarm {
    fn cmp(&self, other: &Self) -> std::cmp::Ordering {
        // Reverse the ordering for min-heap
        other.time.cmp(&self.time)
    }
}

impl Future for Sleeper {
    type Output = ();

    fn poll(mut self: Pin<&mut Self>, cx: &mut task::Context<'_>) -> Poll<Self::Output> {
        {
            let current_time = *self.executor.time.lock().unwrap();
            if current_time >= self.time {
                return Poll::Ready(());
            }
        }
        if !self.registered {
            self.registered = true;
            self.executor.sleeping.lock().unwrap().push(Alarm {
                time: self.time,
                waker: cx.waker().clone(),
            });
        }
        Poll::Pending
    }
}

impl Clock for Context {
    fn current(&self) -> SystemTime {
        *self.executor.time.lock().unwrap()
    }

    fn sleep(&self, duration: Duration) -> impl Future<Output = ()> + Send + 'static {
        let deadline = self
            .current()
            .checked_add(duration)
            .expect("overflow when setting wake time");
        self.sleep_until(deadline)
    }

    fn sleep_until(&self, deadline: SystemTime) -> impl Future<Output = ()> + Send + 'static {
        Sleeper {
            executor: self.executor.clone(),

            time: deadline,
            registered: false,
        }
    }
}

impl GClock for Context {
    type Instant = SystemTime;

    fn now(&self) -> Self::Instant {
        self.current()
    }
}

impl ReasonablyRealtime for Context {}

<<<<<<< HEAD
=======
type Dialable = mpsc::UnboundedSender<(
    SocketAddr,
    mocks::Sink,   // Listener -> Dialer
    mocks::Stream, // Dialer -> Listener
)>;

/// Implementation of [crate::Network] for the `deterministic` runtime.
///
/// When a dialer connects to a listener, the listener is given a new ephemeral port
/// from the range `32768..61000`. To keep things simple, it is not possible to
/// bind to an ephemeral port. Likewise, if ports are not reused and when exhausted,
/// the runtime will panic.
struct Networking {
    metrics: Arc<Metrics>,
    auditor: Arc<Auditor>,
    ephemeral: Mutex<u16>,
    listeners: Mutex<HashMap<SocketAddr, Dialable>>,
}

impl Networking {
    fn new(metrics: Arc<Metrics>, auditor: Arc<Auditor>) -> Self {
        Self {
            metrics,
            auditor,
            ephemeral: Mutex::new(EPHEMERAL_PORT_RANGE.start),
            listeners: Mutex::new(HashMap::new()),
        }
    }

    fn bind(&self, socket: SocketAddr) -> Result<Listener, Error> {
        self.auditor.event(b"bind", |hasher| {
            hasher.update(socket.to_string().as_bytes());
        });

        // If the IP is localhost, ensure the port is not in the ephemeral range
        // so that it can be used for binding in the dial method
        if socket.ip() == IpAddr::V4(Ipv4Addr::LOCALHOST)
            && EPHEMERAL_PORT_RANGE.contains(&socket.port())
        {
            return Err(Error::BindFailed);
        }

        // Ensure the port is not already bound
        let mut listeners = self.listeners.lock().unwrap();
        if listeners.contains_key(&socket) {
            return Err(Error::BindFailed);
        }

        // Bind the socket
        let (sender, receiver) = mpsc::unbounded();
        listeners.insert(socket, sender);
        Ok(Listener {
            auditor: self.auditor.clone(),
            address: socket,
            listener: receiver,
            metrics: self.metrics.clone(),
        })
    }

    async fn dial(&self, socket: SocketAddr) -> Result<(Sink, Stream), Error> {
        // Assign dialer a port from the ephemeral range
        let dialer = {
            let mut ephemeral = self.ephemeral.lock().unwrap();
            let dialer = SocketAddr::new(IpAddr::V4(Ipv4Addr::LOCALHOST), *ephemeral);
            *ephemeral = ephemeral
                .checked_add(1)
                .expect("ephemeral port range exhausted");
            dialer
        };
        self.auditor.event(b"dial", |hasher| {
            hasher.update(dialer.to_string().as_bytes());
            hasher.update(socket.to_string().as_bytes());
        });

        // Get listener
        let mut sender = {
            let listeners = self.listeners.lock().unwrap();
            let sender = listeners.get(&socket).ok_or(Error::ConnectionFailed)?;
            sender.clone()
        };

        // Construct connection
        let (dialer_sender, dialer_receiver) = mocks::Channel::init();
        let (listener_sender, listener_receiver) = mocks::Channel::init();
        sender
            .send((dialer, dialer_sender, listener_receiver))
            .await
            .map_err(|_| Error::ConnectionFailed)?;
        Ok((
            Sink {
                metrics: self.metrics.clone(),
                auditor: self.auditor.clone(),
                me: dialer,
                peer: socket,
                sender: listener_sender,
            },
            Stream {
                auditor: self.auditor.clone(),
                me: dialer,
                peer: socket,
                receiver: dialer_receiver,
            },
        ))
    }
}

>>>>>>> c5267ec8
impl crate::Network for Context {
    type Listener = crate::ListenerOf<MeteredNetwork<DeterministicNetwork>>;

    async fn bind(&self, socket: SocketAddr) -> Result<Self::Listener, Error> {
        self.network.bind(socket).await
    }

    async fn dial(
        &self,
        socket: SocketAddr,
    ) -> Result<(crate::SinkOf<Self>, crate::StreamOf<Self>), Error> {
        self.network.dial(socket).await
    }
}
<<<<<<< HEAD
=======

/// Implementation of [crate::Listener] for the `deterministic` runtime.
pub struct Listener {
    metrics: Arc<Metrics>,
    auditor: Arc<Auditor>,
    address: SocketAddr,
    listener: mpsc::UnboundedReceiver<(SocketAddr, mocks::Sink, mocks::Stream)>,
}

impl crate::Listener for Listener {
    type Sink = Sink;
    type Stream = Stream;

    async fn accept(&mut self) -> Result<(SocketAddr, Self::Sink, Self::Stream), Error> {
        let (socket, sender, receiver) = self.listener.next().await.ok_or(Error::ReadFailed)?;
        self.auditor.event(b"accept", |hasher| {
            hasher.update(self.address.to_string().as_bytes());
            hasher.update(socket.to_string().as_bytes());
        });
        Ok((
            socket,
            Sink {
                metrics: self.metrics.clone(),
                auditor: self.auditor.clone(),
                me: self.address,
                peer: socket,
                sender,
            },
            Stream {
                auditor: self.auditor.clone(),
                me: self.address,
                peer: socket,
                receiver,
            },
        ))
    }
}

/// Implementation of [crate::Sink] for the `deterministic` runtime.
pub struct Sink {
    metrics: Arc<Metrics>,
    auditor: Arc<Auditor>,
    me: SocketAddr,
    peer: SocketAddr,
    sender: mocks::Sink,
}

impl crate::Sink for Sink {
    async fn send(&mut self, msg: &[u8]) -> Result<(), Error> {
        self.auditor.event(b"send", |hasher| {
            hasher.update(self.me.to_string().as_bytes());
            hasher.update(self.peer.to_string().as_bytes());
            hasher.update(msg);
        });
        self.sender.send(msg).await.map_err(|_| Error::SendFailed)?;
        self.metrics.network_bandwidth.inc_by(msg.len() as u64);
        Ok(())
    }
}

/// Implementation of [crate::Stream] for the `deterministic` runtime.
pub struct Stream {
    auditor: Arc<Auditor>,
    me: SocketAddr,
    peer: SocketAddr,
    receiver: mocks::Stream,
}

impl crate::Stream for Stream {
    async fn recv(&mut self, buf: &mut [u8]) -> Result<(), Error> {
        self.receiver
            .recv(buf)
            .await
            .map_err(|_| Error::RecvFailed)?;
        self.auditor.event(b"recv", |hasher| {
            hasher.update(self.me.to_string().as_bytes());
            hasher.update(self.peer.to_string().as_bytes());
            hasher.update(buf);
        });
        Ok(())
    }
}

>>>>>>> c5267ec8
impl RngCore for Context {
    fn next_u32(&mut self) -> u32 {
        self.executor.auditor.event(b"rand", |hasher| {
            hasher.update(b"next_u32");
        });
        self.executor.rng.lock().unwrap().next_u32()
    }

    fn next_u64(&mut self) -> u64 {
        self.executor.auditor.event(b"rand", |hasher| {
            hasher.update(b"next_u64");
        });
        self.executor.rng.lock().unwrap().next_u64()
    }

    fn fill_bytes(&mut self, dest: &mut [u8]) {
        self.executor.auditor.event(b"rand", |hasher| {
            hasher.update(b"fill_bytes");
        });
        self.executor.rng.lock().unwrap().fill_bytes(dest)
    }

    fn try_fill_bytes(&mut self, dest: &mut [u8]) -> Result<(), rand::Error> {
        self.executor.auditor.event(b"rand", |hasher| {
            hasher.update(b"try_fill_bytes");
        });
        self.executor.rng.lock().unwrap().try_fill_bytes(dest)
    }
}

impl CryptoRng for Context {}

impl crate::Storage for Context {
    type Blob = <MeteredStorage<AuditedStorage<MemStorage>> as crate::Storage>::Blob;

    async fn open(&self, partition: &str, name: &[u8]) -> Result<(Self::Blob, u64), Error> {
        self.storage.open(partition, name).await
    }

    async fn remove(&self, partition: &str, name: Option<&[u8]>) -> Result<(), Error> {
        self.storage.remove(partition, name).await
    }

    async fn scan(&self, partition: &str) -> Result<Vec<Vec<u8>>, Error> {
        self.storage.scan(partition).await
    }
}

#[cfg(test)]
mod tests {
    use super::*;
    use crate::{deterministic, utils::run_tasks, Blob, Runner as _, Storage};
    use commonware_macros::test_traced;
    use futures::task::noop_waker;

    fn run_with_seed(seed: u64) -> (String, Vec<usize>) {
        let executor = deterministic::Runner::seeded(seed);
        run_tasks(5, executor)
    }

    #[test]
    fn test_same_seed_same_order() {
        // Generate initial outputs
        let mut outputs = Vec::new();
        for seed in 0..1000 {
            let output = run_with_seed(seed);
            outputs.push(output);
        }

        // Ensure they match
        for seed in 0..1000 {
            let output = run_with_seed(seed);
            assert_eq!(output, outputs[seed as usize]);
        }
    }

    #[test_traced("TRACE")]
    fn test_different_seeds_different_order() {
        let output1 = run_with_seed(12345);
        let output2 = run_with_seed(54321);
        assert_ne!(output1, output2);
    }

    #[test]
    fn test_alarm_min_heap() {
        // Populate heap
        let now = SystemTime::now();
        let alarms = vec![
            Alarm {
                time: now + Duration::new(10, 0),
                waker: noop_waker(),
            },
            Alarm {
                time: now + Duration::new(5, 0),
                waker: noop_waker(),
            },
            Alarm {
                time: now + Duration::new(15, 0),
                waker: noop_waker(),
            },
            Alarm {
                time: now + Duration::new(5, 0),
                waker: noop_waker(),
            },
        ];
        let mut heap = BinaryHeap::new();
        for alarm in alarms {
            heap.push(alarm);
        }

        // Verify min-heap
        let mut sorted_times = Vec::new();
        while let Some(alarm) = heap.pop() {
            sorted_times.push(alarm.time);
        }
        assert_eq!(
            sorted_times,
            vec![
                now + Duration::new(5, 0),
                now + Duration::new(5, 0),
                now + Duration::new(10, 0),
                now + Duration::new(15, 0),
            ]
        );
    }

    #[test]
    #[should_panic(expected = "runtime timeout")]
    fn test_timeout() {
        let executor = deterministic::Runner::timed(Duration::from_secs(10));
        executor.start(|context| async move {
            loop {
                context.sleep(Duration::from_secs(1)).await;
            }
        });
    }

    #[test]
    #[should_panic(expected = "cycle duration must be non-zero when timeout is set")]
    fn test_bad_timeout() {
        let cfg = Config {
            timeout: Some(Duration::default()),
            cycle: Duration::default(),
            ..Config::default()
        };
        deterministic::Runner::new(cfg);
    }

    #[test]
    fn test_recover_synced_storage_persists() {
        // Initialize the first runtime
        let executor1 = deterministic::Runner::default();
        let partition = "test_partition";
        let name = b"test_blob";
        let data = b"Hello, world!";

        // Run some tasks, sync storage, and recover the runtime
        let (context, state) = executor1.start(|context| async move {
            let (blob, _) = context.open(partition, name).await.unwrap();
            blob.write_at(data, 0).await.unwrap();
            blob.sync().await.unwrap();
            let state = context.auditor().state();
            (context, state)
        });
        let recovered_context = context.recover();

        // Verify auditor state is the same
        assert_eq!(state, recovered_context.auditor().state());

        // Check that synced storage persists after recovery
        let executor = Runner::from(recovered_context);
        executor.start(|context| async move {
            let (blob, len) = context.open(partition, name).await.unwrap();
            assert_eq!(len, data.len() as u64);
            let mut buf = vec![0; data.len()];
            blob.read_at(&mut buf, 0).await.unwrap();
            assert_eq!(buf, data);
        });
    }

    #[test]
    fn test_recover_unsynced_storage_does_not_persist() {
        // Initialize the first runtime
        let executor = deterministic::Runner::default();
        let partition = "test_partition";
        let name = b"test_blob";
        let data = b"Hello, world!".to_vec();

        // Run some tasks without syncing storage
        let context = executor.start(|context| async move {
            let context = context.clone();
            let (blob, _) = context.open(partition, name).await.unwrap();
            blob.write_at(&data, 0).await.unwrap();
            // Intentionally do not call sync() here
            context
        });

        // Recover the runtime
        let context = context.recover();
        let executor = Runner::from(context);

        // Check that unsynced storage does not persist after recovery
        executor.start(|context| async move {
            let (_, len) = context.open(partition, name).await.unwrap();
            assert_eq!(len, 0);
        });
    }

    #[test]
    #[should_panic(expected = "execution is not finished")]
    fn test_recover_before_finish_panics() {
        // Initialize runtime
        let executor = deterministic::Runner::default();

        // Start runtime
        executor.start(|context| async move {
            // Attempt to recover before the runtime has finished
            context.recover();
        });
    }

    #[test]
    #[should_panic(expected = "runtime has already been recovered")]
    fn test_recover_twice_panics() {
        // Initialize runtime
        let executor = deterministic::Runner::default();

        // Finish runtime
        let context = executor.start(|context| async move { context });

        // Recover for the first time
        let cloned_context = context.clone();
        context.recover();

        // Attempt to recover again using the same context
        cloned_context.recover();
    }

    #[test]
    fn test_default_time_zero() {
        // Initialize runtime
        let executor = deterministic::Runner::default();

        executor.start(|context| async move {
            // Check that the time is zero
            assert_eq!(
                context.current().duration_since(UNIX_EPOCH).unwrap(),
                Duration::ZERO
            );
        });
    }
}<|MERGE_RESOLUTION|>--- conflicted
+++ resolved
@@ -132,172 +132,6 @@
 }
 
 impl Auditor {
-<<<<<<< HEAD
-    fn process_task(&self, task: u128, label: &str) {
-        let mut hash = self.hash.lock().unwrap();
-        let mut hasher = Sha256::new();
-        hasher.update(&*hash);
-        hasher.update(b"process_task");
-        hasher.update(task.to_be_bytes());
-        hasher.update(label.as_bytes());
-        *hash = hasher.finalize().to_vec();
-    }
-
-    fn stop(&self, value: i32) {
-        let mut hash = self.hash.lock().unwrap();
-        let mut hasher = Sha256::new();
-        hasher.update(&*hash);
-        hasher.update(b"stop");
-        hasher.update(value.to_be_bytes());
-        *hash = hasher.finalize().to_vec();
-    }
-
-    fn stopped(&self) {
-        let mut hash = self.hash.lock().unwrap();
-        let mut hasher = Sha256::new();
-        hasher.update(&*hash);
-        hasher.update(b"stopped");
-        *hash = hasher.finalize().to_vec();
-    }
-
-    pub(crate) fn bind(&self, address: SocketAddr) {
-        let mut hash = self.hash.lock().unwrap();
-        let mut hasher = Sha256::new();
-        hasher.update(&*hash);
-        hasher.update(b"bind");
-        hasher.update(address.to_string().as_bytes());
-        *hash = hasher.finalize().to_vec();
-    }
-
-    pub(crate) fn dial(&self, dialer: SocketAddr, listener: SocketAddr) {
-        let mut hash = self.hash.lock().unwrap();
-        let mut hasher = Sha256::new();
-        hasher.update(&*hash);
-        hasher.update(b"dial");
-        hasher.update(dialer.to_string().as_bytes());
-        hasher.update(listener.to_string().as_bytes());
-        *hash = hasher.finalize().to_vec();
-    }
-
-    pub(crate) fn accept(&self, listener: SocketAddr, dialer: SocketAddr) {
-        let mut hash = self.hash.lock().unwrap();
-        let mut hasher = Sha256::new();
-        hasher.update(&*hash);
-        hasher.update(b"accept");
-        hasher.update(listener.to_string().as_bytes());
-        hasher.update(dialer.to_string().as_bytes());
-        *hash = hasher.finalize().to_vec();
-    }
-
-    pub(crate) fn send(&self, sender: SocketAddr, receiver: SocketAddr, message: &[u8]) {
-        let mut hash = self.hash.lock().unwrap();
-        let mut hasher = Sha256::new();
-        hasher.update(&*hash);
-        hasher.update(b"send");
-        hasher.update(sender.to_string().as_bytes());
-        hasher.update(receiver.to_string().as_bytes());
-        hasher.update(message);
-        *hash = hasher.finalize().to_vec();
-    }
-
-    pub(crate) fn recv(&self, receiver: SocketAddr, sender: SocketAddr, message: &[u8]) {
-        let mut hash = self.hash.lock().unwrap();
-        let mut hasher = Sha256::new();
-        hasher.update(&*hash);
-        hasher.update(b"recv");
-        hasher.update(receiver.to_string().as_bytes());
-        hasher.update(sender.to_string().as_bytes());
-        hasher.update(message);
-        *hash = hasher.finalize().to_vec();
-    }
-
-    fn rand(&self, method: String) {
-        let mut hash = self.hash.lock().unwrap();
-        let mut hasher = Sha256::new();
-        hasher.update(&*hash);
-        hasher.update(b"rand");
-        hasher.update(method.as_bytes());
-        *hash = hasher.finalize().to_vec();
-    }
-
-    pub(crate) fn open(&self, partition: &str, name: &[u8]) {
-        let mut hash = self.hash.lock().unwrap();
-        let mut hasher = Sha256::new();
-        hasher.update(&*hash);
-        hasher.update(b"open");
-        hasher.update(partition.as_bytes());
-        hasher.update(name);
-        *hash = hasher.finalize().to_vec();
-    }
-
-    pub(crate) fn remove(&self, partition: &str, name: Option<&[u8]>) {
-        let mut hash = self.hash.lock().unwrap();
-        let mut hasher = Sha256::new();
-        hasher.update(&*hash);
-        hasher.update(b"remove");
-        hasher.update(partition.as_bytes());
-        if let Some(name) = name {
-            hasher.update(name);
-        }
-        *hash = hasher.finalize().to_vec();
-    }
-
-    pub(crate) fn scan(&self, partition: &str) {
-        let mut hash = self.hash.lock().unwrap();
-        let mut hasher = Sha256::new();
-        hasher.update(&*hash);
-        hasher.update(b"scan");
-        hasher.update(partition.as_bytes());
-        *hash = hasher.finalize().to_vec();
-    }
-
-    pub(crate) fn read_at(&self, partition: &str, name: &[u8], buf: usize, offset: u64) {
-        let mut hash = self.hash.lock().unwrap();
-        let mut hasher = Sha256::new();
-        hasher.update(&*hash);
-        hasher.update(b"read_at");
-        hasher.update(partition.as_bytes());
-        hasher.update(name);
-        hasher.update(buf.to_be_bytes());
-        hasher.update(offset.to_be_bytes());
-        *hash = hasher.finalize().to_vec();
-    }
-
-    pub(crate) fn write_at(&self, partition: &str, name: &[u8], buf: &[u8], offset: u64) {
-        let mut hash = self.hash.lock().unwrap();
-        let mut hasher = Sha256::new();
-        hasher.update(&*hash);
-        hasher.update(b"write_at");
-        hasher.update(partition.as_bytes());
-        hasher.update(name);
-        hasher.update(buf);
-        hasher.update(offset.to_be_bytes());
-        *hash = hasher.finalize().to_vec();
-    }
-
-    pub(crate) fn truncate(&self, partition: &str, name: &[u8], size: u64) {
-        let mut hash = self.hash.lock().unwrap();
-        let mut hasher = Sha256::new();
-        hasher.update(&*hash);
-        hasher.update(b"truncate");
-        hasher.update(partition.as_bytes());
-        hasher.update(name);
-        hasher.update(size.to_be_bytes());
-        *hash = hasher.finalize().to_vec();
-    }
-
-    pub(crate) fn sync(&self, partition: &str, name: &[u8]) {
-        let mut hash = self.hash.lock().unwrap();
-        let mut hasher = Sha256::new();
-        hasher.update(&*hash);
-        hasher.update(b"sync");
-        hasher.update(partition.as_bytes());
-        hasher.update(name);
-        *hash = hasher.finalize().to_vec();
-    }
-
-    pub(crate) fn close(&self, partition: &str, name: &[u8]) {
-=======
     /// Record that an event happened.
     /// This auditor's hash will be updated with the event's `label` and
     /// whatever other data is passed in the `payload` closure.
@@ -305,7 +139,6 @@
     where
         F: FnOnce(&mut Sha256),
     {
->>>>>>> c5267ec8
         let mut hash = self.hash.lock().unwrap();
 
         let mut hasher = Sha256::new();
@@ -1162,115 +995,6 @@
 
 impl ReasonablyRealtime for Context {}
 
-<<<<<<< HEAD
-=======
-type Dialable = mpsc::UnboundedSender<(
-    SocketAddr,
-    mocks::Sink,   // Listener -> Dialer
-    mocks::Stream, // Dialer -> Listener
-)>;
-
-/// Implementation of [crate::Network] for the `deterministic` runtime.
-///
-/// When a dialer connects to a listener, the listener is given a new ephemeral port
-/// from the range `32768..61000`. To keep things simple, it is not possible to
-/// bind to an ephemeral port. Likewise, if ports are not reused and when exhausted,
-/// the runtime will panic.
-struct Networking {
-    metrics: Arc<Metrics>,
-    auditor: Arc<Auditor>,
-    ephemeral: Mutex<u16>,
-    listeners: Mutex<HashMap<SocketAddr, Dialable>>,
-}
-
-impl Networking {
-    fn new(metrics: Arc<Metrics>, auditor: Arc<Auditor>) -> Self {
-        Self {
-            metrics,
-            auditor,
-            ephemeral: Mutex::new(EPHEMERAL_PORT_RANGE.start),
-            listeners: Mutex::new(HashMap::new()),
-        }
-    }
-
-    fn bind(&self, socket: SocketAddr) -> Result<Listener, Error> {
-        self.auditor.event(b"bind", |hasher| {
-            hasher.update(socket.to_string().as_bytes());
-        });
-
-        // If the IP is localhost, ensure the port is not in the ephemeral range
-        // so that it can be used for binding in the dial method
-        if socket.ip() == IpAddr::V4(Ipv4Addr::LOCALHOST)
-            && EPHEMERAL_PORT_RANGE.contains(&socket.port())
-        {
-            return Err(Error::BindFailed);
-        }
-
-        // Ensure the port is not already bound
-        let mut listeners = self.listeners.lock().unwrap();
-        if listeners.contains_key(&socket) {
-            return Err(Error::BindFailed);
-        }
-
-        // Bind the socket
-        let (sender, receiver) = mpsc::unbounded();
-        listeners.insert(socket, sender);
-        Ok(Listener {
-            auditor: self.auditor.clone(),
-            address: socket,
-            listener: receiver,
-            metrics: self.metrics.clone(),
-        })
-    }
-
-    async fn dial(&self, socket: SocketAddr) -> Result<(Sink, Stream), Error> {
-        // Assign dialer a port from the ephemeral range
-        let dialer = {
-            let mut ephemeral = self.ephemeral.lock().unwrap();
-            let dialer = SocketAddr::new(IpAddr::V4(Ipv4Addr::LOCALHOST), *ephemeral);
-            *ephemeral = ephemeral
-                .checked_add(1)
-                .expect("ephemeral port range exhausted");
-            dialer
-        };
-        self.auditor.event(b"dial", |hasher| {
-            hasher.update(dialer.to_string().as_bytes());
-            hasher.update(socket.to_string().as_bytes());
-        });
-
-        // Get listener
-        let mut sender = {
-            let listeners = self.listeners.lock().unwrap();
-            let sender = listeners.get(&socket).ok_or(Error::ConnectionFailed)?;
-            sender.clone()
-        };
-
-        // Construct connection
-        let (dialer_sender, dialer_receiver) = mocks::Channel::init();
-        let (listener_sender, listener_receiver) = mocks::Channel::init();
-        sender
-            .send((dialer, dialer_sender, listener_receiver))
-            .await
-            .map_err(|_| Error::ConnectionFailed)?;
-        Ok((
-            Sink {
-                metrics: self.metrics.clone(),
-                auditor: self.auditor.clone(),
-                me: dialer,
-                peer: socket,
-                sender: listener_sender,
-            },
-            Stream {
-                auditor: self.auditor.clone(),
-                me: dialer,
-                peer: socket,
-                receiver: dialer_receiver,
-            },
-        ))
-    }
-}
-
->>>>>>> c5267ec8
 impl crate::Network for Context {
     type Listener = crate::ListenerOf<MeteredNetwork<DeterministicNetwork>>;
 
@@ -1285,92 +1009,6 @@
         self.network.dial(socket).await
     }
 }
-<<<<<<< HEAD
-=======
-
-/// Implementation of [crate::Listener] for the `deterministic` runtime.
-pub struct Listener {
-    metrics: Arc<Metrics>,
-    auditor: Arc<Auditor>,
-    address: SocketAddr,
-    listener: mpsc::UnboundedReceiver<(SocketAddr, mocks::Sink, mocks::Stream)>,
-}
-
-impl crate::Listener for Listener {
-    type Sink = Sink;
-    type Stream = Stream;
-
-    async fn accept(&mut self) -> Result<(SocketAddr, Self::Sink, Self::Stream), Error> {
-        let (socket, sender, receiver) = self.listener.next().await.ok_or(Error::ReadFailed)?;
-        self.auditor.event(b"accept", |hasher| {
-            hasher.update(self.address.to_string().as_bytes());
-            hasher.update(socket.to_string().as_bytes());
-        });
-        Ok((
-            socket,
-            Sink {
-                metrics: self.metrics.clone(),
-                auditor: self.auditor.clone(),
-                me: self.address,
-                peer: socket,
-                sender,
-            },
-            Stream {
-                auditor: self.auditor.clone(),
-                me: self.address,
-                peer: socket,
-                receiver,
-            },
-        ))
-    }
-}
-
-/// Implementation of [crate::Sink] for the `deterministic` runtime.
-pub struct Sink {
-    metrics: Arc<Metrics>,
-    auditor: Arc<Auditor>,
-    me: SocketAddr,
-    peer: SocketAddr,
-    sender: mocks::Sink,
-}
-
-impl crate::Sink for Sink {
-    async fn send(&mut self, msg: &[u8]) -> Result<(), Error> {
-        self.auditor.event(b"send", |hasher| {
-            hasher.update(self.me.to_string().as_bytes());
-            hasher.update(self.peer.to_string().as_bytes());
-            hasher.update(msg);
-        });
-        self.sender.send(msg).await.map_err(|_| Error::SendFailed)?;
-        self.metrics.network_bandwidth.inc_by(msg.len() as u64);
-        Ok(())
-    }
-}
-
-/// Implementation of [crate::Stream] for the `deterministic` runtime.
-pub struct Stream {
-    auditor: Arc<Auditor>,
-    me: SocketAddr,
-    peer: SocketAddr,
-    receiver: mocks::Stream,
-}
-
-impl crate::Stream for Stream {
-    async fn recv(&mut self, buf: &mut [u8]) -> Result<(), Error> {
-        self.receiver
-            .recv(buf)
-            .await
-            .map_err(|_| Error::RecvFailed)?;
-        self.auditor.event(b"recv", |hasher| {
-            hasher.update(self.me.to_string().as_bytes());
-            hasher.update(self.peer.to_string().as_bytes());
-            hasher.update(buf);
-        });
-        Ok(())
-    }
-}
-
->>>>>>> c5267ec8
 impl RngCore for Context {
     fn next_u32(&mut self) -> u32 {
         self.executor.auditor.event(b"rand", |hasher| {
