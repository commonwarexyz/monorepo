--- conflicted
+++ resolved
@@ -260,10 +260,7 @@
 ///
 /// Storage can be backed by a local filesystem, cloud storage, etc.
 pub trait Storage: Clone + Send + Sync + 'static {
-<<<<<<< HEAD
-=======
     /// The readable/writeable storage buffer that can be opened by this Storage.
->>>>>>> 9c067fda
     type Blob: Blob;
 
     /// Open an existing blob in a given partition or create a new one.
