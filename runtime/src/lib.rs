//! Execute asynchronous tasks with a configurable scheduler.
//!
//! This crate provides a collection of runtimes that can be
//! used to execute asynchronous tasks in a variety of ways. For production use,
//! the `tokio` module provides a runtime backed by [Tokio](https://tokio.rs).
//! For testing and simulation, the `deterministic` module provides a runtime
//! that allows for deterministic execution of tasks (given a fixed seed).
//!
//! # Terminology
//!
//! Each runtime is typically composed of an `Executor` and a `Context`. The `Executor` implements the
//! `Runner` trait and drives execution of a runtime. The `Context` implements any number of the
//! other traits to provide core functionality.
//!
//! # Status
//!
//! `commonware-runtime` is **ALPHA** software and is not yet recommended for production use. Developers should
//! expect breaking changes and occasional instability.

use commonware_utils::StableBuf;
use prometheus_client::registry::Metric;
use std::{
    future::Future,
    io::Error as IoError,
    net::SocketAddr,
    time::{Duration, SystemTime},
};
use thiserror::Error;

#[macro_use]
mod macros;

pub mod deterministic;
pub mod mocks;
cfg_if::cfg_if! {
    if #[cfg(not(target_arch = "wasm32"))] {
        pub mod tokio;
        pub mod benchmarks;
    }
}
mod network;
mod storage;
pub mod telemetry;
mod utils;
pub use utils::*;
#[cfg(any(feature = "iouring-storage", feature = "iouring-network"))]
mod iouring;

/// Prefix for runtime metrics.
const METRICS_PREFIX: &str = "runtime";

/// Errors that can occur when interacting with the runtime.
#[derive(Error, Debug)]
pub enum Error {
    #[error("exited")]
    Exited,
    #[error("closed")]
    Closed,
    #[error("timeout")]
    Timeout,
    #[error("bind failed")]
    BindFailed,
    #[error("connection failed")]
    ConnectionFailed,
    #[error("write failed")]
    WriteFailed,
    #[error("read failed")]
    ReadFailed,
    #[error("send failed")]
    SendFailed,
    #[error("recv failed")]
    RecvFailed,
    #[error("partition creation failed: {0}")]
    PartitionCreationFailed(String),
    #[error("partition missing: {0}")]
    PartitionMissing(String),
    #[error("partition corrupt: {0}")]
    PartitionCorrupt(String),
    #[error("blob open failed: {0}/{1} error: {2}")]
    BlobOpenFailed(String, String, IoError),
    #[error("blob missing: {0}/{1}")]
    BlobMissing(String, String),
    #[error("blob resize failed: {0}/{1} error: {2}")]
    BlobResizeFailed(String, String, IoError),
    #[error("blob sync failed: {0}/{1} error: {2}")]
    BlobSyncFailed(String, String, IoError),
    #[error("blob insufficient length")]
    BlobInsufficientLength,
    #[error("offset overflow")]
    OffsetOverflow,
    #[error("io error: {0}")]
    Io(#[from] IoError),
}

/// Interface that any task scheduler must implement to start
/// running tasks.
pub trait Runner {
    /// Context defines the environment available to tasks.
    /// Example of possible services provided by the context include:
    /// - [Clock] for time-based operations
    /// - [Network] for network operations
    /// - [Storage] for storage operations
    type Context;

    /// Start running a root task.
    fn start<F, Fut>(self, f: F) -> Fut::Output
    where
        F: FnOnce(Self::Context) -> Fut,
        Fut: Future;
}

/// Interface that any task scheduler must implement to spawn tasks.
pub trait Spawner: Clone + Send + Sync + 'static {
    /// Enqueue a task to be executed.
    ///
    /// Unlike a future, a spawned task will start executing immediately (even if the caller
    /// does not await the handle).
    ///
    /// Spawned tasks consume the context used to create them. This ensures that context cannot
    /// be shared between tasks and that a task's context always comes from somewhere.
    fn spawn<F, Fut, T>(self, f: F) -> Handle<T>
    where
        F: FnOnce(Self) -> Fut + Send + 'static,
        Fut: Future<Output = T> + Send + 'static,
        T: Send + 'static;

    /// Enqueue a task to be executed (without consuming the context).
    ///
    /// The semantics are the same as [Spawner::spawn].
    ///
    /// # Warning
    ///
    /// If this function is used to spawn multiple tasks from the same context, the runtime will panic
    /// to prevent accidental misuse.
    fn spawn_ref<F, T>(&mut self) -> impl FnOnce(F) -> Handle<T> + 'static
    where
        F: Future<Output = T> + Send + 'static,
        T: Send + 'static;

    /// Enqueue a child task to be executed that will be automatically aborted when the
    /// parent task completes or is aborted.
    ///
    /// This method has the same semantics as [Spawner::spawn], but the spawned task will
    /// be tracked as a child of the current task. When the parent task completes (either
    /// successfully or via abort), all child tasks will be automatically aborted.
    ///
    /// # Note
    ///
    /// Only async tasks can be spawned as children, since blocking tasks cannot be
    /// aborted and therefore can't support parent-child relationships.
    fn spawn_child<F, Fut, T>(self, f: F) -> Handle<T>
    where
        F: FnOnce(Self) -> Fut + Send + 'static,
        Fut: Future<Output = T> + Send + 'static,
        T: Send + 'static;

    /// Enqueue a child task to be executed (without consuming the context).
    ///
    /// The semantics are the same as [Spawner::spawn_child].
    ///
    /// # Warning
    ///
    /// If this function is used to spawn multiple tasks from the same context, the runtime will panic
    /// to prevent accidental misuse.
    fn spawn_child_ref<F, T>(&mut self) -> impl FnOnce(F) -> Handle<T> + 'static
    where
        F: Future<Output = T> + Send + 'static,
        T: Send + 'static;

    /// Enqueue a blocking task to be executed.
    ///
    /// This method is designed for synchronous, potentially long-running operations. Tasks can either
    /// be executed in a shared thread (tasks that are expected to finish on their own) or a dedicated
    /// thread (tasks that are expected to run indefinitely).
    ///
    /// The task starts executing immediately, and the returned handle can be awaited to retrieve the
    /// result.
    ///
    /// # Motivation
    ///
    /// Most runtimes allocate a limited number of threads for executing async tasks, running whatever
    /// isn't waiting. If blocking tasks are spawned this way, they can dramatically reduce the efficiency
    /// of said runtimes.
    ///
    /// # Warning
    ///
    /// Blocking tasks cannot be aborted.
    fn spawn_blocking<F, T>(self, dedicated: bool, f: F) -> Handle<T>
    where
        F: FnOnce(Self) -> T + Send + 'static,
        T: Send + 'static;

    /// Enqueue a blocking task to be executed (without consuming the context).
    ///
    /// The semantics are the same as [Spawner::spawn_blocking].
    ///
    /// # Warning
    ///
    /// If this function is used to spawn multiple tasks from the same context,
    /// the runtime will panic to prevent accidental misuse.
    fn spawn_blocking_ref<F, T>(
        &mut self,
        dedicated: bool,
    ) -> impl FnOnce(F) -> Handle<T> + 'static
    where
        F: FnOnce() -> T + Send + 'static,
        T: Send + 'static;

    /// Signals the runtime to stop execution and waits for all outstanding tasks
    /// to perform any required cleanup and exit.
    ///
    /// This method does not actually kill any tasks but rather signals to them, using
    /// the [signal::Signal] returned by [Spawner::stopped], that they should exit.
    /// It then waits for all [signal::Signal] references to be dropped before returning.
    ///
    /// ## Multiple Stop Calls
    ///
    /// This method is idempotent and safe to call multiple times concurrently (on
    /// different instances of the same context since it consumes `self`). The first
    /// call initiates shutdown with the provided `value`, and all subsequent calls
    /// will wait for the same completion regardless of their `value` parameter, i.e.
    /// the original `value` from the first call is preserved.
    ///
    /// ## Timeout
    ///
    /// If a timeout is provided, the method will return an error if all [signal::Signal]
    /// references have not been dropped within the specified duration.
    fn stop(
        self,
        value: i32,
        timeout: Option<Duration>,
    ) -> impl Future<Output = Result<(), Error>> + Send;

    /// Returns an instance of a [signal::Signal] that resolves when [Spawner::stop] is called by
    /// any task.
    ///
    /// If [Spawner::stop] has already been called, the [signal::Signal] returned will resolve
    /// immediately. The [signal::Signal] returned will always resolve to the value of the
    /// first [Spawner::stop] call.
    fn stopped(&self) -> signal::Signal;
}

/// Interface to register and encode metrics.
pub trait Metrics: Clone + Send + Sync + 'static {
    /// Get the current label of the context.
    fn label(&self) -> String;

    /// Create a new instance of `Metrics` with the given label appended to the end
    /// of the current `Metrics` label.
    ///
    /// This is commonly used to create a nested context for `register`.
    ///
    /// It is not permitted for any implementation to use `METRICS_PREFIX` as the start of a
    /// label (reserved for metrics for the runtime).
    fn with_label(&self, label: &str) -> Self;

    /// Prefix the given label with the current context's label.
    ///
    /// Unlike `with_label`, this method does not create a new context.
    fn scoped_label(&self, label: &str) -> String {
        let label = if self.label().is_empty() {
            label.to_string()
        } else {
            format!("{}_{}", self.label(), label)
        };
        assert!(
            !label.starts_with(METRICS_PREFIX),
            "using runtime label is not allowed"
        );
        label
    }

    /// Register a metric with the runtime.
    ///
    /// Any registered metric will include (as a prefix) the label of the current context.
    fn register<N: Into<String>, H: Into<String>>(&self, name: N, help: H, metric: impl Metric);

    /// Encode all metrics into a buffer.
    fn encode(&self) -> String;
}

/// Interface that any task scheduler must implement to provide
/// time-based operations.
///
/// It is necessary to mock time to provide deterministic execution
/// of arbitrary tasks.
pub trait Clock: Clone + Send + Sync + 'static {
    /// Returns the current time.
    fn current(&self) -> SystemTime;

    /// Sleep for the given duration.
    fn sleep(&self, duration: Duration) -> impl Future<Output = ()> + Send + 'static;

    /// Sleep until the given deadline.
    fn sleep_until(&self, deadline: SystemTime) -> impl Future<Output = ()> + Send + 'static;
}

/// Syntactic sugar for the type of [Sink] used by a given [Network] N.
pub type SinkOf<N> = <<N as Network>::Listener as Listener>::Sink;

/// Syntactic sugar for the type of [Stream] used by a given [Network] N.
pub type StreamOf<N> = <<N as Network>::Listener as Listener>::Stream;

/// Syntactic sugar for the type of [Listener] used by a given [Network] N.
pub type ListenerOf<N> = <N as crate::Network>::Listener;

/// Interface that any runtime must implement to create
/// network connections.
pub trait Network: Clone + Send + Sync + 'static {
    /// The type of [Listener] that's returned when binding to a socket.
    /// Accepting a connection returns a [Sink] and [Stream] which are defined
    /// by the [Listener] and used to send and receive data over the connection.
    type Listener: Listener;

    /// Bind to the given socket address.
    fn bind(
        &self,
        socket: SocketAddr,
    ) -> impl Future<Output = Result<Self::Listener, Error>> + Send;

    /// Dial the given socket address.
    fn dial(
        &self,
        socket: SocketAddr,
    ) -> impl Future<Output = Result<(SinkOf<Self>, StreamOf<Self>), Error>> + Send;
}

/// Interface that any runtime must implement to handle
/// incoming network connections.
pub trait Listener: Sync + Send + 'static {
    /// The type of [Sink] that's returned when accepting a connection.
    /// This is used to send data to the remote connection.
    type Sink: Sink;
    /// The type of [Stream] that's returned when accepting a connection.
    /// This is used to receive data from the remote connection.
    type Stream: Stream;

    /// Accept an incoming connection.
    fn accept(
        &mut self,
    ) -> impl Future<Output = Result<(SocketAddr, Self::Sink, Self::Stream), Error>> + Send;

    /// Returns the local address of the listener.
    fn local_addr(&self) -> Result<SocketAddr, std::io::Error>;
}

/// Interface that any runtime must implement to send
/// messages over a network connection.
pub trait Sink: Sync + Send + 'static {
    /// Send a message to the sink.
    fn send(
        &mut self,
        msg: impl Into<StableBuf> + Send,
    ) -> impl Future<Output = Result<(), Error>> + Send;
}

/// Interface that any runtime must implement to receive
/// messages over a network connection.
pub trait Stream: Sync + Send + 'static {
    /// Receive a message from the stream, storing it in the given buffer.
    /// Reads exactly the number of bytes that fit in the buffer.
    fn recv(
        &mut self,
        buf: impl Into<StableBuf> + Send,
    ) -> impl Future<Output = Result<StableBuf, Error>> + Send;
}

/// Interface to interact with storage.
///
///
/// To support storage implementations that enable concurrent reads and
/// writes, blobs are responsible for maintaining synchronization.
///
/// Storage can be backed by a local filesystem, cloud storage, etc.
pub trait Storage: Clone + Send + Sync + 'static {
    /// The readable/writeable storage buffer that can be opened by this Storage.
    type Blob: Blob;

    /// Open an existing blob in a given partition or create a new one, returning
    /// the blob and its length.
    ///
    /// Multiple instances of the same blob can be opened concurrently, however,
    /// writing to the same blob concurrently may lead to undefined behavior.
    fn open(
        &self,
        partition: &str,
        name: &[u8],
    ) -> impl Future<Output = Result<(Self::Blob, u64), Error>> + Send;

    /// Remove a blob from a given partition.
    ///
    /// If no `name` is provided, the entire partition is removed.
    fn remove(
        &self,
        partition: &str,
        name: Option<&[u8]>,
    ) -> impl Future<Output = Result<(), Error>> + Send;

    /// Return all blobs in a given partition.
    fn scan(&self, partition: &str) -> impl Future<Output = Result<Vec<Vec<u8>>, Error>> + Send;
}

/// Interface to read and write to a blob.
///
/// To support blob implementations that enable concurrent reads and
/// writes, blobs are responsible for maintaining synchronization.
///
/// Cloning a blob is similar to wrapping a single file descriptor in
/// a lock whereas opening a new blob (of the same name) is similar to
/// opening a new file descriptor. If multiple blobs are opened with the same
/// name, they are not expected to coordinate access to underlying storage
/// and writing to both is undefined behavior.
///
/// When a blob is dropped, any unsynced changes may be discarded. Implementations
/// may attempt to sync during drop but errors will go unhandled. Call `sync`
/// before dropping to ensure all changes are durably persisted.
#[allow(clippy::len_without_is_empty)]
pub trait Blob: Clone + Send + Sync + 'static {
    /// Read from the blob at the given offset.
    ///
    /// `read_at` does not return the number of bytes read because it
    /// only returns once the entire buffer has been filled.
    fn read_at(
        &self,
        buf: impl Into<StableBuf> + Send,
        offset: u64,
    ) -> impl Future<Output = Result<StableBuf, Error>> + Send;

    /// Write `buf` to the blob at the given offset.
    fn write_at(
        &self,
        buf: impl Into<StableBuf> + Send,
        offset: u64,
    ) -> impl Future<Output = Result<(), Error>> + Send;

    /// Resize the blob to the given length.
    ///
    /// If the length is greater than the current length, the blob is extended with zeros.
    /// If the length is less than the current length, the blob is resized.
    fn resize(&self, len: u64) -> impl Future<Output = Result<(), Error>> + Send;

    /// Ensure all pending data is durably persisted.
    fn sync(&self) -> impl Future<Output = Result<(), Error>> + Send;
}

#[cfg(test)]
mod tests {
    use super::*;
    use bytes::Bytes;
    use commonware_macros::select;
    use futures::{
        channel::{mpsc, oneshot},
        future::{pending, ready},
        join, pin_mut, FutureExt, SinkExt, StreamExt,
    };
    use prometheus_client::metrics::counter::Counter;
    use std::{
        collections::HashMap,
        panic::{catch_unwind, AssertUnwindSafe},
        str::FromStr,
<<<<<<< HEAD
        sync::{Arc, Mutex},
=======
        sync::{
            atomic::{AtomicU32, Ordering},
            Arc, Mutex,
        },
>>>>>>> 5ffb3ce5
    };
    use tracing::{error, Level};
    use utils::reschedule;

    fn test_error_future<R: Runner>(runner: R) {
        async fn error_future() -> Result<&'static str, &'static str> {
            Err("An error occurred")
        }
        let result = runner.start(|_| error_future());
        assert_eq!(result, Err("An error occurred"));
    }

    fn test_clock_sleep<R: Runner>(runner: R)
    where
        R::Context: Spawner + Clock,
    {
        runner.start(|context| async move {
            // Capture initial time
            let start = context.current();
            let sleep_duration = Duration::from_millis(10);
            context.sleep(sleep_duration).await;

            // After run, time should have advanced
            let end = context.current();
            assert!(end.duration_since(start).unwrap() >= sleep_duration);
        });
    }

    fn test_clock_sleep_until<R: Runner>(runner: R)
    where
        R::Context: Spawner + Clock,
    {
        runner.start(|context| async move {
            // Trigger sleep
            let now = context.current();
            context.sleep_until(now + Duration::from_millis(100)).await;

            // Ensure slept duration has elapsed
            let elapsed = now.elapsed().unwrap();
            assert!(elapsed >= Duration::from_millis(100));
        });
    }

    fn test_root_finishes<R: Runner>(runner: R)
    where
        R::Context: Spawner,
    {
        runner.start(|context| async move {
            context.spawn(|_| async move {
                loop {
                    reschedule().await;
                }
            });
        });
    }

    fn test_spawn_abort<R: Runner>(runner: R)
    where
        R::Context: Spawner,
    {
        runner.start(|context| async move {
            let handle = context.spawn(|_| async move {
                loop {
                    reschedule().await;
                }
            });
            handle.abort();
            assert!(matches!(handle.await, Err(Error::Closed)));
        });
    }

    fn test_panic_aborts_root<R: Runner>(runner: R) {
        let result = catch_unwind(AssertUnwindSafe(|| {
            runner.start(|_| async move {
                panic!("blah");
            });
        }));
        result.unwrap_err();
    }

    fn test_panic_aborts_spawn<R: Runner>(runner: R)
    where
        R::Context: Spawner,
    {
        let result = runner.start(|context| async move {
            let result = context.spawn(|_| async move {
                panic!("blah");
            });
            assert!(matches!(result.await, Err(Error::Exited)));
            Result::<(), Error>::Ok(())
        });

        // Ensure panic was caught
        result.unwrap();
    }

    fn test_select<R: Runner>(runner: R) {
        runner.start(|_| async move {
            // Test first branch
            let output = Mutex::new(0);
            select! {
                v1 = ready(1) => {
                    *output.lock().unwrap() = v1;
                },
                v2 = ready(2) => {
                    *output.lock().unwrap() = v2;
                },
            };
            assert_eq!(*output.lock().unwrap(), 1);

            // Test second branch
            select! {
                v1 = std::future::pending::<i32>() => {
                    *output.lock().unwrap() = v1;
                },
                v2 = ready(2) => {
                    *output.lock().unwrap() = v2;
                },
            };
            assert_eq!(*output.lock().unwrap(), 2);
        });
    }

    /// Ensure future fusing works as expected.
    fn test_select_loop<R: Runner>(runner: R)
    where
        R::Context: Clock,
    {
        runner.start(|context| async move {
            // Should hit timeout
            let (mut sender, mut receiver) = mpsc::unbounded();
            for _ in 0..2 {
                select! {
                    v = receiver.next() => {
                        panic!("unexpected value: {v:?}");
                    },
                    _ = context.sleep(Duration::from_millis(100)) => {
                        continue;
                    },
                };
            }

            // Populate channel
            sender.send(0).await.unwrap();
            sender.send(1).await.unwrap();

            // Prefer not reading channel without losing messages
            select! {
                _ = async {} => {
                    // Skip reading from channel even though populated
                },
                v = receiver.next() => {
                    panic!("unexpected value: {v:?}");
                },
            };

            // Process messages
            for i in 0..2 {
                select! {
                    _ = context.sleep(Duration::from_millis(100)) => {
                        panic!("timeout");
                    },
                    v = receiver.next() => {
                        assert_eq!(v.unwrap(), i);
                    },
                };
            }
        });
    }

    fn test_storage_operations<R: Runner>(runner: R)
    where
        R::Context: Storage,
    {
        runner.start(|context| async move {
            let partition = "test_partition";
            let name = b"test_blob";

            // Open a new blob
            let (blob, _) = context
                .open(partition, name)
                .await
                .expect("Failed to open blob");

            // Write data to the blob
            let data = b"Hello, Storage!";
            blob.write_at(Vec::from(data), 0)
                .await
                .expect("Failed to write to blob");

            // Sync the blob
            blob.sync().await.expect("Failed to sync blob");

            // Read data from the blob
            let read = blob
                .read_at(vec![0; data.len()], 0)
                .await
                .expect("Failed to read from blob");
            assert_eq!(read.as_ref(), data);

            // Sync the blob
            blob.sync().await.expect("Failed to sync blob");

            // Scan blobs in the partition
            let blobs = context
                .scan(partition)
                .await
                .expect("Failed to scan partition");
            assert!(blobs.contains(&name.to_vec()));

            // Reopen the blob
            let (blob, len) = context
                .open(partition, name)
                .await
                .expect("Failed to reopen blob");
            assert_eq!(len, data.len() as u64);

            // Read data part of message back
            let read = blob
                .read_at(vec![0u8; 7], 7)
                .await
                .expect("Failed to read data");
            assert_eq!(read.as_ref(), b"Storage");

            // Sync the blob
            blob.sync().await.expect("Failed to sync blob");

            // Remove the blob
            context
                .remove(partition, Some(name))
                .await
                .expect("Failed to remove blob");

            // Ensure the blob is removed
            let blobs = context
                .scan(partition)
                .await
                .expect("Failed to scan partition");
            assert!(!blobs.contains(&name.to_vec()));

            // Remove the partition
            context
                .remove(partition, None)
                .await
                .expect("Failed to remove partition");

            // Scan the partition
            let result = context.scan(partition).await;
            assert!(matches!(result, Err(Error::PartitionMissing(_))));
        });
    }

    fn test_blob_read_write<R: Runner>(runner: R)
    where
        R::Context: Storage,
    {
        runner.start(|context| async move {
            let partition = "test_partition";
            let name = b"test_blob_rw";

            // Open a new blob
            let (blob, _) = context
                .open(partition, name)
                .await
                .expect("Failed to open blob");

            // Write data at different offsets
            let data1 = b"Hello";
            let data2 = b"World";
            blob.write_at(Vec::from(data1), 0)
                .await
                .expect("Failed to write data1");
            blob.write_at(Vec::from(data2), 5)
                .await
                .expect("Failed to write data2");

            // Read data back
            let read = blob
                .read_at(vec![0u8; 10], 0)
                .await
                .expect("Failed to read data");
            assert_eq!(&read.as_ref()[..5], data1);
            assert_eq!(&read.as_ref()[5..], data2);

            // Read past end of blob
            let result = blob.read_at(vec![0u8; 10], 10).await;
            assert!(result.is_err());

            // Rewrite data without affecting length
            let data3 = b"Store";
            blob.write_at(Vec::from(data3), 5)
                .await
                .expect("Failed to write data3");

            // Read data back
            let read = blob
                .read_at(vec![0u8; 10], 0)
                .await
                .expect("Failed to read data");
            assert_eq!(&read.as_ref()[..5], data1);
            assert_eq!(&read.as_ref()[5..], data3);

            // Read past end of blob
            let result = blob.read_at(vec![0u8; 10], 10).await;
            assert!(result.is_err());
        });
    }

    fn test_blob_resize<R: Runner>(runner: R)
    where
        R::Context: Storage,
    {
        runner.start(|context| async move {
            let partition = "test_partition_resize";
            let name = b"test_blob_resize";

            // Open and write to a new blob
            let (blob, _) = context
                .open(partition, name)
                .await
                .expect("Failed to open blob");

            let data = b"some data";
            blob.write_at(data.to_vec(), 0)
                .await
                .expect("Failed to write");
            blob.sync().await.expect("Failed to sync after write");

            // Re-open and check length
            let (blob, len) = context.open(partition, name).await.unwrap();
            assert_eq!(len, data.len() as u64);

            // Resize to extend the file
            let new_len = (data.len() as u64) * 2;
            blob.resize(new_len)
                .await
                .expect("Failed to resize to extend");
            blob.sync().await.expect("Failed to sync after resize");

            // Re-open and check length again
            let (blob, len) = context.open(partition, name).await.unwrap();
            assert_eq!(len, new_len);

            // Read original data
            let read_buf = blob.read_at(vec![0; data.len()], 0).await.unwrap();
            assert_eq!(read_buf.as_ref(), data);

            // Read extended part (should be zeros)
            let extended_part = blob
                .read_at(vec![0; data.len()], data.len() as u64)
                .await
                .unwrap();
            assert_eq!(extended_part.as_ref(), vec![0; data.len()].as_slice());

            // Truncate the blob
            blob.resize(data.len() as u64).await.unwrap();
            blob.sync().await.unwrap();

            // Reopen to check truncation
            let (blob, size) = context.open(partition, name).await.unwrap();
            assert_eq!(size, data.len() as u64);

            // Read truncated data
            let read_buf = blob.read_at(vec![0; data.len()], 0).await.unwrap();
            assert_eq!(read_buf.as_ref(), data);
            blob.sync().await.unwrap();
        });
    }

    fn test_many_partition_read_write<R: Runner>(runner: R)
    where
        R::Context: Storage,
    {
        runner.start(|context| async move {
            let partitions = ["partition1", "partition2", "partition3"];
            let name = b"test_blob_rw";
            let data1 = b"Hello";
            let data2 = b"World";

            for (additional, partition) in partitions.iter().enumerate() {
                // Open a new blob
                let (blob, _) = context
                    .open(partition, name)
                    .await
                    .expect("Failed to open blob");

                // Write data at different offsets
                blob.write_at(Vec::from(data1), 0)
                    .await
                    .expect("Failed to write data1");
                blob.write_at(Vec::from(data2), 5 + additional as u64)
                    .await
                    .expect("Failed to write data2");

                // Sync the blob
                blob.sync().await.expect("Failed to sync blob");
            }

            for (additional, partition) in partitions.iter().enumerate() {
                // Open a new blob
                let (blob, len) = context
                    .open(partition, name)
                    .await
                    .expect("Failed to open blob");
                assert_eq!(len, (data1.len() + data2.len() + additional) as u64);

                // Read data back
                let read = blob
                    .read_at(vec![0u8; 10 + additional], 0)
                    .await
                    .expect("Failed to read data");
                assert_eq!(&read.as_ref()[..5], b"Hello");
                assert_eq!(&read.as_ref()[5 + additional..], b"World");
            }
        });
    }

    fn test_blob_read_past_length<R: Runner>(runner: R)
    where
        R::Context: Storage,
    {
        runner.start(|context| async move {
            let partition = "test_partition";
            let name = b"test_blob_rw";

            // Open a new blob
            let (blob, _) = context
                .open(partition, name)
                .await
                .expect("Failed to open blob");

            // Read data past file length (empty file)
            let result = blob.read_at(vec![0u8; 10], 0).await;
            assert!(result.is_err());

            // Write data to the blob
            let data = b"Hello, Storage!".to_vec();
            blob.write_at(data, 0)
                .await
                .expect("Failed to write to blob");

            // Read data past file length (non-empty file)
            let result = blob.read_at(vec![0u8; 20], 0).await;
            assert!(result.is_err());
        })
    }

    fn test_blob_clone_and_concurrent_read<R: Runner>(runner: R)
    where
        R::Context: Spawner + Storage + Metrics,
    {
        runner.start(|context| async move {
            let partition = "test_partition";
            let name = b"test_blob_rw";

            // Open a new blob
            let (blob, _) = context
                .open(partition, name)
                .await
                .expect("Failed to open blob");

            // Write data to the blob
            let data = b"Hello, Storage!";
            blob.write_at(Vec::from(data), 0)
                .await
                .expect("Failed to write to blob");

            // Sync the blob
            blob.sync().await.expect("Failed to sync blob");

            // Read data from the blob in clone
            let check1 = context.with_label("check1").spawn({
                let blob = blob.clone();
                move |_| async move {
                    let read = blob
                        .read_at(vec![0u8; data.len()], 0)
                        .await
                        .expect("Failed to read from blob");
                    assert_eq!(read.as_ref(), data);
                }
            });
            let check2 = context.with_label("check2").spawn({
                let blob = blob.clone();
                move |_| async move {
                    let read = blob
                        .read_at(vec![0; data.len()], 0)
                        .await
                        .expect("Failed to read from blob");
                    assert_eq!(read.as_ref(), data);
                }
            });

            // Wait for both reads to complete
            let result = join!(check1, check2);
            assert!(result.0.is_ok());
            assert!(result.1.is_ok());

            // Read data from the blob
            let read = blob
                .read_at(vec![0; data.len()], 0)
                .await
                .expect("Failed to read from blob");
            assert_eq!(read.as_ref(), data);

            // Drop the blob
            drop(blob);

            // Ensure no blobs still open
            let buffer = context.encode();
            assert!(buffer.contains("open_blobs 0"));
        });
    }

    fn test_shutdown<R: Runner>(runner: R)
    where
        R::Context: Spawner + Metrics + Clock,
    {
        let kill = 9;
        runner.start(|context| async move {
            // Spawn a task that waits for signal
            let before = context
                .with_label("before")
                .spawn(move |context| async move {
                    let mut signal = context.stopped();
                    let value = (&mut signal).await.unwrap();
                    assert_eq!(value, kill);
                    drop(signal);
                });

            // Signal the tasks and wait for them to stop
            let result = context.clone().stop(kill, None).await;
            assert!(result.is_ok());

            // Spawn a task after stop is called
            let after = context
                .with_label("after")
                .spawn(move |context| async move {
                    // A call to `stopped()` after `stop()` resolves immediately
                    let value = context.stopped().await.unwrap();
                    assert_eq!(value, kill);
                });

            // Ensure both tasks complete
            let result = join!(before, after);
            assert!(result.0.is_ok());
            assert!(result.1.is_ok());
        });
    }

    fn test_shutdown_multiple_signals<R: Runner>(runner: R)
    where
        R::Context: Spawner + Metrics + Clock,
    {
        let kill = 42;
        runner.start(|context| async move {
            let (started_tx, mut started_rx) = mpsc::channel(3);
            let counter = Arc::new(AtomicU32::new(0));

            // Spawn 3 tasks that do cleanup work after receiving stop signal
            // and increment a shared counter
            let task = |cleanup_duration: Duration| {
                let context = context.clone();
                let counter = counter.clone();
                let mut started_tx = started_tx.clone();
                context.spawn(move |context| async move {
                    // Wait for signal to be acquired
                    let mut signal = context.stopped();
                    started_tx.send(()).await.unwrap();

                    // Increment once killed
                    let value = (&mut signal).await.unwrap();
                    assert_eq!(value, kill);
                    context.sleep(cleanup_duration).await;
                    counter.fetch_add(1, Ordering::SeqCst);

                    // Wait to drop signal until work has been done
                    drop(signal);
                })
            };

            let task1 = task(Duration::from_millis(10));
            let task2 = task(Duration::from_millis(20));
            let task3 = task(Duration::from_millis(30));

            // Give tasks time to start
            for _ in 0..3 {
                started_rx.next().await.unwrap();
            }

            // Stop and verify all cleanup completed
            context.stop(kill, None).await.unwrap();
            assert_eq!(counter.load(Ordering::SeqCst), 3);

            // Ensure all tasks completed
            let result = join!(task1, task2, task3);
            assert!(result.0.is_ok());
            assert!(result.1.is_ok());
            assert!(result.2.is_ok());
        });
    }

    fn test_shutdown_timeout<R: Runner>(runner: R)
    where
        R::Context: Spawner + Metrics + Clock,
    {
        let kill = 42;
        runner.start(|context| async move {
            // Setup startup coordinator
            let (started_tx, started_rx) = oneshot::channel();

            // Spawn a task that never completes its cleanup
            context.clone().spawn(move |context| async move {
                let signal = context.stopped();
                started_tx.send(()).unwrap();
                pending::<()>().await;
                signal.await.unwrap();
            });

            // Try to stop with a timeout
            started_rx.await.unwrap();
            let result = context.stop(kill, Some(Duration::from_millis(100))).await;

            // Assert that we got a timeout error
            assert!(matches!(result, Err(Error::Timeout)));
        });
    }

    fn test_shutdown_multiple_stop_calls<R: Runner>(runner: R)
    where
        R::Context: Spawner + Metrics + Clock,
    {
        let kill1 = 42;
        let kill2 = 43;

        runner.start(|context| async move {
            let (started_tx, started_rx) = oneshot::channel();
            let counter = Arc::new(AtomicU32::new(0));

            // Spawn a task that delays completion to test timing
            let task = context.with_label("blocking_task").spawn({
                let counter = counter.clone();
                move |context| async move {
                    // Wait for signal to be acquired
                    let mut signal = context.stopped();
                    started_tx.send(()).unwrap();

                    // Wait for signal to be resolved
                    let value = (&mut signal).await.unwrap();
                    assert_eq!(value, kill1);
                    context.sleep(Duration::from_millis(50)).await;

                    // Increment counter
                    counter.fetch_add(1, Ordering::SeqCst);
                    drop(signal);
                }
            });

            // Give task time to start
            started_rx.await.unwrap();

            // Issue two separate stop calls
            // The second stop call uses a different stop value that should be ignored
            let stop_task1 = context.clone().stop(kill1, None);
            pin_mut!(stop_task1);
            let stop_task2 = context.clone().stop(kill2, None);
            pin_mut!(stop_task2);

            // Both of them should be awaiting completion
            assert!(stop_task1.as_mut().now_or_never().is_none());
            assert!(stop_task2.as_mut().now_or_never().is_none());

            // Wait for both stop calls to complete
            assert!(stop_task1.await.is_ok());
            assert!(stop_task2.await.is_ok());

            // Verify first stop value wins
            let sig = context.stopped().await;
            assert_eq!(sig.unwrap(), kill1);

            // Wait for blocking task to complete
            let result = task.await;
            assert!(result.is_ok());
            assert_eq!(counter.load(Ordering::SeqCst), 1);

            // Post-completion stop should return immediately
            assert!(context.stop(kill2, None).now_or_never().unwrap().is_ok());
        });
    }

    fn test_spawn_ref<R: Runner>(runner: R)
    where
        R::Context: Spawner,
    {
        runner.start(|mut context| async move {
            let handle = context.spawn_ref();
            let result = handle(async move { 42 }).await;
            assert!(matches!(result, Ok(42)));
        });
    }

    fn test_spawn_ref_duplicate<R: Runner>(runner: R)
    where
        R::Context: Spawner,
    {
        runner.start(|mut context| async move {
            let handle = context.spawn_ref();
            let result = handle(async move { 42 }).await;
            assert!(matches!(result, Ok(42)));

            // Ensure context is consumed
            let handle = context.spawn_ref();
            let result = handle(async move { 42 }).await;
            assert!(matches!(result, Ok(42)));
        });
    }

    fn test_spawn_duplicate<R: Runner>(runner: R)
    where
        R::Context: Spawner,
    {
        runner.start(|mut context| async move {
            let handle = context.spawn_ref();
            let result = handle(async move { 42 }).await;
            assert!(matches!(result, Ok(42)));

            // Ensure context is consumed
            context.spawn(|_| async move { 42 });
        });
    }

    fn spawn_child_impl<C, F, Fut, T>(context: &C, use_ref: bool, task_fn: F) -> Handle<T>
    where
        C: Spawner,
        F: FnOnce(C) -> Fut + Send + 'static,
        Fut: Future<Output = T> + Send + 'static,
        T: Send,
    {
        if use_ref {
            context.clone().spawn_child_ref()(task_fn(context.clone()))
        } else {
            context.clone().spawn_child(task_fn)
        }
    }

    fn test_spawn_child<R: Runner>(runner: R, use_ref: bool)
    where
        R::Context: Spawner + Clock,
    {
        runner.start(|context| async move {
            let child_handle = Arc::new(Mutex::new(None));
            let child_handle2 = child_handle.clone();

            let (parent_initialized_tx, parent_initialized_rx) = oneshot::channel();
            let (parent_complete_tx, parent_complete_rx) = oneshot::channel();
            let parent_handle = context.clone().spawn(move |context| async move {
                // Spawn child that completes immediately
                let handle = spawn_child_impl(&context, use_ref, |_| async {});

                // Store child handle so we can test it later
                *child_handle2.lock().unwrap() = Some(handle);

                parent_initialized_tx.send(()).unwrap();

                // Parent task completes
                parent_complete_rx.await.unwrap();
            });

            // Wait for parent task to spawn the children
            parent_initialized_rx.await.unwrap();

            // Child task completes successfully
            let child_handle = child_handle.lock().unwrap().take().unwrap();
            assert!(child_handle.await.is_ok());

            // Complete the parent task
            parent_complete_tx.send(()).unwrap();

            // Wait for parent task to complete successfully
            assert!(parent_handle.await.is_ok());
        });
    }

    fn test_spawn_child_abort_on_parent_abort<R: Runner>(runner: R, use_ref: bool)
    where
        R::Context: Spawner + Clock,
    {
        runner.start(|context| async move {
            let child_handle = Arc::new(Mutex::new(None));
            let child_handle2 = child_handle.clone();

            let (parent_initialized_tx, parent_initialized_rx) = oneshot::channel();
            let parent_handle = context.clone().spawn(move |context| async move {
                // Spawn child task that hangs forever, should be aborted when parent aborts
                let handle = spawn_child_impl(&context, use_ref, |_| pending::<()>());

                // Store child task handle so we can test it later
                *child_handle2.lock().unwrap() = Some(handle);

                parent_initialized_tx.send(()).unwrap();

                // Parent task runs until aborted
                pending::<()>().await
            });

            // Wait for parent task to spawn the children
            parent_initialized_rx.await.unwrap();

            // Abort parent task
            parent_handle.abort();
            assert!(parent_handle.await.is_err());

            // Child task should also resolve with error since its parent aborted
            let child_handle = child_handle.lock().unwrap().take().unwrap();
            assert!(child_handle.await.is_err());
        });
    }

    fn test_spawn_child_abort_on_parent_completion<R: Runner>(runner: R, use_ref: bool)
    where
        R::Context: Spawner + Clock,
    {
        runner.start(|context| async move {
            let child_handle = Arc::new(Mutex::new(None));
            let child_handle2 = child_handle.clone();

            let (parent_complete_tx, parent_complete_rx) = oneshot::channel();
            let parent_handle = context.clone().spawn(move |context| async move {
                // Spawn child task that hangs forever, should be aborted when parent completes
                let handle = spawn_child_impl(&context, use_ref, |_| pending::<()>());

                // Store child task handle so we can test it later
                *child_handle2.lock().unwrap() = Some(handle);

                // Parent task completes
                parent_complete_rx.await.unwrap();
            });

            // Fire parent completion
            parent_complete_tx.send(()).unwrap();

            // Wait for parent task to complete
            assert!(parent_handle.await.is_ok());

            // Child task should also resolve with error since its parent has completed
            let child_handle = child_handle.lock().unwrap().take().unwrap();
            assert!(child_handle.await.is_err());
        });
    }

    fn test_spawn_child_cascading_abort<R: Runner>(runner: R, use_ref: bool)
    where
        R::Context: Spawner + Clock,
    {
        runner.start(|context| async move {
            // We create the following tree of tasks. All tasks will run
            // indefinitely (until aborted).
            //
            //          root
            //     /     |     \
            //    /      |      \
            //   c0      c1      c2
            //  /  \    /  \    /  \
            // g0  g1  g2  g3  g4  g5

            let handles = Arc::new(Mutex::new(Vec::new()));
            let (mut initialized_tx, mut initialized_rx) = mpsc::channel(9);
            let root_task = {
                let handles = handles.clone();
                context.clone().spawn(move |context| async move {
                    for _ in 0..3 {
                        let handles2 = handles.clone();
                        let mut initialized_tx2 = initialized_tx.clone();
                        let handle =
                            spawn_child_impl(&context, use_ref, move |context| async move {
                                for _ in 0..2 {
                                    let handle = spawn_child_impl(&context, use_ref, |_| async {
                                        pending::<()>().await;
                                    });
                                    handles2.lock().unwrap().push(handle);
                                    initialized_tx2.send(()).await.unwrap();
                                }
                                pending::<()>().await;
                            });

                        handles.lock().unwrap().push(handle);
                        initialized_tx.send(()).await.unwrap();
                    }

                    pending::<()>().await;
                })
            };

            // Wait for tasks to initialize
            for _ in 0..9 {
                initialized_rx.next().await.unwrap();
            }

            // Verify we have all 9 handles (3 children + 6 grandchildren)
            assert_eq!(handles.lock().unwrap().len(), 9,);

            // Abort root task
            root_task.abort();
            assert!(root_task.await.is_err());

            // All handles should resolve with error due to cascading abort
            let handles = handles.lock().unwrap().drain(..).collect::<Vec<_>>();
            for handle in handles {
                assert!(handle.await.is_err());
            }
        });
    }

    fn test_spawn_blocking<R: Runner>(runner: R, dedicated: bool)
    where
        R::Context: Spawner,
    {
        runner.start(|context| async move {
            let handle = context.spawn_blocking(dedicated, |_| 42);
            let result = handle.await;
            assert!(matches!(result, Ok(42)));
        });
    }

    fn test_spawn_blocking_ref<R: Runner>(runner: R, dedicated: bool)
    where
        R::Context: Spawner,
    {
        runner.start(|mut context| async move {
            let spawn = context.spawn_blocking_ref(dedicated);
            let handle = spawn(|| 42);
            let result = handle.await;
            assert!(matches!(result, Ok(42)));
        });
    }

    fn test_spawn_blocking_ref_duplicate<R: Runner>(runner: R, dedicated: bool)
    where
        R::Context: Spawner,
    {
        runner.start(|mut context| async move {
            let spawn = context.spawn_blocking_ref(dedicated);
            let result = spawn(|| 42).await;
            assert!(matches!(result, Ok(42)));

            // Ensure context is consumed
            context.spawn_blocking(dedicated, |_| 42);
        });
    }

    fn test_spawn_blocking_abort<R: Runner>(runner: R, dedicated: bool)
    where
        R::Context: Spawner,
    {
        runner.start(|context| async move {
            // Create task
            let (sender, mut receiver) = oneshot::channel();
            let handle = context.spawn_blocking(dedicated, move |_| {
                // Wait for abort to be called
                loop {
                    if receiver.try_recv().is_ok() {
                        break;
                    }
                }

                // Perform a long-running operation
                let mut count = 0;
                loop {
                    count += 1;
                    if count >= 100_000_000 {
                        break;
                    }
                }
                count
            });

            // Abort the task
            //
            // If there was an `.await` prior to sending a message over the oneshot, this test
            // could deadlock (depending on the runtime implementation) because the blocking task
            // would never yield (preventing send from being called).
            handle.abort();
            sender.send(()).unwrap();

            // Wait for the task to complete
            assert!(matches!(handle.await, Ok(100_000_000)));
        });
    }

    fn test_metrics<R: Runner>(runner: R)
    where
        R::Context: Metrics,
    {
        runner.start(|context| async move {
            // Assert label
            assert_eq!(context.label(), "");

            // Register a metric
            let counter = Counter::<u64>::default();
            context.register("test", "test", counter.clone());

            // Increment the counter
            counter.inc();

            // Encode metrics
            let buffer = context.encode();
            assert!(buffer.contains("test_total 1"));

            // Nested context
            let context = context.with_label("nested");
            let nested_counter = Counter::<u64>::default();
            context.register("test", "test", nested_counter.clone());

            // Increment the counter
            nested_counter.inc();

            // Encode metrics
            let buffer = context.encode();
            assert!(buffer.contains("nested_test_total 1"));
            assert!(buffer.contains("test_total 1"));
        });
    }

    fn test_metrics_label<R: Runner>(runner: R)
    where
        R::Context: Metrics,
    {
        runner.start(|context| async move {
            context.with_label(METRICS_PREFIX);
        })
    }

    #[test]
    fn test_deterministic_future() {
        let runner = deterministic::Runner::default();
        test_error_future(runner);
    }

    #[test]
    fn test_deterministic_clock_sleep() {
        let executor = deterministic::Runner::default();
        test_clock_sleep(executor);
    }

    #[test]
    fn test_deterministic_clock_sleep_until() {
        let executor = deterministic::Runner::default();
        test_clock_sleep_until(executor);
    }

    #[test]
    fn test_deterministic_root_finishes() {
        let executor = deterministic::Runner::default();
        test_root_finishes(executor);
    }

    #[test]
    fn test_deterministic_spawn_abort() {
        let executor = deterministic::Runner::default();
        test_spawn_abort(executor);
    }

    #[test]
    fn test_deterministic_panic_aborts_root() {
        let runner = deterministic::Runner::default();
        test_panic_aborts_root(runner);
    }

    #[test]
    #[should_panic(expected = "blah")]
    fn test_deterministic_panic_aborts_spawn() {
        let executor = deterministic::Runner::default();
        test_panic_aborts_spawn(executor);
    }

    #[test]
    fn test_deterministic_select() {
        let executor = deterministic::Runner::default();
        test_select(executor);
    }

    #[test]
    fn test_deterministic_select_loop() {
        let executor = deterministic::Runner::default();
        test_select_loop(executor);
    }

    #[test]
    fn test_deterministic_storage_operations() {
        let executor = deterministic::Runner::default();
        test_storage_operations(executor);
    }

    #[test]
    fn test_deterministic_blob_read_write() {
        let executor = deterministic::Runner::default();
        test_blob_read_write(executor);
    }

    #[test]
    fn test_deterministic_blob_resize() {
        let executor = deterministic::Runner::default();
        test_blob_resize(executor);
    }

    #[test]
    fn test_deterministic_many_partition_read_write() {
        let executor = deterministic::Runner::default();
        test_many_partition_read_write(executor);
    }

    #[test]
    fn test_deterministic_blob_read_past_length() {
        let executor = deterministic::Runner::default();
        test_blob_read_past_length(executor);
    }

    #[test]
    fn test_deterministic_blob_clone_and_concurrent_read() {
        // Run test
        let executor = deterministic::Runner::default();
        test_blob_clone_and_concurrent_read(executor);
    }

    #[test]
    fn test_deterministic_shutdown() {
        let executor = deterministic::Runner::default();
        test_shutdown(executor);
    }

    #[test]
    fn test_deterministic_shutdown_multiple_signals() {
        let executor = deterministic::Runner::default();
        test_shutdown_multiple_signals(executor);
    }

    #[test]
    fn test_deterministic_shutdown_timeout() {
        let executor = deterministic::Runner::default();
        test_shutdown_timeout(executor);
    }

    #[test]
    fn test_deterministic_shutdown_multiple_stop_calls() {
        let executor = deterministic::Runner::default();
        test_shutdown_multiple_stop_calls(executor);
    }

    #[test]
    fn test_deterministic_spawn_ref() {
        let executor = deterministic::Runner::default();
        test_spawn_ref(executor);
    }

    #[test]
    #[should_panic]
    fn test_deterministic_spawn_ref_duplicate() {
        let executor = deterministic::Runner::default();
        test_spawn_ref_duplicate(executor);
    }

    #[test]
    #[should_panic]
    fn test_deterministic_spawn_duplicate() {
        let executor = deterministic::Runner::default();
        test_spawn_duplicate(executor);
    }

    #[test]
    fn test_deterministic_spawn_child() {
        let runner = deterministic::Runner::default();
        test_spawn_child(runner, false);
    }

    #[test]
    fn test_deterministic_spawn_child_ref() {
        let runner = deterministic::Runner::default();
        test_spawn_child(runner, true);
    }

    #[test]
    fn test_deterministic_spawn_child_abort_on_parent_abort() {
        let runner = deterministic::Runner::default();
        test_spawn_child_abort_on_parent_abort(runner, false);
    }

    #[test]
    fn test_deterministic_spawn_child_ref_abort_on_parent_abort() {
        let runner = deterministic::Runner::default();
        test_spawn_child_abort_on_parent_abort(runner, true);
    }

    #[test]
    fn test_deterministic_spawn_child_abort_on_parent_completion() {
        let runner = deterministic::Runner::default();
        test_spawn_child_abort_on_parent_completion(runner, false);
    }

    #[test]
    fn test_deterministic_spawn_child_ref_abort_on_parent_completion() {
        let runner = deterministic::Runner::default();
        test_spawn_child_abort_on_parent_completion(runner, true);
    }

    #[test]
    fn test_deterministic_spawn_child_cascading_abort() {
        let runner = deterministic::Runner::default();
        test_spawn_child_cascading_abort(runner, false);
    }

    #[test]
    fn test_deterministic_spawn_child_ref_cascading_abort() {
        let runner = deterministic::Runner::default();
        test_spawn_child_cascading_abort(runner, true);
    }

    #[test]
    fn test_deterministic_spawn_blocking() {
        for dedicated in [false, true] {
            let executor = deterministic::Runner::default();
            test_spawn_blocking(executor, dedicated);
        }
    }

    #[test]
    #[should_panic(expected = "blocking task panicked")]
    fn test_deterministic_spawn_blocking_panic() {
        for dedicated in [false, true] {
            let executor = deterministic::Runner::default();
            executor.start(|context| async move {
                let handle = context.spawn_blocking(dedicated, |_| {
                    panic!("blocking task panicked");
                });
                handle.await.unwrap();
            });
        }
    }

    #[test]
    fn test_deterministic_spawn_blocking_abort() {
        for dedicated in [false, true] {
            let executor = deterministic::Runner::default();
            test_spawn_blocking_abort(executor, dedicated);
        }
    }

    #[test]
    fn test_deterministic_spawn_blocking_ref() {
        for dedicated in [false, true] {
            let executor = deterministic::Runner::default();
            test_spawn_blocking_ref(executor, dedicated);
        }
    }

    #[test]
    #[should_panic]
    fn test_deterministic_spawn_blocking_ref_duplicate() {
        for dedicated in [false, true] {
            let executor = deterministic::Runner::default();
            test_spawn_blocking_ref_duplicate(executor, dedicated);
        }
    }

    #[test]
    fn test_deterministic_metrics() {
        let executor = deterministic::Runner::default();
        test_metrics(executor);
    }

    #[test]
    #[should_panic]
    fn test_deterministic_metrics_label() {
        let executor = deterministic::Runner::default();
        test_metrics_label(executor);
    }

    #[test]
    fn test_tokio_error_future() {
        let runner = tokio::Runner::default();
        test_error_future(runner);
    }

    #[test]
    fn test_tokio_clock_sleep() {
        let executor = tokio::Runner::default();
        test_clock_sleep(executor);
    }

    #[test]
    fn test_tokio_clock_sleep_until() {
        let executor = tokio::Runner::default();
        test_clock_sleep_until(executor);
    }

    #[test]
    fn test_tokio_root_finishes() {
        let executor = tokio::Runner::default();
        test_root_finishes(executor);
    }

    #[test]
    fn test_tokio_spawn_abort() {
        let executor = tokio::Runner::default();
        test_spawn_abort(executor);
    }

    #[test]
    fn test_tokio_panic_aborts_root() {
        let executor = tokio::Runner::default();
        test_panic_aborts_root(executor);
    }

    #[test]
    fn test_tokio_panic_aborts_spawn() {
        let executor = tokio::Runner::default();
        test_panic_aborts_spawn(executor);
    }

    #[test]
    fn test_tokio_select() {
        let executor = tokio::Runner::default();
        test_select(executor);
    }

    #[test]
    fn test_tokio_select_loop() {
        let executor = tokio::Runner::default();
        test_select_loop(executor);
    }

    #[test]
    fn test_tokio_storage_operations() {
        let executor = tokio::Runner::default();
        test_storage_operations(executor);
    }

    #[test]
    fn test_tokio_blob_read_write() {
        let executor = tokio::Runner::default();
        test_blob_read_write(executor);
    }

    #[test]
    fn test_tokio_blob_resize() {
        let executor = tokio::Runner::default();
        test_blob_resize(executor);
    }

    #[test]
    fn test_tokio_many_partition_read_write() {
        let executor = tokio::Runner::default();
        test_many_partition_read_write(executor);
    }

    #[test]
    fn test_tokio_blob_read_past_length() {
        let executor = tokio::Runner::default();
        test_blob_read_past_length(executor);
    }

    #[test]
    fn test_tokio_blob_clone_and_concurrent_read() {
        // Run test
        let executor = tokio::Runner::default();
        test_blob_clone_and_concurrent_read(executor);
    }

    #[test]
    fn test_tokio_shutdown() {
        let executor = tokio::Runner::default();
        test_shutdown(executor);
    }

    #[test]
    fn test_tokio_shutdown_multiple_signals() {
        let executor = tokio::Runner::default();
        test_shutdown_multiple_signals(executor);
    }

    #[test]
    fn test_tokio_shutdown_timeout() {
        let executor = tokio::Runner::default();
        test_shutdown_timeout(executor);
    }

    #[test]
    fn test_tokio_shutdown_multiple_stop_calls() {
        let executor = tokio::Runner::default();
        test_shutdown_multiple_stop_calls(executor);
    }

    #[test]
    fn test_tokio_spawn_ref() {
        let executor = tokio::Runner::default();
        test_spawn_ref(executor);
    }

    #[test]
    #[should_panic]
    fn test_tokio_spawn_ref_duplicate() {
        let executor = tokio::Runner::default();
        test_spawn_ref_duplicate(executor);
    }

    #[test]
    #[should_panic]
    fn test_tokio_spawn_duplicate() {
        let executor = tokio::Runner::default();
        test_spawn_duplicate(executor);
    }

    #[test]
    fn test_tokio_spawn_child() {
        let runner = tokio::Runner::default();
        test_spawn_child(runner, false);
    }

    #[test]
    fn test_tokio_spawn_child_ref() {
        let runner = tokio::Runner::default();
        test_spawn_child(runner, true);
    }

    #[test]
    fn test_tokio_spawn_child_abort_on_parent_abort() {
        let runner = tokio::Runner::default();
        test_spawn_child_abort_on_parent_abort(runner, false);
    }

    #[test]
    fn test_tokio_spawn_child_ref_abort_on_parent_abort() {
        let runner = tokio::Runner::default();
        test_spawn_child_abort_on_parent_abort(runner, true);
    }

    #[test]
    fn test_tokio_spawn_child_abort_on_parent_completion() {
        let runner = tokio::Runner::default();
        test_spawn_child_abort_on_parent_completion(runner, false);
    }

    #[test]
    fn test_tokio_spawn_child_ref_abort_on_parent_completion() {
        let runner = tokio::Runner::default();
        test_spawn_child_abort_on_parent_completion(runner, true);
    }

    #[test]
    fn test_tokio_spawn_child_cascading_abort() {
        let runner = tokio::Runner::default();
        test_spawn_child_cascading_abort(runner, false);
    }

    #[test]
    fn test_tokio_spawn_child_ref_cascading_abort() {
        let runner = tokio::Runner::default();
        test_spawn_child_cascading_abort(runner, true);
    }

    #[test]
    fn test_tokio_spawn_blocking() {
        for dedicated in [false, true] {
            let executor = tokio::Runner::default();
            test_spawn_blocking(executor, dedicated);
        }
    }

    #[test]
    fn test_tokio_spawn_blocking_panic() {
        for dedicated in [false, true] {
            let executor = tokio::Runner::default();
            executor.start(|context| async move {
                let handle = context.spawn_blocking(dedicated, |_| {
                    panic!("blocking task panicked");
                });
                let result = handle.await;
                assert!(matches!(result, Err(Error::Exited)));
            });
        }
    }

    #[test]
    fn test_tokio_spawn_blocking_abort() {
        for dedicated in [false, true] {
            let executor = tokio::Runner::default();
            test_spawn_blocking_abort(executor, dedicated);
        }
    }

    #[test]
    fn test_tokio_spawn_blocking_ref() {
        for dedicated in [false, true] {
            let executor = tokio::Runner::default();
            test_spawn_blocking_ref(executor, dedicated);
        }
    }

    #[test]
    #[should_panic]
    fn test_tokio_spawn_blocking_ref_duplicate() {
        for dedicated in [false, true] {
            let executor = tokio::Runner::default();
            test_spawn_blocking_ref_duplicate(executor, dedicated);
        }
    }

    #[test]
    fn test_tokio_metrics() {
        let executor = tokio::Runner::default();
        test_metrics(executor);
    }

    #[test]
    #[should_panic]
    fn test_tokio_metrics_label() {
        let executor = tokio::Runner::default();
        test_metrics_label(executor);
    }

    #[test]
    fn test_tokio_telemetry() {
        let executor = tokio::Runner::default();
        executor.start(|context| async move {
            // Define the server address
            let address = SocketAddr::from_str("127.0.0.1:8000").unwrap();

            // Configure telemetry
            tokio::telemetry::init(
                context.with_label("metrics"),
                tokio::telemetry::Logging {
                    level: Level::INFO,
                    json: false,
                },
                Some(address),
                None,
            );

            // Register a test metric
            let counter: Counter<u64> = Counter::default();
            context.register("test_counter", "Test counter", counter.clone());
            counter.inc();

            // Helper functions to parse HTTP response
            async fn read_line<St: Stream>(stream: &mut St) -> Result<String, Error> {
                let mut line = Vec::new();
                loop {
                    let byte = stream.recv(vec![0; 1]).await?;
                    if byte[0] == b'\n' {
                        if line.last() == Some(&b'\r') {
                            line.pop(); // Remove trailing \r
                        }
                        break;
                    }
                    line.push(byte[0]);
                }
                String::from_utf8(line).map_err(|_| Error::ReadFailed)
            }

            async fn read_headers<St: Stream>(
                stream: &mut St,
            ) -> Result<HashMap<String, String>, Error> {
                let mut headers = HashMap::new();
                loop {
                    let line = read_line(stream).await?;
                    if line.is_empty() {
                        break;
                    }
                    let parts: Vec<&str> = line.splitn(2, ": ").collect();
                    if parts.len() == 2 {
                        headers.insert(parts[0].to_string(), parts[1].to_string());
                    }
                }
                Ok(headers)
            }

            async fn read_body<St: Stream>(
                stream: &mut St,
                content_length: usize,
            ) -> Result<String, Error> {
                let read = stream.recv(vec![0; content_length]).await?;
                String::from_utf8(read.into()).map_err(|_| Error::ReadFailed)
            }

            // Simulate a client connecting to the server
            let client_handle = context
                .with_label("client")
                .spawn(move |context| async move {
                    let (mut sink, mut stream) = loop {
                        match context.dial(address).await {
                            Ok((sink, stream)) => break (sink, stream),
                            Err(e) => {
                                // The client may be polled before the server is ready, that's alright!
                                error!(err =?e, "failed to connect");
                                context.sleep(Duration::from_millis(10)).await;
                            }
                        }
                    };

                    // Send a GET request to the server
                    let request = format!(
                        "GET /metrics HTTP/1.1\r\nHost: {address}\r\nConnection: close\r\n\r\n"
                    );
                    sink.send(Bytes::from(request).to_vec()).await.unwrap();

                    // Read and verify the HTTP status line
                    let status_line = read_line(&mut stream).await.unwrap();
                    assert_eq!(status_line, "HTTP/1.1 200 OK");

                    // Read and parse headers
                    let headers = read_headers(&mut stream).await.unwrap();
                    println!("Headers: {headers:?}");
                    let content_length = headers
                        .get("content-length")
                        .unwrap()
                        .parse::<usize>()
                        .unwrap();

                    // Read and verify the body
                    let body = read_body(&mut stream, content_length).await.unwrap();
                    assert!(body.contains("test_counter_total 1"));
                });

            // Wait for the client task to complete
            client_handle.await.unwrap();
        });
    }
}<|MERGE_RESOLUTION|>--- conflicted
+++ resolved
@@ -458,14 +458,10 @@
         collections::HashMap,
         panic::{catch_unwind, AssertUnwindSafe},
         str::FromStr,
-<<<<<<< HEAD
-        sync::{Arc, Mutex},
-=======
         sync::{
             atomic::{AtomicU32, Ordering},
             Arc, Mutex,
         },
->>>>>>> 5ffb3ce5
     };
     use tracing::{error, Level};
     use utils::reschedule;
