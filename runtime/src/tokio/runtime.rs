#[cfg(all(feature = "iouring", target_os = "linux"))]
use crate::storage::iouring::{Config as IoUringConfig, Storage as IoUringStorage};
#[cfg(not(all(feature = "iouring", target_os = "linux")))]
use crate::storage::tokio::{Config as TokioStorageConfig, Storage as TokioStorage};

use crate::storage::metered::Storage as MeteredStorage;
use crate::{utils::Signaler, Clock, Error, Handle, Signal, METRICS_PREFIX};
use governor::clock::{Clock as GClock, ReasonablyRealtime};
use prometheus_client::{
    encoding::{text::encode, EncodeLabelSet},
    metrics::{counter::Counter, family::Family, gauge::Gauge},
    registry::{Metric, Registry},
};
use rand::{rngs::OsRng, CryptoRng, RngCore};
use std::{
    env,
    future::Future,
    io,
    net::SocketAddr,
    path::PathBuf,
    sync::{Arc, Mutex},
    time::{Duration, SystemTime},
};
use tokio::{
    io::{AsyncReadExt, AsyncWriteExt},
    net::{tcp::OwnedReadHalf, tcp::OwnedWriteHalf, TcpListener, TcpStream},
    runtime::{Builder, Runtime},
    time::timeout,
};
use tracing::warn;

#[derive(Clone, Debug, Hash, PartialEq, Eq, EncodeLabelSet)]
struct Work {
    label: String,
}

#[derive(Debug)]
struct Metrics {
    tasks_spawned: Family<Work, Counter>,
    tasks_running: Family<Work, Gauge>,
    blocking_tasks_spawned: Family<Work, Counter>,
    blocking_tasks_running: Family<Work, Gauge>,

    // As nice as it would be to track each of these by socket address,
    // it quickly becomes an OOM attack vector.
    inbound_connections: Counter,
    outbound_connections: Counter,
    inbound_bandwidth: Counter,
    outbound_bandwidth: Counter,
}

impl Metrics {
    pub fn init(registry: &mut Registry) -> Self {
        let metrics = Self {
            tasks_spawned: Family::default(),
            tasks_running: Family::default(),
            blocking_tasks_spawned: Family::default(),
            blocking_tasks_running: Family::default(),
            inbound_connections: Counter::default(),
            outbound_connections: Counter::default(),
            inbound_bandwidth: Counter::default(),
            outbound_bandwidth: Counter::default(),
        };
        registry.register(
            "tasks_spawned",
            "Total number of tasks spawned",
            metrics.tasks_spawned.clone(),
        );
        registry.register(
            "tasks_running",
            "Number of tasks currently running",
            metrics.tasks_running.clone(),
        );
        registry.register(
            "blocking_tasks_spawned",
            "Total number of blocking tasks spawned",
            metrics.blocking_tasks_spawned.clone(),
        );
        registry.register(
            "blocking_tasks_running",
            "Number of blocking tasks currently running",
            metrics.blocking_tasks_running.clone(),
        );
        registry.register(
            "inbound_connections",
            "Number of connections created by dialing us",
            metrics.inbound_connections.clone(),
        );
        registry.register(
            "outbound_connections",
            "Number of connections created by dialing others",
            metrics.outbound_connections.clone(),
        );
        registry.register(
            "inbound_bandwidth",
            "Bandwidth used by receiving data from others",
            metrics.inbound_bandwidth.clone(),
        );
        registry.register(
            "outbound_bandwidth",
            "Bandwidth used by sending data to others",
            metrics.outbound_bandwidth.clone(),
        );
        metrics
    }
}

/// Configuration for the `tokio` runtime.
#[derive(Clone)]
pub struct Config {
    /// Number of threads to use for handling async tasks.
    ///
    /// Worker threads are always active (waiting for work).
    ///
    /// Tokio sets the default value to the number of logical CPUs.
    pub worker_threads: usize,

    /// Maximum number of threads to use for blocking tasks.
    ///
    /// Unlike worker threads, blocking threads are created as needed and
    /// exit if left idle for too long.
    ///
    /// Tokio sets the default value to 512 to avoid hanging on lower-level
    /// operations that require blocking (like `fs` and writing to `Stdout`).
    pub max_blocking_threads: usize,

    /// Whether or not to catch panics.
    pub catch_panics: bool,

    /// Duration after which to close the connection if no message is read.
    pub read_timeout: Duration,

    /// Duration after which to close the connection if a message cannot be written.
    pub write_timeout: Duration,

    /// Whether or not to disable Nagle's algorithm.
    ///
    /// The algorithm combines a series of small network packets into a single packet
    /// before sending to reduce overhead of sending multiple small packets which might not
    /// be efficient on slow, congested networks. However, to do so the algorithm introduces
    /// a slight delay as it waits to accumulate more data. Latency-sensitive networks should
    /// consider disabling it to send the packets as soon as possible to reduce latency.
    ///
    /// Note: Make sure that your compile target has and allows this configuration otherwise
    /// panics or unexpected behaviours are possible.
    pub tcp_nodelay: Option<bool>,

    /// Base directory for all storage operations.
    pub storage_directory: PathBuf,

    /// Maximum buffer size for operations on blobs.
    ///
    /// Tokio sets the default value to 2MB.
    pub maximum_buffer_size: usize,
}

impl Default for Config {
    fn default() -> Self {
        // Generate a random directory name to avoid conflicts (used in tests, so we shouldn't need to reload)
        let rng = OsRng.next_u64();
        let storage_directory = env::temp_dir().join(format!("commonware_tokio_runtime_{}", rng));

        // Return the configuration
        Self {
            worker_threads: 2,
            max_blocking_threads: 512,
            catch_panics: true,
            read_timeout: Duration::from_secs(60),
            write_timeout: Duration::from_secs(30),
            tcp_nodelay: None,
            storage_directory,
            maximum_buffer_size: 2 * 1024 * 1024, // 2 MB
        }
    }
}

/// Runtime based on [Tokio](https://tokio.rs).
pub struct Executor {
    cfg: Config,
    registry: Mutex<Registry>,
    metrics: Arc<Metrics>,
}

/// Implementation of [`crate::Runner`] for the `tokio` runtime.
pub struct Runner {
    cfg: Config,
}

impl Default for Runner {
    fn default() -> Self {
        Self::new(Config::default())
    }
}

impl Runner {
    /// Initialize a new `tokio` runtime with the given number of threads.
    pub fn new(cfg: Config) -> Self {
        Self { cfg }
    }
}

impl crate::Runner for Runner {
    type Context = Context;

    fn start<F, Fut>(self, f: F) -> Fut::Output
    where
        F: FnOnce(Self::Context) -> Fut,
        Fut: Future,
    {
        // Create a new registry
        let mut registry = Registry::default();
        let runtime_registry = registry.sub_registry_with_prefix(METRICS_PREFIX);

        // Initialize runtime
        let metrics = Arc::new(Metrics::init(runtime_registry));
        let runtime = Builder::new_multi_thread()
            .worker_threads(self.cfg.worker_threads)
            .max_blocking_threads(self.cfg.max_blocking_threads)
            .enable_all()
            .build()
            .expect("failed to create Tokio runtime");
        let runtime = Arc::new(runtime);

        let spawner = Spawner::new(
            String::new(),
            SpawnerConfig {
                catch_panics: cfg.catch_panics,
            },
            runtime_registry,
            runtime.clone(),
        );

        #[cfg(all(feature = "iouring", target_os = "linux"))]
        let storage = MeteredStorage::new(
            IoUringStorage::start(
                IoUringConfig {
                    storage_directory: cfg.storage_directory.clone(),
                },
                runtime,
            ),
            runtime_registry,
        );

        #[cfg(not(all(feature = "iouring", target_os = "linux")))]
        let storage = MeteredStorage::new(
            TokioStorage::new(TokioStorageConfig::new(
                self.cfg.storage_directory.clone(),
                self.cfg.maximum_buffer_size,
            )),
            runtime_registry,
        );

        let executor = Arc::new(Executor {
            cfg: self.cfg,
            registry: Mutex::new(registry),
            metrics,
        });
<<<<<<< HEAD
=======
        (
            Runner { runtime },
            Context {
                storage,
                spawner,
                executor,
            },
        )
    }
>>>>>>> db7272f6

        let context = Context {
            storage,
            label: String::new(),
            spawned: false,
            executor: executor.clone(),
        };

        executor.runtime.block_on(f(context))
    }
}

<<<<<<< HEAD
#[cfg(all(feature = "iouring", target_os = "linux"))]
type Storage = MeteredStorage<IoUringStorage>;

#[cfg(not(all(feature = "iouring", target_os = "linux")))]
type Storage = MeteredStorage<TokioStorage>;
=======
/// Implementation of [`crate::Runner`] for the `tokio` runtime.
pub struct Runner {
    runtime: Arc<Runtime>,
}

impl crate::Runner for Runner {
    fn start<F>(self, f: F) -> F::Output
    where
        F: Future,
    {
        self.runtime.block_on(f)
    }
}
>>>>>>> db7272f6

/// Implementation of [`crate::Spawner`], [`crate::Clock`],
/// [`crate::Network`], and [`crate::Storage`] for the `tokio`
/// runtime.
#[derive(Clone)]
pub struct Context {
    spawner: Spawner,
    executor: Arc<Executor>,
    storage: Storage,
}

#[derive(Clone)]
struct Spawner {
    cfg: SpawnerConfig,
    label: String,
    spawned: bool,
    metrics: Arc<SpawnerMetrics>,
    signaler: Arc<Mutex<Signaler>>,
    signal: Signal,
    runtime: Arc<Runtime>,
}

#[derive(Clone)]
struct SpawnerConfig {
    catch_panics: bool,
}

impl Spawner {
    fn new(label: String, cfg: SpawnerConfig, reg: &mut Registry, runtime: Arc<Runtime>) -> Self {
        let (signaler, signal) = Signaler::new();
        Self {
            cfg,
            label,
            spawned: false,
            metrics: Arc::new(SpawnerMetrics::new(reg)),
            signaler: Arc::new(Mutex::new(signaler)),
            signal,
            runtime,
        }
    }

    fn with_label(&self, label: String) -> Self {
        Self {
            cfg: self.cfg.clone(),
            label,
            spawned: false,
            metrics: self.metrics.clone(),
            signaler: self.signaler.clone(),
            signal: self.signal.clone(),
            runtime: self.runtime.clone(),
        }
    }
}

struct SpawnerMetrics {
    tasks_spawned: Family<Work, Counter>,
    tasks_running: Family<Work, Gauge>,
    blocking_tasks_spawned: Family<Work, Counter>,
    blocking_tasks_running: Family<Work, Gauge>,
}

impl SpawnerMetrics {
    fn new(registry: &mut Registry) -> Self {
        let metrics = Self {
            tasks_spawned: Family::default(),
            tasks_running: Family::default(),
            blocking_tasks_spawned: Family::default(),
            blocking_tasks_running: Family::default(),
        };
        registry.register(
            "tasks_spawned",
            "Total number of tasks spawned",
            metrics.tasks_spawned.clone(),
        );
        registry.register(
            "tasks_running",
            "Number of tasks currently running",
            metrics.tasks_running.clone(),
        );
        registry.register(
            "blocking_tasks_spawned",
            "Total number of blocking tasks spawned",
            metrics.blocking_tasks_spawned.clone(),
        );
        registry.register(
            "blocking_tasks_running",
            "Number of blocking tasks currently running",
            metrics.blocking_tasks_running.clone(),
        );
        metrics
    }
}

impl crate::Spawner for Spawner {
    fn spawn<F, Fut, T>(self, f: F) -> Handle<T>
    where
        F: FnOnce(Self) -> Fut + Send + 'static,
        Fut: Future<Output = T> + Send + 'static,
        T: Send + 'static,
    {
        // Ensure a spawner only spawns one task
        assert!(!self.spawned, "already spawned");

        // Get metrics
        let work = Work {
            label: self.label.clone(),
        };
        self.metrics.tasks_spawned.get_or_create(&work).inc();
        let gauge = self.metrics.tasks_running.get_or_create(&work).clone();

        // Set up the task
        let catch_panics = self.cfg.catch_panics;
        let runtime = self.runtime.clone();
        let future = f(self);
        let (f, handle) = Handle::init(future, gauge, catch_panics);

        // Spawn the task
        runtime.spawn(f);
        handle
    }

    fn spawn_ref<F, T>(&mut self) -> impl FnOnce(F) -> Handle<T> + 'static
    where
        F: Future<Output = T> + Send + 'static,
        T: Send + 'static,
    {
        // Ensure a spawner only spawns one task
        assert!(!self.spawned, "already spawned");
        self.spawned = true;

        // Get metrics
        let work = Work {
            label: self.label.clone(),
        };
        self.metrics.tasks_spawned.get_or_create(&work).inc();
        let gauge = self.metrics.tasks_running.get_or_create(&work).clone();

        // Set up the task
        let runtime = self.runtime.clone();
        let catch_panics = self.cfg.catch_panics;

        move |f: F| {
            let (f, handle) = Handle::init(f, gauge, catch_panics);

            // Spawn the task
            runtime.spawn(f);
            handle
        }
    }

    fn spawn_blocking<F, T>(self, f: F) -> Handle<T>
    where
        F: FnOnce() -> T + Send + 'static,
        T: Send + 'static,
    {
        // Ensure a spawner only spawns one task
        assert!(!self.spawned, "already spawned");

        // Get metrics
        let work = Work {
            label: self.label.clone(),
        };
        self.metrics
            .blocking_tasks_spawned
            .get_or_create(&work)
            .inc();
        let gauge = self
            .metrics
            .blocking_tasks_running
            .get_or_create(&work)
            .clone();

        // Initialize the blocking task using the new function
        let (f, handle) = Handle::init_blocking(f, gauge, self.cfg.catch_panics);

        // Spawn the blocking task
        self.runtime.spawn_blocking(f);
        handle
    }

    fn stop(&self, value: i32) {
        self.signaler.lock().unwrap().signal(value);
    }

    fn stopped(&self) -> Signal {
        self.signal.clone()
    }
}

impl crate::Spawner for Context {
    fn spawn<F, Fut, T>(self, f: F) -> Handle<T>
    where
        F: FnOnce(Self) -> Fut + Send + 'static,
        Fut: Future<Output = T> + Send + 'static,
        T: Send + 'static,
    {
        // Create a closure that adapts f to what Spawner::spawn expects
        let context = self.clone();
        // Now we can pass the adapter to spawner.spawn
        self.spawner.spawn(|_| {
            // Call the original function with our context
            f(context)
        })
    }

    fn spawn_ref<F, T>(&mut self) -> impl FnOnce(F) -> Handle<T> + 'static
    where
        F: Future<Output = T> + Send + 'static,
        T: Send + 'static,
    {
        self.spawner.spawn_ref()
    }

    fn spawn_blocking<F, T>(self, f: F) -> Handle<T>
    where
        F: FnOnce() -> T + Send + 'static,
        T: Send + 'static,
    {
        // Use the inner spawner
        self.spawner.spawn_blocking(f)
    }

    fn stop(&self, value: i32) {
        self.spawner.stop(value);
    }

    fn stopped(&self) -> Signal {
        self.spawner.stopped()
    }
}

impl crate::Metrics for Context {
    fn with_label(&self, label: &str) -> Self {
        let label = {
            let prefix = self.spawner.label.clone();
            if prefix.is_empty() {
                label.to_string()
            } else {
                format!("{}_{}", prefix, label)
            }
        };
        assert!(
            !label.starts_with(METRICS_PREFIX),
            "using runtime label is not allowed"
        );
        Self {
            spawner: self.spawner.with_label(label),
            executor: self.executor.clone(),
            storage: self.storage.clone(),
        }
    }

    fn label(&self) -> String {
        self.spawner.label.clone()
    }

    fn register<N: Into<String>, H: Into<String>>(&self, name: N, help: H, metric: impl Metric) {
        let name = name.into();
        let prefixed_name = {
            let prefix = &self.spawner.label;
            if prefix.is_empty() {
                name
            } else {
                format!("{}_{}", *prefix, name)
            }
        };
        self.executor
            .registry
            .lock()
            .unwrap()
            .register(prefixed_name, help, metric)
    }

    fn encode(&self) -> String {
        let mut buffer = String::new();
        encode(&mut buffer, &self.executor.registry.lock().unwrap()).expect("encoding failed");
        buffer
    }
}

impl Clock for Context {
    fn current(&self) -> SystemTime {
        SystemTime::now()
    }

    fn sleep(&self, duration: Duration) -> impl Future<Output = ()> + Send + 'static {
        tokio::time::sleep(duration)
    }

    fn sleep_until(&self, deadline: SystemTime) -> impl Future<Output = ()> + Send + 'static {
        let now = SystemTime::now();
        let duration_until_deadline = match deadline.duration_since(now) {
            Ok(duration) => duration,
            Err(_) => Duration::from_secs(0), // Deadline is in the past
        };
        let target_instant = tokio::time::Instant::now() + duration_until_deadline;
        tokio::time::sleep_until(target_instant)
    }
}

impl GClock for Context {
    type Instant = SystemTime;

    fn now(&self) -> Self::Instant {
        self.current()
    }
}

impl ReasonablyRealtime for Context {}

impl crate::Network<Listener, Sink, Stream> for Context {
    async fn bind(&self, socket: SocketAddr) -> Result<Listener, Error> {
        TcpListener::bind(socket)
            .await
            .map_err(|_| Error::BindFailed)
            .map(|listener| Listener {
                context: self.clone(),
                listener,
            })
    }

    async fn dial(&self, socket: SocketAddr) -> Result<(Sink, Stream), Error> {
        // Create a new TCP stream
        let stream = TcpStream::connect(socket)
            .await
            .map_err(|_| Error::ConnectionFailed)?;
        self.executor.metrics.outbound_connections.inc();

        // Set TCP_NODELAY if configured
        if let Some(tcp_nodelay) = self.executor.cfg.tcp_nodelay {
            if let Err(err) = stream.set_nodelay(tcp_nodelay) {
                warn!(?err, "failed to set TCP_NODELAY");
            }
        }

        // Return the sink and stream
        let context = self.clone();
        let (stream, sink) = stream.into_split();
        Ok((
            Sink {
                context: context.clone(),
                sink,
            },
            Stream { context, stream },
        ))
    }
}

/// Implementation of [`crate::Listener`] for the `tokio` runtime.
pub struct Listener {
    context: Context,
    listener: TcpListener,
}

impl crate::Listener<Sink, Stream> for Listener {
    async fn accept(&mut self) -> Result<(SocketAddr, Sink, Stream), Error> {
        // Accept a new TCP stream
        let (stream, addr) = self.listener.accept().await.map_err(|_| Error::Closed)?;
        self.context.executor.metrics.inbound_connections.inc();

        // Set TCP_NODELAY if configured
        if let Some(tcp_nodelay) = self.context.executor.cfg.tcp_nodelay {
            if let Err(err) = stream.set_nodelay(tcp_nodelay) {
                warn!(?err, "failed to set TCP_NODELAY");
            }
        }

        // Return the sink and stream
        let context = self.context.clone();
        let (stream, sink) = stream.into_split();
        Ok((
            addr,
            Sink {
                context: context.clone(),
                sink,
            },
            Stream { context, stream },
        ))
    }
}

impl axum::serve::Listener for Listener {
    type Io = TcpStream;
    type Addr = SocketAddr;

    async fn accept(&mut self) -> (Self::Io, Self::Addr) {
        let (stream, addr) = self.listener.accept().await.unwrap();
        (stream, addr)
    }

    fn local_addr(&self) -> io::Result<Self::Addr> {
        self.listener.local_addr()
    }
}

/// Implementation of [`crate::Sink`] for the `tokio` runtime.
pub struct Sink {
    context: Context,
    sink: OwnedWriteHalf,
}

impl crate::Sink for Sink {
    async fn send(&mut self, msg: &[u8]) -> Result<(), Error> {
        let len = msg.len();
        timeout(
            self.context.executor.cfg.write_timeout,
            self.sink.write_all(msg),
        )
        .await
        .map_err(|_| Error::Timeout)?
        .map_err(|_| Error::SendFailed)?;
        self.context
            .executor
            .metrics
            .outbound_bandwidth
            .inc_by(len as u64);
        Ok(())
    }
}

/// Implementation of [`crate::Stream`] for the `tokio` runtime.
pub struct Stream {
    context: Context,
    stream: OwnedReadHalf,
}

impl crate::Stream for Stream {
    async fn recv(&mut self, buf: &mut [u8]) -> Result<(), Error> {
        // Wait for the stream to be readable
        timeout(
            self.context.executor.cfg.read_timeout,
            self.stream.read_exact(buf),
        )
        .await
        .map_err(|_| Error::Timeout)?
        .map_err(|_| Error::RecvFailed)?;

        // Record metrics
        self.context
            .executor
            .metrics
            .inbound_bandwidth
            .inc_by(buf.len() as u64);

        Ok(())
    }
}

impl RngCore for Context {
    fn next_u32(&mut self) -> u32 {
        OsRng.next_u32()
    }

    fn next_u64(&mut self) -> u64 {
        OsRng.next_u64()
    }

    fn fill_bytes(&mut self, dest: &mut [u8]) {
        OsRng.fill_bytes(dest);
    }

    fn try_fill_bytes(&mut self, dest: &mut [u8]) -> Result<(), rand::Error> {
        OsRng.try_fill_bytes(dest)
    }
}

impl CryptoRng for Context {}

impl crate::Storage for Context {
    type Blob = <Storage as crate::Storage>::Blob;

    async fn open(&self, partition: &str, name: &[u8]) -> Result<Self::Blob, Error> {
        self.storage.open(partition, name).await
    }

    async fn remove(&self, partition: &str, name: Option<&[u8]>) -> Result<(), Error> {
        self.storage.remove(partition, name).await
    }

    async fn scan(&self, partition: &str) -> Result<Vec<Vec<u8>>, Error> {
        self.storage.scan(partition).await
    }
}<|MERGE_RESOLUTION|>--- conflicted
+++ resolved
@@ -224,7 +224,7 @@
         let spawner = Spawner::new(
             String::new(),
             SpawnerConfig {
-                catch_panics: cfg.catch_panics,
+                catch_panics: self.cfg.catch_panics,
             },
             runtime_registry,
             runtime.clone(),
@@ -233,10 +233,10 @@
         #[cfg(all(feature = "iouring", target_os = "linux"))]
         let storage = MeteredStorage::new(
             IoUringStorage::start(
-                IoUringConfig {
-                    storage_directory: cfg.storage_directory.clone(),
+                &IoUringConfig {
+                    storage_directory: self.cfg.storage_directory.clone(),
                 },
-                runtime,
+                spawner.clone(),
             ),
             runtime_registry,
         );
@@ -251,55 +251,38 @@
         );
 
         let executor = Arc::new(Executor {
-            cfg: self.cfg,
+            cfg: self.cfg.clone(),
             registry: Mutex::new(registry),
             metrics,
         });
-<<<<<<< HEAD
-=======
-        (
-            Runner { runtime },
-            Context {
-                storage,
-                spawner,
-                executor,
-            },
-        )
-    }
->>>>>>> db7272f6
-
-        let context = Context {
+
+        runtime.block_on(f(Context {
             storage,
-            label: String::new(),
-            spawned: false,
+            spawner,
             executor: executor.clone(),
-        };
-
-        executor.runtime.block_on(f(context))
-    }
-}
-
-<<<<<<< HEAD
+        }))
+    }
+}
+
 #[cfg(all(feature = "iouring", target_os = "linux"))]
 type Storage = MeteredStorage<IoUringStorage>;
 
 #[cfg(not(all(feature = "iouring", target_os = "linux")))]
 type Storage = MeteredStorage<TokioStorage>;
-=======
-/// Implementation of [`crate::Runner`] for the `tokio` runtime.
-pub struct Runner {
-    runtime: Arc<Runtime>,
-}
-
-impl crate::Runner for Runner {
-    fn start<F>(self, f: F) -> F::Output
-    where
-        F: Future,
-    {
-        self.runtime.block_on(f)
-    }
-}
->>>>>>> db7272f6
+
+// /// Implementation of [`crate::Runner`] for the `tokio` runtime.
+// pub struct Runner {
+//     runtime: Arc<Runtime>,
+// }
+
+// impl crate::Runner for Runner {
+//     fn start<F>(self, f: F) -> F::Output
+//     where
+//         F: Future,
+//     {
+//         self.runtime.block_on(f)
+//     }
+// }
 
 /// Implementation of [`crate::Spawner`], [`crate::Clock`],
 /// [`crate::Network`], and [`crate::Storage`] for the `tokio`
@@ -312,7 +295,7 @@
 }
 
 #[derive(Clone)]
-struct Spawner {
+pub(crate) struct Spawner {
     cfg: SpawnerConfig,
     label: String,
     spawned: bool,
@@ -323,12 +306,17 @@
 }
 
 #[derive(Clone)]
-struct SpawnerConfig {
-    catch_panics: bool,
+pub(crate) struct SpawnerConfig {
+    pub(crate) catch_panics: bool,
 }
 
 impl Spawner {
-    fn new(label: String, cfg: SpawnerConfig, reg: &mut Registry, runtime: Arc<Runtime>) -> Self {
+    pub(crate) fn new(
+        label: String,
+        cfg: SpawnerConfig,
+        reg: &mut Registry,
+        runtime: Arc<Runtime>,
+    ) -> Self {
         let (signaler, signal) = Signaler::new();
         Self {
             cfg,
