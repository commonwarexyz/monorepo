--- conflicted
+++ resolved
@@ -1,16 +1,13 @@
-<<<<<<< HEAD
 #[cfg(feature = "iouring")]
 use crate::storage::iouring::{Config as IoUringConfig, Storage as IoUringStorage};
+
 #[cfg(not(feature = "iouring"))]
-=======
+use crate::storage::tokio::{Config as TokioStorageConfig, Storage as TokioStorage};
+
 use crate::network::metered::{Listener as MeteredListener, Network as MeteredNetwork};
 use crate::network::tokio::{
     Config as TokioNetworkConfig, Listener as TokioListener, Network as TokioNetwork,
 };
-use crate::storage::metered::Storage;
->>>>>>> d596402a
-use crate::storage::tokio::{Config as TokioStorageConfig, Storage as TokioStorage};
-
 use crate::storage::metered::Storage as MeteredStorage;
 use crate::{utils::Signaler, Clock, Error, Handle, Signal, METRICS_PREFIX};
 use crate::{SinkOf, StreamOf};
@@ -312,12 +309,8 @@
     label: String,
     spawned: bool,
     executor: Arc<Executor>,
-<<<<<<< HEAD
     storage: Storage,
-=======
-    storage: Storage<TokioStorage>,
     network: MeteredNetwork<TokioNetwork>,
->>>>>>> d596402a
 }
 
 impl Clone for Context {
