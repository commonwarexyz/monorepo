--- conflicted
+++ resolved
@@ -4,9 +4,8 @@
 use crate::storage::tokio::{Config as TokioStorageConfig, Storage as TokioStorage};
 
 use crate::storage::metered::Storage as MeteredStorage;
-use crate::tokio::metrics::Metrics;
-use crate::tokio::spawner::Config as SpawnerConfig;
-use crate::{Clock, Error, Handle, Signal, METRICS_PREFIX};
+use crate::tokio::metrics::{Metrics, Work};
+use crate::{Clock, Error, Handle, Signal, Signaler, METRICS_PREFIX};
 use governor::clock::{Clock as GClock, ReasonablyRealtime};
 use prometheus_client::{
     encoding::text::encode,
@@ -25,16 +24,10 @@
 use tokio::{
     io::{AsyncReadExt, AsyncWriteExt},
     net::{tcp::OwnedReadHalf, tcp::OwnedWriteHalf, TcpListener, TcpStream},
-<<<<<<< HEAD
-    runtime::Builder,
-=======
     runtime::{Builder, Runtime},
->>>>>>> faf02471
     time::timeout,
 };
 use tracing::warn;
-
-use super::spawner::Spawner;
 
 /// Configuration for the `tokio` runtime.
 #[derive(Clone)]
@@ -203,18 +196,12 @@
 /// [`crate::Network`], and [`crate::Storage`] for the `tokio`
 /// runtime.
 pub struct Context {
-<<<<<<< HEAD
-    spawner: Spawner,
-=======
     label: String,
     spawned: bool,
->>>>>>> faf02471
     executor: Arc<Executor>,
     storage: Storage,
 }
 
-<<<<<<< HEAD
-=======
 impl Clone for Context {
     fn clone(&self) -> Self {
         Self {
@@ -226,7 +213,6 @@
     }
 }
 
->>>>>>> faf02471
 impl crate::Spawner for Context {
     fn spawn<F, Fut, T>(self, f: F) -> Handle<T>
     where
@@ -234,14 +220,6 @@
         Fut: Future<Output = T> + Send + 'static,
         T: Send + 'static,
     {
-<<<<<<< HEAD
-        // Create a closure that adapts f to what Spawner::spawn expects
-        let context = self.clone();
-        self.spawner.spawn(|_| {
-            // Call the original function with ourself as context
-            f(context)
-        })
-=======
         // Ensure a context only spawns one task
         assert!(!self.spawned, "already spawned");
 
@@ -270,7 +248,6 @@
         // Spawn the task
         executor.runtime.spawn(f);
         handle
->>>>>>> faf02471
     }
 
     fn spawn_ref<F, T>(&mut self) -> impl FnOnce(F) -> Handle<T> + 'static
@@ -278,9 +255,6 @@
         F: Future<Output = T> + Send + 'static,
         T: Send + 'static,
     {
-<<<<<<< HEAD
-        self.spawner.spawn_ref()
-=======
         // Ensure a context only spawns one task
         assert!(!self.spawned, "already spawned");
         self.spawned = true;
@@ -310,7 +284,6 @@
             executor.runtime.spawn(f);
             handle
         }
->>>>>>> faf02471
     }
 
     fn spawn_blocking<F, T>(self, f: F) -> Handle<T>
@@ -318,13 +291,6 @@
         F: FnOnce() -> T + Send + 'static,
         T: Send + 'static,
     {
-<<<<<<< HEAD
-        self.spawner.spawn_blocking(f)
-    }
-
-    fn stop(&self, value: i32) {
-        self.spawner.stop(value);
-=======
         // Ensure a context only spawns one task
         assert!(!self.spawned, "already spawned");
 
@@ -354,7 +320,6 @@
 
     fn stop(&self, value: i32) {
         self.executor.signaler.lock().unwrap().signal(value);
->>>>>>> faf02471
     }
 
     fn stopped(&self) -> Signal {
