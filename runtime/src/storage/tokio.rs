--- conflicted
+++ resolved
@@ -224,32 +224,17 @@
 
 #[cfg(test)]
 mod tests {
-<<<<<<< HEAD
-    use std::env;
-
-    use rand::{Rng as _, SeedableRng};
-
-=======
->>>>>>> 5a14fd63
     use crate::storage::{
         tests::run_storage_tests,
         tokio::{Config, Storage},
     };
-<<<<<<< HEAD
-=======
     use rand::{Rng as _, SeedableRng};
     use std::env;
->>>>>>> 5a14fd63
 
     #[tokio::test]
     async fn test_storage() {
         let mut rng = rand::rngs::StdRng::from_entropy();
-<<<<<<< HEAD
-        let storage_directory =
-            env::temp_dir().join(format!("commonware_iouring_storage_{}", rng.gen::<u64>()));
-=======
         let storage_directory = env::temp_dir().join(format!("storage_tokio_{}", rng.gen::<u64>()));
->>>>>>> 5a14fd63
         let config = Config::new(storage_directory, 2 * 1024 * 1024);
         let storage = Storage::new(config);
         run_storage_tests(storage).await;
