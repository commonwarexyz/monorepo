use crate::{
    iouring::{self, should_retry},
    Error,
};
use commonware_utils::{from_hex, hex, StableBuf};
use futures::{
    channel::{mpsc, oneshot},
    executor::block_on,
    SinkExt as _,
};
<<<<<<< HEAD
use io_uring::{opcode, types};
=======
use io_uring::{opcode, squeue::Entry as SqueueEntry, types};
use prometheus_client::registry::Registry;
>>>>>>> 259675ff
use std::fs::{self, File};
use std::io::Error as IoError;
use std::os::fd::AsRawFd;
use std::path::PathBuf;
use std::sync::Arc;

#[derive(Clone, Debug)]
/// Configuration for a [Storage].
pub struct Config {
    /// Where to store blobs.
    pub storage_directory: PathBuf,
    /// Configuration for the io_uring instance.
    pub ring_config: iouring::Config,
}

#[derive(Clone)]
pub struct Storage {
    storage_directory: PathBuf,
    io_sender: mpsc::Sender<iouring::Op>,
}

impl Storage {
    /// Returns a new `Storage` instance.
<<<<<<< HEAD
    pub fn start(cfg: Config) -> Self {
        let (io_sender, receiver) = mpsc::channel::<iouring::Op>(cfg.ring_config.size as usize);
=======
    pub fn start(cfg: Config, registry: &mut Registry) -> Self {
        let (io_sender, receiver) =
            mpsc::channel::<(SqueueEntry, oneshot::Sender<i32>)>(cfg.ring_config.size as usize);
>>>>>>> 259675ff

        let storage = Storage {
            storage_directory: cfg.storage_directory.clone(),
            io_sender,
        };
        let metrics = Arc::new(iouring::Metrics::new(registry));
        std::thread::spawn(|| block_on(iouring::run(cfg.ring_config, metrics, receiver)));
        storage
    }
}

impl crate::Storage for Storage {
    type Blob = Blob;

    async fn open(&self, partition: &str, name: &[u8]) -> Result<(Blob, u64), Error> {
        // Construct the full path
        let path = self.storage_directory.join(partition).join(hex(name));
        let parent = path
            .parent()
            .ok_or_else(|| Error::PartitionMissing(partition.into()))?;

        // Create the partition directory if it does not exist
        fs::create_dir_all(parent).map_err(|_| Error::PartitionCreationFailed(partition.into()))?;

        // Open the file in read-write mode, create if it does not exist
        let file = fs::OpenOptions::new()
            .read(true)
            .write(true)
            .create(true)
            .truncate(false)
            .open(&path)
            .map_err(|e| Error::BlobOpenFailed(partition.into(), hex(name), e))?;

        // Get the file length
        let len = file.metadata().map_err(|_| Error::ReadFailed)?.len();

        Ok((
            Blob::new(partition.into(), name, file, self.io_sender.clone()),
            len,
        ))
    }

    async fn remove(&self, partition: &str, name: Option<&[u8]>) -> Result<(), Error> {
        let path = self.storage_directory.join(partition);
        if let Some(name) = name {
            let blob_path = path.join(hex(name));
            fs::remove_file(blob_path)
                .map_err(|_| Error::BlobMissing(partition.into(), hex(name)))?;
        } else {
            fs::remove_dir_all(path).map_err(|_| Error::PartitionMissing(partition.into()))?;
        }
        Ok(())
    }

    async fn scan(&self, partition: &str) -> Result<Vec<Vec<u8>>, Error> {
        let path = self.storage_directory.join(partition);

        let entries =
            std::fs::read_dir(&path).map_err(|_| Error::PartitionMissing(partition.into()))?;

        let mut blobs = Vec::new();
        for entry in entries {
            let entry = entry.map_err(|_| Error::ReadFailed)?;
            let file_type = entry.file_type().map_err(|_| Error::ReadFailed)?;

            if !file_type.is_file() {
                return Err(Error::PartitionCorrupt(partition.into()));
            }

            if let Some(name) = entry.file_name().to_str() {
                let name = from_hex(name).ok_or(Error::PartitionCorrupt(partition.into()))?;
                blobs.push(name);
            }
        }

        Ok(blobs)
    }
}

pub struct Blob {
    /// The partition this blob lives in
    partition: String,
    /// The name of the blob
    name: Vec<u8>,
    /// The underlying file
    file: Arc<File>,
    /// Where to send IO operations to be executed
    io_sender: mpsc::Sender<iouring::Op>,
}

impl Clone for Blob {
    fn clone(&self) -> Self {
        Self {
            partition: self.partition.clone(),
            name: self.name.clone(),
            file: self.file.clone(),
            io_sender: self.io_sender.clone(),
        }
    }
}

impl Blob {
    fn new(
        partition: String,
        name: &[u8],
        file: File,
        io_sender: mpsc::Sender<iouring::Op>,
    ) -> Self {
        Self {
            partition,
            name: name.to_vec(),
            file: Arc::new(file),
            io_sender,
        }
    }
}

impl crate::Blob for Blob {
    async fn read_at(
        &self,
        buf: impl Into<StableBuf> + Send,
        offset: u64,
    ) -> Result<StableBuf, Error> {
        let mut buf = buf.into();
        let fd = types::Fd(self.file.as_raw_fd());
        let mut bytes_read = 0;
        let buf_len = buf.len();
        let mut io_sender = self.io_sender.clone();
        while bytes_read < buf_len {
            // Figure out how much is left to read and where to read into
            let remaining = unsafe {
                std::slice::from_raw_parts_mut(
                    buf.as_mut_ptr().add(bytes_read),
                    buf_len - bytes_read,
                )
            };
            let offset = offset + bytes_read as u64;

            // Create an operation to do the read
            let op = opcode::Read::new(fd, remaining.as_mut_ptr(), remaining.len() as _)
                .offset(offset as _)
                .build();

            // Submit the operation
            let (sender, receiver) = oneshot::channel();
            io_sender
                .send(iouring::Op {
                    work: op,
                    sender,
                    buffer: Some(buf),
                })
                .await
                .map_err(|_| Error::ReadFailed)?;

            // Wait for the result
            let (result, got_buf) = receiver.await.map_err(|_| Error::ReadFailed)?;
            buf = got_buf.unwrap();
            if should_retry(result) {
                continue;
            }

            // A non-positive return value indicates an error.
            let op_bytes_read: usize = result.try_into().map_err(|_| Error::ReadFailed)?;
            if op_bytes_read == 0 {
                // A return value of 0 indicates EOF, which shouldn't happen because we
                // aren't done reading into `buf`. See `man pread`.
                return Err(Error::BlobInsufficientLength);
            }
            bytes_read += op_bytes_read;
        }
        Ok(buf)
    }

    async fn write_at(&self, buf: impl Into<StableBuf> + Send, offset: u64) -> Result<(), Error> {
        let mut buf = buf.into();
        let fd = types::Fd(self.file.as_raw_fd());
        let mut bytes_written = 0;
        let buf_len = buf.len();
        let mut io_sender = self.io_sender.clone();
        while bytes_written < buf_len {
            // Figure out how much is left to write and where to write from
            let remaining = unsafe {
                std::slice::from_raw_parts(
                    buf.as_mut_ptr().add(bytes_written) as *const u8,
                    buf_len - bytes_written,
                )
            };
            let offset = offset + bytes_written as u64;

            // Create an operation to do the write
            let op = opcode::Write::new(fd, remaining.as_ptr(), remaining.len() as _)
                .offset(offset as _)
                .build();

            // Submit the operation
            let (sender, receiver) = oneshot::channel();
            io_sender
                .send(iouring::Op {
                    work: op,
                    sender,
                    buffer: Some(buf),
                })
                .await
                .map_err(|_| Error::WriteFailed)?;

            // Wait for the result
            let (return_value, got_buf) = receiver.await.map_err(|_| Error::WriteFailed)?;
            buf = got_buf.unwrap();
            if should_retry(return_value) {
                continue;
            }

            // A negative return value indicates an error.
            let op_bytes_written: usize =
                return_value.try_into().map_err(|_| Error::WriteFailed)?;

            bytes_written += op_bytes_written;
        }
        Ok(())
    }

    // TODO: Make this async. See https://github.com/commonwarexyz/monorepo/issues/831
    async fn truncate(&self, len: u64) -> Result<(), Error> {
        self.file.set_len(len).map_err(|e| {
            Error::BlobTruncateFailed(self.partition.clone(), hex(&self.name), IoError::other(e))
        })
    }

    async fn sync(&self) -> Result<(), Error> {
        loop {
            // Create an operation to do the sync
            let op = opcode::Fsync::new(types::Fd(self.file.as_raw_fd())).build();

            // Submit the operation
            let (sender, receiver) = oneshot::channel();
            self.io_sender
                .clone()
                .send(iouring::Op {
                    work: op,
                    sender,
                    buffer: None,
                })
                .await
                .map_err(|_| {
                    Error::BlobSyncFailed(
                        self.partition.clone(),
                        hex(&self.name),
                        IoError::other("failed to send work"),
                    )
                })?;

            // Wait for the result
            let (return_value, _) = receiver.await.map_err(|_| {
                Error::BlobSyncFailed(
                    self.partition.clone(),
                    hex(&self.name),
                    IoError::other("failed to read result"),
                )
            })?;
            if should_retry(return_value) {
                continue;
            }

            // If the return value is negative, it indicates an error.
            if return_value < 0 {
                return Err(Error::BlobSyncFailed(
                    self.partition.clone(),
                    hex(&self.name),
                    IoError::other(format!("error code: {}", return_value)),
                ));
            }

            return Ok(());
        }
    }

    /// Drop all references to self.fd to close that resource.
    async fn close(self) -> Result<(), Error> {
        self.sync().await
    }
}

#[cfg(test)]
mod tests {
    use super::*;
    use crate::storage::tests::run_storage_tests;
    use rand::{Rng as _, SeedableRng as _};
    use std::env;

    // Helper for creating test storage
    fn create_test_storage() -> (Storage, PathBuf) {
        let mut rng = rand::rngs::StdRng::from_entropy();
        let storage_directory =
            env::temp_dir().join(format!("commonware_iouring_storage_{}", rng.gen::<u64>()));

        let storage = Storage::start(
            Config {
                storage_directory: storage_directory.clone(),
                ring_config: Default::default(),
            },
            &mut Registry::default(),
        );
        (storage, storage_directory)
    }

    #[tokio::test]
    async fn test_iouring_storage() {
        let (storage, storage_directory) = create_test_storage();
        run_storage_tests(storage).await;
        let _ = std::fs::remove_dir_all(storage_directory);
    }
}<|MERGE_RESOLUTION|>--- conflicted
+++ resolved
@@ -8,12 +8,8 @@
     executor::block_on,
     SinkExt as _,
 };
-<<<<<<< HEAD
-use io_uring::{opcode, types};
-=======
 use io_uring::{opcode, squeue::Entry as SqueueEntry, types};
 use prometheus_client::registry::Registry;
->>>>>>> 259675ff
 use std::fs::{self, File};
 use std::io::Error as IoError;
 use std::os::fd::AsRawFd;
@@ -37,14 +33,8 @@
 
 impl Storage {
     /// Returns a new `Storage` instance.
-<<<<<<< HEAD
     pub fn start(cfg: Config) -> Self {
         let (io_sender, receiver) = mpsc::channel::<iouring::Op>(cfg.ring_config.size as usize);
-=======
-    pub fn start(cfg: Config, registry: &mut Registry) -> Self {
-        let (io_sender, receiver) =
-            mpsc::channel::<(SqueueEntry, oneshot::Sender<i32>)>(cfg.ring_config.size as usize);
->>>>>>> 259675ff
 
         let storage = Storage {
             storage_directory: cfg.storage_directory.clone(),
