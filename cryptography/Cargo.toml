--- conflicted
+++ resolved
@@ -20,11 +20,8 @@
 blst = { version = "0.3.13", features = ["no-threads"] }
 zeroize = "1.5.7"
 rayon = "1.10"
-<<<<<<< HEAD
 itertools = "0.13.0"
 p256 = { version = "0.13.2", features = ["ecdsa"] }
-=======
->>>>>>> 6e012017
 
 [dev-dependencies]
 criterion = { workspace = true }
