[package]
name = "commonware-cryptography-fuzz"
version.workspace = true
publish = false
edition.workspace = true
license.workspace = true

[package.metadata]
cargo-fuzz = true

[dependencies]
arbitrary = { workspace = true, features = ["derive"] }
blake3.workspace = true
blst = { workspace = true, features = ["no-threads"] }
commonware-codec = { workspace = true, features = ["std"] }
commonware-cryptography = { workspace = true, features = ["std", "arbitrary"] }
commonware-math.workspace = true
ed25519-zebra.workspace = true
libfuzzer-sys.workspace = true
p256 = { workspace = true, features = ["ecdsa"] }
<<<<<<< HEAD
sha2 = { workspace = true }
ed25519-zebra = "4.0.3"
rand = { workspace = true }
blake3 = { workspace = true }
zeroize = { workspace = true }
bytes = { workspace = true }
rand_chacha = { workspace = true }
=======
rand.workspace = true
sha2.workspace = true
zeroize.workspace = true
>>>>>>> 944d1397

[[bin]]
name = "bls12381_decode"
path = "fuzz_targets/bls12381_decode.rs"
test = false
doc = false
bench = false

[[bin]]
name = "ed25519_decode"
path = "fuzz_targets/ed25519_decode.rs"
test = false
doc = false
bench = false

[[bin]]
name = "secp256r1_standard_decode"
path = "fuzz_targets/secp256r1_standard_decode.rs"
test = false
doc = false
bench = false

[[bin]]
name = "secp256r1_recoverable_decode"
path = "fuzz_targets/secp256r1_recoverable_decode.rs"
test = false
doc = false
bench = false

[[bin]]
name = "sha256_hasher"
path = "fuzz_targets/sha256_hasher.rs"
test = false
doc = false
bench = false

[[bin]]
name = "bls12381_primitive_operations"
path = "fuzz_targets/bls12381_primitive_operations.rs"
test = false
doc = false
bench = false

[[bin]]
name = "bloomfilter"
path = "fuzz_targets/bloomfilter.rs"
test = false
doc = false
bench = false

[[bin]]
name = "bls12381_batch_verifier"
path = "fuzz_targets/bls12381_batch_verifier.rs"
test = false
doc = false
bench = false

[[bin]]
name = "ed25519_batch_verifier"
path = "fuzz_targets/ed25519_batch_verifier.rs"
test = false
doc = false
bench = false

[[bin]]
name = "bls12381_threshold_operations"
path = "fuzz_targets/bls12381_threshold_operations.rs"
test = false
doc = false
bench = false

[[bin]]
name = "bls12381_aggregate_operations"
path = "fuzz_targets/bls12381_aggregate_operations.rs"
test = false
doc = false
bench = false

[[bin]]
name = "blake3_hasher"
path = "fuzz_targets/blake3_hasher.rs"
test = false
doc = false
bench = false

[[bin]]
name = "lthash_operations"
path = "fuzz_targets/lthash_operations.rs"
test = false
doc = false
bench = false

[[bin]]
name = "bls12381_tle"
path = "fuzz_targets/bls12381_tle.rs"
test = false
doc = false
bench = false

[[bin]]
name = "metamorph_lthash"
path = "fuzz_targets/metamorph_lthash.rs"
test = false
doc = false
bench = false

[[bin]]
<<<<<<< HEAD
name = "handshake"
path = "fuzz_targets/handshake.rs"
=======
name = "bls12381_dkg"
path = "fuzz_targets/bls12381_dkg.rs"
>>>>>>> 944d1397
test = false
doc = false
bench = false<|MERGE_RESOLUTION|>--- conflicted
+++ resolved
@@ -18,19 +18,10 @@
 ed25519-zebra.workspace = true
 libfuzzer-sys.workspace = true
 p256 = { workspace = true, features = ["ecdsa"] }
-<<<<<<< HEAD
-sha2 = { workspace = true }
-ed25519-zebra = "4.0.3"
-rand = { workspace = true }
-blake3 = { workspace = true }
-zeroize = { workspace = true }
-bytes = { workspace = true }
-rand_chacha = { workspace = true }
-=======
 rand.workspace = true
 sha2.workspace = true
 zeroize.workspace = true
->>>>>>> 944d1397
+bytes.workspace = true
 
 [[bin]]
 name = "bls12381_decode"
@@ -138,13 +129,15 @@
 bench = false
 
 [[bin]]
-<<<<<<< HEAD
+name = "bls12381_dkg"
+path = "fuzz_targets/bls12381_dkg.rs"
+test = false
+doc = false
+bench = false
+
+[[bin]]
 name = "handshake"
 path = "fuzz_targets/handshake.rs"
-=======
-name = "bls12381_dkg"
-path = "fuzz_targets/bls12381_dkg.rs"
->>>>>>> 944d1397
 test = false
 doc = false
 bench = false