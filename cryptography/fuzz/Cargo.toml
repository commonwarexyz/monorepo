[package]
name = "commonware-cryptography-fuzz"
version.workspace = true
publish = false
edition.workspace = true
license.workspace = true

[package.metadata]
cargo-fuzz = true

[dependencies]
arbitrary = { workspace = true, features = ["derive"] }
blake3.workspace = true
blst = { workspace = true, features = ["no-threads"] }
commonware-codec = { workspace = true, features = ["std"] }
commonware-cryptography = { workspace = true, features = ["std", "arbitrary"] }
commonware-math.workspace = true
ed25519-zebra.workspace = true
libfuzzer-sys.workspace = true
p256 = { workspace = true, features = ["ecdsa"] }
rand.workspace = true
sha2.workspace = true
zeroize.workspace = true

[[bin]]
name = "bls12381_decode"
path = "fuzz_targets/bls12381_decode.rs"
test = false
doc = false
bench = false

[[bin]]
name = "ed25519_decode"
path = "fuzz_targets/ed25519_decode.rs"
test = false
doc = false
bench = false

[[bin]]
name = "secp256r1_standard_decode"
path = "fuzz_targets/secp256r1_standard_decode.rs"
test = false
doc = false
bench = false

[[bin]]
name = "secp256r1_recoverable_decode"
path = "fuzz_targets/secp256r1_recoverable_decode.rs"
test = false
doc = false
bench = false

[[bin]]
name = "sha256_hasher"
path = "fuzz_targets/sha256_hasher.rs"
test = false
doc = false
bench = false

[[bin]]
name = "bls12381_primitive_operations"
path = "fuzz_targets/bls12381_primitive_operations.rs"
test = false
doc = false
bench = false

[[bin]]
name = "bloomfilter"
path = "fuzz_targets/bloomfilter.rs"
test = false
doc = false
bench = false

[[bin]]
name = "bls12381_batch_verifier"
path = "fuzz_targets/bls12381_batch_verifier.rs"
test = false
doc = false
bench = false

[[bin]]
name = "ed25519_batch_verifier"
path = "fuzz_targets/ed25519_batch_verifier.rs"
test = false
doc = false
bench = false

[[bin]]
name = "bls12381_threshold_operations"
path = "fuzz_targets/bls12381_threshold_operations.rs"
test = false
doc = false
bench = false

[[bin]]
name = "bls12381_aggregate_operations"
path = "fuzz_targets/bls12381_aggregate_operations.rs"
test = false
doc = false
bench = false

[[bin]]
name = "blake3_hasher"
path = "fuzz_targets/blake3_hasher.rs"
test = false
doc = false
bench = false

[[bin]]
name = "lthash_operations"
path = "fuzz_targets/lthash_operations.rs"
test = false
doc = false
bench = false

[[bin]]
name = "bls12381_tle"
path = "fuzz_targets/bls12381_tle.rs"
test = false
doc = false
bench = false

[[bin]]
name = "metamorph_lthash"
path = "fuzz_targets/metamorph_lthash.rs"
test = false
doc = false
bench = false

[[bin]]
<<<<<<< HEAD
name = "transcript_operations"
path = "fuzz_targets/transcript_operations.rs"
test = false
doc = false
bench = false

[[bin]]
name = "transcript_equivalence"
path = "fuzz_targets/transcript_equivalence.rs"
=======
name = "bls12381_dkg"
path = "fuzz_targets/bls12381_dkg.rs"
>>>>>>> 944d1397
test = false
doc = false
bench = false<|MERGE_RESOLUTION|>--- conflicted
+++ resolved
@@ -128,7 +128,6 @@
 bench = false
 
 [[bin]]
-<<<<<<< HEAD
 name = "transcript_operations"
 path = "fuzz_targets/transcript_operations.rs"
 test = false
@@ -138,10 +137,13 @@
 [[bin]]
 name = "transcript_equivalence"
 path = "fuzz_targets/transcript_equivalence.rs"
-=======
+test = false
+doc = false
+bench = false
+
+[[bin]]
 name = "bls12381_dkg"
 path = "fuzz_targets/bls12381_dkg.rs"
->>>>>>> 944d1397
 test = false
 doc = false
 bench = false