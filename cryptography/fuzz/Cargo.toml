--- conflicted
+++ resolved
@@ -14,11 +14,8 @@
 blst = { workspace = true, features = ["no-threads"] }
 commonware-codec = { workspace = true, features = ["std"] }
 commonware-cryptography = { workspace = true, features = ["std", "arbitrary"] }
-<<<<<<< HEAD
 commonware-utils = { workspace = true, features = ["std"] }
-=======
 commonware-math.workspace = true
->>>>>>> 2c4a49b0
 ed25519-zebra.workspace = true
 libfuzzer-sys.workspace = true
 p256 = { workspace = true, features = ["ecdsa"] }
