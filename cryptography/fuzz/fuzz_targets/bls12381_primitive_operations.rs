#![no_main]

use arbitrary::{Arbitrary, Unstructured};
use commonware_codec::{ReadExt, Write};
use commonware_cryptography::bls12381::primitives::{
    group::{Private, Scalar, Share, G1, G1_MESSAGE, G2, G2_MESSAGE},
    ops::*,
    variant::{MinPk, MinSig, Variant},
};
<<<<<<< HEAD
use commonware_utils::{non_empty_vec, vec::NonEmptyVec};
=======
use commonware_math::{
    algebra::{Additive, CryptoGroup, Field, HashToGroup, Ring, Space},
    poly::Poly,
};
>>>>>>> 2c4a49b0
use libfuzzer_sys::fuzz_target;
use rand::{rngs::StdRng, SeedableRng};

#[derive(Debug, Clone)]
enum FuzzOperation {
    // Scalar operations
    ScalarArithmetic {
        a: Scalar,
        b: Scalar,
    },
    ScalarSubtraction {
        a: Scalar,
        b: Scalar,
    },
    ScalarInverse {
        scalar: Scalar,
    },
    // Point operations (G1)
    G1Arithmetic {
        a: G1,
        b: G1,
    },
    G1ScalarMul {
        point: G1,
        scalar: Scalar,
    },
    G1Msm {
        points: Vec<G1>,
        scalars: Vec<Scalar>,
    },
    G1HashToPoint {
        message: Vec<u8>,
    },

    // Point operations (G2)
    G2Arithmetic {
        a: G2,
        b: G2,
    },
    G2ScalarMul {
        point: G2,
        scalar: Scalar,
    },
    G2Msm {
        points: Vec<G2>,
        scalars: Vec<Scalar>,
    },
    G2HashToPoint {
        message: Vec<u8>,
    },

    // Key operations
    KeypairGeneration,
    ComputePublicKey {
        private: Scalar,
    },
    SharePublicKey {
        share: Share,
        use_minpk: bool,
    },

    // Hash operations
    HashMessage {
        message: Vec<u8>,
        use_minpk: bool,
    },
    HashMessageNamespace {
        namespace: Vec<u8>,
        message: Vec<u8>,
        use_minpk: bool,
    },

    // Single signature operations
    SignMinPk {
        private: Scalar,
        message: Vec<u8>,
    },
    SignMinPkWithNamespace {
        private: Scalar,
        namespace: Vec<u8>,
        message: Vec<u8>,
    },
    SignMinPkLowLevel {
        private: Scalar,
        message: Vec<u8>,
    },
    VerifyMinPk {
        public: G1,
        message: Vec<u8>,
        signature: G2,
    },
    VerifyMinPkWithNamespace {
        public: G1,
        namespace: Vec<u8>,
        message: Vec<u8>,
        signature: G2,
    },
    VerifyMinPkLowLevel {
        public: G1,
        message: Vec<u8>,
        signature: G2,
    },
    SignMinSig {
        private: Scalar,
        message: Vec<u8>,
    },
    SignMinSigWithNamespace {
        private: Scalar,
        namespace: Vec<u8>,
        message: Vec<u8>,
    },
    SignMinSigLowLevel {
        private: Scalar,
        message: Vec<u8>,
    },
    VerifyMinSig {
        public: G2,
        message: Vec<u8>,
        signature: G1,
    },
    VerifyMinSigWithNamespace {
        public: G2,
        namespace: Vec<u8>,
        message: Vec<u8>,
        signature: G1,
    },
    VerifyMinSigLowLevel {
        public: G2,
        message: Vec<u8>,
        signature: G1,
    },

    // Proof of possession
    SignProofOfPossessionMinPk {
        private: Private,
    },
    VerifyProofOfPossessionMinPk {
        public: G1,
        signature: G2,
    },
    SignProofOfPossessionMinSig {
        private: Private,
    },
    VerifyProofOfPossessionMinSig {
        public: G2,
        signature: G1,
    },

    // Partial signature operations - simplified
    PartialSignMessage {
        share: Share,
        message: Vec<u8>,
        use_minpk: bool,
    },

    // Polynomial operations
    PolyAdd {
        a: Poly<Scalar>,
        b: Poly<Scalar>,
    },
    PolyCommit {
        scalar_poly: Poly<Scalar>,
        use_g1: bool,
    },

    // Simple aggregate operations
    AggregatePublicKeysG1 {
        keys: Vec<G1>,
    },
    AggregatePublicKeysG2 {
        keys: Vec<G2>,
    },
    AggregateSignaturesG1 {
        sigs: Vec<G1>,
    },
    AggregateSignaturesG2 {
        sigs: Vec<G2>,
    },

    // Serialization round-trip
    SerializeScalar {
        scalar: Scalar,
    },
    SerializeG1 {
        point: G1,
    },
    SerializeG2 {
        point: G2,
    },
    SerializeShare {
        share: Share,
    },
}

impl<'a> Arbitrary<'a> for FuzzOperation {
    fn arbitrary(u: &mut Unstructured<'a>) -> Result<Self, arbitrary::Error> {
        let choice = u.int_in_range(0..=42)?;

        match choice {
            0 => Ok(FuzzOperation::ScalarArithmetic {
                a: arbitrary_scalar(u)?,
                b: arbitrary_scalar(u)?,
            }),
            1 => Ok(FuzzOperation::ScalarSubtraction {
                a: arbitrary_scalar(u)?,
                b: arbitrary_scalar(u)?,
            }),
            2 => Ok(FuzzOperation::ScalarInverse {
                scalar: arbitrary_scalar(u)?,
            }),
            3 => Ok(FuzzOperation::G1Arithmetic {
                a: arbitrary_g1(u)?,
                b: arbitrary_g1(u)?,
            }),
            4 => Ok(FuzzOperation::G1ScalarMul {
                point: arbitrary_g1(u)?,
                scalar: arbitrary_scalar(u)?,
            }),
            5 => Ok(FuzzOperation::G1Msm {
                points: arbitrary_vec_g1(u, 0, 10)?,
                scalars: arbitrary_vec_scalar(u, 0, 10)?,
            }),
            6 => Ok(FuzzOperation::G1HashToPoint {
                message: arbitrary_bytes(u, 0, 100)?,
            }),
            7 => Ok(FuzzOperation::G2Arithmetic {
                a: arbitrary_g2(u)?,
                b: arbitrary_g2(u)?,
            }),
            8 => Ok(FuzzOperation::G2ScalarMul {
                point: arbitrary_g2(u)?,
                scalar: arbitrary_scalar(u)?,
            }),
            9 => Ok(FuzzOperation::G2Msm {
                points: arbitrary_vec_g2(u, 0, 10)?,
                scalars: arbitrary_vec_scalar(u, 0, 10)?,
            }),
            10 => Ok(FuzzOperation::G2HashToPoint {
                message: arbitrary_bytes(u, 0, 100)?,
            }),
            11 => Ok(FuzzOperation::KeypairGeneration),
            12 => Ok(FuzzOperation::ComputePublicKey {
                private: arbitrary_scalar(u)?,
            }),
            13 => Ok(FuzzOperation::SharePublicKey {
                share: arbitrary_share(u)?,
                use_minpk: u.arbitrary()?,
            }),
            14 => Ok(FuzzOperation::HashMessage {
                message: arbitrary_bytes(u, 0, 100)?,
                use_minpk: u.arbitrary()?,
            }),
            15 => Ok(FuzzOperation::HashMessageNamespace {
                namespace: arbitrary_bytes(u, 0, 50)?,
                message: arbitrary_bytes(u, 0, 100)?,
                use_minpk: u.arbitrary()?,
            }),
            16 => Ok(FuzzOperation::SignMinPk {
                private: arbitrary_scalar(u)?,
                message: arbitrary_bytes(u, 0, 100)?,
            }),
            17 => Ok(FuzzOperation::SignMinPkWithNamespace {
                private: arbitrary_scalar(u)?,
                namespace: arbitrary_bytes(u, 0, 50)?,
                message: arbitrary_bytes(u, 0, 100)?,
            }),
            18 => Ok(FuzzOperation::SignMinPkLowLevel {
                private: arbitrary_scalar(u)?,
                message: arbitrary_bytes(u, 0, 100)?,
            }),
            19 => Ok(FuzzOperation::VerifyMinPk {
                public: arbitrary_g1(u)?,
                message: arbitrary_bytes(u, 0, 100)?,
                signature: arbitrary_g2(u)?,
            }),
            20 => Ok(FuzzOperation::VerifyMinPkWithNamespace {
                public: arbitrary_g1(u)?,
                namespace: arbitrary_bytes(u, 0, 50)?,
                message: arbitrary_bytes(u, 0, 100)?,
                signature: arbitrary_g2(u)?,
            }),
            21 => Ok(FuzzOperation::VerifyMinPkLowLevel {
                public: arbitrary_g1(u)?,
                message: arbitrary_bytes(u, 0, 100)?,
                signature: arbitrary_g2(u)?,
            }),
            22 => Ok(FuzzOperation::SignMinSig {
                private: arbitrary_scalar(u)?,
                message: arbitrary_bytes(u, 0, 100)?,
            }),
            23 => Ok(FuzzOperation::SignMinSigWithNamespace {
                private: arbitrary_scalar(u)?,
                namespace: arbitrary_bytes(u, 0, 50)?,
                message: arbitrary_bytes(u, 0, 100)?,
            }),
            24 => Ok(FuzzOperation::SignMinSigLowLevel {
                private: arbitrary_scalar(u)?,
                message: arbitrary_bytes(u, 0, 100)?,
            }),
            25 => Ok(FuzzOperation::VerifyMinSig {
                public: arbitrary_g2(u)?,
                message: arbitrary_bytes(u, 0, 100)?,
                signature: arbitrary_g1(u)?,
            }),
            26 => Ok(FuzzOperation::VerifyMinSigWithNamespace {
                public: arbitrary_g2(u)?,
                namespace: arbitrary_bytes(u, 0, 50)?,
                message: arbitrary_bytes(u, 0, 100)?,
                signature: arbitrary_g1(u)?,
            }),
            27 => Ok(FuzzOperation::VerifyMinSigLowLevel {
                public: arbitrary_g2(u)?,
                message: arbitrary_bytes(u, 0, 100)?,
                signature: arbitrary_g1(u)?,
            }),
            28 => Ok(FuzzOperation::SignProofOfPossessionMinPk {
                private: arbitrary_scalar(u)?,
            }),
            29 => Ok(FuzzOperation::VerifyProofOfPossessionMinPk {
                public: arbitrary_g1(u)?,
                signature: arbitrary_g2(u)?,
            }),
            30 => Ok(FuzzOperation::SignProofOfPossessionMinSig {
                private: arbitrary_scalar(u)?,
            }),
            31 => Ok(FuzzOperation::VerifyProofOfPossessionMinSig {
                public: arbitrary_g2(u)?,
                signature: arbitrary_g1(u)?,
            }),
            32 => Ok(FuzzOperation::PartialSignMessage {
                share: arbitrary_share(u)?,
                message: arbitrary_bytes(u, 0, 100)?,
                use_minpk: u.arbitrary()?,
            }),
            33 => Ok(FuzzOperation::PolyAdd {
                a: arbitrary_poly_scalar(u)?,
                b: arbitrary_poly_scalar(u)?,
            }),
            34 => Ok(FuzzOperation::PolyCommit {
                scalar_poly: arbitrary_poly_scalar(u)?,
                use_g1: u.arbitrary()?,
            }),
            35 => Ok(FuzzOperation::AggregatePublicKeysG1 {
                keys: arbitrary_vec_g1(u, 0, 10)?,
            }),
            36 => Ok(FuzzOperation::AggregatePublicKeysG2 {
                keys: arbitrary_vec_g2(u, 0, 10)?,
            }),
            37 => Ok(FuzzOperation::AggregateSignaturesG1 {
                sigs: arbitrary_vec_g1(u, 0, 10)?,
            }),
            38 => Ok(FuzzOperation::AggregateSignaturesG2 {
                sigs: arbitrary_vec_g2(u, 0, 10)?,
            }),
            39 => Ok(FuzzOperation::SerializeScalar {
                scalar: arbitrary_scalar(u)?,
            }),
            40 => Ok(FuzzOperation::SerializeG1 {
                point: arbitrary_g1(u)?,
            }),
            41 => Ok(FuzzOperation::SerializeG2 {
                point: arbitrary_g2(u)?,
            }),
            42 => Ok(FuzzOperation::SerializeShare {
                share: arbitrary_share(u)?,
            }),
            _ => Ok(FuzzOperation::KeypairGeneration),
        }
    }
}

fn arbitrary_scalar(u: &mut Unstructured) -> Result<Scalar, arbitrary::Error> {
    u.arbitrary()
}

fn arbitrary_g1(u: &mut Unstructured) -> Result<G1, arbitrary::Error> {
    let bytes: [u8; 48] = u.arbitrary()?;

    match G1::read(&mut bytes.as_slice()) {
        Ok(point) => Ok(point),
        Err(_) => {
            if u.arbitrary()? {
                Ok(G1::zero())
            } else {
                Ok(G1::generator())
            }
        }
    }
}

fn arbitrary_g2(u: &mut Unstructured) -> Result<G2, arbitrary::Error> {
    let bytes: [u8; 96] = u.arbitrary()?;

    match G2::read(&mut bytes.as_slice()) {
        Ok(point) => Ok(point),
        Err(_) => {
            if u.arbitrary()? {
                Ok(G2::zero())
            } else {
                Ok(G2::generator())
            }
        }
    }
}

fn arbitrary_share(u: &mut Unstructured) -> Result<Share, arbitrary::Error> {
    Ok(Share {
        index: u.int_in_range(1..=100)?,
        private: arbitrary_scalar(u)?,
    })
}

fn arbitrary_poly_scalar(u: &mut Unstructured) -> Result<Poly<Scalar>, arbitrary::Error> {
    let degree = u.int_in_range(0..=10)?;
<<<<<<< HEAD
    let coeffs = arbitrary_vec_scalar(u, degree as usize + 1, degree as usize + 1)?;
    Ok(Poly::from(NonEmptyVec::try_from(coeffs).unwrap()))
=======
    let seed: [u8; 32] = u.arbitrary()?;
    let constant = arbitrary_scalar(u)?;
    let mut rng = StdRng::from_seed(seed);
    Ok(Poly::new_with_constant(&mut rng, degree, constant))
>>>>>>> 2c4a49b0
}

fn arbitrary_vec_scalar(
    u: &mut Unstructured,
    min: usize,
    max: usize,
) -> Result<Vec<Scalar>, arbitrary::Error> {
    let len = u.int_in_range(min..=max)?;
    (0..len).map(|_| arbitrary_scalar(u)).collect()
}

fn arbitrary_vec_g1(
    u: &mut Unstructured,
    min: usize,
    max: usize,
) -> Result<Vec<G1>, arbitrary::Error> {
    let len = u.int_in_range(min..=max)?;
    (0..len).map(|_| arbitrary_g1(u)).collect()
}

fn arbitrary_vec_g2(
    u: &mut Unstructured,
    min: usize,
    max: usize,
) -> Result<Vec<G2>, arbitrary::Error> {
    let len = u.int_in_range(min..=max)?;
    (0..len).map(|_| arbitrary_g2(u)).collect()
}

fn arbitrary_bytes(
    u: &mut Unstructured,
    min: usize,
    max: usize,
) -> Result<Vec<u8>, arbitrary::Error> {
    let len = u.int_in_range(min..=max)?;
    u.bytes(len).map(|b| b.to_vec())
}

fn fuzz(op: FuzzOperation) {
    match op {
        FuzzOperation::ScalarArithmetic { mut a, b } => {
            let mut a_clone = a.clone();
            a += &b;
            a_clone *= &b;
        }

        FuzzOperation::ScalarSubtraction { mut a, b } => {
            a -= &b;
        }

        FuzzOperation::ScalarInverse { scalar } => {
            let inv = scalar.inv();
            if scalar == Scalar::zero() {
                assert_eq!(inv, Scalar::zero());
            } else {
                assert_eq!(scalar * &inv, Scalar::one());
            }
        }

        FuzzOperation::G1Arithmetic { mut a, b } => {
            a += &b;
        }

        FuzzOperation::G1ScalarMul { mut point, scalar } => {
            point *= &scalar;
        }

        FuzzOperation::G1Msm { points, scalars } => {
            let len = points.len().min(scalars.len());
            if len > 0 {
                let _ = G1::msm(&points[..len], &scalars[..len], 1);
            }
        }

        FuzzOperation::G1HashToPoint { message } => {
            let _ = G1::hash_to_group(G1_MESSAGE, &message);
        }

        FuzzOperation::G2Arithmetic { mut a, b } => {
            a += &b;
        }

        FuzzOperation::G2ScalarMul { mut point, scalar } => {
            point *= &scalar;
        }

        FuzzOperation::G2Msm { points, scalars } => {
            let len = points.len().min(scalars.len());
            if len > 0 {
                let _ = G2::msm(&points[..len], &scalars[..len], 1);
            }
        }

        FuzzOperation::G2HashToPoint { message } => {
            let _ = G2::hash_to_group(G2_MESSAGE, &message);
        }

        FuzzOperation::KeypairGeneration => {
            // Skip RNG operations that require external crates in fuzzing
        }

        FuzzOperation::ComputePublicKey { private } => {
            let _pub_pk: G1 = compute_public::<MinPk>(&private);
            let _pub_sig: G2 = compute_public::<MinSig>(&private);
        }

        FuzzOperation::SharePublicKey { share, use_minpk } => {
            if use_minpk {
                let _: G1 = share.public::<MinPk>();
            } else {
                let _: G2 = share.public::<MinSig>();
            }
        }

        FuzzOperation::HashMessage { message, use_minpk } => {
            if use_minpk {
                let _: G2 = hash_message::<MinPk>(MinPk::MESSAGE, &message);
            } else {
                let _: G1 = hash_message::<MinSig>(MinSig::MESSAGE, &message);
            }
        }

        FuzzOperation::HashMessageNamespace {
            namespace,
            message,
            use_minpk,
        } => {
            if use_minpk {
                let _: G2 = hash_message_namespace::<MinPk>(MinPk::MESSAGE, &namespace, &message);
            } else {
                let _: G1 = hash_message_namespace::<MinSig>(MinSig::MESSAGE, &namespace, &message);
            }
        }

        FuzzOperation::SignMinPk { private, message } => {
            let sig = sign_message::<MinPk>(&private, None, &message);
            let pub_key = compute_public::<MinPk>(&private);
            let _ = verify_message::<MinPk>(&pub_key, None, &message, &sig);
        }

        FuzzOperation::SignMinPkWithNamespace {
            private,
            namespace,
            message,
        } => {
            let sig = sign_message::<MinPk>(&private, Some(&namespace), &message);
            let pub_key = compute_public::<MinPk>(&private);
            let _ = verify_message::<MinPk>(&pub_key, Some(&namespace), &message, &sig);
        }

        FuzzOperation::SignMinPkLowLevel { private, message } => {
            // Use built-in DST instead of arbitrary bytes
            let sig = sign::<MinPk>(&private, MinPk::MESSAGE, &message);
            let pub_key = compute_public::<MinPk>(&private);
            let _ = verify::<MinPk>(&pub_key, MinPk::MESSAGE, &message, &sig);
        }

        FuzzOperation::VerifyMinPk {
            public,
            message,
            signature,
        } => {
            let _ = verify_message::<MinPk>(&public, None, &message, &signature);
        }

        FuzzOperation::VerifyMinPkWithNamespace {
            public,
            namespace,
            message,
            signature,
        } => {
            let _ = verify_message::<MinPk>(&public, Some(&namespace), &message, &signature);
        }

        FuzzOperation::VerifyMinPkLowLevel {
            public,
            message,
            signature,
        } => {
            // Use built-in DST instead of arbitrary bytes
            let _ = verify::<MinPk>(&public, MinPk::MESSAGE, &message, &signature);
        }

        FuzzOperation::SignMinSig { private, message } => {
            let sig = sign_message::<MinSig>(&private, None, &message);
            let pub_key = compute_public::<MinSig>(&private);
            let _ = verify_message::<MinSig>(&pub_key, None, &message, &sig);
        }

        FuzzOperation::SignMinSigWithNamespace {
            private,
            namespace,
            message,
        } => {
            let sig = sign_message::<MinSig>(&private, Some(&namespace), &message);
            let pub_key = compute_public::<MinSig>(&private);
            let _ = verify_message::<MinSig>(&pub_key, Some(&namespace), &message, &sig);
        }

        FuzzOperation::SignMinSigLowLevel { private, message } => {
            // Use built-in DST instead of arbitrary bytes
            let sig = sign::<MinSig>(&private, MinSig::MESSAGE, &message);
            let pub_key = compute_public::<MinSig>(&private);
            let _ = verify::<MinSig>(&pub_key, MinSig::MESSAGE, &message, &sig);
        }

        FuzzOperation::VerifyMinSig {
            public,
            message,
            signature,
        } => {
            let _ = verify_message::<MinSig>(&public, None, &message, &signature);
        }

        FuzzOperation::VerifyMinSigWithNamespace {
            public,
            namespace,
            message,
            signature,
        } => {
            let _ = verify_message::<MinSig>(&public, Some(&namespace), &message, &signature);
        }

        FuzzOperation::VerifyMinSigLowLevel {
            public,
            message,
            signature,
        } => {
            // Use built-in DST instead of arbitrary bytes
            let _ = verify::<MinSig>(&public, MinSig::MESSAGE, &message, &signature);
        }

        FuzzOperation::SignProofOfPossessionMinPk { private } => {
            let sig = sign_proof_of_possession::<MinPk>(&private);
            let pub_key = compute_public::<MinPk>(&private);
            let _ = verify_proof_of_possession::<MinPk>(&pub_key, &sig);
        }

        FuzzOperation::VerifyProofOfPossessionMinPk { public, signature } => {
            let _ = verify_proof_of_possession::<MinPk>(&public, &signature);
        }

        FuzzOperation::SignProofOfPossessionMinSig { private } => {
            let sig = sign_proof_of_possession::<MinSig>(&private);
            let pub_key = compute_public::<MinSig>(&private);
            let _ = verify_proof_of_possession::<MinSig>(&pub_key, &sig);
        }

        FuzzOperation::VerifyProofOfPossessionMinSig { public, signature } => {
            let _ = verify_proof_of_possession::<MinSig>(&public, &signature);
        }

        FuzzOperation::PartialSignMessage {
            share,
            message,
            use_minpk,
        } => {
            if use_minpk {
                let _ = partial_sign_message::<MinPk>(&share, None, &message);
            } else {
                let _ = partial_sign_message::<MinSig>(&share, None, &message);
            }
        }

<<<<<<< HEAD
        FuzzOperation::PolyNew { degree } => {
            // Skip random polynomial generation that requires RNG
            let coeffs = non_empty_vec![Scalar::zero(); NZUsize!((degree + 1) as usize)];
            let _ = Poly::from(coeffs);
        }

        FuzzOperation::PolyEvaluate { poly, index } => {
            let _ = poly.evaluate(index);
        }

        FuzzOperation::PolyRecover { threshold, evals } => {
            let _ = Poly::<Scalar>::recover(threshold, &evals);
        }

        FuzzOperation::PolyAdd { mut a, b } => {
            if a.degree() == b.degree() {
                a.add(&b);
            }
=======
        FuzzOperation::PolyAdd { a, b } => {
            let _ = a + &b;
>>>>>>> 2c4a49b0
        }

        FuzzOperation::PolyCommit {
            scalar_poly,
            use_g1,
        } => {
            if use_g1 {
                let _ = Poly::<G1>::commit(scalar_poly);
            } else {
                let _ = Poly::<G2>::commit(scalar_poly);
            }
        }

        FuzzOperation::AggregatePublicKeysG1 { keys } => {
            let _ = aggregate_public_keys::<MinPk, _>(&keys);
        }

        FuzzOperation::AggregatePublicKeysG2 { keys } => {
            let _ = aggregate_public_keys::<MinSig, _>(&keys);
        }

        FuzzOperation::AggregateSignaturesG1 { sigs } => {
            let _ = aggregate_signatures::<MinSig, _>(&sigs);
        }

        FuzzOperation::AggregateSignaturesG2 { sigs } => {
            let _ = aggregate_signatures::<MinPk, _>(&sigs);
        }

        FuzzOperation::SerializeScalar { scalar } => {
            let mut encoded = Vec::new();
            scalar.write(&mut encoded);
            if let Ok(decoded) = Scalar::read(&mut encoded.as_slice()) {
                assert_eq!(scalar, decoded);
            }
        }

        FuzzOperation::SerializeG1 { point } => {
            let mut encoded = Vec::new();
            point.write(&mut encoded);
            if let Ok(decoded) = G1::read(&mut encoded.as_slice()) {
                assert_eq!(point, decoded);
            }
        }

        FuzzOperation::SerializeG2 { point } => {
            let mut encoded = Vec::new();
            point.write(&mut encoded);
            if let Ok(decoded) = G2::read(&mut encoded.as_slice()) {
                assert_eq!(point, decoded);
            }
        }

        FuzzOperation::SerializeShare { share } => {
            let mut encoded = Vec::new();
            share.write(&mut encoded);
            if let Ok(decoded) = Share::read(&mut encoded.as_slice()) {
                assert_eq!(share, decoded);
            }
        }
    }
}

fuzz_target!(|ops: Vec<FuzzOperation>| {
    for op in ops {
        fuzz(op);
    }
});<|MERGE_RESOLUTION|>--- conflicted
+++ resolved
@@ -7,14 +7,10 @@
     ops::*,
     variant::{MinPk, MinSig, Variant},
 };
-<<<<<<< HEAD
-use commonware_utils::{non_empty_vec, vec::NonEmptyVec};
-=======
 use commonware_math::{
     algebra::{Additive, CryptoGroup, Field, HashToGroup, Ring, Space},
     poly::Poly,
 };
->>>>>>> 2c4a49b0
 use libfuzzer_sys::fuzz_target;
 use rand::{rngs::StdRng, SeedableRng};
 
@@ -429,15 +425,10 @@
 
 fn arbitrary_poly_scalar(u: &mut Unstructured) -> Result<Poly<Scalar>, arbitrary::Error> {
     let degree = u.int_in_range(0..=10)?;
-<<<<<<< HEAD
-    let coeffs = arbitrary_vec_scalar(u, degree as usize + 1, degree as usize + 1)?;
-    Ok(Poly::from(NonEmptyVec::try_from(coeffs).unwrap()))
-=======
     let seed: [u8; 32] = u.arbitrary()?;
     let constant = arbitrary_scalar(u)?;
     let mut rng = StdRng::from_seed(seed);
     Ok(Poly::new_with_constant(&mut rng, degree, constant))
->>>>>>> 2c4a49b0
 }
 
 fn arbitrary_vec_scalar(
@@ -702,29 +693,8 @@
             }
         }
 
-<<<<<<< HEAD
-        FuzzOperation::PolyNew { degree } => {
-            // Skip random polynomial generation that requires RNG
-            let coeffs = non_empty_vec![Scalar::zero(); NZUsize!((degree + 1) as usize)];
-            let _ = Poly::from(coeffs);
-        }
-
-        FuzzOperation::PolyEvaluate { poly, index } => {
-            let _ = poly.evaluate(index);
-        }
-
-        FuzzOperation::PolyRecover { threshold, evals } => {
-            let _ = Poly::<Scalar>::recover(threshold, &evals);
-        }
-
-        FuzzOperation::PolyAdd { mut a, b } => {
-            if a.degree() == b.degree() {
-                a.add(&b);
-            }
-=======
         FuzzOperation::PolyAdd { a, b } => {
             let _ = a + &b;
->>>>>>> 2c4a49b0
         }
 
         FuzzOperation::PolyCommit {
