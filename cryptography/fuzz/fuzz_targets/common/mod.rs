use crate::Message;
use arbitrary::Unstructured;
use commonware_codec::ReadExt;
use commonware_cryptography::bls12381::{
    primitives::{
        group::{Scalar, Share, G1, G1_ELEMENT_BYTE_LENGTH, G2, G2_ELEMENT_BYTE_LENGTH},
        variant::{MinPk, MinSig, PartialSignature, Variant},
    },
    tle::{Block, Ciphertext},
};
<<<<<<< HEAD
use commonware_utils::vec::NonEmptyVec;
use std::collections::BTreeMap;
=======
use commonware_math::{
    algebra::{Additive, CryptoGroup},
    poly::Poly,
};
use rand::{rngs::StdRng, SeedableRng};
>>>>>>> 2c4a49b0

#[allow(unused)]
pub fn arbitrary_g1(u: &mut Unstructured) -> Result<G1, arbitrary::Error> {
    let bytes: [u8; G1_ELEMENT_BYTE_LENGTH] = u.arbitrary()?;
    match G1::read(&mut bytes.as_slice()) {
        Ok(point) => Ok(point),
        Err(_) => Ok(if u.arbitrary()? {
            G1::zero()
        } else {
            G1::generator()
        }),
    }
}

#[allow(unused)]
pub fn arbitrary_g2(u: &mut Unstructured) -> Result<G2, arbitrary::Error> {
    let bytes: [u8; G2_ELEMENT_BYTE_LENGTH] = u.arbitrary()?;
    match G2::read(&mut bytes.as_slice()) {
        Ok(point) => Ok(point),
        Err(_) => Ok(if u.arbitrary()? {
            G2::zero()
        } else {
            G2::generator()
        }),
    }
}

#[allow(unused)]
pub fn arbitrary_vec_g1(
    u: &mut Unstructured,
    min: usize,
    max: usize,
) -> Result<Vec<G1>, arbitrary::Error> {
    let len = u.int_in_range(min..=max)?;
    (0..len).map(|_| arbitrary_g1(u)).collect()
}

#[allow(unused)]
pub fn arbitrary_vec_g2(
    u: &mut Unstructured,
    min: usize,
    max: usize,
) -> Result<Vec<G2>, arbitrary::Error> {
    let len = u.int_in_range(min..=max)?;
    (0..len).map(|_| arbitrary_g2(u)).collect()
}

#[allow(unused)]
pub fn arbitrary_messages(
    u: &mut Unstructured,
    min: usize,
    max: usize,
) -> Result<Vec<Message>, arbitrary::Error> {
    (0..u.int_in_range(min..=max)?)
        .map(|_| {
            Ok((
                arbitrary_optional_bytes(u, 50)?,
                arbitrary_bytes(u, 0, 100)?,
            ))
        })
        .collect()
}

#[allow(unused)]
pub fn arbitrary_optional_bytes(
    u: &mut Unstructured,
    max: usize,
) -> Result<Option<Vec<u8>>, arbitrary::Error> {
    if u.arbitrary()? {
        Ok(Some(arbitrary_bytes(u, 0, max)?))
    } else {
        Ok(None)
    }
}

#[allow(unused)]
pub fn arbitrary_bytes(
    u: &mut Unstructured,
    min: usize,
    max: usize,
) -> Result<Vec<u8>, arbitrary::Error> {
    let len = u.int_in_range(min..=max)?;
    u.bytes(len).map(|b| b.to_vec())
}

#[allow(unused)]
pub fn arbitrary_scalar(u: &mut Unstructured) -> Result<Scalar, arbitrary::Error> {
    u.arbitrary()
}

#[allow(unused)]
pub fn arbitrary_share(u: &mut Unstructured) -> Result<Share, arbitrary::Error> {
    Ok(Share {
        index: u.int_in_range(1..=100)?,
        private: arbitrary_scalar(u)?,
    })
}

#[allow(unused)]
pub fn arbitrary_poly_scalar(u: &mut Unstructured) -> Result<Poly<Scalar>, arbitrary::Error> {
    let degree = u.int_in_range(0..=10)?;
<<<<<<< HEAD
    let coeffs = arbitrary_vec_scalar(u, degree as usize + 1, degree as usize + 1)?;
    Ok(Poly::from(NonEmptyVec::try_from(coeffs).unwrap()))
=======
    let seed: [u8; 32] = u.arbitrary()?;
    let constant = arbitrary_scalar(u)?;
    let mut rng = StdRng::from_seed(seed);
    Ok(Poly::new_with_constant(&mut rng, degree, constant))
>>>>>>> 2c4a49b0
}

#[allow(unused)]
pub fn arbitrary_poly_g1(u: &mut Unstructured) -> Result<Poly<G1>, arbitrary::Error> {
    let scalar_poly = arbitrary_poly_scalar(u)?;
    Ok(Poly::<G1>::commit(scalar_poly))
}

#[allow(unused)]
pub fn arbitrary_poly_g2(u: &mut Unstructured) -> Result<Poly<G2>, arbitrary::Error> {
    let scalar_poly = arbitrary_poly_scalar(u)?;
    Ok(Poly::<G2>::commit(scalar_poly))
}

#[allow(unused)]
pub fn arbitrary_partial_sig_g1(
    u: &mut Unstructured,
) -> Result<PartialSignature<MinSig>, arbitrary::Error> {
    Ok(PartialSignature {
        index: u.int_in_range(1..=100)?,
        value: arbitrary_g1(u)?,
    })
}

#[allow(unused)]
pub fn arbitrary_partial_sig_g2(
    u: &mut Unstructured,
) -> Result<PartialSignature<MinPk>, arbitrary::Error> {
    Ok(PartialSignature {
        index: u.int_in_range(1..=100)?,
        value: arbitrary_g2(u)?,
    })
}

#[allow(unused)]
pub fn arbitrary_vec_scalar(
    u: &mut Unstructured,
    min: usize,
    max: usize,
) -> Result<Vec<Scalar>, arbitrary::Error> {
    let len = u.int_in_range(min..=max)?;
    (0..len).map(|_| arbitrary_scalar(u)).collect()
}

#[allow(unused)]
pub fn arbitrary_vec_partial_sig_g1(
    u: &mut Unstructured,
    min: usize,
    max: usize,
) -> Result<Vec<PartialSignature<MinSig>>, arbitrary::Error> {
    let len = u.int_in_range(min..=max)?;
    (0..len).map(|_| arbitrary_partial_sig_g1(u)).collect()
}

#[allow(unused)]
pub fn arbitrary_vec_partial_sig_g2(
    u: &mut Unstructured,
    min: usize,
    max: usize,
) -> Result<Vec<PartialSignature<MinPk>>, arbitrary::Error> {
    let len = u.int_in_range(min..=max)?;
    (0..len).map(|_| arbitrary_partial_sig_g2(u)).collect()
}

#[allow(unused)]
pub fn arbitrary_vec_indexed_g1(
    u: &mut Unstructured,
    min: usize,
    max: usize,
) -> Result<Vec<(u32, G1)>, arbitrary::Error> {
    let len = u.int_in_range(min..=max)?;
    (0..len)
        .map(|_| Ok((u.int_in_range(1..=100)?, arbitrary_g1(u)?)))
        .collect()
}

#[allow(unused)]
pub fn arbitrary_vec_indexed_g2(
    u: &mut Unstructured,
    min: usize,
    max: usize,
) -> Result<Vec<(u32, G2)>, arbitrary::Error> {
    let len = u.int_in_range(min..=max)?;
    (0..len)
        .map(|_| Ok((u.int_in_range(1..=100)?, arbitrary_g2(u)?)))
        .collect()
}

#[allow(unused)]
pub fn arbitrary_vec_pending_minpk(
    u: &mut Unstructured,
    min: usize,
    max: usize,
) -> Result<Vec<(u32, G1, G2)>, arbitrary::Error> {
    let len = u.int_in_range(min..=max)?;
    (0..len)
        .map(|_| Ok((u.int_in_range(1..=100)?, arbitrary_g1(u)?, arbitrary_g2(u)?)))
        .collect()
}

#[allow(unused)]
pub fn arbitrary_vec_pending_minsig(
    u: &mut Unstructured,
    min: usize,
    max: usize,
) -> Result<Vec<(u32, G2, G1)>, arbitrary::Error> {
    let len = u.int_in_range(min..=max)?;
    (0..len)
        .map(|_| Ok((u.int_in_range(1..=100)?, arbitrary_g2(u)?, arbitrary_g1(u)?)))
        .collect()
}

#[allow(unused)]
pub fn arbitrary_vec_of_vec_partial_sig_g1(
    u: &mut Unstructured,
    outer_min: usize,
    outer_max: usize,
    inner_min: usize,
    inner_max: usize,
) -> Result<Vec<Vec<PartialSignature<MinSig>>>, arbitrary::Error> {
    let outer_len = u.int_in_range(outer_min..=outer_max)?;
    (0..outer_len)
        .map(|_| arbitrary_vec_partial_sig_g1(u, inner_min, inner_max))
        .collect()
}

#[allow(unused)]
pub fn arbitrary_vec_of_vec_partial_sig_g2(
    u: &mut Unstructured,
    outer_min: usize,
    outer_max: usize,
    inner_min: usize,
    inner_max: usize,
) -> Result<Vec<Vec<PartialSignature<MinPk>>>, arbitrary::Error> {
    let outer_len = u.int_in_range(outer_min..=outer_max)?;
    (0..outer_len)
        .map(|_| arbitrary_vec_partial_sig_g2(u, inner_min, inner_max))
        .collect()
}

#[allow(unused)]
pub fn arbitrary_minpk_signature(
    u: &mut Unstructured,
) -> Result<<MinPk as Variant>::Signature, arbitrary::Error> {
    arbitrary_g2(u)
}

#[allow(unused)]
pub fn arbitrary_minsig_signature(
    u: &mut Unstructured,
) -> Result<<MinSig as Variant>::Signature, arbitrary::Error> {
    arbitrary_g1(u)
}

#[allow(unused)]
pub fn arbitrary_ciphertext_minpk(
    u: &mut Unstructured,
) -> Result<Ciphertext<MinPk>, arbitrary::Error> {
    Ok(Ciphertext {
        u: arbitrary_g1(u)?,
        v: Block::new(u.arbitrary()?),
        w: Block::new(u.arbitrary()?),
    })
}

#[allow(unused)]
pub fn arbitrary_ciphertext_minsig(
    u: &mut Unstructured,
) -> Result<Ciphertext<MinSig>, arbitrary::Error> {
    Ok(Ciphertext {
        u: arbitrary_g2(u)?,
        v: Block::new(u.arbitrary()?),
        w: Block::new(u.arbitrary()?),
    })
}<|MERGE_RESOLUTION|>--- conflicted
+++ resolved
@@ -8,16 +8,11 @@
     },
     tle::{Block, Ciphertext},
 };
-<<<<<<< HEAD
-use commonware_utils::vec::NonEmptyVec;
-use std::collections::BTreeMap;
-=======
 use commonware_math::{
     algebra::{Additive, CryptoGroup},
     poly::Poly,
 };
 use rand::{rngs::StdRng, SeedableRng};
->>>>>>> 2c4a49b0
 
 #[allow(unused)]
 pub fn arbitrary_g1(u: &mut Unstructured) -> Result<G1, arbitrary::Error> {
@@ -119,15 +114,10 @@
 #[allow(unused)]
 pub fn arbitrary_poly_scalar(u: &mut Unstructured) -> Result<Poly<Scalar>, arbitrary::Error> {
     let degree = u.int_in_range(0..=10)?;
-<<<<<<< HEAD
-    let coeffs = arbitrary_vec_scalar(u, degree as usize + 1, degree as usize + 1)?;
-    Ok(Poly::from(NonEmptyVec::try_from(coeffs).unwrap()))
-=======
     let seed: [u8; 32] = u.arbitrary()?;
     let constant = arbitrary_scalar(u)?;
     let mut rng = StdRng::from_seed(seed);
     Ok(Poly::new_with_constant(&mut rng, degree, constant))
->>>>>>> 2c4a49b0
 }
 
 #[allow(unused)]
