--- conflicted
+++ resolved
@@ -383,11 +383,7 @@
 #[cfg(test)]
 mod test {
     use super::*;
-<<<<<<< HEAD
     use crate::{ed25519::PrivateKey, transcript::Transcript, PrivateKeyExt as _, Signer};
-=======
-    use crate::{ed25519::PrivateKey, Signer};
->>>>>>> 59a7b487
     use commonware_codec::{Codec, DecodeExt};
     use commonware_math::algebra::Random;
     use rand::SeedableRng;
@@ -444,7 +440,6 @@
         Ok(())
     }
 
-<<<<<<< HEAD
     #[test]
     fn test_mismatched_namespace_fails() {
         let mut rng = ChaCha8Rng::seed_from_u64(0);
@@ -475,10 +470,10 @@
         );
 
         assert!(matches!(result, Err(Error::HandshakeFailed)));
-=======
+    }
+
     #[cfg(feature = "arbitrary")]
     mod conformance {
-        use super::*;
         use commonware_codec::conformance::CodecConformance;
 
         commonware_conformance::conformance_tests! {
@@ -486,6 +481,5 @@
             CodecConformance<SynAck<crate::ed25519::Signature>>,
             CodecConformance<Ack>,
         }
->>>>>>> 59a7b487
     }
 }