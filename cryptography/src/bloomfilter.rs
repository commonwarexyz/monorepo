//! An implementation of a [Bloom Filter](https://en.wikipedia.org/wiki/Bloom_filter).

use crate::{
    sha256::{Digest, Sha256},
    Hasher,
};
use bytes::{Buf, BufMut};
use commonware_codec::{
    codec::{Read, Write},
    error::Error as CodecError,
    EncodeSize, FixedSize,
};
use commonware_utils::bitmap::BitMap;
use core::num::{NonZeroU8, NonZeroUsize};

/// The length of a half of a [Digest].
const HALF_DIGEST_LEN: usize = 16;

/// The length of a full [Digest].
const FULL_DIGEST_LEN: usize = Digest::SIZE;

/// A [Bloom Filter](https://en.wikipedia.org/wiki/Bloom_filter).
///
/// This implementation uses the Kirsch-Mitzenmacher optimization to derive `k` hash functions
/// from two hash values, which are in turn derived from a single [Digest]. This provides
/// efficient hashing for [BloomFilter::insert] and [BloomFilter::contains] operations.
#[derive(Clone, Debug, PartialEq, Eq)]
pub struct BloomFilter {
    hashers: u8,
    bits: BitMap,
}

impl BloomFilter {
    /// Creates a new [BloomFilter] with `hashers` hash functions and `bits` bits.
    pub fn new(hashers: NonZeroU8, bits: NonZeroUsize) -> Self {
        Self {
            hashers: hashers.get(),
            bits: BitMap::zeroes(bits.get() as u64),
        }
    }

    /// Generate `num_hashers` bit indices for a given item.
    fn indices(&self, item: &[u8], bits: u64) -> impl Iterator<Item = u64> {
        // Extract two 128-bit hash values from the SHA256 digest of the item
        let digest = Sha256::hash(item);
        let mut h1_bytes = [0u8; HALF_DIGEST_LEN];
        h1_bytes.copy_from_slice(&digest[0..HALF_DIGEST_LEN]);
        let h1 = u128::from_be_bytes(h1_bytes);
        let mut h2_bytes = [0u8; HALF_DIGEST_LEN];
        h2_bytes.copy_from_slice(&digest[HALF_DIGEST_LEN..FULL_DIGEST_LEN]);
        let h2 = u128::from_be_bytes(h2_bytes);

        // Generate `hashers` hashes using the Kirsch-Mitzenmacher optimization:
        //
        // `h_i(x) = (h1(x) + i * h2(x)) mod m`
        let hashers = self.hashers as u128;
        let bits = bits as u128;
        (0..hashers)
            .map(move |hasher| h1.wrapping_add(hasher.wrapping_mul(h2)) % bits)
            .map(|index| index as u64)
    }

    /// Inserts an item into the [BloomFilter].
    pub fn insert(&mut self, item: &[u8]) {
        let indices = self.indices(item, self.bits.len());
        for index in indices {
            self.bits.set(index, true);
        }
    }

    /// Checks if an item is possibly in the [BloomFilter].
    ///
    /// Returns `true` if the item is probably in the set, and `false` if it is definitely not.
    pub fn contains(&self, item: &[u8]) -> bool {
        let indices = self.indices(item, self.bits.len());
        for index in indices {
            if !self.bits.get(index) {
                return false;
            }
        }
        true
    }
}

impl Write for BloomFilter {
    fn write(&self, buf: &mut impl BufMut) {
        self.hashers.write(buf);
        self.bits.write(buf);
    }
}

impl Read for BloomFilter {
<<<<<<< HEAD
    type Cfg = (RangeCfg<usize>, RangeCfg<usize>);
=======
    // The number of hashers and the number of bits that the bitmap must have.
    type Cfg = (u8, u64);
>>>>>>> 924bba08

    fn read_cfg(
        buf: &mut impl Buf,
        (hashers_cfg, bits_cfg): &Self::Cfg,
    ) -> Result<Self, CodecError> {
        let hashers = u8::read_cfg(buf, &())?;
        if hashers != *hashers_cfg {
            return Err(CodecError::Invalid(
                "BloomFilter",
                "hashers doesn't match config",
            ));
        }
        let bits = BitMap::read_cfg(buf, bits_cfg)?;
        if bits.len() != *bits_cfg {
            return Err(CodecError::Invalid(
                "BloomFilter",
                "bitmap length doesn't match config",
            ));
        }
        Ok(Self { hashers, bits })
    }
}

impl EncodeSize for BloomFilter {
    fn encode_size(&self) -> usize {
        self.hashers.encode_size() + self.bits.encode_size()
    }
}

#[cfg(test)]
mod tests {
    use super::*;
    use commonware_codec::{Decode, Encode};
    use commonware_utils::{NZUsize, NZU8};

    #[test]
    fn test_insert_and_contains() {
        let mut bf = BloomFilter::new(NZU8!(10), NZUsize!(1000));
        let item1 = b"hello";
        let item2 = b"world";
        let item3 = b"bloomfilter";

        bf.insert(item1);
        bf.insert(item2);

        assert!(bf.contains(item1));
        assert!(bf.contains(item2));
        assert!(!bf.contains(item3));
    }

    #[test]
    fn test_empty() {
        let bf = BloomFilter::new(NZU8!(5), NZUsize!(100));
        assert!(!bf.contains(b"anything"));
    }

    #[test]
    fn test_false_positives() {
        let mut bf = BloomFilter::new(NZU8!(10), NZUsize!(100));
        for i in 0..10usize {
            bf.insert(&i.to_be_bytes());
        }

        // Check for inserted items
        for i in 0..10usize {
            assert!(bf.contains(&i.to_be_bytes()));
        }

        // Check for non-inserted items and count false positives
        let mut false_positives = 0;
        for i in 100..1100usize {
            if bf.contains(&i.to_be_bytes()) {
                false_positives += 1;
            }
        }

        // A small bloom filter with many items will have some false positives.
        // The exact number is probabilistic, but it should not be zero and not all should be FPs.
        assert!(false_positives > 0);
        assert!(false_positives < 1000);
    }

    #[test]
    fn test_codec_roundtrip() {
        let mut bf = BloomFilter::new(NZU8!(5), NZUsize!(100));
        bf.insert(b"test1");
        bf.insert(b"test2");

        let cfg = (5, 100);

        let encoded = bf.encode();
        let decoded = BloomFilter::decode_cfg(encoded, &cfg).unwrap();

        assert_eq!(bf, decoded);
    }

    #[test]
    fn test_codec_empty() {
        let bf = BloomFilter::new(NZU8!(4), NZUsize!(128));
        let cfg = (4, 128);
        let encoded = bf.encode();
        let decoded = BloomFilter::decode_cfg(encoded, &cfg).unwrap();
        assert_eq!(bf, decoded);
    }

    #[test]
    fn test_codec_with_invalid_hashers() {
        let mut bf = BloomFilter::new(NZU8!(5), NZUsize!(100));
        bf.insert(b"test1");
        let encoded = bf.encode();

        // Too large
        let cfg = (10, 100);
        let decoded = BloomFilter::decode_cfg(encoded.clone(), &cfg);
        assert!(matches!(
            decoded,
            Err(CodecError::Invalid(
                "BloomFilter",
                "hashers doesn't match config"
            ))
        ));

        // Too small
        let cfg = (4, 100);
        let decoded = BloomFilter::decode_cfg(encoded, &cfg);
        assert!(matches!(
            decoded,
            Err(CodecError::Invalid(
                "BloomFilter",
                "hashers doesn't match config"
            ))
        ));
    }

    #[test]
    fn test_codec_with_invalid_bits() {
        let mut bf = BloomFilter::new(NZU8!(5), NZUsize!(100));
        bf.insert(b"test1");
        let encoded = bf.encode();

        // Wrong bit count
        let cfg = (5, 99);
        let result = BloomFilter::decode_cfg(encoded.clone(), &cfg);
        assert!(matches!(result, Err(CodecError::InvalidLength(100))));

        let cfg = (5, 101);
        let result = BloomFilter::decode_cfg(encoded, &cfg);
        assert!(matches!(
            result,
            Err(CodecError::Invalid(
                "BloomFilter",
                "bitmap length doesn't match config"
            ))
        ));
    }
}<|MERGE_RESOLUTION|>--- conflicted
+++ resolved
@@ -90,12 +90,8 @@
 }
 
 impl Read for BloomFilter {
-<<<<<<< HEAD
-    type Cfg = (RangeCfg<usize>, RangeCfg<usize>);
-=======
     // The number of hashers and the number of bits that the bitmap must have.
     type Cfg = (u8, u64);
->>>>>>> 924bba08
 
     fn read_cfg(
         buf: &mut impl Buf,
