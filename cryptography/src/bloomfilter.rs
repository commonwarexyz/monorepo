//! An implementation of a [Bloom Filter](https://en.wikipedia.org/wiki/Bloom_filter).

use crate::{
    sha256::{Digest, Sha256},
    Hasher,
};
use bytes::{Buf, BufMut};
use commonware_codec::{
    codec::{Read, Write},
    error::Error as CodecError,
    EncodeSize, FixedSize,
};
use commonware_utils::bitmap::BitMap;
<<<<<<< HEAD
use core::num::{NonZeroU8, NonZeroUsize};
=======
use core::num::{NonZeroU64, NonZeroU8, NonZeroUsize};
>>>>>>> 9c7abdc6

/// The length of a half of a [Digest].
const HALF_DIGEST_LEN: usize = 16;

/// The length of a full [Digest].
const FULL_DIGEST_LEN: usize = Digest::SIZE;

/// A [Bloom Filter](https://en.wikipedia.org/wiki/Bloom_filter).
///
/// This implementation uses the Kirsch-Mitzenmacher optimization to derive `k` hash functions
/// from two hash values, which are in turn derived from a single [Digest]. This provides
/// efficient hashing for [BloomFilter::insert] and [BloomFilter::contains] operations.
#[derive(Clone, Debug, PartialEq, Eq)]
pub struct BloomFilter {
    hashers: u8,
    bits: BitMap,
}

impl BloomFilter {
    /// Creates a new [BloomFilter] with `hashers` hash functions and `bits` bits.
    pub fn new(hashers: NonZeroU8, bits: NonZeroUsize) -> Self {
        Self {
            hashers: hashers.get(),
            bits: BitMap::zeroes(bits.get() as u64),
        }
    }

    /// Generate `num_hashers` bit indices for a given item.
    fn indices(&self, item: &[u8], bits: u64) -> impl Iterator<Item = u64> {
        // Extract two 128-bit hash values from the SHA256 digest of the item
        let digest = Sha256::hash(item);
        let mut h1_bytes = [0u8; HALF_DIGEST_LEN];
        h1_bytes.copy_from_slice(&digest[0..HALF_DIGEST_LEN]);
        let h1 = u128::from_be_bytes(h1_bytes);
        let mut h2_bytes = [0u8; HALF_DIGEST_LEN];
        h2_bytes.copy_from_slice(&digest[HALF_DIGEST_LEN..FULL_DIGEST_LEN]);
        let h2 = u128::from_be_bytes(h2_bytes);

        // Generate `hashers` hashes using the Kirsch-Mitzenmacher optimization:
        //
        // `h_i(x) = (h1(x) + i * h2(x)) mod m`
        let hashers = self.hashers as u128;
        let bits = bits as u128;
        (0..hashers)
            .map(move |hasher| h1.wrapping_add(hasher.wrapping_mul(h2)) % bits)
            .map(|index| index as u64)
    }

    /// Inserts an item into the [BloomFilter].
    pub fn insert(&mut self, item: &[u8]) {
        let indices = self.indices(item, self.bits.len());
        for index in indices {
            self.bits.set(index, true);
        }
    }

    /// Checks if an item is possibly in the [BloomFilter].
    ///
    /// Returns `true` if the item is probably in the set, and `false` if it is definitely not.
    pub fn contains(&self, item: &[u8]) -> bool {
        let indices = self.indices(item, self.bits.len());
        for index in indices {
            if !self.bits.get(index) {
                return false;
            }
        }
        true
    }
}

impl Write for BloomFilter {
    fn write(&self, buf: &mut impl BufMut) {
        self.hashers.write(buf);
        self.bits.write(buf);
    }
}

impl Read for BloomFilter {
<<<<<<< HEAD
    type Cfg = (RangeCfg, u64);
=======
    // The number of hashers and the number of bits that the bitmap must have.
    type Cfg = (NonZeroU8, NonZeroU64);
>>>>>>> 9c7abdc6

    fn read_cfg(
        buf: &mut impl Buf,
        (hashers_cfg, bits_cfg): &Self::Cfg,
    ) -> Result<Self, CodecError> {
        let hashers = u8::read_cfg(buf, &())?;
        if hashers != hashers_cfg.get() {
            return Err(CodecError::Invalid(
                "BloomFilter",
                "hashers doesn't match config",
            ));
        }
        let bits = BitMap::read_cfg(buf, &bits_cfg.get())?;
        if bits.len() != bits_cfg.get() {
            return Err(CodecError::Invalid(
                "BloomFilter",
                "bitmap length doesn't match config",
            ));
        }
<<<<<<< HEAD
        let bits = BitMap::read_cfg(buf, bits_cfg)?;
=======
>>>>>>> 9c7abdc6
        Ok(Self { hashers, bits })
    }
}

impl EncodeSize for BloomFilter {
    fn encode_size(&self) -> usize {
        self.hashers.encode_size() + self.bits.encode_size()
    }
}

#[cfg(test)]
mod tests {
    use super::*;
    use commonware_codec::{Decode, Encode};
    use commonware_utils::{NZUsize, NZU64, NZU8};

    #[test]
    fn test_insert_and_contains() {
        let mut bf = BloomFilter::new(NZU8!(10), NZUsize!(1000));
        let item1 = b"hello";
        let item2 = b"world";
        let item3 = b"bloomfilter";

        bf.insert(item1);
        bf.insert(item2);

        assert!(bf.contains(item1));
        assert!(bf.contains(item2));
        assert!(!bf.contains(item3));
    }

    #[test]
    fn test_empty() {
        let bf = BloomFilter::new(NZU8!(5), NZUsize!(100));
        assert!(!bf.contains(b"anything"));
    }

    #[test]
    fn test_false_positives() {
        let mut bf = BloomFilter::new(NZU8!(10), NZUsize!(100));
        for i in 0..10usize {
            bf.insert(&i.to_be_bytes());
        }

        // Check for inserted items
        for i in 0..10usize {
            assert!(bf.contains(&i.to_be_bytes()));
        }

        // Check for non-inserted items and count false positives
        let mut false_positives = 0;
        for i in 100..1100usize {
            if bf.contains(&i.to_be_bytes()) {
                false_positives += 1;
            }
        }

        // A small bloom filter with many items will have some false positives.
        // The exact number is probabilistic, but it should not be zero and not all should be FPs.
        assert!(false_positives > 0);
        assert!(false_positives < 1000);
    }

    #[test]
    fn test_codec_roundtrip() {
        let mut bf = BloomFilter::new(NZU8!(5), NZUsize!(100));
        bf.insert(b"test1");
        bf.insert(b"test2");

<<<<<<< HEAD
        let cfg = ((1..=100).into(), 100);
=======
        let cfg = (NZU8!(5), NZU64!(100));
>>>>>>> 9c7abdc6

        let encoded = bf.encode();
        let decoded = BloomFilter::decode_cfg(encoded, &cfg).unwrap();

        assert_eq!(bf, decoded);
    }

    #[test]
    fn test_codec_empty() {
        let bf = BloomFilter::new(NZU8!(4), NZUsize!(128));
<<<<<<< HEAD
        let cfg = ((1..=100).into(), 128);
=======
        let cfg = (NZU8!(4), NZU64!(128));
>>>>>>> 9c7abdc6
        let encoded = bf.encode();
        let decoded = BloomFilter::decode_cfg(encoded, &cfg).unwrap();
        assert_eq!(bf, decoded);
    }

    #[test]
    fn test_codec_with_invalid_hashers() {
        let mut bf = BloomFilter::new(NZU8!(5), NZUsize!(100));
        bf.insert(b"test1");
        let encoded = bf.encode();

<<<<<<< HEAD
        // Too small
        let cfg = ((10..=10).into(), 100);
=======
        // Too large
        let cfg = (NZU8!(10), NZU64!(100));
>>>>>>> 9c7abdc6
        let decoded = BloomFilter::decode_cfg(encoded.clone(), &cfg);
        assert!(matches!(
            decoded,
            Err(CodecError::Invalid(
                "BloomFilter",
                "hashers doesn't match config"
            ))
        ));

<<<<<<< HEAD
        // Too large
        let cfg = ((0..5).into(), 100);
=======
        // Too small
        let cfg = (NZU8!(4), NZU64!(100));
>>>>>>> 9c7abdc6
        let decoded = BloomFilter::decode_cfg(encoded, &cfg);
        assert!(matches!(
            decoded,
            Err(CodecError::Invalid(
                "BloomFilter",
                "hashers doesn't match config"
            ))
        ));
    }

    #[test]
    fn test_codec_with_invalid_bits() {
        let mut bf = BloomFilter::new(NZU8!(5), NZUsize!(100));
        bf.insert(b"test1");
        let encoded = bf.encode();

<<<<<<< HEAD
        // Too large
        let cfg_large = ((5..=5).into(), 99);
        let result_large = BloomFilter::decode_cfg(encoded.clone(), &cfg_large);
        assert!(matches!(result_large, Err(CodecError::InvalidLength(100))));
=======
        // Wrong bit count
        let cfg = (NZU8!(5), NZU64!(99));
        let result = BloomFilter::decode_cfg(encoded.clone(), &cfg);
        assert!(matches!(result, Err(CodecError::InvalidLength(100))));

        let cfg = (NZU8!(5), NZU64!(101));
        let result = BloomFilter::decode_cfg(encoded, &cfg);
        assert!(matches!(
            result,
            Err(CodecError::Invalid(
                "BloomFilter",
                "bitmap length doesn't match config"
            ))
        ));
>>>>>>> 9c7abdc6
    }
}<|MERGE_RESOLUTION|>--- conflicted
+++ resolved
@@ -11,11 +11,7 @@
     EncodeSize, FixedSize,
 };
 use commonware_utils::bitmap::BitMap;
-<<<<<<< HEAD
-use core::num::{NonZeroU8, NonZeroUsize};
-=======
 use core::num::{NonZeroU64, NonZeroU8, NonZeroUsize};
->>>>>>> 9c7abdc6
 
 /// The length of a half of a [Digest].
 const HALF_DIGEST_LEN: usize = 16;
@@ -94,12 +90,8 @@
 }
 
 impl Read for BloomFilter {
-<<<<<<< HEAD
-    type Cfg = (RangeCfg, u64);
-=======
     // The number of hashers and the number of bits that the bitmap must have.
     type Cfg = (NonZeroU8, NonZeroU64);
->>>>>>> 9c7abdc6
 
     fn read_cfg(
         buf: &mut impl Buf,
@@ -119,10 +111,6 @@
                 "bitmap length doesn't match config",
             ));
         }
-<<<<<<< HEAD
-        let bits = BitMap::read_cfg(buf, bits_cfg)?;
-=======
->>>>>>> 9c7abdc6
         Ok(Self { hashers, bits })
     }
 }
@@ -192,11 +180,7 @@
         bf.insert(b"test1");
         bf.insert(b"test2");
 
-<<<<<<< HEAD
-        let cfg = ((1..=100).into(), 100);
-=======
         let cfg = (NZU8!(5), NZU64!(100));
->>>>>>> 9c7abdc6
 
         let encoded = bf.encode();
         let decoded = BloomFilter::decode_cfg(encoded, &cfg).unwrap();
@@ -207,11 +191,7 @@
     #[test]
     fn test_codec_empty() {
         let bf = BloomFilter::new(NZU8!(4), NZUsize!(128));
-<<<<<<< HEAD
-        let cfg = ((1..=100).into(), 128);
-=======
         let cfg = (NZU8!(4), NZU64!(128));
->>>>>>> 9c7abdc6
         let encoded = bf.encode();
         let decoded = BloomFilter::decode_cfg(encoded, &cfg).unwrap();
         assert_eq!(bf, decoded);
@@ -223,13 +203,8 @@
         bf.insert(b"test1");
         let encoded = bf.encode();
 
-<<<<<<< HEAD
-        // Too small
-        let cfg = ((10..=10).into(), 100);
-=======
         // Too large
         let cfg = (NZU8!(10), NZU64!(100));
->>>>>>> 9c7abdc6
         let decoded = BloomFilter::decode_cfg(encoded.clone(), &cfg);
         assert!(matches!(
             decoded,
@@ -239,13 +214,8 @@
             ))
         ));
 
-<<<<<<< HEAD
-        // Too large
-        let cfg = ((0..5).into(), 100);
-=======
         // Too small
         let cfg = (NZU8!(4), NZU64!(100));
->>>>>>> 9c7abdc6
         let decoded = BloomFilter::decode_cfg(encoded, &cfg);
         assert!(matches!(
             decoded,
@@ -262,12 +232,6 @@
         bf.insert(b"test1");
         let encoded = bf.encode();
 
-<<<<<<< HEAD
-        // Too large
-        let cfg_large = ((5..=5).into(), 99);
-        let result_large = BloomFilter::decode_cfg(encoded.clone(), &cfg_large);
-        assert!(matches!(result_large, Err(CodecError::InvalidLength(100))));
-=======
         // Wrong bit count
         let cfg = (NZU8!(5), NZU64!(99));
         let result = BloomFilter::decode_cfg(encoded.clone(), &cfg);
@@ -282,6 +246,5 @@
                 "bitmap length doesn't match config"
             ))
         ));
->>>>>>> 9c7abdc6
     }
 }