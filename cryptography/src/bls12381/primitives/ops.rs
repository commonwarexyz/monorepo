//! Digital signatures over the BLS12-381 curve using G1 as the Public Key (48 bytes)
//! and G2 as the Signature (96 bytes).
//!
//! # Domain Separation Tag (DST)
//!
//! All signatures use the `POP` (Proof of Possession) scheme during signing. For Proof-of-Possession (POP) signatures,
//! the domain separation tag is `BLS_POP_BLS12381G2_XMD:SHA-256_SSWU_RO_POP_`. For signatures over other messages, the
//! domain separation tag is `BLS_SIG_BLS12381G2_XMD:SHA-256_SSWU_RO_POP_`. You can read more about DSTs [here](https://datatracker.ietf.org/doc/html/draft-irtf-cfrg-bls-signature-05#section-4.2).

use super::{
    group::{self, Scalar, Share, DST},
    variant::Variant,
    Error,
};
use crate::bls12381::primitives::{sharing::Sharing, variant::PartialSignature};
#[cfg(not(feature = "std"))]
use alloc::{borrow::Cow, vec, vec::Vec};
use commonware_codec::Encode;
use commonware_math::algebra::{Additive, CryptoGroup, HashToGroup, Random as _};
use commonware_utils::{ordered::Map, union_unique};
use rand_core::CryptoRngCore;
#[cfg(feature = "std")]
use rayon::{prelude::*, ThreadPoolBuilder};
#[cfg(feature = "std")]
use std::borrow::Cow;

fn prepare_evaluations<'a, V: Variant>(
    threshold: u32,
    partials: impl IntoIterator<Item = &'a PartialSignature<V>>,
) -> Result<Map<u32, V::Signature>, Error> {
    let mut out = Map::from_iter_dedup(partials.into_iter().map(|eval| (eval.index, eval.value)));
    let t = threshold as usize;
    out.truncate(t);
    if out.len() < t {
        return Err(Error::NotEnoughPartialSignatures(t, out.len()));
    }
    Ok(out)
}

/// Computes the public key from the private key.
pub fn compute_public<V: Variant>(private: &Scalar) -> V::Public {
    V::Public::generator() * private
}

/// Returns a new keypair derived from the provided randomness.
pub fn keypair<R: CryptoRngCore, V: Variant>(rng: &mut R) -> (group::Private, V::Public) {
    let private = group::Private::random(rng);
    let public = compute_public::<V>(&private);
    (private, public)
}

/// Hashes the provided message with the domain separation tag (DST) to
/// the curve.
pub fn hash_message<V: Variant>(dst: DST, message: &[u8]) -> V::Signature {
    V::Signature::hash_to_group(dst, message)
}

/// Hashes the provided message with the domain separation tag (DST) and namespace to
/// the curve.
pub fn hash_message_namespace<V: Variant>(
    dst: DST,
    namespace: &[u8],
    message: &[u8],
) -> V::Signature {
    V::Signature::hash_to_group(dst, &union_unique(namespace, message))
}

/// Signs the provided message with the private key.
pub fn sign<V: Variant>(private: &Scalar, dst: DST, message: &[u8]) -> V::Signature {
    hash_message::<V>(dst, message) * private
}

/// Generates a proof of possession for the private key.
pub fn sign_proof_of_possession<V: Variant>(private: &group::Private) -> V::Signature {
    // Get public key
    let public = compute_public::<V>(private);

    // Sign the public key
    sign::<V>(private, V::PROOF_OF_POSSESSION, &public.encode())
}

/// Verifies the signature with the provided public key.
pub fn verify<V: Variant>(
    public: &V::Public,
    dst: DST,
    message: &[u8],
    signature: &V::Signature,
) -> Result<(), Error> {
    // Create hashed message `hm`
    let hm = hash_message::<V>(dst, message);

    // Verify the signature
    V::verify(public, &hm, signature)
}

/// Verifies a proof of possession for the provided public key.
pub fn verify_proof_of_possession<V: Variant>(
    public: &V::Public,
    signature: &V::Signature,
) -> Result<(), Error> {
    verify::<V>(public, V::PROOF_OF_POSSESSION, &public.encode(), signature)
}

/// Signs the provided message with the private key.
///
/// # Determinism
///
/// Signatures produced by this function are deterministic and are safe
/// to use in a consensus-critical context.
pub fn sign_message<V: Variant>(
    private: &group::Private,
    namespace: Option<&[u8]>,
    message: &[u8],
) -> V::Signature {
    let payload = namespace.map_or(Cow::Borrowed(message), |namespace| {
        Cow::Owned(union_unique(namespace, message))
    });
    sign::<V>(private, V::MESSAGE, &payload)
}

/// Verifies the signature with the provided public key.
///
/// # Warning
///
/// This function assumes a group check was already performed on
/// `public` and `signature`.
pub fn verify_message<V: Variant>(
    public: &V::Public,
    namespace: Option<&[u8]>,
    message: &[u8],
    signature: &V::Signature,
) -> Result<(), Error> {
    let payload = namespace.map_or(Cow::Borrowed(message), |namespace| {
        Cow::Owned(union_unique(namespace, message))
    });
    verify::<V>(public, V::MESSAGE, &payload, signature)
}

/// Generates a proof of possession for the private key share.
pub fn partial_sign_proof_of_possession<V: Variant>(
    sharing: &Sharing<V>,
    private: &Share,
) -> PartialSignature<V> {
    // Sign the public key
    let sig = sign::<V>(
        &private.private,
        V::PROOF_OF_POSSESSION,
        &sharing.public().encode(),
    );
    PartialSignature {
        value: sig,
        index: private.index,
    }
}

/// Verifies the proof of possession for the provided public polynomial.
///
/// # Warning
///
/// This function assumes a group check was already performed on `signature`.
pub fn partial_verify_proof_of_possession<V: Variant>(
    sharing: &Sharing<V>,
    partial: &PartialSignature<V>,
) -> Result<(), Error> {
    verify::<V>(
        &sharing.partial_public(partial.index)?,
        V::PROOF_OF_POSSESSION,
        &sharing.public().encode(),
        &partial.value,
    )
}

/// Signs the provided message with the key share.
pub fn partial_sign_message<V: Variant>(
    private: &Share,
    namespace: Option<&[u8]>,
    message: &[u8],
) -> PartialSignature<V> {
    let sig = sign_message::<V>(&private.private, namespace, message);
    PartialSignature {
        value: sig,
        index: private.index,
    }
}

/// Verifies the partial signature against the public polynomial.
///
/// # Warning
///
/// This function assumes a group check was already performed on `signature`.
pub fn partial_verify_message<V: Variant>(
    sharing: &Sharing<V>,
    namespace: Option<&[u8]>,
    message: &[u8],
    partial: &PartialSignature<V>,
) -> Result<(), Error> {
    verify_message::<V>(
        &sharing.partial_public(partial.index)?,
        namespace,
        message,
        &partial.value,
    )
}

/// Aggregates multiple partial signatures into a single signature.
///
/// # Warning
///
/// This function assumes a group check was already performed on each `signature` and
/// that each `signature` is unique. If any of these assumptions are violated, an attacker can
/// exploit this function to verify an incorrect aggregate signature.
pub fn partial_aggregate_signatures<'a, V, I>(partials: I) -> Option<(u32, V::Signature)>
where
    V: Variant,
    I: IntoIterator<Item = &'a PartialSignature<V>>,
    V::Signature: 'a,
{
    let mut iter = partials.into_iter().peekable();
    let index = iter.peek()?.index;
    let mut s = V::Signature::zero();
    for partial in iter {
        if partial.index != index {
            return None;
        }
        s += &partial.value;
    }
    Some((index, s))
}

/// Verifies the signatures from multiple partial signatures over multiple unique messages from a single
/// signer.
///
/// # Warning
///
/// This function assumes a group check was already performed on each `signature`.
pub fn partial_verify_multiple_messages<'a, V, I, J>(
    sharing: &Sharing<V>,
    index: u32,
    messages: I,
    signatures: J,
) -> Result<(), Error>
where
    V: Variant,
    I: IntoIterator<Item = &'a (Option<&'a [u8]>, &'a [u8])>,
    J: IntoIterator<Item = &'a PartialSignature<V>>,
    V::Signature: 'a,
{
    // Aggregate the partial signatures
    let (parsed_index, signature) =
        partial_aggregate_signatures::<V, _>(signatures).ok_or(Error::InvalidSignature)?;
    if index != parsed_index {
        return Err(Error::InvalidSignature);
    }
    let public = sharing.partial_public(index)?;

    // Sum the hashed messages
    let mut hm_sum = V::Signature::zero();
    for (namespace, msg) in messages {
        let hm = namespace.as_ref().map_or_else(
            || hash_message::<V>(V::MESSAGE, msg),
            |namespace| hash_message_namespace::<V>(V::MESSAGE, namespace, msg),
        );
        hm_sum += &hm;
    }

    // Verify the signature
    V::verify(&public, &hm_sum, &signature)
}

/// Verify a list of [PartialSignature]s by performing aggregate verification,
/// performing repeated bisection to find invalid signatures (if any exist).
///
/// TODO (#903): parallelize this
fn partial_verify_multiple_public_keys_bisect<'a, V>(
    pending: &[(V::Public, &'a PartialSignature<V>)],
    mut invalid: Vec<&'a PartialSignature<V>>,
    namespace: Option<&[u8]>,
    message: &[u8],
) -> Result<(), Vec<&'a PartialSignature<V>>>
where
    V: Variant,
{
    // Iteratively bisect to find invalid signatures
    let mut stack = vec![(0, pending.len())];
    while let Some((start, end)) = stack.pop() {
        // Skip if range is empty
        let slice = &pending[start..end];
        if slice.is_empty() {
            continue;
        }

        // Create aggregate public key and signature
        let mut agg_pk = V::Public::zero();
        let mut agg_sig = V::Signature::zero();
        for (pk, partial) in slice {
            agg_pk += pk;
            agg_sig += &partial.value;
        }

        // If aggregate signature is invalid, bisect. Otherwise, continue.
        if verify_message::<V>(&agg_pk, namespace, message, &agg_sig).is_err() {
            if slice.len() == 1 {
                invalid.push(slice[0].1);
            } else {
                let mid = slice.len() / 2;
                stack.push((start + mid, end));
                stack.push((start, start + mid));
            }
        }
    }

    // Return invalid partial signatures, if any
    if !invalid.is_empty() {
        return Err(invalid);
    }
    Ok(())
}

/// Attempts to verify multiple [PartialSignature]s over the same message as a single
/// aggregate signature (or returns any invalid signature found).
///
/// # Warning
///
/// This function assumes a group check was already performed on each `signature`.
pub fn partial_verify_multiple_public_keys<'a, V, I>(
    sharing: &Sharing<V>,
    namespace: Option<&[u8]>,
    message: &[u8],
    partials: I,
) -> Result<(), Vec<&'a PartialSignature<V>>>
where
    V: Variant,
    I: IntoIterator<Item = &'a PartialSignature<V>>,
{
    let partials = partials.into_iter();
    let mut pending = Vec::with_capacity(partials.size_hint().0);
    let mut invalid = Vec::new();
    for partial in partials {
        match sharing.partial_public(partial.index) {
            Ok(p) => pending.push((p, partial)),
            Err(_) => invalid.push(partial),
        }
    }

    // Find any invalid partial signatures
    if let Err(bad) = partial_verify_multiple_public_keys_bisect::<V>(
        pending.as_slice(),
        Vec::new(),
        namespace,
        message,
    ) {
        invalid.extend(bad);
    }
    if invalid.is_empty() {
        Ok(())
    } else {
        Err(invalid)
    }
}

/// Recovers a signature from at least `threshold` partial signatures.
///
/// # Determinism
///
/// Signatures recovered by this function are deterministic and are safe
/// to use in a consensus-critical context.
///
/// # Warning
///
/// This function assumes that each partial signature is unique.
pub fn threshold_signature_recover<'a, V, I>(
    sharing: &Sharing<V>,
    partials: I,
) -> Result<V::Signature, Error>
where
    V: Variant,
    I: IntoIterator<Item = &'a PartialSignature<V>>,
    V::Signature: 'a,
{
    let evals = prepare_evaluations::<V>(sharing.required(), partials)?;
    sharing
        .interpolator(evals.keys())?
        .interpolate(&evals, 1)
        .ok_or(Error::InvalidRecovery)
}

/// Recovers multiple signatures from multiple sets of at least `threshold`
/// partial signatures.
///
/// # Determinism
///
/// Signatures recovered by this function are deterministic and are safe
/// to use in a consensus-critical context.
///
/// # Warning
///
/// This function assumes that each partial signature is unique and that
/// each set of partial signatures has the same indices.
pub fn threshold_signature_recover_multiple<'a, V, I>(
    sharing: &Sharing<V>,
    many_evals: Vec<I>,
    #[cfg_attr(not(feature = "std"), allow(unused_variables))] concurrency: usize,
) -> Result<Vec<V::Signature>, Error>
where
    V: Variant,
    I: IntoIterator<Item = &'a PartialSignature<V>>,
    V::Signature: 'a,
{
<<<<<<< HEAD
    if many_evals.is_empty() {
        return Ok(Vec::new());
    }

    // Process first set of evaluations
    let evals = many_evals.swap_remove(0).into_iter().collect::<Vec<_>>();
    let evals = prepare_evaluations(threshold, evals)?;
    let mut prepared_evals = vec![evals];

    // Prepare other evaluations and ensure they have the same indices
    for evals in many_evals {
        let evals = evals.into_iter().collect::<Vec<_>>();
        let evals = prepare_evaluations(threshold, evals)?;
        for (i, e) in prepared_evals[0].iter().enumerate() {
            if e.index != evals[i].index {
                return Err(Error::InvalidIndex);
            }
        }
        prepared_evals.push(evals);
    }

    // Compute weights
    let indices = prepared_evals[0]
        .iter()
        .map(|e| e.index)
        .collect::<Vec<_>>();
    let weights = compute_weights(indices)?;

    #[cfg(not(feature = "std"))]
    return prepared_evals
=======
    let prepared_evals = many_evals
>>>>>>> 2c4a49b0
        .into_iter()
        .map(|evals| prepare_evaluations::<V>(sharing.required(), evals))
        .collect::<Result<Vec<_>, _>>()?;
    let Some(first_eval) = prepared_evals.first() else {
        return Ok(Vec::new());
    };
    if !prepared_evals
        .iter()
        .skip(1)
        .all(|other_eval| other_eval.keys() == first_eval.keys())
    {
        return Err(Error::InvalidIndex);
    }

    let interpolator = sharing.interpolator(first_eval.keys())?;
    #[cfg(feature = "std")]
    {
        let concurrency = core::cmp::min(concurrency, prepared_evals.len());
        if concurrency != 1 {
            // Build a thread pool with the specified concurrency
            let pool = ThreadPoolBuilder::new()
                .num_threads(concurrency)
                .build()
                .expect("Unable to build thread pool");

            // Recover signatures
            return pool.install(move || {
                prepared_evals
                    .par_iter()
                    .map(|evals| {
                        interpolator
                            .interpolate(evals, 1)
                            .ok_or(Error::InvalidRecovery)
                    })
                    .collect()
            });
        }
    }
    prepared_evals
        .into_iter()
        .map(|evals| {
            interpolator
                .interpolate(&evals, 1)
                .ok_or(Error::InvalidRecovery)
        })
        .collect()
}

/// Recovers a pair of signatures from two sets of at least `threshold` partial signatures.
///
/// This is just a wrapper around `threshold_signature_recover_multiple` with concurrency set to 2.
pub fn threshold_signature_recover_pair<'a, V, I>(
    sharing: &Sharing<V>,
    first: I,
    second: I,
) -> Result<(V::Signature, V::Signature), Error>
where
    V: Variant,
    I: IntoIterator<Item = &'a PartialSignature<V>>,
    V::Signature: 'a,
{
    let mut sigs = threshold_signature_recover_multiple::<V, _>(sharing, vec![first, second], 2)?;
    let second_sig = sigs.pop().unwrap();
    let first_sig = sigs.pop().unwrap();
    Ok((first_sig, second_sig))
}

/// Aggregates multiple public keys.
///
/// # Warning
///
/// This function assumes a group check was already performed on all `public_keys`,
/// that each `public_key` is unique, and that the caller has a Proof-of-Possession (PoP)
/// for each `public_key`. If any of these assumptions are violated, an attacker can
/// exploit this function to verify an incorrect aggregate signature.
pub fn aggregate_public_keys<'a, V, I>(public_keys: I) -> V::Public
where
    V: Variant,
    I: IntoIterator<Item = &'a V::Public>,
    V::Public: 'a,
{
    let mut p = V::Public::zero();
    for pk in public_keys {
        p += pk;
    }
    p
}

/// Aggregates multiple signatures.
///
/// # Warning
///
/// This function assumes a group check was already performed on each `signature` and
/// that each `signature` is unique. If any of these assumptions are violated, an attacker can
/// exploit this function to verify an incorrect aggregate signature.
pub fn aggregate_signatures<'a, V, I>(signatures: I) -> V::Signature
where
    V: Variant,
    I: IntoIterator<Item = &'a V::Signature>,
    V::Signature: 'a,
{
    let mut s = V::Signature::zero();
    for sig in signatures {
        s += sig;
    }
    s
}

/// Verifies the aggregate signature over a single message from multiple public keys.
///
/// # Warning
///
/// This function assumes the caller has performed a group check and collected a proof-of-possession
/// for all provided `public`. This function assumes a group check was already performed on the
/// `signature`. It is not safe to provide duplicate public keys.
pub fn aggregate_verify_multiple_public_keys<'a, V, I>(
    public: I,
    namespace: Option<&[u8]>,
    message: &[u8],
    signature: &V::Signature,
) -> Result<(), Error>
where
    V: Variant,
    I: IntoIterator<Item = &'a V::Public>,
    V::Public: 'a,
{
    // Aggregate public keys
    //
    // We can take advantage of the bilinearity property of pairings to aggregate public keys
    // that have all signed the same message (as long as all public keys are unique).
    let agg_public = aggregate_public_keys::<V, _>(public);

    // Verify the signature
    verify_message::<V>(&agg_public, namespace, message, signature)
}

/// Verifies the aggregate signature over multiple unique messages from a single public key.
///
/// # Warning
///
/// This function assumes a group check was already performed on `public` and `signature`. It is not
/// safe to provide an aggregate public key or to provide duplicate messages.
///
/// ## Why not aggregate public keys?
///
/// We rely on bilinearity to reduce pairing operations in this function, like in `aggregate_verify_multiple_public_keys`,
/// and sum hashed messages together before performing a single pairing operation (instead of summing `len(messages)` pairings of
/// hashed message and public key). If the public key itself is an aggregate of multiple public keys, an attacker can exploit
/// this optimization to cause this function to return that an aggregate signature is valid when it really isn't.
pub fn aggregate_verify_multiple_messages<'a, V, I>(
    public: &V::Public,
    messages: I,
    signature: &V::Signature,
    #[cfg_attr(not(feature = "std"), allow(unused_variables))] concurrency: usize,
) -> Result<(), Error>
where
    V: Variant,
    I: IntoIterator<Item = &'a (Option<&'a [u8]>, &'a [u8])> + Send + Sync,
    I::IntoIter: Send + Sync,
{
    #[cfg(not(feature = "std"))]
    let hm_sum = compute_hm_sum::<V, I>(messages);

    #[cfg(feature = "std")]
    let hm_sum = if concurrency == 1 {
        compute_hm_sum::<V, I>(messages)
    } else {
        let pool = ThreadPoolBuilder::new()
            .num_threads(concurrency)
            .build()
            .expect("Unable to build thread pool");

        // TODO(#1496): Revisit use of `.par_bridge()`
        pool.install(move || {
            messages
                .into_iter()
                .par_bridge()
                .map(|(namespace, msg)| {
                    namespace.as_ref().map_or_else(
                        || hash_message::<V>(V::MESSAGE, msg),
                        |namespace| hash_message_namespace::<V>(V::MESSAGE, namespace, msg),
                    )
                })
                .reduce(V::Signature::zero, |mut sum, hm| {
                    sum += &hm;
                    sum
                })
        })
    };

    V::verify(public, &hm_sum, signature)
}

/// Computes the sum over the hash of each message.
fn compute_hm_sum<'a, V, I>(messages: I) -> V::Signature
where
    V: Variant,
    I: IntoIterator<Item = &'a (Option<&'a [u8]>, &'a [u8])>,
{
    let mut hm_sum = V::Signature::zero();
    for (namespace, msg) in messages {
        let hm = namespace.as_ref().map_or_else(
            || hash_message::<V>(V::MESSAGE, msg),
            |namespace| hash_message_namespace::<V>(V::MESSAGE, namespace, msg),
        );
        hm_sum += &hm;
    }
    hm_sum
}

#[cfg(test)]
mod tests {
    use super::*;
    use crate::bls12381::{
        dkg,
        primitives::variant::{MinPk, MinSig},
    };
    use blst::BLST_ERROR;
    use commonware_codec::{DecodeExt, ReadExt};
    use commonware_math::algebra::{Field as _, Ring, Space};
    use commonware_utils::{from_hex_formatted, quorum, NZU32};
    use group::{Private, G1_MESSAGE, G2_MESSAGE};
    use rand::{prelude::*, rngs::OsRng};

    fn codec<V: Variant>() {
        // Encode private/public key
        let (private, public) = keypair::<_, V>(&mut thread_rng());
        let (private_bytes, public_bytes) = (private.encode(), public.encode());

        // Decode private/public key
        let (private_decoded, public_decoded) = (
            group::Private::decode(private_bytes.clone()).unwrap(),
            V::Public::decode(public_bytes.clone()).unwrap(),
        );

        // Ensure equal
        assert_eq!(private, private_decoded);
        assert_eq!(public, public_decoded);

        // Ensure blst compatibility
        match V::MESSAGE {
            G1_MESSAGE => {
                blst::min_sig::SecretKey::from_bytes(&private_bytes).unwrap();
                let blst_public_decoded =
                    blst::min_sig::PublicKey::from_bytes(&public_bytes).unwrap();
                blst_public_decoded.validate().unwrap();
                let blst_public_encoded = blst_public_decoded.compress().to_vec();
                assert_eq!(public_bytes, blst_public_encoded.as_slice());
            }
            G2_MESSAGE => {
                blst::min_pk::SecretKey::from_bytes(&private_bytes).unwrap();
                let blst_public_decoded =
                    blst::min_pk::PublicKey::from_bytes(&public_bytes).unwrap();
                blst_public_decoded.validate().unwrap();
                let blst_public_encoded = blst_public_decoded.compress().to_vec();
                assert_eq!(public_bytes, blst_public_encoded.as_slice());
            }
            _ => panic!("Unsupported Variant"),
        }
    }

    #[test]
    fn test_codec() {
        codec::<MinPk>();
        codec::<MinSig>();
    }

    /// Verify that a given proof-of-possession signature is valid according to `blst`.
    fn blst_verify_proof_of_possession<V: Variant>(
        public: &V::Public,
        signature: &V::Signature,
    ) -> Result<(), BLST_ERROR> {
        let msg = public.encode();
        match V::MESSAGE {
            G1_MESSAGE => {
                let public = blst::min_sig::PublicKey::from_bytes(&public.encode()).unwrap();
                let signature = blst::min_sig::Signature::from_bytes(&signature.encode()).unwrap();
                match signature.verify(true, &msg, V::PROOF_OF_POSSESSION, &[], &public, true) {
                    BLST_ERROR::BLST_SUCCESS => Ok(()),
                    e => Err(e),
                }
            }
            G2_MESSAGE => {
                let public = blst::min_pk::PublicKey::from_bytes(&public.encode()).unwrap();
                let signature = blst::min_pk::Signature::from_bytes(&signature.encode()).unwrap();
                match signature.verify(true, &msg, V::PROOF_OF_POSSESSION, &[], &public, true) {
                    BLST_ERROR::BLST_SUCCESS => Ok(()),
                    e => Err(e),
                }
            }
            _ => panic!("Unsupported Variant"),
        }
    }

    fn single_proof_of_possession<V: Variant>() {
        // Generate PoP
        let (private, public) = keypair::<_, V>(&mut thread_rng());
        let pop = sign_proof_of_possession::<V>(&private);

        // Verify PoP
        verify_proof_of_possession::<V>(&public, &pop).expect("PoP should be valid");

        // Verify PoP using blst
        blst_verify_proof_of_possession::<V>(&public, &pop).expect("PoP should be valid");
    }

    #[test]
    fn test_single_proof_of_possession() {
        single_proof_of_possession::<MinPk>();
        single_proof_of_possession::<MinSig>();
    }

    fn threshold_proof_of_possession<V: Variant>() {
        // Generate PoP
        let n = 5;
        let mut rng = StdRng::seed_from_u64(0);
        let (sharing, shares) = dkg::deal_anonymous::<V>(&mut rng, Default::default(), NZU32!(n));
        let partials: Vec<_> = shares
            .iter()
            .map(|s| partial_sign_proof_of_possession::<V>(&sharing, s))
            .collect();
        for p in &partials {
            partial_verify_proof_of_possession::<V>(&sharing, p)
                .expect("signature should be valid");
        }
        let threshold_sig = threshold_signature_recover::<V, _>(&sharing, &partials).unwrap();
        let threshold_pub = sharing.public();

        // Verify PoP
        verify_proof_of_possession::<V>(threshold_pub, &threshold_sig)
            .expect("signature should be valid");

        // Verify PoP using blst
        blst_verify_proof_of_possession::<V>(threshold_pub, &threshold_sig)
            .expect("signature should be valid");
    }

    #[test]
    fn test_threshold_proof_of_possession() {
        threshold_proof_of_possession::<MinPk>();
        threshold_proof_of_possession::<MinSig>();
    }

    /// Verify that a given message signature is valid according to `blst`.
    fn blst_verify_message<V: Variant>(
        public: &V::Public,
        msg: &[u8],
        signature: &V::Signature,
    ) -> Result<(), BLST_ERROR> {
        match V::MESSAGE {
            G1_MESSAGE => {
                let public = blst::min_sig::PublicKey::from_bytes(&public.encode()).unwrap();
                let signature = blst::min_sig::Signature::from_bytes(&signature.encode()).unwrap();
                match signature.verify(true, msg, V::MESSAGE, &[], &public, true) {
                    BLST_ERROR::BLST_SUCCESS => Ok(()),
                    e => Err(e),
                }
            }
            G2_MESSAGE => {
                let public = blst::min_pk::PublicKey::from_bytes(&public.encode()).unwrap();
                let signature = blst::min_pk::Signature::from_bytes(&signature.encode()).unwrap();
                match signature.verify(true, msg, V::MESSAGE, &[], &public, true) {
                    BLST_ERROR::BLST_SUCCESS => Ok(()),
                    e => Err(e),
                }
            }
            _ => panic!("Unsupported Variant"),
        }
    }

    fn bad_namespace<V: Variant>() {
        let (private, public) = keypair::<_, V>(&mut thread_rng());
        let msg = &[1, 9, 6, 9];
        let sig = sign_message::<V>(&private, Some(b"good"), msg);
        assert!(matches!(
            verify_message::<V>(&public, Some(b"bad"), msg, &sig).unwrap_err(),
            Error::InvalidSignature
        ));
    }

    #[test]
    fn test_bad_namespace() {
        bad_namespace::<MinPk>();
        bad_namespace::<MinSig>();
    }

    fn single_message<V: Variant>() {
        let (private, public) = keypair::<_, V>(&mut thread_rng());
        let msg = &[1, 9, 6, 9];
        let namespace = b"test";
        let sig = sign_message::<V>(&private, Some(namespace), msg);
        verify_message::<V>(&public, Some(namespace), msg, &sig)
            .expect("signature should be valid");
        let payload = union_unique(namespace, msg);
        blst_verify_message::<V>(&public, &payload, &sig).expect("signature should be valid");
    }

    #[test]
    fn test_single_message() {
        single_message::<MinPk>();
        single_message::<MinSig>();
    }

    fn threshold_message<V: Variant>() {
        // Generate signature
        let n = 5;
        let mut rng = StdRng::seed_from_u64(0);
        let (sharing, shares) = dkg::deal_anonymous::<V>(&mut rng, Default::default(), NZU32!(n));
        let msg = &[1, 9, 6, 9];
        let namespace = b"test";
        let partials: Vec<_> = shares
            .iter()
            .map(|s| partial_sign_message::<V>(s, Some(namespace), msg))
            .collect();
        for p in &partials {
            partial_verify_message::<V>(&sharing, Some(namespace), msg, p)
                .expect("signature should be valid");
        }
        let threshold_sig = threshold_signature_recover::<V, _>(&sharing, &partials).unwrap();
        let threshold_pub = sharing.public();

        // Verify the signature
        verify_message::<V>(threshold_pub, Some(namespace), msg, &threshold_sig)
            .expect("signature should be valid");

        // Verify the signature using blst
        let payload = union_unique(namespace, msg);
        blst_verify_message::<V>(threshold_pub, &payload, &threshold_sig)
            .expect("signature should be valid");
    }

    #[test]
    fn test_threshold_message() {
        threshold_message::<MinPk>();
        threshold_message::<MinSig>();
    }

    fn blst_aggregate_verify_multiple_public_keys<'a, V, I>(
        public: I,
        message: &[u8],
        signature: &V::Signature,
    ) -> Result<(), BLST_ERROR>
    where
        V: Variant,
        I: IntoIterator<Item = &'a V::Public>,
        V::Public: 'a,
    {
        match V::MESSAGE {
            G1_MESSAGE => {
                let public = public
                    .into_iter()
                    .map(|pk| blst::min_sig::PublicKey::from_bytes(&pk.encode()).unwrap())
                    .collect::<Vec<_>>();
                let public = public.iter().collect::<Vec<_>>();
                let signature = blst::min_sig::Signature::from_bytes(&signature.encode()).unwrap();
                match signature.fast_aggregate_verify(true, message, V::MESSAGE, &public) {
                    BLST_ERROR::BLST_SUCCESS => Ok(()),
                    e => Err(e),
                }
            }
            G2_MESSAGE => {
                let public = public
                    .into_iter()
                    .map(|pk| blst::min_pk::PublicKey::from_bytes(&pk.encode()).unwrap())
                    .collect::<Vec<_>>();
                let public = public.iter().collect::<Vec<_>>();
                let signature = blst::min_pk::Signature::from_bytes(&signature.encode()).unwrap();
                match signature.fast_aggregate_verify(true, message, V::MESSAGE, &public) {
                    BLST_ERROR::BLST_SUCCESS => Ok(()),
                    e => Err(e),
                }
            }
            _ => panic!("Unsupported Variant"),
        }
    }

    fn aggregate_verify_multiple_public_keys_correct<V: Variant>() {
        // Generate signatures
        let (private1, public1) = keypair::<_, V>(&mut thread_rng());
        let (private2, public2) = keypair::<_, V>(&mut thread_rng());
        let (private3, public3) = keypair::<_, V>(&mut thread_rng());
        let namespace = b"test";
        let message = b"message";
        let sig1 = sign_message::<V>(&private1, Some(namespace), message);
        let sig2 = sign_message::<V>(&private2, Some(namespace), message);
        let sig3 = sign_message::<V>(&private3, Some(namespace), message);
        let pks = vec![public1, public2, public3];
        let signatures = vec![sig1, sig2, sig3];

        // Aggregate the signatures
        let aggregate_sig = aggregate_signatures::<V, _>(&signatures);

        // Verify the aggregated signature
        aggregate_verify_multiple_public_keys::<V, _>(
            &pks,
            Some(namespace),
            message,
            &aggregate_sig,
        )
        .expect("Aggregated signature should be valid");

        // Verify the aggregated signature using blst
        let payload = union_unique(namespace, message);
        blst_aggregate_verify_multiple_public_keys::<V, _>(&pks, &payload, &aggregate_sig)
            .expect("Aggregated signature should be valid");
    }

    #[test]
    fn test_aggregate_verify_multiple_public_keys() {
        aggregate_verify_multiple_public_keys_correct::<MinPk>();
        aggregate_verify_multiple_public_keys_correct::<MinSig>();
    }

    fn aggregate_verify_wrong_public_keys<V: Variant>() {
        // Generate signatures
        let (private1, public1) = keypair::<_, V>(&mut thread_rng());
        let (private2, public2) = keypair::<_, V>(&mut thread_rng());
        let (private3, _) = keypair::<_, V>(&mut thread_rng());
        let namespace = b"test";
        let message = b"message";
        let sig1 = sign_message::<V>(&private1, Some(namespace), message);
        let sig2 = sign_message::<V>(&private2, Some(namespace), message);
        let sig3 = sign_message::<V>(&private3, Some(namespace), message);
        let signatures = vec![sig1, sig2, sig3];

        // Aggregate the signatures
        let aggregate_sig = aggregate_signatures::<V, _>(&signatures);

        // Verify the aggregated signature
        let (_, public4) = keypair::<_, V>(&mut thread_rng());
        let wrong_pks = vec![public1, public2, public4];
        let result = aggregate_verify_multiple_public_keys::<V, _>(
            &wrong_pks,
            Some(namespace),
            message,
            &aggregate_sig,
        );
        assert!(matches!(result, Err(Error::InvalidSignature)));
    }

    #[test]
    fn test_aggregate_verify_wrong_public_keys() {
        aggregate_verify_wrong_public_keys::<MinPk>();
        aggregate_verify_wrong_public_keys::<MinSig>();
    }

    fn aggregate_verify_wrong_public_key_count<V: Variant>() {
        // Generate signatures
        let (private1, public1) = keypair::<_, V>(&mut thread_rng());
        let (private2, public2) = keypair::<_, V>(&mut thread_rng());
        let (private3, _) = keypair::<_, V>(&mut thread_rng());
        let namespace = b"test";
        let message = b"message";
        let sig1 = sign_message::<V>(&private1, Some(namespace), message);
        let sig2 = sign_message::<V>(&private2, Some(namespace), message);
        let sig3 = sign_message::<V>(&private3, Some(namespace), message);
        let signatures = vec![sig1, sig2, sig3];

        // Aggregate the signatures
        let aggregate_sig = aggregate_signatures::<V, _>(&signatures);

        // Verify the aggregated signature
        let wrong_pks = vec![public1, public2];
        let result = aggregate_verify_multiple_public_keys::<V, _>(
            &wrong_pks,
            Some(namespace),
            message,
            &aggregate_sig,
        );
        assert!(matches!(result, Err(Error::InvalidSignature)));
    }

    #[test]
    fn test_aggregate_verify_wrong_public_key_count() {
        aggregate_verify_wrong_public_key_count::<MinPk>();
        aggregate_verify_wrong_public_key_count::<MinSig>();
    }

    fn blst_aggregate_verify_multiple_messages<'a, V, I>(
        public: &V::Public,
        msgs: I,
        signature: &V::Signature,
    ) -> Result<(), BLST_ERROR>
    where
        V: Variant,
        I: IntoIterator<Item = &'a [u8]>,
    {
        match V::MESSAGE {
            G1_MESSAGE => {
                let public = blst::min_sig::PublicKey::from_bytes(&public.encode()).unwrap();
                let msgs = msgs.into_iter().collect::<Vec<_>>();
                let pks = vec![&public; msgs.len()];
                let signature = blst::min_sig::Signature::from_bytes(&signature.encode()).unwrap();
                match signature.aggregate_verify(true, &msgs, V::MESSAGE, &pks, true) {
                    BLST_ERROR::BLST_SUCCESS => Ok(()),
                    e => Err(e),
                }
            }
            G2_MESSAGE => {
                let public = blst::min_pk::PublicKey::from_bytes(&public.encode()).unwrap();
                let msgs = msgs.into_iter().collect::<Vec<_>>();
                let pks = vec![&public; msgs.len()];
                let signature = blst::min_pk::Signature::from_bytes(&signature.encode()).unwrap();
                match signature.aggregate_verify(true, &msgs, V::MESSAGE, &pks, true) {
                    BLST_ERROR::BLST_SUCCESS => Ok(()),
                    e => Err(e),
                }
            }
            _ => panic!("Unsupported Variant"),
        }
    }

    fn aggregate_verify_multiple_messages_correct<V: Variant>() {
        // Generate signatures
        let (private, public) = keypair::<_, V>(&mut thread_rng());
        let namespace = Some(&b"test"[..]);
        let messages: Vec<(Option<&[u8]>, &[u8])> = vec![
            (namespace, b"Message 1"),
            (namespace, b"Message 2"),
            (namespace, b"Message 3"),
        ];
        let signatures: Vec<_> = messages
            .iter()
            .map(|(namespace, msg)| sign_message::<V>(&private, *namespace, msg))
            .collect();

        // Aggregate the signatures
        let aggregate_sig = aggregate_signatures::<V, _>(&signatures);

        // Verify the aggregated signature without parallelism
        aggregate_verify_multiple_messages::<V, _>(&public, &messages, &aggregate_sig, 1)
            .expect("Aggregated signature should be valid");

        // Verify the aggregated signature with parallelism
        aggregate_verify_multiple_messages::<V, _>(&public, &messages, &aggregate_sig, 4)
            .expect("Aggregated signature should be valid");

        // Verify the aggregated signature using blst
        let messages = messages
            .iter()
            .map(|(namespace, msg)| union_unique(namespace.unwrap(), msg))
            .collect::<Vec<_>>();
        let messages = messages
            .iter()
            .map(|msg| msg.as_slice())
            .collect::<Vec<_>>();
        blst_aggregate_verify_multiple_messages::<V, _>(&public, messages, &aggregate_sig)
            .expect("Aggregated signature should be valid");
    }

    #[test]
    fn test_aggregate_verify_multiple_messages() {
        aggregate_verify_multiple_messages_correct::<MinPk>();
        aggregate_verify_multiple_messages_correct::<MinSig>();
    }

    fn aggregate_verify_wrong_messages<V: Variant>() {
        // Generate signatures
        let (private, public) = keypair::<_, V>(&mut thread_rng());
        let namespace = Some(&b"test"[..]);
        let messages: Vec<(Option<&[u8]>, &[u8])> = vec![
            (namespace, b"Message 1"),
            (namespace, b"Message 2"),
            (namespace, b"Message 3"),
        ];
        let signatures: Vec<_> = messages
            .iter()
            .map(|(namespace, msg)| sign_message::<V>(&private, *namespace, msg))
            .collect();

        // Aggregate the signatures
        let aggregate_sig = aggregate_signatures::<V, _>(&signatures);

        // Construct wrong messages
        let wrong_messages: Vec<(Option<&[u8]>, &[u8])> = vec![
            (namespace, b"Message 1"),
            (namespace, b"Message 2"),
            (namespace, b"Message 4"),
        ];

        // Verify the aggregated signature without parallelism
        let result =
            aggregate_verify_multiple_messages::<V, _>(&public, &wrong_messages, &aggregate_sig, 1);
        assert!(matches!(result, Err(Error::InvalidSignature)));

        // Verify the aggregated signature with parallelism
        let result =
            aggregate_verify_multiple_messages::<V, _>(&public, &wrong_messages, &aggregate_sig, 4);
        assert!(matches!(result, Err(Error::InvalidSignature)));
    }

    #[test]
    fn test_aggregate_verify_wrong_messages() {
        aggregate_verify_wrong_messages::<MinPk>();
        aggregate_verify_wrong_messages::<MinSig>();
    }

    fn aggregate_verify_wrong_message_count<V: Variant>() {
        // Generate signatures
        let (private, public) = keypair::<_, V>(&mut thread_rng());
        let namespace = Some(&b"test"[..]);
        let messages: Vec<(Option<&[u8]>, &[u8])> = vec![
            (namespace, b"Message 1"),
            (namespace, b"Message 2"),
            (namespace, b"Message 3"),
        ];
        let signatures: Vec<_> = messages
            .iter()
            .map(|(namespace, msg)| sign_message::<V>(&private, *namespace, msg))
            .collect();

        // Aggregate the signatures
        let aggregate_sig = aggregate_signatures::<V, _>(&signatures);

        // Construct wrong messages
        let wrong_messages: Vec<(Option<&[u8]>, &[u8])> =
            vec![(namespace, b"Message 1"), (namespace, b"Message 2")];

        // Verify the aggregated signature without parallelism
        let result =
            aggregate_verify_multiple_messages::<V, _>(&public, &wrong_messages, &aggregate_sig, 1);
        assert!(matches!(result, Err(Error::InvalidSignature)));

        // Verify the aggregated signature with parallelism
        let result =
            aggregate_verify_multiple_messages::<V, _>(&public, &wrong_messages, &aggregate_sig, 4);
        assert!(matches!(result, Err(Error::InvalidSignature)));
    }

    #[test]
    fn test_aggregate_verify_wrong_message_count() {
        aggregate_verify_wrong_message_count::<MinPk>();
        aggregate_verify_wrong_message_count::<MinSig>();
    }

    fn partial_verify_multiple_messages_correct<V: Variant>() {
        // Generate polynomial and shares
        let n = 5;
        let (public, shares) =
            dkg::deal_anonymous::<V>(&mut thread_rng(), Default::default(), NZU32!(n));

        // Select signer with index 0
        let signer = &shares[0];

        // Successful verification with namespaced messages
        let messages: Vec<(Option<&[u8]>, &[u8])> = vec![
            (Some(&b"ns"[..]), b"msg1"),
            (Some(&b"ns"[..]), b"msg2"),
            (Some(&b"ns"[..]), b"msg3"),
        ];
        let partials: Vec<PartialSignature<V>> = messages
            .iter()
            .map(|(ns, msg)| partial_sign_message::<V>(signer, *ns, msg))
            .collect();
        partial_verify_multiple_messages::<V, _, _>(&public, signer.index, &messages, &partials)
            .expect("Verification with namespaced messages should succeed");

        // Successful verification with non-namespaced messages
        let messages_no_ns: Vec<(Option<&[u8]>, &[u8])> =
            vec![(None, b"msg1"), (None, b"msg2"), (None, b"msg3")];
        let partials_no_ns: Vec<PartialSignature<V>> = messages_no_ns
            .iter()
            .map(|(ns, msg)| partial_sign_message::<V>(signer, *ns, msg))
            .collect();
        partial_verify_multiple_messages::<V, _, _>(
            &public,
            signer.index,
            &messages_no_ns,
            &partials_no_ns,
        )
        .expect("Verification with non-namespaced messages should succeed");

        // Successful verification with mixed namespaces
        let messages_mixed: Vec<(Option<&[u8]>, &[u8])> = vec![
            (Some(&b"ns1"[..]), b"msg1"),
            (None, b"msg2"),
            (Some(&b"ns2"[..]), b"msg3"),
        ];
        let partials_mixed: Vec<PartialSignature<V>> = messages_mixed
            .iter()
            .map(|(ns, msg)| partial_sign_message::<V>(signer, *ns, msg))
            .collect();
        partial_verify_multiple_messages::<V, _, _>(
            &public,
            signer.index,
            &messages_mixed,
            &partials_mixed,
        )
        .expect("Verification with mixed namespaces should succeed");

        // Failure with wrong signer index
        assert!(matches!(
            partial_verify_multiple_messages::<V, _, _>(&public, 1, &messages, &partials),
            Err(Error::InvalidSignature)
        ));

        // Success with swapped partial signatures
        let mut partials_swapped = partials.clone();
        partials_swapped.swap(0, 1);
        partial_verify_multiple_messages::<V, _, _>(
            &public,
            signer.index,
            &messages,
            &partials_swapped,
        )
        .expect("Verification with swapped partials should succeed");

        // Failure with fewer signatures than messages
        let partials_fewer = partials[..2].to_vec();
        assert!(matches!(
            partial_verify_multiple_messages::<V, _, _>(
                &public,
                signer.index,
                &messages,
                &partials_fewer
            ),
            Err(Error::InvalidSignature)
        ));

        // Failure with more signatures than messages
        let extra_message = (Some(&b"ns"[..]), b"msg4");
        let extra_partial = partial_sign_message::<V>(signer, extra_message.0, extra_message.1);
        let mut partials_more = partials.clone();
        partials_more.push(extra_partial);
        assert!(matches!(
            partial_verify_multiple_messages::<V, _, _>(
                &public,
                signer.index,
                &messages,
                &partials_more
            ),
            Err(Error::InvalidSignature)
        ));

        // Failure with signatures from different public_keys
        let signer2 = &shares[1];
        let partial2 = partial_sign_message::<V>(signer2, messages[0].0, messages[0].1);
        let mut partials_mixed_public_keys = partials;
        partials_mixed_public_keys[0] = partial2;
        assert!(matches!(
            partial_verify_multiple_messages::<V, _, _>(
                &public,
                signer.index,
                &messages,
                &partials_mixed_public_keys
            ),
            Err(Error::InvalidSignature)
        ));
    }

    #[test]
    fn test_partial_verify_multiple_messages() {
        partial_verify_multiple_messages_correct::<MinPk>();
        partial_verify_multiple_messages_correct::<MinSig>();
    }

    fn threshold_signature_recover_with_weights_correct<V: Variant>() {
        let mut rng = StdRng::seed_from_u64(3333);
        let (n, t) = (6, quorum(6));
        let (sharing, shares) = dkg::deal_anonymous::<V>(&mut rng, Default::default(), NZU32!(n));

        // Produce partial signatures for the first `t` shares.
        let partials: Vec<_> = shares
            .iter()
            .take(t as usize)
            .map(|s| partial_sign_message::<V>(s, None, b"payload"))
            .collect();

        // Path-1: generic recover
        let sig1 = threshold_signature_recover::<V, _>(&sharing, &partials).unwrap();

        // Verify with the aggregated public key.
        verify_message::<V>(sharing.public(), None, b"payload", &sig1).unwrap();
    }

    #[test]
    fn test_threshold_signature_recover_with_weights() {
        threshold_signature_recover_with_weights_correct::<MinPk>();
        threshold_signature_recover_with_weights_correct::<MinSig>();
    }

    fn threshold_signature_recover_multiple<V: Variant>() {
        let mut rng = StdRng::seed_from_u64(3333);
        let (n, t) = (6, quorum(6));
        let (sharing, shares) = dkg::deal_anonymous::<V>(&mut rng, Default::default(), NZU32!(n));

        // Produce partial signatures for the first `t` shares.
        let partials_1: Vec<_> = shares
            .iter()
            .take(t as usize)
            .map(|s| partial_sign_message::<V>(s, None, b"payload1"))
            .collect();
        let partials_2: Vec<_> = shares
            .iter()
            .take(t as usize)
            .map(|s| partial_sign_message::<V>(s, None, b"payload2"))
            .collect();

        // Recover signatures
        let (sig_1, sig_2) =
            threshold_signature_recover_pair::<V, _>(&sharing, &partials_1, &partials_2).unwrap();

        // Verify with the aggregated public key.
        verify_message::<V>(sharing.public(), None, b"payload1", &sig_1).unwrap();
        verify_message::<V>(sharing.public(), None, b"payload2", &sig_2).unwrap();
    }

    #[test]
    fn test_threshold_signature_recover_multiple() {
        threshold_signature_recover_multiple::<MinPk>();
        threshold_signature_recover_multiple::<MinSig>();
    }

    fn partial_aggregate_signature_correct<V: Variant>() {
        let (n, _) = (5, 4);
        let mut rng = StdRng::seed_from_u64(0);

        // Create the private key polynomial and evaluate it at `n`
        // points to generate the shares.
        //
        // If receiving a share from an untrusted party, the recipient
        // should verify the share is on the public polynomial.
        let (sharing, shares) = dkg::deal_anonymous::<V>(&mut rng, Default::default(), NZU32!(n));

        // Generate the partial signatures
        let namespace = Some(&b"test"[..]);
        let msg = b"hello";
        let partials = shares
            .iter()
            .map(|s| partial_sign_message::<V>(s, namespace, msg))
            .collect::<Vec<_>>();

        // Each partial sig can be partially verified against the public polynomial
        partials.iter().for_each(|partial| {
            partial_verify_message::<V>(&sharing, namespace, msg, partial).unwrap();
        });

        // Generate and verify the threshold sig
        let threshold_sig = threshold_signature_recover::<V, _>(&sharing, &partials).unwrap();
        verify_message::<V>(sharing.public(), namespace, msg, &threshold_sig).unwrap();
    }

    #[test]
    fn test_partial_aggregate_signature_correct() {
        partial_aggregate_signature_correct::<MinPk>();
        partial_aggregate_signature_correct::<MinSig>();
    }

    fn partial_aggregate_signature_bad_namespace<V: Variant>() {
        let n = 5;
        let mut rng = StdRng::seed_from_u64(0);

        // Create the private key polynomial and evaluate it at `n`
        // points to generate the shares.
        //
        // If receiving a share from an untrusted party, the recipient
        // should verify the share is on the public polynomial.
        let (sharing, shares) = dkg::deal_anonymous::<V>(&mut rng, Default::default(), NZU32!(n));

        // Generate the partial signatures
        let namespace = Some(&b"test"[..]);
        let msg = b"hello";
        let partials = shares
            .iter()
            .map(|s| partial_sign_message::<V>(s, namespace, msg))
            .collect::<Vec<_>>();

        // Each partial sig can be partially verified against the public polynomial
        let namespace = Some(&b"bad"[..]);
        partials.iter().for_each(|partial| {
            assert!(matches!(
                partial_verify_message::<V>(&sharing, namespace, msg, partial).unwrap_err(),
                Error::InvalidSignature
            ));
        });

        // Generate and verify the threshold sig
        let threshold_sig = threshold_signature_recover::<V, _>(&sharing, &partials).unwrap();
        assert!(matches!(
            verify_message::<V>(sharing.public(), namespace, msg, &threshold_sig).unwrap_err(),
            Error::InvalidSignature
        ));
    }

    #[test]
    fn test_partial_aggregate_signature_bad_namespace() {
        partial_aggregate_signature_bad_namespace::<MinPk>();
        partial_aggregate_signature_bad_namespace::<MinSig>();
    }

    fn partial_aggregate_signature_insufficient<V: Variant>() {
        let (n, t) = (5, 4);
        let mut rng = StdRng::seed_from_u64(0);

        // Create the private key polynomial and evaluate it at `n`
        // points to generate the shares
        let (group, shares) = dkg::deal_anonymous::<V>(&mut rng, Default::default(), NZU32!(n));

        // Only take t-1 shares
        let shares = shares.into_iter().take(t as usize - 1).collect::<Vec<_>>();

        // Generate the partial signatures
        let namespace = Some(&b"test"[..]);
        let msg = b"hello";
        let partials = shares
            .iter()
            .map(|s| partial_sign_message::<V>(s, namespace, msg))
            .collect::<Vec<_>>();

        // Each partial sig can be partially verified against the public polynomial
        partials.iter().for_each(|partial| {
            partial_verify_message::<V>(&group, namespace, msg, partial).unwrap();
        });

        // Generate the threshold sig
        assert!(matches!(
            threshold_signature_recover::<V, _>(&group, &partials).unwrap_err(),
            Error::NotEnoughPartialSignatures(4, 3)
        ));
    }

    #[test]
    fn test_partial_aggregate_signature_insufficient() {
        partial_aggregate_signature_insufficient::<MinPk>();
        partial_aggregate_signature_insufficient::<MinSig>();
    }

    fn partial_aggregate_signature_bad_share<V: Variant>() {
        let n = 5;
        let mut rng = StdRng::seed_from_u64(0);

        // Create the private key polynomial and evaluate it at `n`
        // points to generate the shares
        let (sharing, mut shares) =
            dkg::deal_anonymous::<V>(&mut rng, Default::default(), NZU32!(n));

        // Corrupt a share
        let share = shares.get_mut(3).unwrap();
        share.private = Private::random(&mut rand::thread_rng());

        // Generate the partial signatures
        let namespace = Some(&b"test"[..]);
        let msg = b"hello";
        let partials = shares
            .iter()
            .map(|s| partial_sign_message::<V>(s, namespace, msg))
            .collect::<Vec<_>>();

        // Each partial sig can be partially verified against the public polynomial
        partials.iter().for_each(|partial| {
            partial_verify_message::<V>(&sharing, namespace, msg, partial).unwrap();
        });

        // Generate and verify the threshold sig
        let threshold_sig = threshold_signature_recover::<V, _>(&sharing, &partials).unwrap();
        verify_message::<V>(sharing.public(), namespace, msg, &threshold_sig).unwrap();
    }

    #[test]
    #[should_panic(expected = "InvalidSignature")]
    fn test_partial_aggregate_signature_bad_share() {
        partial_aggregate_signature_bad_share::<MinPk>();
        partial_aggregate_signature_bad_share::<MinSig>();
    }

    #[test]
    fn test_partial_verify_multiple_public_keys() {
        let mut rng = StdRng::seed_from_u64(0);
        let n = 5;
        let (sharing, shares) =
            dkg::deal_anonymous::<MinSig>(&mut rng, Default::default(), NZU32!(n));
        let namespace = Some(&b"test"[..]);
        let msg = b"hello";

        // Generate partial signatures
        let partials: Vec<_> = shares
            .iter()
            .map(|s| partial_sign_message::<MinSig>(s, namespace, msg))
            .collect();
        sharing.precompute_partial_publics();

        // Verify all signatures
        partial_verify_multiple_public_keys::<MinSig, _>(&sharing, namespace, msg, &partials)
            .expect("all signatures should be valid");
    }

    #[test]
    fn test_partial_verify_multiple_public_keys_one_invalid() {
        let mut rng = StdRng::seed_from_u64(0);
        let n = 5;
        let (sharing, mut shares) =
            dkg::deal_anonymous::<MinSig>(&mut rng, Default::default(), NZU32!(n));
        let namespace = Some(&b"test"[..]);
        let msg = b"hello";

        // Corrupt the second share's private key
        let corrupted_index = 1;
        shares[corrupted_index].private = Private::random(&mut rng);

        // Generate partial signatures
        let partials: Vec<_> = shares
            .iter()
            .map(|s| partial_sign_message::<MinSig>(s, namespace, msg))
            .collect();

        sharing.precompute_partial_publics();
        // Attempt verification and expect failure with bisection identifying the invalid signature
        let result =
            partial_verify_multiple_public_keys::<MinSig, _>(&sharing, namespace, msg, &partials);
        match result {
            Err(invalid_sigs) => {
                assert_eq!(
                    invalid_sigs.len(),
                    1,
                    "Exactly one signature should be invalid"
                );
                assert_eq!(
                    invalid_sigs[0].index, corrupted_index as u32,
                    "The invalid signature should match the corrupted share's index"
                );
            }
            _ => panic!("Expected an error with invalid signatures"),
        }
    }

    #[test]
    fn test_partial_verify_multiple_public_keys_many_invalid() {
        let mut rng = StdRng::seed_from_u64(0);
        let n = 6;
        let (sharing, mut shares) =
            dkg::deal_anonymous::<MinSig>(&mut rng, Default::default(), NZU32!(n));
        let namespace = Some(&b"test"[..]);
        let msg = b"hello";

        // Corrupt shares at indices 1 and 3
        let corrupted_indices = vec![1, 3];
        for &idx in &corrupted_indices {
            shares[idx].private = Private::random(&mut rng);
        }

        // Generate partial signatures
        let partials: Vec<_> = shares
            .iter()
            .map(|s| partial_sign_message::<MinSig>(s, namespace, msg))
            .collect();
        sharing.precompute_partial_publics();

        // Attempt verification and expect failure with bisection identifying invalid signatures
        let result =
            partial_verify_multiple_public_keys::<MinSig, _>(&sharing, namespace, msg, &partials);
        match result {
            Err(invalid_sigs) => {
                assert_eq!(
                    invalid_sigs.len(),
                    corrupted_indices.len(),
                    "Number of invalid signatures should match number of corrupted shares"
                );
                let invalid_indices: Vec<u32> = invalid_sigs.iter().map(|sig| sig.index).collect();
                let expected_indices: Vec<u32> =
                    corrupted_indices.iter().map(|&i| i as u32).collect();
                assert_eq!(
                    invalid_indices, expected_indices,
                    "Invalid signature indices should match corrupted share indices"
                );
            }
            _ => panic!("Expected an error with invalid signatures"),
        }
    }

    #[test]
    fn test_partial_verify_multiple_public_keys_out_of_range() {
        let mut rng = StdRng::seed_from_u64(0);
        let n = 5;
        let (sharing, shares) =
            dkg::deal_anonymous::<MinSig>(&mut rng, Default::default(), NZU32!(n));
        let namespace = Some(&b"test"[..]);
        let msg = b"hello";

        // Generate partial signatures
        let mut partials: Vec<_> = shares
            .iter()
            .map(|s| partial_sign_message::<MinSig>(s, namespace, msg))
            .collect();

        // Corrupt partial signature index
        partials[0].index = 100;

        // Attempt verification and expect failure with bisection identifying the invalid signature
        sharing.precompute_partial_publics();
        let result =
            partial_verify_multiple_public_keys::<MinSig, _>(&sharing, namespace, msg, &partials);
        match result {
            Err(invalid_sigs) => {
                assert_eq!(
                    invalid_sigs.len(),
                    1,
                    "Exactly one signature should be invalid"
                );
                assert_eq!(
                    invalid_sigs[0].index, 100,
                    "The invalid signature should match the corrupted index"
                );
            }
            _ => panic!("Expected an error with invalid signatures"),
        }
    }

    #[test]
    fn test_partial_verify_multiple_public_keys_single() {
        let mut rng = StdRng::seed_from_u64(0);
        let (sharing, shares) =
            dkg::deal_anonymous::<MinSig>(&mut rng, Default::default(), NZU32!(1));
        let namespace = Some(&b"test"[..]);
        let msg = b"hello";

        let partials: Vec<_> = shares
            .iter()
            .map(|s| partial_sign_message::<MinSig>(s, namespace, msg))
            .collect();

        partial_verify_multiple_public_keys::<MinSig, _>(&sharing, namespace, msg, &partials)
            .expect("signature should be valid");
    }

    #[test]
    fn test_partial_verify_multiple_public_keys_single_invalid() {
        let mut rng = StdRng::seed_from_u64(0);
        let (sharing, mut shares) =
            dkg::deal_anonymous::<MinSig>(&mut rng, Default::default(), NZU32!(1));
        let namespace = Some(&b"test"[..]);
        let msg = b"hello";

        shares[0].private = Private::random(&mut rng);

        let partials: Vec<_> = shares
            .iter()
            .map(|s| partial_sign_message::<MinSig>(s, namespace, msg))
            .collect();

        let result =
            partial_verify_multiple_public_keys::<MinSig, _>(&sharing, namespace, msg, &partials);
        match result {
            Err(invalid_sigs) => {
                assert_eq!(invalid_sigs.len(), 1);
                assert_eq!(invalid_sigs[0].index, 0);
            }
            _ => panic!("Expected an error with invalid signatures"),
        }
    }

    #[test]
    fn test_partial_verify_multiple_public_keys_last_invalid() {
        let mut rng = StdRng::seed_from_u64(0);
        let n = 5;
        let (sharing, mut shares) =
            dkg::deal_anonymous::<MinSig>(&mut rng, Default::default(), NZU32!(n));
        let namespace = Some(&b"test"[..]);
        let msg = b"hello";

        let corrupted_index = n - 1;
        shares[corrupted_index as usize].private = Private::random(&mut rng);

        let partials: Vec<_> = shares
            .iter()
            .map(|s| partial_sign_message::<MinSig>(s, namespace, msg))
            .collect();

        let result =
            partial_verify_multiple_public_keys::<MinSig, _>(&sharing, namespace, msg, &partials);
        match result {
            Err(invalid_sigs) => {
                assert_eq!(invalid_sigs.len(), 1);
                assert_eq!(invalid_sigs[0].index, corrupted_index);
            }
            _ => panic!("Expected an error with invalid signatures"),
        }
    }

    // Source: https://github.com/paulmillr/noble-curves/blob/bee1ffe0000095f95b982a969d06baaa3dd8ce73/test/bls12-381/bls12-381-g1-test-vectors.txt
    //
    // The test vectors are in the format: `<private>:<message>:<signature>`.
    const MIN_SIG_TESTS: &str = "25d8cef413ba263e8d5732d3fca51fd369db74712655a5fd7b0b3a58d8095be8::800134e27aacc74dc91153a6bd65f96a5f8c8365c722da2f1e12eb048e0aed6987fa4168a51241ce41434fd05fd4bdd9
611810ebd8f5a7faad47b2249f9d13be0506131db987b6948f1ca3194fa6b643:68:94250c0cc62ae9041c6f6e5042202b3c327991ce4b2841a4145d270f6c8311bc95673c826ada72a6d69e92a833d649e6
419bb1de76e11a476f8d5cc5d85a648ec04f24bf75f6cf1f3fae43e57bf9a491:c8d0:898f660c5b26e8c9461ab3f42eb394465d5a115702c05d2a2bc761a8873ac0f33d21f9ea9cf4c435cd31391f5c8c0a91
0d1bd9077705325666408124339dca98c0c842b35a90bc3cea8e0c36f2d35583:c43623:94f60dc44a4dbb2505befe346c0c143190fc877ded5e877418f0f890b8ae357a40e8fcc189139aaa509d2b6500f623a5
50ff7bd9b21916e55debbd0757e945386b6159ef481d9d774ee67d9b07d0e4ed:7e846556:8d8d9e84012c9c0958018202fe944b4517b618cb7df0b61b1f1ce40b43c2da6330ee0c30a37ac6c7ba0f16aeaa5b99db
29a8af03f8c73c64e14807cdabae877cb0f273169bc5ebf17f3e4ef334690656:ce8e5953d7:b37528df8825b94349cfe90a8c8665915cc49e6c41d78e28f8f1a05c5956ee9af850b82e9be756f024e396fd85d9b1ca
732fbcaef0e216eae6420eff93c68e3547267b69ca48c7ae9d79d481a466fab9:ae9eb5f425ee:b0adf372fe871a5f7efd30ba8f4ea563460a14651b903789324b78fe12c06b23569766c2d7eecdfb734de4485fee2436
4a8135a8847019dad5c1f1b609b50ee72bf5e6459f9c4206ce43de04c2a7103a:01a6d7836c68ad:914a38d1fa13ffdff56cbadd1bd77a3108aae19f76ff2a99d18784cf5c7620d44543045d757f61bdd4fa66780b25eb46
0681339753344b5a346aeec93a9b3b9d1282d620a3cdfc4fb4f0e7a075a99fa0:c335129a7fa17398:a01d6f24c038ebc110d742babcc9dd0a32eb518e1e52fac73a3e0a3395012e708112e86a314649aa1edf90dc51007042
67a4cad01442be6649e8f3de5b14d126baee62c7525ac61e0b2fe3387e7681b5:bb8a6f6e15fce1f262:82aa70654ca48c6ef55ce3edc88ee77922e1064c763aa50fb0d4a2e8b206d4e14ed849b4d175b096481a6afac232c588
1e36e3af518a276dedb69eb0e9df882721116cdb336f692eb691a6d2c7f2ec15:5fbb696cc48ea826a789:8a8f9a764916f3fd5b6cc882f9869ebd1d6a24a057a6e436509c916a9a1e9308e5f891e8e49f39afa0e9afbd3d209cb5
5984b05cfa8100d150b3a9a0a0c1e2be149a09e2ff6218b0648651f82b4e773e:5d1bf1b69e2774fdb03500:91703b32c962a8bda991561258c29cb726fea6300742cfe37ed929f68087638169750a423b5c4b465f5498b64ec660ce
4d84a172794eeeda6217cf4d10fa36f1b21103742926d4948845a8a0e417d13f:8ec1a5032dfff9289fffefaa:92142c1955d234c700373b823ab4b4b308897218096a88ea504267b26c9330b939191c72e770aaed0af3281b418af173
4de6bd9f522e6edf20d0e54cc17cc22f558f115b58478ae6155291e67c28e096:3a5e5a964d6acedcae7b23189a:838d07c7d28c62b1e5aadf8c621c4f360407b3124ac7f7ae3a40a56b1b848b8104f59b4d74e278639e35f4ffa64a3767
64fe9caf26b773198b6700a23c2618d36c7382440339a60236e210fc7f61ade3:8873768b317b84b32fca283a4082:b9fb8bc5cfda68938437c17e9f5cb448ca4bb79be278d8f1eac42b9f9b03039673c3170af211c24d7006d1af522f805e
2b5bf5af15c13c167173ac0b4750a27cd36ebb90cb0ee90d6168fc81eea0c30a:0a93cd89817651705b4fd414054a44:a2216d350329553d3adc81d0d79d000c0edf634443dafe7c292e8f7193d09facf7a6361e02e5df957021429ae306d879
507bf8c00a3364d9f297b3df5f523fc786806b3fc60123d8b231831af5dabce5:691cec082f50711675043ed04233437d:aabdfee018464bba85027210a8a8322f9de64b452d296f31bc8c507c05289b70e8642fb2b6aaa33759d857ece7735231
46b4cd59574a6c1f845d2a57d41c42096db5d53ffc9ec8d4b080c1542e24f30b:9a877c2bef8fd2ef71b2852e35afde4912:88eaa4631bb68b510601e6b099376adfe05c1eed52757611897935974d82bcc2751036723bcbfaf29c7f8c09bfd93b1f
3e04f740b39a8792e414144a3cb0c8816350f5c4744cf6569f258fc9df82a7d9:e5781adf4d2c0501969d2669619934145ffe:92989055e334649063b2242af5890a445a3d9f5fedcc127318da402d3c68f0ef658d0dc0074579218e02e31cb5ece4f2
5ff00a071e807e2beee582b790e4f37ea23211273008e37ca683b34632546b90:75659a273db98e3b14cd464cdfb217823f0496:9721a974cdd68946477db08a4221db9b9c2ca07c01b1daf7307ffcaa16603ee9f12e0ea5e446af292bde7b21f5eb4d3d
59c6a3ac6fef4c048486c141825a539e5b65ecc5f0a4425c4aa1015735928f0b:d26e8b19e6065dbdf5a7a50954fcf52e046e4a79:8be8f6ec5b39a43b6d24967009b0444a4c30ad57f285ad737b632a963aa3e9511f6e6ef27a502071bea00c4b653fe01d
053840cde56e2fab07d92aad4ca4126db0c79b582ae5b6074336f10faa1ce27d:18277161538b41f2116b62f1b4f15f763db71bc95a:a0350c66b6c72e8e745ecacd973aca076c110b218e0275b34976e7e23a3c834b260256227dbd8902e8454bb1d620e92c
4dae7ee2946935ab3799f54a67f7f3a1ede349786ac2169c0d4b66bee8659c88:ff0bc27c426ba610feb7b8d7262d27314884f9e98438:b6b4f053da80dc91f5311b1ff12c3de305b0dca42a84818d600644a2e9955afd4f68f61415ba5e4f6684e33da0fc8071
2b36bee50f49a23bf9a01d51e5b67acd8dcca3efb310708a742d93e1cb7089ef:5d9bb535996b1a0158f988ad523cdaeb934a69b043b84a:ad4ffad27a2d8e375549a7cdbfea761712f5b422fbc6d619a2de7b985f4c401b524905adb067bf40e1f1cda75a99edbf
364aa3c72c66b518e1bb9f28febcfa56f29ca5825fc8f1bb60792703124a7638:cbe2e518132f31a040fdde8e4665130d05aa7ff233d12bc6:902dca0a36d551de11ad849888e93d91023493c6a87ebe242ffba54e299747f8a122d015135a70a2473dd83f401d88bc
49a257e61ae16bf1f02cd6e81333ec3dc3b509843a56267ed0d40191c44a823b:df0079e080bbe83a8c3255fbdd26bf143c174ddcf80c969e4b:a3b5027454751a60c5a1204e8b25fe88c278ae2f29449e77c91766feb55ad81c978562e60c00084ff8244b1d8c02a2cd
4f7443821af744a272e3fae9ac7350d6344d61d47bdecd23587f794cfe29758a:e8be2bbfa55b3767413a37778a1940104c4a941e018daca7e3b8:963af9ffa575e398bbbba35e68e8a99d8ba77c870f98a6dfe5b48a283a61ccb19071121398669418f2ebbfa910782f29
22144d627be8fdea6127df0dcc8b17a141a41b44041548bd367840e372c8de90:a4c9b9b49bf2267674fd979e1eecce161cf13b5042d4ad769b45ad:86eeca7b5d03763d96bece0a865e315d260db6b6d728519bad150ef1d086bd78848994ed769da6f8ecf5ef99550588d0
25682a90cf7d1672adc57afe312e0695039d130dc2fa052174d1754dd6bf6f2c:939f9bcd0063da5bba708f16520a7ded65857ac4824e79ab1d6acc8d:a9b56b5df672c163219eb68807c39911bfdd00a6d413f6f1ee75da967017b2ef9ab99528345ed9af70bccc30b49b424d
6f4dc51d61fc10750a53a448b0177ab4ddd4727bc3690031615ef5f3ee9a37fd:b64ca223bac328283a133a74cf95ae4b14d6d68784115dba9af1a14e55:b7c5f00708da137f5e8e90b13cf9b41305173f1a616a31f69b37b89d2832d0956e1e6da88838969ce67d90f49c5d4f2e
5ca692a6163c55c4945758e4640c46ff0ca34fb870cdee9e067a22b0c0bdabed:bcff7f9acc78a02edb0e163769d6bc4e3a97e9bd3677b98a68d82c6d3b90:93d2e2d57cfe2502ac87207653bad819fe1c13cb321dc34ac074aaf647f3b1637d00f99a3ff0cb527465d45f6be31809
2b617ae10e1dc16e41fae911b14e9c150196912a4e89e20981ebcf472b4dd5dc:fc4d92a56983fc61b38b9a8b10abf5f2e914100ce449d4ff8e0ad586e7314d:864b93049434dd8c32b29c8c164b9ce286772da4e61be06b009c4fdba74f9915545cfe005602cabf6b9dfe76e084f0b6
3d12a889a4c1cb6066919f7b97086faecaa640580c43a9df4b8263160177a94f:3f0660a2f3dbc7e532fb7961b7cd00e4b95f5a44702e6e19a04321bbd4fedc02:93070b7ff8f81c45cefa10209107e37d567ae22aa92a45ba1e7a922eab7c58f5c7ef7a77881c8be9de29fad6a3ba3081
012d893034dbeb4cd2f4a7e7afa16e885e7139ffb2770f4d508ce187ebd01e1a:ae6c892504739f742ca90a2d94b84e1092e63288f220a5a75829ea83c49cacd031:a910f08de82e243ae5feeac46648d19f51b10046959bed0a887b7a2e2e4d9c5c0791c6ee9769c81a85efdcbf51c408d0
417e34572c751f1f4cddb3fa89f48640d9471e857e2424a701aa8d7283ba72d1:0f942d30f2b1090003d0faa02a8b1f4fc14500e93ef0df241d0996c7e4711ccac3a8:a3c9cf0e9e9cffdf97ef6fd8c57c60fbf5175d01b6943923eee9c12861d059bcef315c40791e8952861fe3c04f65c203
2a4bc53e3c5dd8d2c46ce784b52db7a66b1509a80103329364b78c5243e3b52a:f387978fe8bb746d7500f470ebb28bcad43501780fad6a8dc116052f93831a205b4116:abcbc4a6f49ef189dab4205790c23c0053474d9a1b02bce3979017137566d21eb2b5ce05b7f9bce8be73654ef582349d
231fd161a30aae15d7069ea9e81e06bd8a43c483468f8095cfb4b255128df5ec:dd1e2f364fcb24ad18349e07d6f74353cbd48def87b6a8a7147f3d0a461882a61a9fc77d:b9328c61b63b045372ec8fec0541cc70eada8d99414934a385680d5d3c98dd1aae317cd030c7372c1150c117a405335b
0e6dc865b8ceacd9e9e1edf3e146a00de60c08aab08dde3cb200fefc24e41eb0:b19a008107d7d89d804ad8a6cae7c039e3d003fd40b93adc746fbee76af5bbf299076482c1:8ac945e4ce9bcbd1042df2d4f29574fedcdca79d25d2358de9acf2ef860c0fc0e528d13c311e6119b73024bfbdd1ff36
41c6a0777609d976880906dcfeee73104a93f8527a23c78d5d7f7917401183db:47766621f49ec5c8235c30275ae2a92a615435d29f6bae651bdc90082a6738741e76ce43a3d2:ad5e2a36345fe3e3f6781e8936dafbd6ca0b0371ea59ba1ecb7091a6c40ede7547a82fc8a28b13bdb06a948446542e4d
6e6f8e2f4652e14aaa4ef111d7fc8be7ac4d8ada4d051caa52465a4345181990:8a266363f67331b303b5c4594e222a343ae7f5512d94a6df766d3212d1ad4ec2ddd88e62d88c51:a9c21fb52afa29e1c4a8f993e0cf6327023a1fe00db739bb915d9ab3e3238205bda9bc8b6be2f9f87cc29ff69bff9233
256a2028788ae24683db9af7d8d976782cfa323ceaf5db0e62272c222c83d331:23204fef64b612a246c470551a58b7e3c4b8ae558edd55c118001ba74ce4c11d22831683f597169e:a382ec60cea2596f472b8805b0271a0978a125c680d523a1f2d4291fffb01a3aa5d22bfe62ca439573525065fd6ec885
37b73537fcbb0f6b8bff910fcc0116d905f0960a2233a564d4cbe0b4c53f88ab:43ac6d7da7b0a419d6c893e9ccdbf3b891ec5ca9460fd70d9b2fb6dc9bd482c835af88922d74e4ef38:aafcf57e5db3c378a4d37bfa461ed23113bfa95fa9aece77a4569cb836cc86d311800e9425448c5d0d4302fe180810d1
700fb2aa7050df22fede481f8fbc24a937812ddd19dc19404351e2b5c72dc21d:381d1c6c2357c8fa5a07865e5dd0f76f5c4d63d115a49c24a7302d4cd66117683e549be5796ecd16fc56:b4409c7e09d8c79dc2f7a083a23cb02e83ba3c8f4af8ccfca70ad4ce90991333e4ff742fc912afb0de93610c1ec83261
56dbc180d43e8688bece1a617d284f2d3880e570650a3f260e9a3abae32c2c3c:7f62eaa50b2ea4288c03ecbbb42a8178aa1289bd1dcd9bb1664be0b8cf971b023b5e29cf47dbeb779f0098:a3fdcffe61c67de9a482e4fccf42ddb9344c8aa4fc3733ff711750287ae87329a82e235c5f9954a8cc5015ce7877ab9a
30a003ea75cc507f2b0861d68af83522b451976fbf9f71c6be340ab4b96bc0d2:bf5f878d46a8fa3e3a476fd161a86d053cea93675f18c30fbaab758a1f8f5f6818aaa193fc37f3fee0467264:8c223b8239b826c91eae0c24327e016129c3c13e99ef187a2abd9d710c33db5efd6e05aa4547252182050e06921510f0
6c27dc9a7c6291647e61015e9d1f6aa46a38c4f32086b36acb476af525399c0b:1881b2ada37e78f7883d64ff35ad98de04b98d277104534d3d8ae6ef37fe5c584887bf8304ebcbea472bfac050:a6c834443faf4f7d068e48a9a927f15ad5c68c22cb245bbd206ea772493393e6d01b55a31a227643629098ff29b20309
5cbc4de784ef59caa11a1faf1c5919499ca1dedecc92840e19adc121cb2a7aa9:ee42c4b9217735f1d9e32ece935893008d8c4009abd98dffa7c2f8214f26e31467f5ebd125abe9f7b6a62b5789a8:8159b26a583da405b5c5dd4da330d358465268e6f65b82c87683f2bec8521d7eb2dc5e13665cad7ee7f8bdc3a9713657
3a7c8b649c0c3826efd2646d01ba9800690a39a58af824762412403838042cd9:9aac7c53d666ac80d21af3f9422bce65ae0588acb274b6efec9b2ea75e7b12848da9f038449a5f8f8ac453af28fd02:83660e10ea5050381dcc5a8d8354f5322d60ade1758734a700221abf2cf0e2a04cda83b4cc85783476304cb8431907e3
3e5c7d16ffee2ab46e45da4aa41975bc6ece396a8d78bf3d072cbcf7c3d0c687:bf7f6717ac2a33428ad090c12cbc27dcd12a94e143c9eb46aeb11a6c65e7b09d90dd0da5b855ba80620b0ddf48a3843c:83efa6580768eec9514cb4d3c0c22e6a584aea44aee4f7dbf72bff8375668c9ee1935ba5eaae2cda072e5159a0166dbe
67db8b638d15e0f17848dfafa0105f04dc100c6bbbb8ca44cfbd7308497f648e:a4e30c5dfe87cd43153142a023fd297a9d1dde2c996f0cf3253623d5f04b36c46a7a70d815774c99d836cfce29cc876464:8f792b13eed2694c24a97623679c8be7bf325b74ee14a3b7e4b764e4ad402618bc1213ed21b04ee43af0aa0d7117f1a5
0c0a951ad354113eb871b3b9dd9db522d0abdc98f09c6caabe617a22986838a6:ab9226d0a78fc564c1c1a8a961b90cfe029160cd71e5ba95e6adc258f2ed491c36456e639d9dffd53a338cfe3190a8ab7b83:b8c474f01a43a045047ad4d8b6cfb7296ba6660eca20bb1de26fc158bd8c3744abcbb9867781f7f2a04aabff7a498b19
64518ed6d49e33c45c7dbb6b53aa3ae8032be58907f952b7d6d2efcc9b2b1f75:e7c2ac2eab22fae320a9c4aec6fc173668aa9df68d7ab00a75a65da0b121db6283bad06b131282d7045c0ce50a2c9c786c5f88:86625b564b51dca8139c4178453c3376c08a42621de931c9e1abef3f7e23d8c23a23ec617ecce51c241e25dff8949325
1796013211bb13b2f2df46e8e8f430ac043fadfe36b46904ca77fe404bc54b1e:67690484edea6aa1ab2b3a0ceca61fc08eefd1362cd4839827b4e45604911f4f97607d989388f707ffddddf42cfa0c779bf4633b:8e283416d53afb6a1281986686e7f40ee59c2abdbf633e7fd8416f0d7a40e7232ea49630fab5d752b0eddc0849816d70
3c83aed296db0756243f1c33607cae018f02c30eff97384b788817ee98e08281:ee9b7b3741e1594515e755ce40998a535e9f2ed7d382714ba2137329b5d491ae8fd8a56ce7a74058131e98fed9b3282961fd11d7df:a353943c14bf9e8553ff5d1627e121e8c0819e4406f3346b3d2c7d2721b192863d666262ddaabd0bdef1b2606acfa75e
6ab5abc9b803639a1ba34750c7baeb2c0ba315c96dcf70fcfdf634fc1e5b2197:b8b107a526fc51ce96996fa008d806f29052ed82512e73178426e1d694066534b1c7337dc522b0a59dd50cc472700b2642b512d30707:a040803c3d4f0d631b6396e5413d2ee8e5f088bf9272bb6a53789c6c9b41b12d50357b140825483fa7e215499b912439
5f6d5c23ab6996e98a6ed399472d97ceedf551135ed029cf68cab520f6ab2313:37b88c5975d31b1206b769943df826568dca065ff27c17232f5bd04bfd1ed4d01a5f1b0f70a89f3e5dc5af7fc2917594c8ae0cb3908b4b:a6ac886556754f0f99489c7fe92fb1231461afd7f6076584564ba58bd80f4e387d035dd1976e1a815b790d350b2707de
1696edc94cdf62da22c85e36c9a18580408040012de878ab6d10eeff6c51f049:72df71d31b9843d13ccafee2580500fbd486a54ed42ef9db70e074eeaa2a496054ad1782f504f5e2a7e65a42249a589c358dbfb3e307b864:a4d11fa6abad203f8ad0aa6fc98ce40b8e00ee652a0cf3c2bbdb3b3934757db0cdcb9368585633e277af90417c2ce078
1b61072c204850b8ed425526568e9d57f5f9973cea8499b9d3f3e65ee411f7d1:752d9ca07b296305ce8addc54eaaa7e03472aed19626860796c00f3230593e6812dc8114c125a78e7f2c93bb66a8abd3be431b868579cbd193:afa0a0c0472878e0b97d7e4938ee560d4e5d7fb909228fa57567e01394011339adade27d99097e5f663b5aa56f4ed01a
49f8b73e487ea32e90fbfa5967d382f828cb03dea8b6e91420e3835590964bb8:11753040da26b28d466fdd0f88494801f9e2a03b42a671a740bbf7d43e90c38fb383a9fb9992912c171f65c66096de05cfc896e449e18a16e3b9:81ad82f0ca54744103651a5ed1daa464e89ad3fd8c26c4d6a2743f8a58ca3fd4693dd338e09264829f8285494d564eff
3d7a0771e3c698956350570578e3dba2093315388fb1958a32e387bbd33845f5:247362f06c8f20e956031eed27d8f3be62dbe2154dedf195bb1f9539aecb0ae77aae3c71e6fee8acbdbb6ef8d68244ccd9f6b5a32de290a4001ea5:8e806bd7479057360710060b40be772789f6e7bc52e7e781e6c82a3877d485bb017e69078c1c3f9be628a3f09e857e91
3245ff9022c5f0af88741b86344a9dc9473c4dbb28b595711cd4138ca1bffca6:b793d1c58943269274404568a01a756b7b576659334121dfc401963d51bd0de1cf011a6ab6c5d3c8f6a42ea0bc5ee5bed2f70a096c0c05e35356c03f:abb639f7c6d7e6aedf5b2aa0696f5ba1f327668cc1c352a0b5f713e043f5204dc951571d7be952f34a126133d05e8fac
26d1b6697b3189154389abdff3eb2d909fb12a0e8440694b59b8ec5a73c366fb:37ce9416c6e2b8d4944beb6cb3775d296bf0364ea3f6d6ebebde5c36a077d2ace37c8a629d8d8abc8a89cd0e7c1a182b7ce81d7173c3a376615a9515e8:a6c860a4ebf8b54adbca5507a5b8414cb1541283e817777350f2424848d290abf0c980fce31e7d3c93ebe409f4735b50
1e384f2be1cbda26e0ff77699e1cb94b9a4a58a24159f6cf8ad5413547393e07:822f7451153b2281f3f89715f1d2edaa76628deb8913c0c11fd7e6ca6783ffcf19c4f2ceebe002b0fbc63cbe335d6ebe3ee39c5548d60fae6896dbc2eecb:859a858fdf08c16b720d5a25f89f7660fdab3f1e4be76c7f36d8bb95b53add7232e06af5eac2f71ed0e4e85fd69f0edb
0f6c6c95d4d24a72caee5861097970c074842ca0183982006d0d5b9fdcb65513:67ae1492457369dc0b494a5142c0e721613848a76870d369ab53bc4e7599398cb49c89e08b703366bfb964301e09c7b99350283e31616ecf4ae999fbff00e7:ad5378c136d51ca64e4fa7f21aa6732222622b80f30c5dd4ecc572e645a9ee2001a72b43284658d32ef10eb4c1018b95
11fa08cd0740c0c37a7c0269215f272855e378dd0f8d81f45b99033f74b721f2:bd8b3e41b647eba1d285853d9254d1f121b2371d3e38c67f31a9d8a718c7d7898664dcf216355f41ecaff9f73f77c35f625ddd7a7614ac7fc4d1754778f84f58:8b02f921cc83b296ef4cfc6baf0ac306567846012223a4bcd89c532eb5c39c80e35e577b368a67b8fd8e687325350fe6
6f38baf1cee3a83a4a99b403ed5ae143233d5b228c80b9d421f5772c7439b05d:3fb1e8ef6e99240cba6d89e6642e402e18eb3c135e104f18466b95bb90258ac84b3fbf6327fa6cedbced6e942b64d4d636e40b59ed39d92acbdb2933014f6e9b44:8f82cc3207c5880dd276d59ea1b42e194504b8188467587700da208a6459ea00dbdc3dc54ef3105489dd2c71b0f30fef
5e653c12f6483d2fbd963ce05862562ac3843884d961298f7ebf65f05e958d1f:547ddc66f31911b05895c2011da903eb00feb4b1d752ccdd4b862a27ad4b0de4832161bf6b3e132dd0b238902deb0ab8e7edad34fcdfd959032ae311b7e01e40f32f:a12db7e5a27a1a581a5e601d08e907e8ff61cee91a27638e177e048a408a67e2224bf16358c24652e0ea768979c506db
08073f9d18132bece9c3f23225118fd7feeadcc0266c1861231d01990f3d3018:1c028e2d3b3376712b2203d418b705b6d317a03c9c257f104660f007737ff11b3f430182181567625f4afdb6358ee862aeaca19c67b3b253fed777595bd79f4f6b9d26:b2adb57dd304ca200aa95254c790784635235ec3cc418ba0deaf0efcc6232434705b00e29889f4e259e704ac4f353633
691ede2f41856cddd0cb79cc89f5ad5bfa16c62942b660cb01bf5cab13a22d98:a76de84ca3f22c96b2995e2ba8474ee7f8d7f36aba70f46f26375c1f647fa3bdfe05e13c9b18f16b7933b6809d1cbd0fee5f0e1b780cce726a5c414c406f54e090098345:85dcda6d83ef31d423bcfc1d87444a6226ebd57018f4da52ef8d9e7b45c100f9bf36028bc9b0537b4baf240cf11293cc
1a518478b36de27cdb26516d1a96939a515729bca7c51c1f1e240974f3aa73f8:ec6d1b89686f1692c0fb79f6ed782bc1265475764946494aef7ebe64572bbf70e34c72214c276cf9c3c1a1b3b22c01e8a1c1c709dbdd97a199dd854cf7ec23bf564a3d6f16:ae4fd56430e237111e2886d09cd7e5f37f959d32ffae5f87ec51fa2f7bd2faa2c0c81fc60e98bc146f236929def7fc5a
359a75965e374ebe361c795d1d7fdbfe40c5709227289966c65d93ba68372832:bbbbde79882192bb916805775b36b769e652a80332897ce32f4757bede663953b40be828ec62b717ae7d3872b4baacd37bbdd85f3c501c5e11f0c738b6d16fe7a66cbf18704f:8d498db4b54bd914a9be4cf650a988e063f7d016b7a3bdee3ce330d9ab4c978bcac3c2958afec8e67cb1e244fbcb1e05
67dc679b1a67908eed7a36e1b20a557c0c1eabe7eaaae1cf8e4899da020dd8d2:c01d86741a47ca1c78edad008b24246ba9684e5f12d57ff8659b8453c187efedb4a2f697f414a823f72ee805554fecfc48047d465592c6d8425bd9ab7a1135ac370a22478d52df:9520a5b80e5569a2b07b2365ca780dfee80ad21e12a904e9e974f8cf183ae1655f2b95a598f9f80d6b9bc52040f881df
13d5386a288b72437a9279c0caf667533ef11f707ced34362eb6a4570be82b2f:55ce5ac51a3b5da8a128f2e00af927584e8b59694972ee0e6f95e012c308a180e339121050c56a8a900b04fbbe9cddc09c4c3a234d30885da9833b2bef66754015e81b5413d98652:903b042c823a494e6d833dc6f7a0050d4750f80e8b68224712425ff086239b87ea5fbcad5a13f69d7ee7dacfe47e619a
2b7969fbf66336b8928f48f6afd3a161254ac01eb4cf94451fba62d9d475f6f1:f53eaf6b0f992c803b28d2984ac74d9292763b8ee599cc0cfe8f135f89bca18ddf87db85d0914760a55d52aa4412008217f836c8517f8dd7390ff82d47ee6a62a306791d27295761e2:b37da593bc046212fa4d0ef084cf456ca7d3fd165ec863d2e980472c441f597a0aa858bf368aa4f4e77dd4b8ba071e69
65013f0a26a6e628f8c598af20dcfee2b9b5419e393ca6f832cf5d97a6ba34fa:227d5ccd9bbe4b7a586aaefd083b6a674a126ab864f5d90826cf7e67c4dbaacc7994a1879c50ed2752667066dc00006cc3d47ca53bdafcda5d38995c5b66d95b68c142da786339136332:8204f9b1e6227be7c64b5e629e5d75bfa7bfac17b2cde876ed57ace0be3da8c108fed9c189171741f2840302f1756456
1b942e9b54bc8eb2ef0a3deaec60e3c37955a44a3543b9bc0980e16675a1f904:d47e4fe5c7f225d00de4dd5284bb29d2ec57fb8a854596de15669a80e3bb8b1d9b5cb0251f1142f0d5a4b58d2b1090d94799be1d38a7ad65009cd6863ec0e5020850e1b09e5c502a12e23c:b03e1643481f7fd0c98ead4b8185100cb20718c7d4b816aa8b8b3e94987d0c1cb4558860d8e73b198a1655d1138fbf53
19d8a8169d57cc62ba1e4c4d9d22a45d0b2280945b2462f031907cb8bd83bb4a:e3ba46786a411d27a815d8fbac5f44e5cfd6f4ffe799e978d606235fd0ee14d58b68c8fd06845632c0030d1d919c90efbcc42a69b22afb1cf3e503f9a7d8193c8d3c297d7ff25740e483af34:82595dfb2e1380680208ca15077487d563e4c02381d2f4663498ee5798307de8391b2694089fe62c9efd1d2e5cc0b089
1bff7b1d26603e3f6efbeccdf394ed922e7a1c707365496113d3ad6fcc871195:145b190cd7bf22f6c45aab5e7cb87cf37a4098c5ea1b0d8df9837bd776551f4dca8bc6a6a830ceffac56033ca67d6fcf1f31794abc831f9dc83505f0201e52961fb4816ab21974ed05241eda1f:852af6a672913c27a0e240b7246399e4d23089e4ee727d44ac9a0aa3a7b13b100be82abf201edd35e3ce8c4f506ce484
371c2a48d2cd9ae2a13b3dfce09d7fbc9a01b61cf328f096fa87dfeb9e3ac883:785412beb888a53f807e537200ae520df044246aeaf2f86e8d65dc3a30056b57056cc44084fc2762069c49634cdb557cda102d5a7ea8a45bec6813738481b3e5996367d80faad7138791d510ad81:9616060a912f463131d3c0e0c9b5f8e9a40f6cf00b9d6253dd105e77604a687fb2ea7b466ee9421833f3331c25fac1ca
61d7787ebbe947d746063f1599c9313f8df517be1494a38cbb7f196a31ee7cd3:4b797f6782ee555113b5ea4166e2c3a2cbe3359256034745c66e59149b97cfba790bd091aa6f809721d6341acca9673a47f34bcdc08499080e30bb1e81defca019f62c886677577ab289be4981436d:a337aa2a22010cb98c0736df043acf9a01d0de654448f144ccc6e35dc53b5f6cc78583c5a465b282ae8add2005caed30
6a1a038e5c2bfab87ad3cd29b808c8e7a8b12961f7722d62d4ff7fd8936c6eee:2fc8caa666aeb84beb71d7c6918a8456a23c406b1378a6476607e4b27d651c4c9fde2c8682ed6005ca757dce710c4451372efc5886972cfc89f1eb7e19d80648b9869ba74ca305c6f88b464388ae3f72:9876a586403cb4c0f2b56373996ee524a489d4ded44df55b7db74a749ab74795470cc0a66a6e58193730195c5c444e76
3f528ca57a9a03e0e1af999cff2a602d43a8a7fc9774a5b35b91d46ba2332590:5c52e68adbf3a47d0352d333bca88b4559579fe3dc2efe7369fce4c10acea51c4166e8ab22d243741d7e2c2ae49a0ba35f729456f8c37b7bd31e858205a968cc0a6e5afaf2b3964b09619e241b3438c6d7:a2b1e39069444e3b1f14aab6015a6e25543ed0baa4a23ab6b187ac300c54d433580ea036af283a3a25d5421a945409ce
1cb19f5b2b6d2d76b26eefeb36d2995bccb77a0048e886b47552b209253e04d9:e8804b79ae38a9ad21cfd3e6e538b9bce254dc020dd42ebd62d4f282fe5da900b97aa86d40d5cab39516c74c33b769ab3e0a644a63a97c4cf9b59e55dfb42c1df038b1bb4ebec3d344ded09a5f90f4bafca8:8c37c7eec66b0c88268aeb7326e85d30a2e8e851750a74aa95870a7259d20f6fddab8dff3e0d4955ae79ca8e80fb515b
689216f2c9e7a748c94c898640d7f95d57dd0582eb017ce04351c44f10265472:1b9e066095b608967db1d6b93691bcdb4417f6693e6065186fbd8d1ed5267951db49d215328044d35e3555f6e1ac89fee959625b6bcfe510fe63bfd05de60b7e1e9fb5df9e721141c65bcd7a7e3363e1b5b472:8041368450aa99afec459dc86fc883d9b0ddc846e63a826b93bc07cd64e3520cb09ea5efbd049522fd049f0ab55fb61e
0b32a4f24c0c259951660e96457c1e1fa18bb7928c4796dd085dec96a99b0e37:01db4eaaf51d3322aea498726538eac137f248085db057f1faa77fdc8091e331e1d497b4b3276a51a5dc420af871a826c55dbffac511afc9319e9658e68de1ea204808c282e93100a29df7b089ae5551ff2bf95d:9634bb34b8bdb100b233df021f1d99afc8c9c9e8e76a7ff7d3fc62d733ff0819df55e71cfda092f54505a98783f786ea
04633de27fae1f070ff87e490e10528e9b40857b5109175a64543eb0ec6c82b7:85fde85aa169a8e44917086910fb1a9bee9f1b30b2d29e154998c6d659206307b5b66a1a3b1af3603becf751d37605e5b1c110578b2094062ad1e62ebd3bb75121d3569bca60bcb26fef490288da106258b904509f:80db12ebb3064c79d372d4779d4900e10c4bd141f109ecaca9c25cb3e789fa4cfd727ce372b6845c956f206f6a73901b
44dc2ef437107d48be57678f252e523a08bf63dc720da85b8da7486e875740b2:ee998b1edd10ffaf7d3eb7b163842726e33116efc46d77476fe2d3e8bb3b79f44f065e9bab6d1b9a32912744c2b8538ebdb8dc634c58ed19e179a889d7ca53983eda22ca0dfac2e5b6761f5e7a129a950dcfadc27cdb:8c7cc3d5822bc3b6ff0f9be230cf9fe91f5d86caed86bf3ee8679deaaba06b545f1cf87f63fc601a56da381e74b39e3b
5fae658e1beb5ce5aca9025861b991ffe5f0210562e0383a89372c3e9bb01683:391cbe0fbe656e0ca05e1f7ba659d7b931c8c32fc1b4a7477128a3d36fcf2e04e70f930fce6c42d667595b6870da22b29c4b667e08d905f9be6b94d01c5cb6d652b44fab93ec2da57edf40234c2998581fbc6bef11f098:ad2d3e2f04aee369179540b8d78d358ab6f49f03e540b242505eb0e9212d48843e3a4de840cf6534e8e492f4af7468e9
3c47c2af3e6fde7084b94f7125003b4730274dc73da91c3a6436a36a58b2d371:34e74e595a04107b38cffc124b941d3d549cef01e3552a75487ed3f1f23ea31046fe6db758683e6b9f034c5d4c63b6b7e92beabe3b7d599efb98250b4dcca3aa6515456b6b19ba984314260fd115b0e12380a5e68ffbcaa1:b140516e7bf5edf67a20fb360ab2932e7af32f38f669053d9fd9506453e71870ad598251dac0ab34117e4562fc946766
2e8e531b369ccefd7ac3e91b3a5e4dd671db1b2a05863e5b8170ae0dc27840b6:bbb0b60a66dbdc06791effb0aa45b5e4dd40777822a00aa1e52dbd7d0ba9cd30797612fb128c7c7debf3aa24a4967ab032180a527da239f913bc3551050b23b972642156240d2e42265053cf84e5d870fdb7a1c9c6f4c185ae:90d33306d8ccbf0b4c2f439e59d3633118bcda2a2fee59df40f4dbcb15a5b07c3198385a5d635e0eb8abdf005fe68996
4f7f6c0df5d8fb728033a4c7927b121353505ed518112592381faaf17bffe927:c870ba3e0fd1477ef1140246404729dbc4b516e32dc033abaff6149b3ecf4b932243bf9257c26777e1c064b7f3c64bcb3a5fa2e3f0fc7d40bb1b20636d90bd00536de78958c64893fe07a2528f806e2811bddfae9958b241c026:a908968636312fda482872680603307f1f5549e592eb611517e27aa9fac9e9f509356105a5e4fa5013d97613a976ffab
0feea23e93e2bb1c9714af6e8a125b6fb179dcc24b2456e40548061359e83034:b927770e3c3ecaf04844ede61c8f82c5394a636a9b481245f03cdb0b6fc75b5263e65a3dddbeadb8e5699edf04fb6b5cc2aff7af1a2b4c042669a9e3f03c0b564fa378ea9332581b8851a88ddd08f9959e0b9f66333ed081733d19:b9e40340b6f649a87312eb663694e24ddf4e842da1c38e5ed90185a61429487877463a9ce0c091f6a6803daee43d0480
26af207030b1958690b8da361e81044ab71b4ffdfd9a26f853b090d1c3a0da84:84f1728578942b1f41af223ac189c0de40fbf013608711acc97568ca4d5eb3f357ec7f76902a0b59b94d28959a25c832bde18c56ebe2749e684fd7bd1d5cabcc3ff50088271bda5b12f8cc79e53334ae997493fbc0bda2c56e27acdb:8fb67df1fdf9759139547dac10312170a10d0e220cf83e74a321778198f6ba6f93fe2bbd7e64d061392a195e835f97bb
420560ba6da9075a590bff683af1b816c6ed855dbfb89e584cb4904a1c3c18fc:87b7039c154b1ea17e34125afc51b31eb1882d5b0a27f800859c8570f7084d35d9edeeb285aa034bd0de63c85b9f22fc39b6faa69f6d420dad742c0a7828c0e5c16f9dbe93db95c8baab1b20826af7f942872e5e78345b9346a1baf203:a748c3e20476dfde9dd8ae0b1da0be834938d1a3843a93acf1e24a4dbcb808780d0812e78707326f23919f573b529883
23d5808d404b06f00e2e97215d55c84b735c4d0552577d842e0138431f69aa4e:528f09550299e52818e5a3af380374b63615c820ee972f8af249167d38c76ff28ce387f6c8712c6a21e529a048ddce22e794f221f8da9efe720e793624f66b5fde02c12c3fad14324dc7923ca6f44b7c610d5ce51e456c3027a303c71b9d:afe5949e2d7d89387864394b31745b922b4a50f7c08a1f092155007b700efc0c4c0fb3aded7c764b4a89d4638b55e033
2c2d04eeaa29b0383ffcf3607828ac5f39ca1ab6bececaa6fc8d10c1896fae79:564a760045e175bb5bcf5199f0330c9ee8a9178d7b7e2b574b42c4e8f549d63f05729d7559e1dd43431ef6f0e78a05ab1e676d8e9e972aa625feba814c5ac5b6aecbadcfb926c8de16026fb25d66d347813e636c3356208a704520de0a2f0a:9983cc5cbe5a8bcbe56bc1a71b2ca5b4a32923518ac2959aff0949c28af4124658ebb111d8fb390ca2afa50f089a3e75
6ea04b1ac55b80bd9e6f19b34eb635f6f40d65603dc312bd976245aa3a7ec2e9:94ed5fd16860d3062a01b1596040a0d60bc09f9b3c214ead3403109ab805a23210fd385ccfd5a65e80488dd13c1993fb2ec65d1093c8d87095c73a74589abd071bf41a645b0f177f3561165ea3426d29cffcd2315855599bd1dca971a026c906:aa7526a6ba48e05d1be7150815fa8ac4f80a59a08f44b2b7d77c8926e17a058fd6436b5c681ce8dad46351155217b87a
272d038fdbc32dc27d9113e69838acc52d61e764a00dec66b9174d1296734b8f:d58f636770468f71344828aa13c8b5c7dcddfc3c00d13e6480102ce6d4a2e0ef04f834058475ae8674b5536c2f5bf1a253a0fd54a36247abb73d1bac90464c214e871bcf737b269045ac59fd176294cdd0a3ad01391d1fd9f1d44db5ceb36244cf:a53737c41fd01aea3fed126a1ac8dab7d7439df0338ccb90f20f7173f3b210da7b3c091d90cd672e8f38c7b7864a56b1
62a13093e8754c1423e0f7e73218eb645f38cfc64b072bcbf2a0265946574329:113d0efee5cb3e1f678e684ebe613889dedd0a7820e8120926f4979322ef70bcef21cabcbf8a974eda198deaaddeb7ec5d0f9220f1706aca8f1df10340ca8d40025fca3688ccfba6b010b59110fede77cf0c54b6764756551e99d7016a6728b935a0:a6c302484226d30ab4bb5331c138915c34dfc1bb1a634eaa741af2aaf7a389e4945083ea2ae6ff9142f7010b0ff7360e
328b4abd2dfe8702172058f7ac506b1974a5911c4a574e3130950044214c6fbb:821030677bab3b8219adea5fd2fda6987be0422a47acadb76a27792719865f21c433b53fec7cfafb044240918492c7e6da4a1743fe84a472411beaf7e3630862e04c5b53213bcdb7dfe1cde18fff29d049c191f8b72bc8d1fda7a5c57cae62f9c96824:821b0ea7d9ba44a7fe751d380cdad155a44c20959c04c7caa3489983bf25ade2822e53031ebf0ccfc5a76b83ae0344a4
3b23859211b5eab5590185e6ae39a645b35012906f894108586824df61906152:8a25a986cc1df8d66b18a058e697ca2df03abf385ec0c39eabfe89bd340046c298a5a2752a7f555a5fbe3a5cd51b7eed0d950ed2c9c5e3a093590fbdcf3e41496ab510f238019733cc43f3a19f0773bed46d101ef847dcb91260ac36dcc7bb11c405bd8d:aaf17bb51a15ecf27d7aafe6a223eac092f257d5aac5d76b989ecb555251d7989ec56e46e7cbf6f68d478dd37d74b740
40a563397ead8c7bd84fe395aaf3994ee4b0373a8066e5f6ccd8b01a548229fe:38a06d00930a6247ff7c2ab303dc4f88e07d55442597c0b063ba32ab9dcea20748220f88c7354da3a5d21708b7a01491d58280434914ed16cf64f65e83e2bdc000491d719a5aca31f86c3df94559df1ae950a9d64d948a44f468d87909cb1a1db15c8d5e14:953ef1cd533f2986ac1bc2280ebf4e2522521a8f7b8c2689f04c133f1911405b0b6ea46f879ee7153f99f71d888c4b7e
02b22feedeacb437a6c10fd8867c831ff07b370aa287b1d57dbafe34de46ee05:dc59ca5873612bf0e0b0039ac451a3fd6913521bde999bafd87beaf2923802ae09630c05cd07e9d3e8c8bb3497f5a5fa6882d2e6c221470728dce51d96959843e799f02e5a64e1b7d7fb8c9b0ead75e7cc748825be932f735e4b639cacd8d32e0de9242e78ce:96bb0c83dfdfab8b9ecc8b360b3ba2642e285531b4e3ba861ee5169f48d9fa8bd4c84aadbe433ae3e3732eeaff15b9fc
58604274117a63977ca1d67b67fd59ebc9562d603f8ee39a02e2e83c2b115f42:769e80b21c38e39215d69c1f1c485ffee1023950edb5d375cd30a2c0e00890a952336be867909c9a55daa9ccf48b9ab5d874bac77635331d13effcadfe2dc321135fa8922c212b81820e3f49045f001f746321465b91d6a0ed34632cc1529848e7ef9fbf41f7d1:8726065a9813ad3449498ddfd51ac0d35e103d05b491880d51418b2782061e4f034b3034880e49c7dbe1e168226dd150
4d462264104d551ed98c229ee16d4aa4df79bd2fe3151554b0adb12ca48d2753:86863eb1262d36d8e51130f7a9e85229828a35a458cfb810ec97020df5fbfba89568a81bfdcd6014593cc1621da57720c54523720398dd58e006b89747d75e6eeff0d1d7852f79afd83907f7749245e64a5023f14d4ad663a2b41927ae7f77c3572fa2963fe19615:afd58b032b13a3974494f15d2113a7acca322c50ee686c763948b999641e3334f970ec89c6235b65c59edf5f1a63fd84
4d7d222d9de5be19af35cb1a31f556efff92b5afd8e92ddeb0d6820f5cf4103d:8d03abe66a28da061a733753df81c97d5abbdf1d324aba4e4276b43065532f48898dbf7dc7b87cc40cb65d6dc3db0a2a7f084240360dd2485ab44406f1ab90a790d851d49a1cf78cf4dd218b26e16eabbc4f0f7da27d0573dd30032e01134ca7e3c9569eee3b29fcc5:a915963bc69bcca6ac41a68d5587d22042cb44dc9bb58f85448818420126a9438cec846a72ac50da1f1a5bfb9fddd5e2
6f2091abc6dd00690688ae8e0644b30fc8b8f931a716ba6fed186981673f929e:cea5ee44948390d5d5f3fded51538f5fcb2a6f3a79b88d5df17f0de46280acb25ae5a918f58275991598f414f6f9a00bea7c30555057a6c04393ba1c9ad6ac555d450b96fdc8abd0b0f6d280ecb6594e021f776415bddf392e6f96d1f5ea074ce6ef81fbb26d3cdf8fe9:a4254a9388bcec6d88f08da8f18973bc381a3065d4bd3cd8c16468e073970cd6508eb77217a9fe3643dfa471faf374d8
462a706b92aa64cc85b9e376b5d27cd62f970ec3b7edb817e5b7ac6e239a0e0a:73ef7f6ddc19ad065a9000768ceeae6c455a41281fc581ca31ddde892669a7d9cf1428abfe9f32d410103ad8ade80c1c7d44aacdad110ea4011750aa40ddff3f959c13b04228a5d9f4e9b6ca71ed4f4f06b9995a09050620f18751e18dbf22e7b1793990ec8016717e9be2:b6747c6b843526201d6153e545d3d4fc270da6979d8a9ff291e36b41ab43a3c9308215f3ecfb8873a491bae22b5df37b
65237177f0ab7dd39df8c2345e6f56db27159988c7751646bee0dd2cb35f43d5:f473dd71b0fb705be4b377aeb7071bef91dcd49ac24ab5e2a593ef6fbe402b70bb2db06178b3fd6ea7c5a8333e09e721cfea23d63057a363050a0e3afbbe6b7f0def485edb1ad7345cd1cfc52fef5e688a4b9bc205307699fc22fa3fb6cad8ef9fa3eec1c013285417ad256a:913c8c823160436437293495f66e6c91022530e4c9505d25b3cd174a34c4981147d9671f13f84cf85ec78b800d3b07e4
64a1fe88f385b2d200a3dc9a5e985a13a3c351d8af112cccbdee1bb62c780688:8206710e7302d8167d219794244b11c906eac5c1c4478343bdd4e88367e18a863423a0ac012ccc9358e76be56a973b4336c81e4f31b068a57eb72c7ccb58d0bd9f9782e5eab8e4137d225b875609ef530b26d85b7c552770c66df01396fad7dab75302acb4c27f752b75b0ce49:96df03f30fbe2c5da70980d45ad4024067a82d4796de091159c197ce448d548bc5b3bc954d18e348bad62dd3c2bcab39
32dbc3afc15773c332a2605f24ce2ca3df38567b17a3c7566e772b8fa49f0db8:049f4b3cec24969d680486ead26e96798af64b7a12bcf61da12004c72680bd4f17570d235babbd92cf00037b62da694d16ec1ab11ad22861b14d128c83d9e59b182a264b8fd01d3e69ca91aea576b02ed3038f330c148345b621c4c0fba4ded3003d5b1aa1aa13c1659a4803514c:add4db113f3133a78ee27610aece4df4ff99946b4241fe0cd125025623bd7690d08e2969a59878f9feb4f82e9021772b
50034db59355c0cc3205033a648315c297c6bd57f33c5335a66b6d0dd3ce54fa:8f15974518b575933f99af74fa1305c13c6ccb5b004e379c3df457e05eed5e03aacff98d3dbfb5f4b0ef54decfa025cf83765db9a4c9d39054b3e146ad0b4fde2e4a5c208b698d2ba3842544e9df5f6bc17aab787127329bbe8b45ff40245d77e88f437637cd9a1b71a9ca0dc00b77:b32b1cba0fe06dd6d780bcc1c631df9721e8d3fbcaef372da23f40bdf5f6354e366728185e41e6d2dc04ad3e01d8b4d0
6294ef0407265a0d19bb3ff7530babd8e32f10a34dff0b37135cd28e82984a8b:f822e5229abe4eabbc054bb516ac3586e182beabdcae28d33336fdbdd23cda050e06a33e03e652165c4a5c32734138126b970308bf20086e9074a3bc8a9d5bdd391fdf7205b21716ba441782fd91245be12ef7a68a07e66b22ada6235f1b3c480f78ce4f945f3b7f985d89106831adfb:a58f90af0ee34e2bc2d13ee421aa90d80bb7c2007cce5b65ac0991a0558dc3a1ea46a8c55819bff404ab297c6ae45066
527fce2b29171bbdb60fb573e3639342633b1266e3f695ebce316abc86dd371c:2e549082f9eeb2534d30b90664e5091cf3411ba33fe14e1d86c353837cef4ce5178a59c68f6fea06507291770b52c8f8f28c7791961b2809a0ba682ac78a36de351bc0bd0c54a2916723d5ff2be3c73fb754e7bef4c0388f914ddd31b0f27581369d7a69b78dffc0018f2e1cd9bb840891:a94d698e8362efb86b25b7249fa09c5e627b8f976793ecb85d0f9b06e2ff8077ebafcc8ca104ff869e29f403d9cc9dc7
5a03fe3b4164b562d93e129103200ce033da05153fb1a1dc35452c00c8133f6d:7be5bfa4f0ae60a0c2f5258de564ea6f6a42ccd2802928a3fd14b513262b040d78825696aa9e3891947625af2a8e5ab0f663892eb6afc4d463034ff5e7480538f7b32f93f1cb326a52af92d26305d8f3555807597cc66973d29421ce1721872753fa882a3665536f7a9e05ca536b11f8cc4d:84b36b5b7ede2b059a87e6f6b8d7daeb253b9c39438ec407b5885d4186d958e9388af554e236475642eb1102f774a956
6136e51d3eadb2a46fb631b099565e6e3cc9feff15f33b9c08b49598d4a664f3:c72773b9026f66fa1299f4412a3e0df893a53a1f9c890a1cd653097459691b72387acaaf5574e293f83820117dc074d7396fee2ebbac34fb69a14ad5a528c03ca409438047e02e9c0ea765c200e3b482224af6874e03484ae19595827374b6eb4ca23d399e9e66f2c8a3732a3f2a27a796703e:98b9ad1abf6655723b2d685b84cb29861d19f8244f505a7ae4d2e4cc97eb203fadb87d2eaec040b07c100b5a790f0432
5672c6aeba5dfecc8314b1625f509a4e0dcc36846035bab283e547a5f6d1d4f4:92ed1627ec780c62d968d13bcc181dfaf6470fc1704c92cf7a068a85eae494b7630159f5e044f42a9a7c02e2dde16c8ec81eaf650b4ded6e6cb4e92ac5e54ca4e0d69a4ad3c6d93a0e91a5eaafe989c96c07f5785bdc0b73295eecac04cb71f85fa3744da3cefb9689674d994b52f98ae6a4c784:ac129ded0f581e58ae8f7616633712c68194923db58498290a267552b2885715e437f9414a9b9fb99080f968b56d836a
46c3fc71ef1b3c5a5297f9e6a8e3298838c014ab9598eb9f9adbfe067edb4e16:cd6290b58efc9e7b269dd477525cf240a050b30aebf8784a9749183a139f2c8f2b620cb1555d0006cfb0e6610f5b2b3505cf3541c37ad881c898e8f49d6b1f2618792b3c122f93148c14abebc3be947443f968af0c6a0a77ed159eff04e18852d8ffa2f35ec73e21640a1408a51526011fd7a33161:b04276d98fd1b27645187512e20927e735df17d9dc5bf003cb45661119875a6353286f3dcae081df36f0fda36e71e367
502ee3c386728a0c1b0cd6787ca78b7d6eb8aed2a9fa0ce7cc50b7c91869917c:7f5a1e1ab71a43bf38cd7accfd20af1e99ae55fba55ec043c5f71e4bce2535ca4c8e50f2e85432658670b6b20a8a1d9620b204938fa1aab412b959a364a5272b7364a0204fc3de15490bca3ecb572ab1ae0dba017619cfabbd10138e65399687c9288caac4ad7f2e81e6156dcfe30ee7d1f7770e03c4:94ab75ad8fc599d4a0f077df652a0c9992486dafcacfd5a5d2d8ba3b5ba0db4fd64f322106d9647aff961766aa6ec719
0d59c2cbc5a01509788f8d78768f6b4c70e1e56a3d064ee3a5d214b051373de0:1fb41c046728bc666e16ad566131a5c38b8562942c0f8ab175f2a82886e710e55c3af18be343a496f2426144f985c1101a08ecdd9c39081d650c7192af82a203272661c8424aad5dfd70afbff908f8cdf1b6a12cb3078663e836e317b37b47c7f986b1b4e97f7166dfaaef116205e763eb9998d64964e4:ab511a041e0ada5b71f4699a8b52479c181e1ad068ecd2f5d87fb124f2ecae402f7672851f368ec78d1d0e5ee7514cab
03b0c798cc56bd541ccf9b674cb12a8580fd6a0829ac9f5d2f2ce198c1fabf59:6310c538bdba8e586904f3283421e272ad4518bdbde268184bcc3c33b6078d9460b1a295e927a2310dd291a9b9e2bb4b49cc52b972ac6ac9f7a2bd8d8d8b2737224660135cfa5ddcc874186c794dc3898be4302cc771cb6483a7463830fdfc611adcf09b9a28d71c3ef6ff45228e40c12d84459974b8c944:b8291ecf685152e7bc7c1f3753a4dd2bd213c0ffe969249ab8927a6676ecfab3b67a73f3f7ed0f6187fa976b3e8aeec0
5ae1bb72838eb38c1f4340c6e22686961e3e34b4d2d518d76ab4f881fd479c94:332c3bbd162c8cb774480ef81cede2aa52a0967a869663cab7c8d105e33038562599881f6ef77aa4e3f4225131fc864a27db9c58f5198e6190d5eec728ec4e698b96d1f982edc5d22231b3d76be10a7deeab8f32af36a2cf5d8aed42102ae20679cbb5c8befc8a65f13837710bf86f344590bc74f96e052eae:80e602213b6c748b3e68430ccd1c4fa288aa5c0a411466dd8994ff19ae8be60ad281da36e8a35e2f2b427ac2edc255cc
4113f2add0abb7f05cf56a1281457e9e4f7cfb39d093854b3b4e3bbde237ea23:a83d1cd6999e4940b0d71be96e000e46246a6e451c646756d893b3edb330f2f445858ed12d1d35412fc0eee90204aba0d4fa88583bbc37ee389f88fe0c8dd4c34ffaa8d8c6affeb7feb5f3064af0c06ad3f7a51e4b58f8edc95bd22a02ec4bbe2b2c660762e345d00548995ddcfb10299dd192344d45791ea8bb:a37b03f854b9cb12dc7fc109bea2ccc3423418b89d283715fb8c18db78a68d60b19bdd7e6acf869090b97f538a35df66
17c979dc43d5da70f57027cffc420c6df4245db222a2c3060c7499b2663f6093:c20c4351abcf4ecda9b5478cff8af859ec743eb0d67f6ce2b347349460a2854475d0a6e8165b5174434ca77c088e641c109ac8b8d5879586c034eadfa6bc3a1e66faa02a3dc0fed87af670cc8626df5c71a8360e1911159632558e7a99d4830ce21bcbf3f551465bd1061888b83db174343692b6d796460791ab8d:8ff5917a45cdda175f9d6f4a4a99308617ceec290794fda33d7585f4a3964febf0274479f77210373f3ca6350ae0639b
50adb11ff487000da2714e104241c0039dc6c2eca5e976a6bca8cc80fd2f22d5:3ca6b6f64aab22ea7dcf85eeb05e5eff6102731bb47c94bb737e77b389334742be939b79219fff38452b411052bba588b7872654d0b40f7be1516b8f243047a9aefb40fb70f93e53def38147fe564214605ef2d7508bd7ef44fdfee7882d754e735ba282e044bb953f18f131212d879def4d4d6923d0dcc0d3bb6a14:989e4389faf99c5cbf6798a147fd85cf1331e1e7faa966d6fbed2cd43c673d6a382e0e304f560e5ba816eb1a0b306cf9
55bdf02943f5a8130bcb537972f870043f5d7e3561df8717740e1a7a39bf73df:e288bfeeead0c3050ec6834694323af7bd77dcb52fee6cb54167a73181e487583ac75e63c95e71760cd9a1584b711842f602237f72afb268ef039a044d293d4091abc1807cbec9041ece11905b32ace59db1114047f60ae679c53b465afe03a8ba02ee89e85efebbb93226eaf1cd5c6ce1ef913fbf549934dfbda69dff:94c74729eaecf336b25d82a10798adc97e70cb345313413cf6550d622b0b92b9d4dcf606afb1b7e88db6b3ce106aba04
49a477ecf8786a9f5a44a9da0a83da977b844198068f1cadce28c599d9ebddbd:9944eeed83dde7b21b72ff1491cad3d7a1ceae3f9c5c880be49024d9ec055c55189de80b521df30fd17d558f7bc6ff6d5c9dcacae3ec1242929fae1fd8bd7fedea51acd344a1fa0120f60b1a4679e5177588fc27d713173f4fd47cccc16feb8b44a2d670d7b04c8c14bf37527230f3daa6d7c3a6e958c78376c5940f1063:8045a0358069c43170b238e7dc98952bf84e1caa0925905922b5822ab28b498297e901614909376fa04ced4c852c39da
6bbc2807b27b635285670a68a42d8fafb461fab581e4e2773c199b29088bc554:0c149764b95e6461e820206e5e2b7fa4acf62a3a132db955d5c4ff1cafbfef3b3816aab1bc9bbcf14af47a4e7753f0243842d9b53b3c3c26b9a2e244f2eb06461e2128949e9b437c96cddbddb52d9d6062d4692d05dc624f94fac39401ce51389576f0fd52e670841602645b4ed6a76cc845ec8454538782b3b179e44cd5ec:aaaa82c3fd810924f41b74bdf484460810f5f3274f8102520099f9ca384a5965e50202a36edfa5b0999c7b3c2548ae74";

    #[test]
    fn test_min_sig() {
        // Source: https://github.com/paulmillr/noble-curves/blob/bee1ffe0000095f95b982a969d06baaa3dd8ce73/src/bls12-381.ts#L358
        const DST: &[u8] = b"BLS_SIG_BLS12381G1_XMD:SHA-256_SSWU_RO_NUL_";

        // Parse lines
        let mut publics = Vec::new();
        let mut hms = Vec::new();
        let mut signatures = Vec::new();
        for line in MIN_SIG_TESTS.lines() {
            // Extract parts
            let parts: Vec<_> = line.split(':').collect();
            let private = from_hex_formatted(parts[0]).unwrap();
            let private = Scalar::read(&mut private.as_ref()).unwrap();
            let message = from_hex_formatted(parts[1]).unwrap();
            let signature = from_hex_formatted(parts[2]).unwrap();
            let mut signature =
                <MinSig as Variant>::Signature::read(&mut signature.as_ref()).unwrap();

            // Sign message
            let computed = sign::<MinSig>(&private, DST, &message);
            assert_eq!(signature, computed);

            // Verify signature
            let public = compute_public::<MinSig>(&private);
            verify::<MinSig>(&public, DST, &message, &signature).unwrap();

            // Add to batch
            publics.push(public);
            hms.push(hash_message::<MinSig>(DST, &message));
            signatures.push(signature);

            // Fail verification with a manipulated signature
            signature += &<MinSig as Variant>::Signature::generator();
            assert!(verify::<MinSig>(&public, DST, &message, &signature).is_err());
        }

        // Batch verification
        assert!(MinSig::batch_verify(&mut OsRng, &publics, &hms, &signatures).is_ok());

        // Fail batch verification with a manipulated signature
        signatures[0] += &<MinSig as Variant>::Signature::generator();
        assert!(MinSig::batch_verify(&mut OsRng, &publics, &hms, &signatures).is_err());
    }

    /// Source: https://github.com/paulmillr/noble-curves/blob/bee1ffe0000095f95b982a969d06baaa3dd8ce73/test/bls12-381/bls12-381-g2-test-vectors.txt
    ///
    /// The test vectors are in the format: `<private>:<message>:<signature>`.
    const MIN_PK_TESTS: &str =
    "28b90deaf189015d3a325908c5e0e4bf00f84f7e639b056ff82d7e70b6eede4c:09:8647aa9680cd0cdf065b94e818ff2bb948cc97838bcee987b9bc1b76d0a0a6e0d85db4e9d75aaedfc79d4ea2733a21ae0579014de7636dd2943d45b87c82b1c66a289006b0b9767921bb8edd3f6c5c5dec0d54cd65f61513113c50cc977849e5
177c50ec35b1da25f68b9f7bad8f1c443a01fa2b20de37be0caec8b62db5c902:d2:8166ef48e7c1de5f8256a670511aad114f956382eed36f3bb45a7a1bf473e982f0e399924b4dc92795d043d9475402aa0d065e10f05a2026a0961882b6c2e6c6ae429edd17c7a43586a814121044e41c5c1d3397452b2fc61fdc523cc943ef68
2c864f383cd664839ce6d7d049f8083870b628d7bb8a4539cc84a35bbd723736:4a35:88c76ed5872fb011f4fc0fc8ff2751513dd6f22a9b7cb125ed39bdfffdd996ba1b5d9ea6332e8b4c34e591cb9dcf4efe112a096754db0d723269bb1a758f986d5e0cfbdcc22f8678f72f1804459c98be59ee7632c666206255dcaa816188cf2b
43a5b55a3823acebca9e55face42697b5cd0e2398a44a56ebc22d936a05c3893:94b0b9:8b4f817e0815a9ca1fb91a5fd9e88714d72c2d6b4ea037ab43cde4149691109336edca72fb55936b5ba8f4576ffd49780dde24d48f9a9d5a07d1527ac3a9bc38c05a0fc58bac710cd4983c6cd21e56175a6e597954ac68207db1a8b86efe84cf
736057053101fbb9240808bfe83121382a8cd559a97f8633ae170b3e1ac9efee:0d83b078:b028a3c5877113519d0da87fd67edebcb80b37869f58505997c459fad745194407e004503fb49f4d9e0ea289d5cd9c63151c2d40e09cd3988cf7b0191718d4f4d07fa149c965fdc4a25fece97efd72fb9337099b5f47979c6acb9b30f0c2fbe3
5737b8adab24e7ec10fdd0a420c603392cb2c43f6466d6033eb14d1012470dbb:07d6e7a31a2f:99d2bc134b268397759e77b7f59c26862264454a659b90664cd7ff9fd5701b083ef6aee3df959643816958515059e42205abf0c959ea64910c3bdbb447a1afca4caf271f7dbd50085d886c2e3f5294167ea3631767acfee5d89cb6e04def2dd8
281c1297034c8aaa2ea6368dd038833429673b99dd4da4622908de8d9674f99d:033d69a90f6073fceb:8bd05333f0d076558b8a25a75b76b14af7454f69452918d363a905a49089663e23c0ede69b4882790178a02ff83b8a3d0c945e6ce0e18c5c3abfb22c32e2bee71145fd319f4daef46463471df9691a372a8f30427c427fb025155109269ef363
6fbbae45973a06226abf29b6d978429cc2775b4af6c736f6fa1eecb042c3b089:b28bfd61695d25590c:90f9298f281b350add0e8b1789e99d38a42021ea971d1a0b1a28f8d11906602bd0a22eeee4b149443541f149721a926b0ddd2a496a88ac47a9f59e0a80aa91f88baa129035d2f2d38028ab024ac38ec0ae1768c1bcd156c2349a26e01b94a516
342fb513e70e2a7cdee072a9d8c1cfc86aa9691687dbef91fca2d15870e4adaa:011ddb2e7d45df2e05fb8a:96324a72624c99ae74fc334cb8fe70885d7e9c840e4608e5b19a8a5ef8fe68277e7cac7c4b6889e206f6244dc49fc19a0a3ac2992e51d0f0076a528fa6c11afb4a3f127286714c1548a3c4c9eac7e67eb32bcd2c480e2c7d36504a5fa52d6ea1
498f8139fa03ac326e5ff321a9c8083d22eb048de74fcec128de3621a1dd5675:64024e14b436cb94e3209c:8723e4effda2455dd5d552bcf6116f88dd70187b031edb7660fa673ce22bd0fbe9ccaf28be6d9c78b783fa6310a0fda00b29cbce1adcef4204d31694bb47cc84de102d2dfab833e907887bcc8371119244b5b69b791c9dcd667e899971a37295
055873520343a11f937aa23abfdfee0d1929c461bd2fcfc85d8d07ef44230c69:04f00076b77983d6ee7ab6979d:afd0d6908f62ce579dde390b463d535dcfd1f5ee6664d46a583952c50178a61f15cf072153a21b4e6044dece53a755b1025170d84046c57252ea6c0a9c45ca42b0c77544e80856634e552c1e2b86eabf1f92535e1b27ea43281f8dc3a8672211
13ed1173e146edb9ae6a77e289155354d6e0107aa2fcd4dc89441619553448a3:07c50e920e060f06243084d32afe:a89faa2c99e76386d80f709e1af822e830385d07b0cc4bf8b46315273f0b11c9f77845e431d5bbb86d07e4b0e15c66bb1958e8d0728a0a0961e5f233fcba72278f5b0ffbbd67fbf62aa7b7a1572d9dababed755a60d37906dc30bdfc3d9d4c2e
5c3f7aef904cd9aa5cf093f993f49d46c3f20b7450552d52b23569239849f31b:6f455d61ee48d1990ec61dd70dbd:aaede5d58e5c71c170b2fbff350cb596bf43f2d0ee6b0e83f8863350ea4fd756129150e856c83e45734db8649a3617150c4a7a37ec596d89ff6cc6749dbe6d54f41cb36662279b3a82335e3f4b946afd94740e3214e93a45643bbabdac93a25c
00cc17223e74b58d2e465bad2f5d0ecc5a85081d143fc4b8ab8eb10b44c6c45f:0800350f624966388e327b17cbb9fa:8333c0c7d9da5f79c67ed5fd13d92bbc91c5680837cd0cf816f2876106720a93323477ba28dbce0f554ffc0f37db9fc20386aa12d005be7a2ce5a660ef8ff46c7381bd0446cabcc4a3f4b8b75b9608615ab2497beb425415c778c278f38a6d81
21fa64295c0fc47d81f69ba31d4661604c4d9eae6d2077c094ff758b1757e3c1::845c89e3bc5350275cc5b2669bda8ae127b8bf731517bb1bd5ebf0670add6df037f6b8c382aa03f729c5e8049e817dab0cc310e8af80d78cff447f034d32e7e7a1e8f27c8df390c5b640a7e341d6ab94311c4ae35a754f3990371c9186f97f0e
4f35aaddd4587dcde04341ecfdb62636fb140bd363738c9dd8f53b45fe740d09:07d29e93:a20dc2b369dcf1f609e24f795ded8d606bd5931a2f3e8e045840eae489da759f4e00a036ac2eb678c61fab587dccb55f164241799be62a63958df72533fdac653fe23983ece98119991c3a7e7910d9f837ffb3b0579c326fb46a5c3b55527a09
275d76e250f6f44585d23c95f9984ffe762afb7bec52906657ad4ffdbf264e7d:050c5aff03:85ca53a9b9ac376b09c3538f40ea50cd0ab4b16b205fd434befc6aece17e807204ef8333a63522a1df41b4c8f38a3d3c086565227513ffa50e31d3bcc9870f693d9527d10e9c26386dafd48cd8bca9e39363ec220e1196edd636fd2248ad113a
697ef015b81f5a3c31ba3ba4482b1182f2a106aba7bd94948a073861297e9c4b:0caf34f67e39:a5aa61367ef1f50257c1614863c9a41f493e01487e522bd83fffa8c2d7eac5656ab355db421e4a3e9c6a325e8fa8ae4e05875a490b3baec6529799c8f65efd7526aa7e9fd33ebb1e7506ed36012b35ffbabddaa63748cbed227bebc2738eb647
41dabe002f7aa9792a9f04527048159e6f1be97c7e0207ed1566c4262a12f789:968e85352fc3df11:8962a7d1541633a888526a8d3d010280a7c6c8c268074ef489019a8651ed0099c1c2ff60a99146b74a47f4c432d5d04a08c05fa9be0e048cdc283da719dd0fa1c7032c8353ad6846f81dce05f92ea083f75f1fd09ea67462bc8c8d46943654ac
27d3382462061f32036e9f25746697298c03ac135eb53cce40e6c8d0b61a38e5:5c3c39865260362265879f:8e234853e19f022389dc7dd7240798c45f81c7be9e650088d380f3498743f30c961e856bf9579c21f280061cd087609b15f91f02936e082bee165690c5e2a792d336bbab9c6bc5f27256889953744b81d685356cd6f23827aed5e8a9a23236f8
1e13a5be7f36189f5ffcf35c210de27b6571d64aa3d00111fa0831f48c4fa165:08ed73f10fd0e2fa0ebe1932:b1aa7f5fa8af643ebcd8410b580fb93dbd2ba82d64bf9a802846606b39d3a4fcd651f80736a9f189694a6910b41ab6ef0fc2b90bd374410feb42496002e435f6c11b18ebe8897d8e64630a1290398bd11d36bf83e398db9932bb7e0e94cd54cb
6ce4f45b393a54d6e12064738e740c870fc3066655827af9f071dadc7554a45f:0cb23a6f4693b24a16a0e5d11f:8a5e73d0e38f3e8786fdc7e2fb313b9a6b34ea7658e1eeb63c4270ac1ed80c42f22716283843ea29f72c599b1b69edd002903b75545342fd3f94c5633216cdf4e7a39d3aa146119f5c6fd555c359068ce15a3c344e18bc631d1f9ed94e266e2c
330d6be474e54d85deec0aff3afa587eb4c5f803a94077d9ee86bd74a034a40d::a8492b918727dfe480e954c52126666872e243489ec6ef42d669c4483c3d09c83d5a49b8092685aa3410d1a1fab33fb6004c07e312df7faa3e88a53b414dd653fe4f417ef9450c7220a02ae99936a0a18b264ed1cfade17ffffe4f6c0b334dbb
461fbcff221f0655c19f9c5e1c2a5437c8842ba0910a983be007cff9df19f627:92e6e8:857d69d8830474de73df377034c57e619c954041b80b6c23ae769ea5dae40a5d42d8f855248d4f78c8703970435042110b256d1de0c1061c05e5a544de326035ece92e7bebc665f1575d5d8f0183303a8a7e1478a6600db96d47eeac05ef5645
69a75aca260d679aa24f49481164930b71e72fdb5db887cf484a6db6852a72a4:0428b032:91f8b2609fd551c13eda568f103f5be9f7b2a2b42e2cf263da628c6cb735ad04d436b878fc7363baf969f415550d02800f562e606085ad0962be2adbe8c617b36a418c31d81bb10577f0e3743be8f39142e7fdf5d3637a120dced8b73ff79262
182733a6720089b476c298a084a30a2a4a717b2a16ecb3b7be894b222c3ca5e1:26a7d91d:a39166d0499752ff885611e994ee3d39f8a9a6d734327ff43045535cfc882e3c4c99d62bc75da26474981013fa5214d6068dae1b90637e8ea5cad091d364badc6934288339c600059124d347a7a09b7a674435e1c7ba9d519d6b6d0b04051700
53438f53eb749aba12412357262d5445e4cfb69ba645b30a9f116d6ec45a1994:0251be974654:80480c5941ae1fdfd3ffcb429a1b9928ffd08d8a759e5284dab6b5b73724b50bf76deae9d2dee2bc4250ba65feb9de620c2d7691e116476b81facfc873f8842a27c3de5f0730b480dabe0aaa4d24bca4df3564b71090e280191daba77c607089
566f89bee9480150bd9cd346e9fe7f681af96562ca82a98ab9be4cd319401a16:315a32bba44f89:aa8a8bedcb31ea6d67957fc7e09c336e561f63fd085c84c8bafafb610b961921fe1aca3c6b7c2a104fe84a72fd771dc20f51d9c28cfb7fbf842dbc9343d3cb4861f187c7ad02032f3a347dbff315233c3b2c12b8cae7dc40ce3bb3ae0cf28633
6bb60100e45c2a7601a1075a70a8f804eaf016bdb2cfb67c76bea74c49c6a99f:07ce73a170e9e3b5d3:8c87485bbffeb5033466993d3924100696c90bbb6cb8a7cc25e92f1e72fc93dd65eced2046b35165278a41c75c261a310590bd11ecd4b79be049fa201c1387962912dff8d309a9d4ffb0a192bccd3fd51a43edb42447d86162e6c5e367a0ebb0
0c5e59158036e95517480734dd946ccd840a2ae0d7bfd04afb561eb07b651f65:097fba98b1044aa38ecc:8b92528bb299945e6eaa1c1543982b4719ce6ffeaa46182b31f5fb12d04bc52d1edd242f26bbbd1d6bca7df14a6e713f07047747eb44048db73e17dd0cd86944525641e439686c0d926fa6aac347956b76448f6aed53cf5e150b26f62697eb0a
482f5eec6aab3190b3e85c3358e906470e29f5028c1c1ff27334744a5389b046:f1903bd31ed169bd2ed5:b1bd64412e722ff2568737f965458f12923a38d94dbb9d08413a0122a993f159a4e69322bd142ffba038abf617809f4c183d1bc8397bb0d4e755854b06df29be5290b068bdaeb6a3bf66af947f9de650fc992b24795e109d66e1c1b8597c0e4d
6cf0808dd7e4aafedc33bca4bdc5cd2ea5b199f09e60f818874d06edd808b711:053d7b09d32505e7f8a86a:915bbe14cd1bc66d46c572217d7834da1396304f1a00964717eb9fd078954db38ac2d3cfee23a2cadf2e239cbab2dd4004879ceaf6d2a0484284e8bb939e707f83166527df1b7f07f5b55e987e400183e051bcd02eaca19c8a825405f25a5fa0
516a6fc917c2677b196e831913c67137d99bfbfcd279dab6c8189b8235777958:6244fe979e6507bf1affd7:96329a5e5c8c2f96941f8281b85f884fbf36732b9c20a497dbf2364ab5c885fdd2ea901a0b8142965643123b9959e6a0032fab81535cccec3f89f2f5743ab18ade1681b339dceb146a653356b676ba5044fd338a313edf9a1506c42a8eec2ec0
64c8a98a1d399e67005062aa67492603ae501ecb1a954d61a30a4ebe4d161f2f:082fa093ef30ed114342696f1a:ae8d8bebf524ffb11e11ed6c29cdefab488749c11c2ee5cf3cbb02731d3b936ea11f4e41902d29cf977e483a21f398a20d904494d3ab7305015b4b8f6032df5240b29278689b72fb4a9496458879c00815fa3e29b3b5f3df78765e161ed3dc64
2544f3764d9102fb80bb5fa446f4d9b9050e229f42e92cd36b1e17b8f91c850d:feb1f3d7e800a829cca384707f:afdee7bc926e4df643a69a431bfc91aadc659e912e83fc20a7d162ad675e37d07e95b04ea17ada1ddecda83799c7dddf0cc95db48879e6f694d7198f4d0637327df4d5d29b6542b71bfa773f66e6d518d8c700b58a677a089f82a1a838097ef4
6004e1aea40b85274c75b056608d372ce8f4fb1710e8f5a6ba6da20f9b559605:cb80b0a3621bb0528735ddb062a8:97d80bd51856d3efba40917d7463dcfd49411a00951b19f35eaf21b470fcbfbec7dcfabc4542146003ab4c691ce565670d49c7405f5cb3e40d4cd13808738c5f9c5da520ae8c8d664af17bdccc87872da5e314dc51455a7816e197dac9f3c37f
06db1da0e8e44d06028401ff614557bc44d04330ebdeffacbef03278630f3f49::b82b0511b133a0723fcc1643c6ae16b16acb8328fa10782c3d8dd532bea9e6c3e5758bdfbcdaaf37771ad70989e107f309adabc1dd10359caabfc0471db16d5d9abd47e8e48c3a2ef07483989fc0babf6080e8a156d432b9bd2323d3b9beb152
4f9bd257d3cdd870d0774c460a7a819fcb05b328606c33d541843c4062631d1f:57:a5178ee9b4f18bab44f49dae208cc1c9a387b518d25fd0c9ab8c5545d3f8aa9802764dba201683b4fb36bb3f5f95a8150bfd63971e086acd76eb2ec7a941c454c8f32152dd0894ffed21265982f3da9f6f47c2aa76ee526fe252b5f921c59a95
37114bc315ea4daed2d27c47dafe0b8c9a9280f3e9c5628ce6196d3e444b3a48:2e62:81c8811fe65a4528384d8f5a6f7840ac530d9d66a58888e8e550e73cf03b2d0695b3794dd8e2ccf7936407ee6bc3487d169a8f3c99718f1e8884032477e212c53427a7b5f18c02dfe52a14e73cce697c21fa210fb2c9d0b093347a82ed4a09eb
55be56ae7328ccf31edcfec667c1fadccde36d44c4f7d420cd13b563478163e2:09d14ad8:86b20e8dc583fd7727e1a1afe20b205a14fcc27339d7871db9ec5347dbde1818357c825c1d8158e730df80de1bc6979a037dfab2f893f710a201dc61792bc4e1f3291fbbd99babaa8ee17afd2b6abc6b9341edd3392c738876bedadbfa3f1c87
0ce187daaf68a1af9fa954c1b00dfa0b4a7f99d72f2c0417dcbeb01bf3abbba1:06cf3372:878c0c0dbcf4810933c3033e0bc70b58a53e761ab2946e45c1806f8f2bc8228ca944794c59378e1775adb9b7e647e2c9108de40b3b067e82c6c2e432fff08925a1d97670403ea80318e0b1c51765c390594667db46e076e2141fce896cbe606a
320f214da563ab7020bf54c97ae7c86868bc5c89abed25159c90896ab9fcd72c:14110a5a07:90799eb2c1b7f0970f1fef2d1de9f9c66be0992658b73f3c7690dc35f3923a9502c45bcfff360affb554d6469818622e035136a8acd2a73918ae85abf6379f22c8343bd7a2039ea2998cb5c47c68b6cd85408452983d5faf70fb4b1d3c8c00f8
6bc5dad1ad7f6cbda1f1817da2dbaaa1d35bad490ad2ead25cd2eea895324ead:42ed6e9eba7c:a95e3f826879865c2479853984da1075164dd2cd84cecf66ba253d16561510456dc346d1257cccb12155331c072bce5b05b294c2bc870d21c0ab9055f92e70dd880ce8c7c144a5f956c5395aa49d8a5186b45627c2c56f41fdae021da95f26ea
4223e4d4129f4b89380844bb31b46288ba449b37a9fb376d96cce1eaa628e2b2:a192e9b18da043:b47e432e1c6158e0c17620c61e801a1401dfe8578db5b61cb131567800f40ef1f5c125f1df5ef171770165481047f09117b2ba7ca45f5caebed2777cec8858db2a5bafec8f7adce972044429437b3afc7831640ea9181ed20ca023b109a056fc
569d72679eb7a0f07797892b09fcf7a1dbb61fae4a73d4e798ef7cb35fc99f77:01ec22b832611852c2:883e8e05f6e32dd24c9640666d58f1952ccb32afcabe0eb7960a18abc20bdbcd3f5e00f1b633e4d35424a8cc71a341380fa31634c7f5e8f3d3c173b4fdfcced456d9d5dfadcf9a71fb8ad2182734f9aee6fe0b11e3c7331279d2530e5a042f71
6f3c9137e679a12e1cbd241b7436e8bb6807aa491bbf083c6b68398894cadb4f:580e2bb1668220c7f7:848be794b037494823c76cae9de6083a69902dceee2979893d27b04efc18eee6b28a4754288d7e20f5970e540709cc4f040fc33482c6be06311d1793fbecd66194fc97f9b491631257e19babb61bb58a464888a02924d5e10ba4113b2e9d990f
34ab9c6ba4a97fe9ef761c6f8ad6f4afe5dc390bf159e213b58e3f2175c142b7:0e30de7147d7eb5e2458:adea87d3e463b6a97e05dfd57b45a8f1a21953e2747bb0b324c54e8904da0e16a1e83565426ef32852d70af76dd654ac050c4c27b708066f52cff440196502e3ec527a6fedc68f21f1dda783bda9f09d415a4d47384836cae99b417089a3179d
0589e72a73238a9973bed6260ce69db89e210806dd01619cc1ccc9dc695a0f74:04e9af42b0a27a52d319d9:8d622962af2e158c2a363822c72616d6d071aaa93f628b50573d856a04da48ae8c907d1f42e680828b34fb70b53ca73f0bfe51ca9afe03f7892eb2ae754d247c7974949f4c35e7a21800d5e4b5cd7a6efe4f3bcc7b1a3a99d8bcf8164f47cde5
394fb7dd9c5847027d1c9cf411a2386e1f42adaaef4ec8a1b50204976189bf5a:04be6e8b23f4bcc91a8624d6:b8a5acf1925863fcebe3d59d5426186e852d14e93fc24910cef1a3d356a8279ef3dc6ab622ff23ab977a90c203587a000840ab5561de0713cc495cc35f1f00909435562d42ce852cc75776aee6b06b88e86920ae2cdf3f36bab3175c44018a7c
3750907c1368d256e95ff098a026cf81aaa0e8aab92560cb0cde140eabde4095:0e5665dad423cd2d935a3832ae:a9e64f0739ef9addd3bde83650b5b372562222d7c81db9c7c49c14fe8224ab18de355d23964dee080ed66d93a72f171901bb78cf7146957efecb006c5f7d49369569b02055389694f9ab44aca690eef31e3a0cc670dfdb53dcd4644de805c95e
32812bafbe9535c8530406a5f81d88f9d677ee0693d6c5c63271b3e154ffdf23:a61dc6c0c4ff587b31ef4b0cba:86b48e37dd075088b860e7c04d0101ec1ba8705dd9e7e4d6db16c23a250a3628a3b904570f95598ea286c2ce7acebe22139fa6320fd132423b163cf76e34329145a609e1cb9e17133175df426ca598495e6f4962baef021e7ab6013143d47527
2ad285390978c933fda0b3d51bb58e6251f59083e89ebca66a565689eb373cc2:0d0470c09284578db66c65d1ed7117:9562202c7186f6c8a91e2284f7ce16546c8e9c29d9016caa9d3d8b2510b3af30c379f3fc459c8ec370bea57010df69051836658aa5d4fe2ab7d3748fcf1cc7a65996e157d83a522b5c7a09256024938ab32712e1dabc937b1b0e566202302377
1d41aed618eb90a7a481032fc0624c3b381f899b5aba3ecf4945ecb7bcbba248:042a:8f48ff4108ae64b1d6475bb156fbdad895c6a38954ddbad95fafac32c9046800565bc80d05382072d3fa790275680850194effaf3c8f4c33e74e451bb4fed479f08bba1b25c70a3eed0236fe773cffcecd5136ca78793dfb6317b7bbebfcaeff
166ab7cc55be4235e4dbdff65beb5dc78eb3bdcf74531ddf43c5dcf9231ab5b6:1894:aed80a028af501c35a3607f83a405d40695b0247856f615d87a5effc041bed61994d5ade2a446649ecfb53d35c802a6e1407e7eb7f580723dfa4472cec745b33972920a4e391ac8cd24081be533a0f77f82e92056edde55034fdb5a1e62cdc67
6c3639c6647ea53eaa46bc577bbba99b305b2cb9853dfb2cfdc702665fbcb546:7ec9dcd7:85cdb3b39c6db0633cd69f414d984a990149d391314a179a8df5ca53aec19d99ff5589bc6ac1ead6194a176450760eb518631ccf74397565fe7d0f141c33c5d990df1d92aec61c7774673e6db2bc9c010660d1a960bd9bf04b34cfbbe7ec16fd
49fa1f7a79dfa239e804f5e320337a708862416bb909bb9caec81301f2fe451e:0025641feaaa:a51b7b4da153ac896f5e9eeec421a1d61bc915fe349334644f7315d9bf74dfb46b24808c0874ee61f003173d678b59bc041fcb22788e0cb292b3ee98d827b476e0081fb63cd99441736d4ae6bf04d6b78de252825c42457c1415914cbe997ce9
3c0bdcd071ba70b2ea73d1a4c5768a3cbbf3e3642f8ce5e3fbc62b558a1693d0:c43263af0875:9592ef2b65a5312262ed8dd2128f8ab8e610003c459b1eab81e93aa0a97316a327b9f8d2b894e70e585a93aaa82b79fb0c4b2ef732646fd290a388f5ed453ed27b038d0a62e7c5d22023cabbab6278884564721b56342eb0bbf3cb839bacf7d8
177d9b3bb86c602d76157c078bf48e764ed0ef61a65a953e078fd13abd89c883:19b6771ccd870f:b1e8c3c34a731873f24420b7375304df17dc7162e70fb9c2f3899c30a012b01816edf2ae231554762db8f19a74eeb9681981bcd70b87bb078968f12de45537c4401524508de636975b038a9494ee47e324f842ddf19517a0be5bff0b4b5142b9
0e98cba458139123b6478608980bfcbbac2a71b7b27c4a71757cf3b6b775eef5:07724a519ed1b1ec:92bed7e9beeb8d14899246a1f8b7212e10155a413e4c8e09436a6a3a2a8858b99410f4f06afe005f71de6caa9ae9858a123bbd12ef19f123a3de91811525dd41c5be9b87e07ded826c0130a85d3b3fb4f88fdf99cfe3b565b799fcfe85789d4b
6412cd26afd7b8774454ac305e8a32ab2dc489c33ab2dd853ea23d5d7c2dd741:531f475669c44d40:941462a5e2ff1eb47f4ae8467fe10161dcfb5bd04cbe0249b6bd29f46f04dc82057681af846e76e6aba3f052db1008af043f532601dcb71cbf3635763191035a33f68d4c3b33a9ddff0ca041fae49c17154d5a0df5a56eaa9686a560e27c2576
2b4736db74d642173c2e685c02b9ce4c4cf415334fa2ae0ff6dea6e475f0e6fe:07896277799fa172688b9d4f:8972f8c3910f79643f026bb5551fc9096bda8cf94efd19add195524dad7fbdbc7c28aa6b5f40175519f9b6117fef50b5015a920196b7a02943d6b01c77dc411872ed74a65fee33952f0f899ecce37d5d47adb8c0a9766da7d2c41f3f60a29d58
6886577263e5f25976f323beec475ba37e4060056ae6c32cd10aa3a47d17131d:0419e98cd72a702b453801a8cc73:96a39e6a1c6a3f2b282f4cd65d8e490c9d5117f9dd5503feb83b6cb44bbf3fa3993ea2d107297637a476ad7037679f5210802c078e65d791ff741d61986b8854ad3abf21323a5a9a2d6728dbdcd8c341dfcb3a2ac1c7535868b476c7d0258d8b
4e0239f3665744032462d5e5999b62e4a224c4de38552e06d96fe0afc8a56579:2a5e3e96548d9a9a35ed8d497b54:b8bb08d7c5abed07781cc5d3120a6c62a5a41514eab9580be86007e0049c0cd2f8622bcf30a93d43752e1256310ec0e80895f6dd37df67140340be45743a0fd92089a174f4cf550b988a4e717f65b823fdef076a25d521402b6962198b6f81b4
1cabe26d6ce80e9e03c326d02decd6970947a0e79f8e89b0ae3d31a96a79c698:0ffcc1f7376eedceef0e1195bf735f:b06db65ebc8cfbc7899b10a2c706d585783f3f10547f919b9d9460de50d292172813838b61c75fb1f409c833c98ceb2c1698a5c414ac31d60928ca4253ad36a90808e74797a11e1d50ed132b3278bf30669790ec6499b8e9eacfbe22a1790c44
1c9ed5349162e2d667b1972293b551b9e847b4cf5a0b271d8da70ec586f14186:0d:a103483d0dc05ad0a66d99f4faac54eb4a4e763ffb3aa337a84843f4c7be4b3010c10f9c8d0f0bca4813d9f5d1efe50917a587c6fed3a21fdc2e3f6cadfd1b7738d19434f54d370a2fc8672a9dce11b50c38c69b9eaccbbeba5f80af6d371edf
4fa311dc95281b95c653d295510303839d609cfab1ae20e42f6ecdd8222b0232:96:8a153cd16762f07269ef6b019eece8e79d7590681d9ba154a4424531f6ba697ec0f8c773a445a6c1b6607bc904f8d4e60e6b4b05e152395ad25db09f6baab0d7d8b5979047a439566cbe19b9ef28d020c3272ecff416cc13a94ab0d12c2263ca
17b308d35f2b2107ea16bb5805456c49829f328a25360b371003a91a33c02d1a:e3f4:a1da28132bd68317dce7f6a4b10e64e2fc6917829d50c4a8700c1493bea394e2926cd47c315f97900007f877d25b8156074a1acdcaec936a04ef3b7ce18e4145afee3977d3ba18c760becd1a0fb7c81c4ef0dec32d0aec97ce0a1cc8946fb793
0a5c7cfd06a465381127918d0d1ea38c1e4c933444dcb7b62262d87fa08b95cc:926bfa1a:a71c91e486195316156f3d78740a93421d8a8c03c4c37bba17f971cd14d964ed66973c9934acfb06478f0d76a26eb04410fb8aac44abfad7835cca9a2a8f4d21ba3b6364dd710c8e58ab1f06184126aadefbe10b1b5a82c0af6266ccf2d82f98
6459107c9acc6d52cc5fe0e1a7601e6f8004d5c78fd89d41bd4999aa5eb1a551:009e79cfe03cc0:8bce396182f6e23370ebe56bcb26284e082f0b07f6473be655c39863db041630c75ad570dc0edcad57d1ace944b44e6218ab9c714bebc6e5f81026b9fd53c736579e2287fc0760acacef4f20922ad7204656eb282d4f861f0e46ea23fa6c61e2
21bffeb6ce5ca75da4665264c683fa70fe0570d95a481dde0ea9aecd3cf53565:0a1c395c722f4fd83e:b98d13103b26b3728d140d535be1997e6125c204ee09e0ec5420718b34ce5bca87c5ca5df9b327128e124a458d4ab375128af9b687e55742931d9df5796b74c2bc10e772a5a849588baf8f8e805a5fcb431d2d2b2b646c3f0b9d9ecec29e9238
3fcabeab0355751e59abbfcfaba97d1c018aadfdf56c9bfe6152a3554db48bd7:e6809c7244d39b55e2:93a0f2f5b469ee5396552e7a9038bbe989092d5fcbf6627e035f7107f362ffa212140fb8718b0c182b5f24e3bec720f30fee24cb1a3321ecd333a5380a64d691ba71365ba385b727d2b82f6185498ae4a6506c70b65a623fed121665ec95c891
241762137d3743ecbe71f1cf05391a1a371399c2c8254f4c138aa1d362d795ec:c7f22dbd191d66754852:90fc4ef59d11bc5fd47f20fa97f8d7cdfd10c9569d2bb352c5ae521b0310d8d8b220914ae087b207c61ccadc53c7bf4019f524a1079f9868dbab853dc69a34de7cba72d7540be146282ab20a43add794d8a66032ac64e5d072ae492322176d88
6f463430d2e2baeec5e16c4fbdce282a80db31b3a6cdf1fad692d261ba78821a:2122e2d2571c6649a02801:9353963e93194b91c1aa71ef9e9d66dddd868f368d58456effcf266024f131d1ff35e0adc9a6959b338049a4fc40b20619d0f509cbaef3bf5743890a414d6e7d39f2c4cf7e66e85aec70a33bfee3b58f3e84ebeb71c4e4edcb88e460783aa8f5
59e8933963a382d0d1634b52f6d789d09afe9f411de832caa89c88622470f70c:5264749d484be5119deec774:b716c49e3aec7684f8aaa1f61012cb8af522d73749717534c8097d95056611e3475e351e0a294937071c644dbe9db238023dc1a740bcb55c79ddec3b3b2cac01c8c8d975a4887166b7600ed1fe454b203b4e5ee49906dc7988bc72fb8b629d36
328cac74a8f771183690de87e99ddb3be023ca62c37c243aa2ecb3ab096c32c0:0d9caae939afd6f2036b4c6466:908cced630b0c17a0b862479d99eaaf1773b6053b8f5b6fbb044ace6722da5d1fb4668fdf4e468c4dc5407718bfa490b0d7cbe01c0919a8b8a5f342c8fc3ba06e2c4529f82536122061281e4c3ca1f607cd9c2b75eba03585a5689b9427877ed
2060526e5e104aaa6f56144304a6f4e2953b231fdc97ade6435835ac9d3ba7e4:0ceba10020c42ab9cf4d64ae3486:951fae47292841fd1b50ee4b32b06f961ab29d12a57c156a7fc2868b2a0b4bf42a472453a782d63bb7ef789c1e337faa040703b34f967e2446330b6120766266c70acdb659654daddf6446d80afa984cf89901149bc039cb7e541992363d3909
0c87d91d1d69e322839804c1cf3c90034f39a9279014ee549d284a20e232bc7c:07cc:88ba6e38e788cf59896005510a3396bf326be507d91e9c45d10aadde83513996011b4d2eb100197d2d9c10783a5ea27b138adae4497a49af8439329062d7bf3da2a3bec50661aacec7d916e5da0484a9e58a8c0b054717dbe30eae80013f9e82
15981c773dca2cc1948c4614f26e6d6cd0beec3eb672dd7ca5b1ebb2d38b6430:350fd6:aed8d80da4ab66cf0dabed854284e88de19a97663698c0dd91e59120b363411e46fd455827cbcc933f97a781a035546301ba0f1bc2d5fa9d48416eb6c00cc2c673529009e89034c10a40fb9baa4da241e20e8bb01f33e675a4f01ae527761167
14d83b474474caaf07e920cda1919759593bb48e125da09ac7013825b613942f:0db5516c:8ca43cd2679bbac2d9de3763aa28612e89a746fc2227b72e212a725c9acd6d9ecb983e4d665d64d76d64bc1c67d22ad701af6d74cbfeebebda30ba5c00de436c6f78b2163ee4fab88561e4121dcca80ac56df3379267e3be26c06a1034edff7d
29f5e89e7a6afab3da8c1ad738665a9da193af9a647e47753c235bd043e9d8b2:095ce9c7:81057773b78041728ae80f63e3bff13d9253414f592162945995ee98a8beddbd5b61f2753a7ea62c53cbb80f935d3d530a143945ac5b3532589253e2b7cb42bf2a0e463b0de9027f89cbdf710195c2c6c0cf823ec3333360fce1c0e6349a5093
4213489df97e792eda26d981492a7cdc3100e3cf4bbda19cf13676bfa5140584:020d6ab3af:81d792916be49cacb0d4f3950367bff32c035dfb083634912fd9bc043c0c5e60efd22199de3cc93374c1cced2e836b3e0c678e9b94b277734be7e127ede167c6051907587e43fa4532420ff77cc23e84e9622a16aa0e4c69de7c72da3d6ae605
4db4f6404c0c0fadcee5f26717ece570d846f5d0bba9ea9d93713a067c54e03a:3b8cefb4a9:ae1a72ee38dc209ba1c6fe7a295abd821e2898e18db1a479edddfbc2cf889159b8355472d301c905619b170b91e20cb7161a5c823d6ae8090c90f6846b0fd0fb930c28a2fd03c293737a1568b3a135ce04009757287e58a4a3e914a14b13467d
7101cdcf4291ca054a76be43a72be2e7c57b142d697d5f4591c416a2ba20a6ae:dd2ccabadb72:84a751209648d7dfdf43bb68863a3ed0a2c07281c5b8557ead46cb0168d4ff1d8491edb55cc69a0ea4eb06359a23285e0d844c8b0da3d91f7f7543e251f8652f210c0bce4f819f55ca1dac972fd4eddeb5277c9be73974df310fbfdd42090e9e
5833ac79250158123f356effd33c11b69f4970480a1724b2c0a0a1f3c5d86e48:6fe2514b0b040a:a655dfcb28d84ffcefae998f1d0c87359d4c522d549f1d18307c374d54f189403c4f95065a2b5b366272c1a0e1938b2a0fb4ba410290ed83ac3b55532d406d02a34001d6c6f150721c21cc86792a9ef94a3c1e498092c318957f4559aa3fb4aa
60759490c3c1dbc40d682ac8ec5b23e79df8679f527ce5bcd4b98da79172579a:03d670b0a31bb074:88adcbe23b4538911ca0555c28c4667b65993141ae797a71ee54573ee9b2d450c8f5902f24ec0dbf98a32ca7a4c84ba00c1675075b8804244f9ee5c8e746ab0ac18653802fa7eb2e8f44a1346b28a0299fe17fab2a2100d1932c1c8017c04790
0c8beec5b19b6d49422b9be911384dfdb5f7b784fb7931a9fee03f2b2b1435ab:52d257e3246a8717:9602df4f595bda5df4fd932daac3ec093fdc743d3b3880e3099324ef3d33b87385ff8fe7b4932044c726645cec05911d0586eda7726ac6b96dd8a7fe19f75b98bd21c926433a2995bbb75aea2c1cd6ad443de37d64fdd54b8711b225813a6efb
3e5ea9be9e47d5c03426c6b23851b839462cf2792e62c12ae9057785f0bfaacb:0edc3a78b6d6190566:b7aba102c730342367a96b64920ebe60f749b0d42ed4e91d51c18e31d791142895275fcd39ef09c7a6759d13651bdcc4022f8c93c77a0968a77e46202f8621ae7969e1410ff6cf5ed9ecf6df14905322a3c7dfdcd01afaeb0bf1bdd72545e7b7
4bf3c40acac842af8eaffabbe90ef74faaa20030a57e029137a61663db033997:0ae34aa529a1053f8c:b2de94c41c453ff9b60696043f6ed76a3431bc1ab53bbd9e7c89eb482423872a2b59e8546c8fb9b8b37a1c8b76f43e29147b10e64485ba5db48c0012c7a969ba99fa7718b7540252d9e49968b5f41722f454cc4b1785551ad7c7427e49ca4012
250d8a3e1d48cb69ae2841db1b6ba57cc0db311bc03570143204f9884bc5324d:0a9e59fb4f4d4ba10ec2:a0e4a43be108ddb82fddef1e59a6e7dd9fc84ad183ce393015d472b596b8bcf84a16b9a54a1b340ea001776bcc8d5e6502624aa4cc16bb3817da98669796dec60fb23c9d0a003cb78aae4c2b690d56e98026fb5a06257e39fe01e6530ed177f9
480a573b009ad6847742cf6eb26226401a21fcb00d15605d61d07cb2dd36ce16:a450b2f5e5993ef50a4c:970893411b7a3187dd195dd078cb9d49e64d6fa70adbb2b0e900a82048ecfc2d95dc60cb2cbb066a04c2b036e9d8c952155197e6dad3ea08385f7c5e8ebfcffac5dee95a3ec24a894e9471341f7ec40ed9d51db2985d491fa90b959b952f8be1
6f3d3d9ae77d068a241ef8832a9532f77c810f5fb66837401cf9824a77fdfc4a:8ebaad7cb6874e96ac767b:99e80404714e26ac20dc0c1d87b548a08fd427723dd4bf8093eca93c7903657b49c7c8eaf36cc98de460fff8b5dd0055169f9a58b0a249cfb335ebc06318bb1a81ab24fe7df3aa2d299a23298e9b29b98bc5c0d64d349b398fa763398ee9ddfc
23bc491c2142f7ddee2e8985a3175857f897c399f697411762554cbeb00de659:91b32862312873e4b7b3cba7:82a5feea0abebef1b71659cbbb51e396d1d6a9bdaf3dbc45790023d6a5b46b20dbbb6c368af1b034c6e6e5f8039d1c28099ddcadf7b4153d4411af1f79277571764467f1d083f5815ad45d265184f431b5c05166e708d55ba049c6882683d331
7272daf5146e93e068b6cce38fd07be2c254f6d2dc02c7d078f9e080bdf5408f:089e270bb1a4308c4578e0f6c0:916be2b7d46f009d2439a4c8b83caa6877b100cb0af4170ba0c5837bc92047d84e883295e441b44e0195dbefafcf8892126b27ca5bd2b126b6115b2a53ad8c5c889d3c78807dff9d72bc4e9a064743465ad025c1e2c08fbf99b0101b15264417
47655f711cd82a199e9418d4a5baa779d206d939f7f41a9b6ffb9f87d6ceea07:d90c4391d34e0b2b40366115d1:a33b21611a27397b7c02e0891582c1f5023d2cbc69e0643a7c32d7267e6d8042ff8e65839e5093d1a753e97da63ea7d600ff1c5957771f57850c574d167a8ee54cc986096f32ccc40cbc42d9fdd83acbe11f4e4ef9db36b9e41f7aa558f4eed8
59014aad89bd97fa2489c2b43508c31347ae8437240d8306987e63eca954dc6b:b29de70979d3459bf0f52480634a:94a813a737aab6aa68919278613a28c7a79e6e64b3f925538a498338e7eae29c0f73ab43a2d1f0e9a99d06ceadf57f8d166e8c4295b50269a117aff566ddaa02a5e6d4fd40834a96e3257ee219089e5843c3d1e1fa97f7a6b3119d4a55a0693c
079cb55cbf7d8668c79aa7be998336c9e44232f2040c19fe44b28651956888f3:06884140ea3d1aa1afa058dd19602f:add5d4e8f20484f247dbe0ae2705ff8a84f98ee988ee14d0398bf58ff2711c78064c3f9a284089267dfb1ad9828ae6f116f7118e93978f1c8ff92f1cc52c8860b509270a39523ad6473bc48029877a26df0f074f959532a5aafcbb348ad4f712
1d56829c94f18e598084ccc64e4d2fff82566d80a0d00446078fe2744ea47c29:04:8cc2f05194bb4fea2eb6c816626d6b17c33de7961c0597a74aadb51585d41fc0b04eea200fa70da10ba6701abe128a5409c374cc6ee11e516c408c11233a54175aba1f9acf49907560da8389745f9c3fe2622be20a68c9bc733d6a5ba63fed2b
1e243e4a9db47f767b6c9dc99f211312c3dde97b50c7bed9ad6585d5bbd2be78:2b:a8f31f44ad30aeccb0d801adc3d0d6c850532eb82baeaea38cf3829cffbe9936a4ce0b76bf158ef2e011245c4c9b7f5307c47379f4767efb52366dad98393d67fa56defb7831cd786375558f2c1b4fc76d3338a468859c014c8563d7be49ac97
3fa39be7a361c621ce0e944e01727db44e74baa23c82b4a48d9c0b350c680eb2:1de37a:ae2c347f8718815b992d93c9a8f8db741ec2958ec95123aba339537fdbc63f802c06f6cf41e65f0f6e3e5d567d3cda0207c9223f7144b1bdcc6a575b3e667f3d22724bea3e7bcacf28458e7112c96898d0bf5695159a7bdb5d7799834eba3fb9
3463763af0f0745e8e5ccecc3448d54521ec6360b31cd1f61461baa8d9430d85:81a2b9cf:b86cc9994a7664a88cc678bdc8074ef6fed1fd9d67487aaf51d11fba9c9677a8317bc3c6b93ebcd15faeaee195497a0e19393efb8a53aae96610701b7d827fbc72869c454bc3ed54abd119ce51873262e96c00e378778b7d6d7c44e8afd3da5f
43635608d29694b3fbe8c491bd2f56aafc95017e99a7c53028fc8aba1a6a655d:cc326cb7df:951d25da783cefe075e22de837614c0f03791a0e7113a6a6f5505a39c199538ccdf58e08a0e4f39acbb9459be5fcb4e30db05466f472c7cafa8cca9d0fa7a50d2644dd71c6c1f212d9fcda2a4038fbba2f16c8acc2af3098dd42257cf1953f6e
5062a749d8f40402f17c8793aa929f5cf33faed38663561a38d590bd26d1bd93:7bd0c2a0cd58:8e666a772334f4a599fc3360efd49c00e0062071dd6aab348acaab791a9faeee4c5156a7771cbf5342d49dca753f312d0e436cdb2d00003d25d41e06ed593d5dfe59f2a231a5fc890c59f6c784be18ec502eefe1fe90c2ad6c2f7f1b3ef561ce
01064d4e8efdc6631fbfbcbf7389572e82cd5107f47356989b9eeb1626ae277d:1db604a6a3737f:8c8891f0bcd2331d4395a75f47d9206da3553c839054ca8e7e59ee64f991d69b0ed42e43e2c96956b216626a3da15e2403a620650189b389a13f14c39a75c44cda966f7dc69a93e79d6678f0420407d66e7916057ba8e2eeb19d0bebd508058a
07247477ab86d4b41a3ad3bced6c08f93bf4dafe52bb88215faebef0de956746:8fdebf997b921d22:b50e9f99992a08959991fcda9654f5462ecc015d3b894c3477752b29a65dc05248c75d7acf152d7cac32ec45df93671d0fc07dc7e0a46ab0f5246951575e290b74ea6483ce7512a106529dc5f342d172ace7f5a72c6cfa9a929b00f616411251
49bc2b3d85e073e9d9bca649fe7d77624cd0c4186cc816ec767ee5907be6d4c7:08a6d70240e42b76c2:aa666c6474f8550ab282b480c15355737b1c3c3f496d0924e6dece36d052eb6b8c37adba328759dc6f930c1bf40e866a04cf9306d728be9d00d56115509c74c54a62b0456de48556e728335864f4f99f3835d03e5742219a0ba1fc135976ac0d
6e1ee2e476dc25bb44a8ce9a100ba3719b0be25802292723688b6094fa1e47fc:9ab597b9bc1f9f0c04:98bb5a200468cc4a7bfff04f913d87c386a5f42fa67d39c22924b24c985726db18c066b45fd4715fd94c339246cd683312120e2d6abe091f5fd3b0d75c4621fb716e88588e9449db8ea0754a06fb5372000391c781aa9109e0675b210d8a6399
51951b1c9e647dd724bbb68c7dd976d9e10f0eae1ac3f6fc1df04446c8f6558b:0d01c99a3ebabb5bb8d241:8a902cb59d6ded491e703682530990074ac486fc8ea5308f8797df59019e429a536f10a2acb5b9906d3a26bbf38c6bdc005bbf81104edd3b384b46553d6b66b2db8568c00e74037ce07eb9fca764850e9921d412e0287d9ed2a1bb7c3660d7fd
106b77fe23dda6e79c770e3e7d8d0dc5f01f6a21859f1ea2e37211b7e3e9d20c:9778045c939a60ba245568:84586f8b09fd69b3a38d317e89d3f3f5885bc6aac18c9a3ed5d0801df91f07c95bd77db9864ea986ceb9a4bd19fb4ea419ec7c46c35e477251fa47c05d7b0a6175e3ccfbb24196aa3b2b2cb48ddf9c8c0882a6fb32707a83d0260980a9b5528d
24182d5dcebb1f234add96901337c0b173a5dfc0735ab8476a44e8d1497eee11:2a590d539dbcd9cdb8dca9af:8b10c6a7efdf6afbbf600543bde5d43ca322a83e6b085e5dc08c0eb9b2cec92a69776e1dbc64de47a4d2f4d091426d79182531706ca25ef3ec81306da03edf70161bddc53df3bfd1447530da7ae1b94344cab0d829060abf14827a87568c114a
29f81c0bdcb8098de92efc9aca45df19b581174bdddfa7f9dd4eafa217f46231:0c413b91f979ef7e3e3d0c2a43:8dcc40e3267a209ecdb869a11199a018acd9bc872a2738296a46769ba1f3d5f6ebb75471b2c063dcd3ee89ee34eb032918d78468608500ec66c6496c28d3f56f1baf87a4097de60617c0938895a55f10d54c362ed86b3899edf48fef00f0607e
2a9c0a14191b6c8d9da54c2e7323197fc5972d6c2113b8d3f4aba8eb2419f402:80d1192fbe8c7edd9ae58a5fa715:84b02c4f728778a29ce1273b6e77a393941a87173764e4e10593faffca0a04b97e444b1f512e6f92de1fc9096ce991a90f389e78e5745f64c5b589a331aa9e157a71a993c96917024e67f13c97ba2e070fe1e3b2db91e0b95882f1f3d64727ef
344bb9ed7b08f405ac402c210d6ce9a251700f8f39d9c13e72921f993b0fa657:078698bed3b7f59cf6041cc5bbc27f:a0946c200a29a99ad8d348d3ec627c0944cb42a6ae105f18815ac85798d656b33acacdbb954adbbd65ba6bf031896e1c016a0dc7b667ec3662e54b8951d93a3e03a2c8bf3c3b88af29c02e5e3bc6d221166902d98a94842d855ec65506ad6911
41e6f409f3a9ec0d1b53ec441b6302e388941b23005ac48c750924bffc28c95d:09:8002a5f881006ea6f1c6f318e7529b1c8d9d1cb7cc93d75fce7d14286f125e03c47090f9e2bb89350ab85ead94e172230cdf1e9d76265579cee29c487e8a15884d6ff78646e634d01f7d66a9e155bde7908657f655aa711ec53fff05d31a3d55
01ef1ede58b87f0f257a1cd96d71c1eb98fac782ee687a639833fc73cb64df93:79c2:afcea670ffff566a171fabc5892ce1c974aaecca3d86a968c479f9689ef37b7980614a837207e53c2f7ec0701daf17bc13ed6e80f50853a606c8d6d690cb3778094c161ad162666f46c2f76d315f24b8ff90cc57c1e57e15bbc27aa94d41049d
1bb7932556e42f4f4fe9ba0f59ff17bb2245fd79203f78e8bc3de488fee40f11:8d0ef3:97dea1e05ef0d1af9289e64866c91e7b8fe6275aa87f6f70c3a9f16b411692332a0d1e86666799faa91eada62e23ba6705a69a55de44696b2d2de12bb8bafe1529217c87bfac57bac8d866b09aa208ca8ae62156568fb7172ceb0f411a171299
6730284b18c2d383fedf4e0c32480b06e9d05b380530e7acb9bb055400fa33ee:05866e46:a81e828917d5e25475db2e23e35f36c069150f5ebd846061f00bfcf270d3124b42103b48f915bd73236fff0f88afab460508c356998e8951806ca54967f26eba9ac1e68ce22da4119b1b3ef4721bc286a0455048a7542df4af460e1b53d9c351
1b538e8f7f079ccd4a564273a913e96a54c654a0c028e39d2e9597c9ff2a9813:c20027c1:b0636af64caa68aa331a61d5b6d6f826ee3a4838a6d1ec9693559227e80737b244829f72976c7908948e633040f0a47b073979d05bdbeebad1c49acaab6aec7a1dfbc45554bc102e0e88e924f49bb7ab492f7e1011da3814ea05071bb722c8eb
4adb9229610309100770fca18fd5e6e707e7f27f4b911ec0f53a6114a906230e:02c7973ed4:94e16548d624b5493cb0449579376d234c2ae597b347d681f394ef3e55fb3279bd361d83e3194b32676c1210d616db8204064b33a8f0d67a21859db0689da9447b3fce39972996967e6a85a0839f9a0253bb63265ad751661e035c8326ad1fff
0fc195c56cd4f54fc81f4f78a4abc2ba834b5b0018bfc150a64e7c6a5823933c:ed0afd7c4881:a40286e1cc833d2adde1d0640abbcc2199b2767b27ef540420dc96f12deb14af17eb655cd2e958a52a68ba2bed2e3e160344101b101eacbc33f3c5277fb1ee6bf6d9b866b5b8f5794f55a5d7236d3ca0de4356bc1e8cac30a2cb87f94eff4817
64813900e765c40ab4e7eb9522e2c21c1c30756fd5fbe40489441f11c6908ed4:021256b10a08ae:a01a1eed626ffdb57dcfaf3123c4ebcf03eb441f287bf36f2209f4d36ea874ff42c3bf8f90a7fa164f0d133692e0cee50ae42593571b8b876152fd37ae62af446ac1b9f2aacd9e335e67e7735ec92e3b5aa85fc4b97379a08dd2c8cad23cbf30
4a06c487852299ff3e247514706ef7aa6da0d2c1a1f7176b3317cc095d01a51e:5a04c28464f32d:b8b7111ca66dec968135c1b9716a3d162ad946f8e24d7587b27c0db7a39c70bf7d97c1d968691c569f913ae5255c3bb1120cf1f87fff3014a37d5f8f79a5ef9f9d1f86bbbc6c5b3662d1fa3de2fbdb3c20d0960671cd6dbc1336f16f3222f399
19ae9daeb0826f765cd2fee0f6678724da5cc4f8ad39a339fbeca86754f8b19e:39c99c18e1c62745:8b04d6db47c8acea29079dee12e9e31e435930bbac9ecd2dfb425898829b629ce3264661e16e6993be9540aa52828061079055fa69ce690fbfde7befc621147a02b94c86e43f2d7066e986f7f6857ac521e005e08c70a8558a19d549067bbe68
0a39e99b16a69b706fce5095dd0e7fe85b4dc521702e3bc99a6fa919415c73a5:619b95b11e4f8c670e:ae67f2f1f4d8134691100ad694bba172b1997f4d1888bffe4e0386382f09bfbcd56520a7a3647d2cf3565c7f8fd47d1808d7ea678acc1c17e272484296378fcf44f1719af50db7ff6ea3d64d5435e33bc20658b4fd6294ce6103138be0d74401
26828c6e8108d8e5965e8b91fc59b95dea696580517437c42c27bdeb650d3cc8:65267bef23e56c1361b4:843e467dc7ba66fa39dc0daf8cdbaaba07dc8c38493779320f8b7d148f9554e1a4eebfa8589f3fa403ce1fef29f649f00692a0342041527416e476ad36181eddda07556639f921c1d09b4f53767c9436c1b69925a3b391475580796bf449a960
28cae903780d94f5a17c6f07cc27c0c55d8860decf2f923e1bac274533f04509:ebdabd1cb56e3150770e59:85075ccf9926542cf2f6e13463f4ac970cbb8d65711f84911c31fd0639a009102745cb328ce660cbd9b63b2acf87fa2b0e65f7416691f14bbba4b4e8e5a46b35435a2290e43022bb799bae0c697891ea4a0ae90022d7efcf192ba2ff730b9183
43b47b97088f55c15c22418b81078b9678c7539d5b6ef30b3dceeb248fd7d610:e0f4c7d85159379b8d4dfa2ed3:8f0e1fcaa287321526d7f7974f68236187022c8ffe12e3dca46423745a4796292224f4e875824df2f2d5944dd547c80817e4bf1c4bb5f98dc2b17b2367bf048bedae6c0827be5f2128949fffa9787e4f9b2aaac78f19128ced220cb1cdce9376
365b875da7ee5cf2a37716770bcd2a49012b03b5bbe828026ba4a17a999b2b1f:d5cdf315f32aa5e54d3b993e15ef:a0dc1746699105974d79a75f5a051bca821dc341d5e2921ea45ace70828d87ee672c293854fc18921f56ea6edf067e8209c2692b9e1365483d4dc9c6e70e1092a5b678318778975aa44e51a6c273283d66348915a9b1f66230dfc1a4f41b0423
4ae51471cb64596dddd4ba384f6914c62e635fe7fe2b48bfed3560b9853c9c5f::80d9dfb35f77f8087eb5bb5bb7b73b3361c7547aa9ce1e640052b348b61f113d22be6344300458369b64d5bc16bbdad20c13c1c0a7310fdac807c9660c5ce709a837d487d0bcc69d247b5973e470d982cafe077ab1a5244fe7a21fe99af4fdce
24e5956ce7e1c26764a1212f5b70c8c635f53313eb8ffa24bd4b22178a70400e:0e:a1bade1469fd0949d6916cf467a67ad56245a9c234a9fb1da011489f5819a01da10b40983151650a3baff01d4931f117084e15225f8b2143196f8c55323e5e1dbcaed2c9339083504b97dfa31d01fe5b320660ac4b348867d97aa5bfae4708c3
1d25ef5627abdf5331c07eb922d70e8c141a952a16aaa63602a664e30e193964:02a8:80970283042e91719fce9271122ae72d780709ae2bfe8476f37abf6384e4c1d741585f0679010a15f18aa87e132bd120030618a443a25096f1beca1958c93f28696f2e9938242f7f83d6287eae5e3f1093c63bd3c8c9841ab9a3f9d6afddbae6
2f5307f7723b2702ef203499e5f01314f62ffbd448c859debab940d0d13acddf:9b71:83c20f7dfd803feab7b92e4619d3fcdeedd617056d3f4a863d2aa8c762ae2f0e9d10fb639fb1cb24cf775da646c887cd170e169aa3f99665227a8be8b74f37eb64c45d431afbb453a10c1059dec817550eca3ac5798fe97b6fcac44b05c3f39e
4fc8dced9af2d9b5839fc71f2242f29b210a75012360b76fb73e7a0f67236ab8:0518a3:8282811085e6a7532edb00ce977b1cc0ca00c5c482d572764350f0e15e5ecd745bc0ba1f124906b72f10e704d7ad091805b1990e4f5749526bb3f33f3e145ff3a364bb0850efe302dd3f1de79e77df272b27c8a33d1bd1bc9dd594590949f92a
110f155f50537bd283dcf6a0b32d76e33369875d25522912c8ac5c5999d15c92:060ce567:b6344848642b6fd3b15d5cfe8f58ba33803bdaf8d2499fb6cfebba69932fed5a25cebc0873cf7cae39ad0317e2cd62de069eb4563cf7efc33a644eea6bc6f3788805bdf3ca2371814854223fe970c39d66d7216da597865c7371ff3b3af6c7fa
7222141d6c07c9311bd3ed536a0a9038844c025fe2241ba3e172a74c5dd055a6:a6623761:b1ddbf83dc85a9f597a16cded7074f8aec09c5260c7d4d896fcc5b9857c81c77a9f48339f65e916c5e464b02ee4275521072edadb67d97bfa0e01250e5236f90cddc5afd7c4731ea9a4cd97c54c229c4a1f0793f62d124abc6801c392bd84394
39643613cc7ca678aea24c2350bdfef54da2740dc84bea3eb0f5086d8f3757ae:ff5a601d9ae5:93694096221d3ce0fbb2ae96d606102bafccf7f4b286a44cba04dd41ac7ac52d2fd20a87f0757313d2b9cf16eba1ae68176845a18688852eb7fca668232088e707cd9367c7638ff586240b3012602f114740b8f23142fe5eb4d1c92a0aa3cdb7
2f48137f2c80335ceedb56aea36d1d37630ceb603d25dc38c5aaad9edd6740f2:c596c4507b8c21:8b29ed205d9763ebe6f59787bd54490ccdeab56855382ab985cf6dcf02d3ab01b3074b858d2493917b156a9caa7dc0d513f3616b61f279410580ac6286175a8326ead7fb8b9319d3063da2d94dcc9331f85c9ac82d84ad1a3c0c14c00cbaf106
5e104f67360bd7be86562856628f7ca8d6f6090e58d78d1bad5faf7b6d01ba96:0ddd0c7f788fa3c2:8abbf1c71d4b4d62046e7557f34ddefcf0ddf8b7991ae8674fa3d73de1865065e98f914fa49772348b4665f102f2ca1515d21364050ab724a0ae95002ac7f2bdfbbe7d7ec1bb8f6b343c4409ad993b39b0d2ebd4a1a001909a1570760d29c246
2301e3208dc15a69334232fa6249a28238e7eebcbabca532719b50dcbb6eab16:03c1ad665dea01bfa5:820ef925b76285789c449fece5f0765661cf3ce95ef7b6482c6c35151e61f5be1f7f08a25cc647d1e2539e5e4811fe771829d666c84f6db43f351c41252e3fa27432a399af25272dade4b6d1da95aec40d6b83a5b82dee79b7ea3568e8a8dd6c
5a0155ddda1e372e176dd4841998d8373a4db70f720e13f8191a323dae9151f8:ed74bc9283fe9f0df46a:97bf50cf9ce75ddb14e7fe58fbe911aba7f2ff24c5982ac33803ffc578aa7f956c2cca4d436ee7cc0f66c3378470251a05b6570964abbdfaee44f9761581b89468833d000ff8f4f6432c5bbb7f084757328ce3501c055d9b8d1a44a797e7b93b
1620bf3cc64af7a12e3bf1a65859c37c0deceabc9765295f24294e5e408ad93f:0723c6a62f4e556ad97947:8abf62b2bf3d9c3524cb6639f3c94cb4e215aaead42ac8608d0a8c1495f766d7626299bed2eb309e3b3566d76ca87de7168bb651726d0427f6395ff81bea526afe56614486444fd1fdf01a2f836e35fd7dc740be034b02a2ccf585bb490e6f07
25eaab4800d7b399f81ed647c1c2062db996f9edaeba7411c9b1e47936963816:51410ca4fbc1eef3fe15e8:8d0e31286039c789bc46dc89914a3a7afb47bf3c1b6e3e06b618e5310f8efbbd43f484bd182b1a25d4977fb4d6965e670db5b4fbb9be287d8f3a5596e118c43032d199f93fcc8a60546d45c4b0745b4fd8432534175e9a620782bbf5c72b6c79
1c37c9dfbce948e9b854a16e5705d39d6814c99db8cd4d21bd17e4b489be8ec0:f29274076eb714c9a1e0cc7c4a:90436ee33fc91061cfeeec29ee065bbf0fb1504c588a057bc7a47e6d706826a03eb75916b5a0802e6bccd600e479579709af6bf0e69892f863cea2d17c7cee0b4aa0d01ad38a100c1f0a92a0d9bb8a662a4802e68fc61a6f89ae5a967e2ade24
4e6237d14a3cd9ea629413caa7c05627220e7f4e87ad60fa17a35916e111d5b3:0b:ad095916915d21a753c5ed1036f8ce695bc763c753dacf18fc696a691cb2d9d4d305255f0371ed05459225b52f45a9ce102fced5a32e0776ef97b2f047c73833a90196bf6e7cfc424dc3b9538e4a49a41c584c093be2851d08f3ef7118e4a71c
0d1bf48acabe43f47aa49c94e212dba63a3d375a788df8905cfb624c6e7a2f0b:ea:96c1a767ef41d3b3ea6fb01cc5c76951fc28189a8e34ebd0a5dadc330242ecac0fad824f4c6ed4bda3bcfda260b8e2b40b4a9f7c1a27976edb4a92e4cbdd4316dbf58bfe8e3224324a9a5c1e5e1fcadf4550f6c95ff446c1242e94b8cd84cae3
2e5cd6061fa48f1596cd81dbe4e689696a8cd79f70194d18d1992404244a1395:0388:83ed89345a2f35aabffbfe3e386351928087554e65d611365620360707e0d7d772379afe3565f5d40ec75977f3a24edc1172fbe9e78a8392934b67934c81729cd3de2cefda2ae13a749d20e89492091b71d56b23e113a5caa28a6392c56f6a35
584f578299fdedd0311bab4134250c8b3ef4580aeaffecb540a3050ab09bca6d:047eefc2ff88:8b67172d81f3ddd80ec9ef70a36629546639638086d97269bcf8d1d28c15a33dfd6ec0fda6a06277b0d9ed68537e92050d184ffd30e108e28e33c3d3c21e31f537f6eaa58652ff4c91326cc8faad3d3a705b8a66d4b4287fdb17db3caa0e1d9e
368f0355b86d025ed847ebba2b7fba334ba98eb7d3e1dd7a4225d550434fb67a:0b64f53253494b:a96613ec8e861672d7f25356e438682cbdd2fda9f1cf0e64662b770910203b25dc886fb02474b8c9baef1e91d9bdb6ad0402c5702d1aaf4c640679e7a9c54fad7d0069226cc74da8bfbac94bc4397cc1f1c9c39f5e2d9e2d7fe40145b2905aa1
0126eedaf3dcec0112ce5f44f181618cc5eb70ef0ef899f7329b3f10067c932d:09577238413c7bcd:a15c5c64ec5e4efd56363ae703343f1d87a8571347562d3aaca2ca4ea24c71249a55e9fbc393207bddfc696c151dfc420feb0f33f27fd24f184ed877bab13a5cce779f0a446ad0dc7577d5658dddf0179ef5bdc604d492d9a3a062194c4b5cbd
06123d03bdc50fb3bdfdc8fe60892ecc110cfd9b941d1c183470e79ab184fd64:010c6409424adb9edaf5:854031eef2a80b533862df645b40fa90c50c5e9572ae5a5732b9686db5a479282b0d46bede9df391a55f220c322369a900a8c3ce642af7154f5ea728711da75a6463608f3eac64af631b47561abad7a30d758fbe0379ccc545839fb3775bf5c2
29dcd911b82d242702e281f02493107eda90028b53efd067f5a8b1b3b402f87f:9919aea3f2c254e0af98:91308917daa0c1f3833a3de67893c754e2f362eed5f6df9d410200fb9d0ba0e4587546cc88d241a1a0cb496960524f440ffabfc0d17126c8941a5cbf9913f547cd3fb59f856b46bd5d6880f566b88e419cac04a49c6ccf37b539eb3a80b4e7c7
3caf69b84927248e842ccbf1e5cf6f793cdc69b0966ba04df1f7a2669e7a9a38:07b4ed6bedd1e2ef2db8488baf:8dfaa7179531aabbd23bba0e27d43e9eab3de719e966b47c0a76493092947137815b23f4fa5c74f4d2bd96ef6d2430ce0c5dabcef379d98395caafa8e68739fcf2c1f3e840e1dac9ad703b2e090dc5ea437e008d5b8fe2f0b1be6708552033fe
4d4792f59fe96d8f7418dee1d043e49f62ee63f0a2ab4b6271314f34bcb9409c:6930e7a417e42a0eae0debfdf30d:aae8cd57c22303af560fb04e7798bb68c649abb0fc1bbaed005db7b148e0a0df674ce75b8f023c31b8d4f35961c9712c0d6854d78d19f465ba844547acd18fb873cc1013b6f187ca491e5accaa20aac9fe43d254c916c9563d4ceb56b058836d
1431fe22a4ca0320403bbab6c29089ca1591c5fb447f6dc35d102959594a6d16:028773ab2e2754ac5a75a715d78bff:a53aea82c839d80b8603699e271df8c7ae119be1ef69c912d3c1a68b3e1c419fa50f10435497853206c41524cb97ccef19eeded83fe6b4af2392e16ca7e660d3e2c79232665c396ab9b5fd3594ff2ea93067d8c1080df6dc8ff55c9cce9b35e5
1f4d0636ba8bdd4ea49221a270176378c01a7458e3a7fe0ce4d4ffb088d1d4c0::99781a5e42b7dd8c022bd519ea9acc6008a7aa116245e8f14a12f40d87b02bd3ea071d3dbbc09db01395e6dd8b3485ed12ce0d5943637cae60e682e3d2b7530fc1966dee8b53b4f6f6f755865778691a7b5b3911801be279a0731a9aefaf8351
2c8dba24af03feb0bd91fcf67d8b1ef2000305bbb8d4e0851ef151c21457c49b:aa4a:94442f44bd4ea1447f776ceb43590dcca856f02c1220147ab020438c7d52e61d002c4833198994b207422ab6d408fa9110b3d2316c740ebc11352c2658e0176fbfe9ef2fb880ad61c6ddc4ad362a5c806534ad8a37885ebafe89b2eaeebeb35b
6968eed29d12fd07d53fba6e07fde6bf6f37d8a3d9f53673f6bd1db6c28e2cdd:84f05a:8ca8d57e7189f7648c2f2163d71b7868aca21ec8f196bb067f43aba576301282023ebbdb688ec4baf1bee5da5b719b1600a529c1169b0dbe796fd79714ad4ce6b67cce01c3fc955a33570923ad95a13b8ef0e7a953d56fbe3bd9f3fffdb8ec2d
5770504add317933bdbe89f35463e784d798ce20b5b1dd258569955e8df4068d:0f709c6798:817f1def1b321a6cb1d47dd1558e00692605b0072f9fe2ac07859fa30d1b9da5d8b8fe09a0f7eed404190a72778609e1010ca80ad5528cbdf5d54e4981a52534c096631e38a9533e52bc18b2d52309cc452f03949f6d50fd96f0251c765aaf8d
24612966cd6601308edbd27423d622dfbcb27746b31b3e9f6939b571cc865f14:5c2b9e06cf:b6066c1bdd416fa78630fb1073c20fc1813596b6ce0bbd36c407ab18fbf488ad2f4cbe7526bfbf168c2014ad2f887dcd04825625e8a83728a7940c46a689512cd4a2025830a70df7ab84f2b76964f7acb839fd562def8b9021d3575a9d794d82
6716da7e6965ea890857c0fae1c57828ce35279eb69f7dd8ba29c8aef11fbeec:2657f15d8adc:88198312d9975e2ec4823c5a0e490323e745c4fe41e75e25c4ba0c5dd32030b02597c90b24d2952e78c6cb91b90f920d13514e193eccd54212f7cd3a0dca90197f920fa7c0e85dd0c8a8009f1c98deb823a5eeb632b73bf44b102ed38c68eb67
6a6f8a98610a5a4acdf6da669ea3990fb299e1aedf2ac327c97b0ce96adc753b:057de0b81f4f9a736c:b834e23d96490775c3f0b2d674d2506149d2345f94f157c3b124759ff61fe2f3d0773b6b9bb0e1566d370fdaf273f55808fff04433d5f8a5537a3142cb299e8996c42a420ae36e6c9335d2e630600c287bf283b745f5d5985b7819a6e889efbd
6422d62c14662cc8ad1fc10875ae58813fa9ee349c019c452a917d2b7ec98404:8956593d05c7b5814d:b6abb8bf4ce2feea01a0f6fdb881cd276c6576bdd92e460e3827f6081d44263bf21498d5bad1c3b534753214f30b15500b0bced8b763ebc1b292d5676021c1a2db09e35d5d3f306b4d1436087bdf8b4720e4ddf3bf89c323804dc006ce9a6a91
67cb55964dfc93f1ea615a89ea49b26c677ccb4a2a0f512935b45b3a54bf70a2:02c10d2e5e685de181b0:adda564e2367e13037727867cfdfc0a22be7ada7670a01a66f3954b54745256ea89ffea82dd5e68e98f4663fdcb4ca3d017fd21d25b491191c69fc3eedcf8064a5991ae58ae6ca81e05605212e166a6cb5d53f6f89fa96a0764c26674092ad45
295b144cdec443e032d21c906e46b3594a1e50b3e6f29118028767f189ce12b6:07d1ad37496c013d3f099071:ab4b0c1a0402c5a63a76c88a9e2c2f36b20f22f1a1de61f620ee9634605d7d9dd12e27dc2d04f1d96538f9d28a1e93a10d5fb540051787346a2633759c2fa8a2f85db615b1e901158b4c22455402cfed378f4acdd4524de4a39ca4b18644bd35
2b614a7871bf0d74e53bc6c7714372353b4a22ed47f1f627d3bbb1ef7532dc77:624a8baf7884b4568d2e6b31:85aa088a9bc03c585a4238a49e5e6aa36434609590a3fb8611d012442ff6b841d23aaed5011df2eb61e2be3389f684f600f219ddf20da10f8cde2dda151c74153020e2cb7e804999c9a99bd02b12a11ed65f8b1e73f8b27dd819faeb46ebc7bd
422ad85c60720ef2d06cfc26ad0e7ee1af49cfd6ba025692d405b1cb41fcf71f:0ddbe34431448b194f1b29bb60:b8fa03a4ddcf857e50f142ed3949c3c43937ddab3b67491634137a478b0f74ff12a4eb17d030bdb3859ce2a3ceff5c13136b61832182c1808fe914c5471cdb963870f2477a6d59c842e4e23fd7558488fdfbb46899aaaa67c55b48b9c94f594e
3a6ccf539c217a904fd7a718d2815c985325e3c9cfb7bf458a219b8ae78f775e:df33154deaa3d687d45a694ab80e:a269482d849517a2fffb267782152bf07daa7bbded7df8a18b7d74c9e5a4f46c09d6f795f7a9eefb8df107d10e5598f203cad912865152985d407f3d7303287fe9b0c16c650016bfd9dab49da95665e98442ac1e10ce427bb16c8bbe81130c08
41c836e9c4069d15ad4e871a12a81fd91fa062ba39905b659ece6a8000dfb125:01214f40af921429a48897d9d286de:95a2dfaaf34691b69b9df2a3356bb25ccb9f416e0c619a5f6bc1a25b267d95de7c5fcbc50d0e6de1d79afbb083255b22158ede7ceeca628a162d3b7d4887574e7cd947e1ee5704b3970aaaf92e47697623089bbb032ee1ca15505604beaedeca
25563baa30cdb1664317a7f6a11fadf24dbd7e33f758ae9edffb4a3bc6e47809::ae9b09587dde61b31dc3a252ee5da28b118778ea40e6940695c0cb14e927810dc1bdc3580421e6a6349770e468ef624a0b1edf2a2fca77e3afb1d4cecddd443db8c5b1e92d0bbf123f9a7d3ecbb94b6d7a72bd0754bb5339e807baec26fe6688
324c59624d455e439661cd33bf2691779493f51ab154942bceaeaf9a3f8d2e5d:0c:89243606a295632aee72da9fa717b04274ca61ca99279b75705fdca338a6712f9d92939b9c868210ae1a80c2a315f9a10944326c7e753c7f7a62ed69fd2a0e27321a52f1305facfc2fb091722bda6f1edc3ffae29a990907d7340715dd763e0a
3d7eff177604e52315b47e30500f9d1419496f5da2d9d2b4691b9e840b5a07fa:07c5:b5b0f787446da8bae5a3468d5efac5b06769486650d42ca5d0e8a9b1a7b4c47b9e84def60984469ec8fa311753fae2ff0feb1f42f107114031d8e6c25ed3d7ce8b882d05bc169c2fb30e301b5555211d31e24c4eb67242d7ae71770426336f4e
017efc554478e7f73876fb6ed0b036ba4c6c653f5baa2c13c8a705e8d936900d:5298548f3f:973c337a1e2632ee2355af6a1b259c764e3d1f99ba9e1c9840b1e3df0d27e3eb477b670976e3d0099c49b4eff639260c07f19d0c474d152ce3656f422ab27e65c6288d61760d5a96e8af9560f4460ef4dd53a802536fb19eef9abd257653332f
4d7f9479becad152a443f2c759aab6e02a1f0feb15dfd49c11804d2a104b39f8:07bd8740d5e5:93b4364b292786fb255cb06ba55cfb0805923229ce394fb5370a3571c4773b7d8b6801318e6262a4499d73ff181b3bdb09347f73aa4a2ca7f6e99df8be366346ae43ca8faad4458e2d30d26adf049a7542e3f0ca72f86006cdbac3ceaf038515
63c95845cf70d1470e0f6de57729b5838f977a8706c1979388829f9b5b3700e9:08aa3ec1c57996:a950729885949d9a8b50a031ad184d1887b2992601c0abaa9e5b6ed71e5beaac0534ea2c9d93a7c564b77d0c5c77bc5818fa164575d3d58714687c7f549058eaf3d0fb432d328e3bc8da3ae7646ffde2297421a2c418dff28026da3d29d1d498
22059d7b3332f4def25399ce17b1e1481028ec4d2d8ab835a69b7ebdaa16b461:4195fc080b251a:91ca4b0a098ab6678c54643b2546a3535696b109bc49f3e50d8e6966a56ffa61ad37d2eb29b1c6a19793aeb30edfae53021b2a322a300bdae1ce9e9f67267727e682a4568845b1312e652ba439f6d0432c36342151234eb639c9cc8153ecf743
6bc4bc3efec07ce22fa5a5f0e0fc4a4142f8fc4c078e6915ab7f14c9743752da:0fdc2eb64cd67bee:933de772ca7a3f1fa61c87a5a4ef914b1f6074facdc6a98c6e8fdb886a3e53e5acd2766390d9c6c8e8b48a268c4c227b056a5f4f7895590e48b44863d26c44677091acd4585a85c88c8de2ddcc1c530b918233d7655e858ead521bdf1d66b526
2178be06e144b58fc271dd130182d6ce562fce547c545adae7df409c61262876:0f72ecc940599630cc:abb38edc8b7232a479a51b23e3d0d5fce3e6967190e2e68df73fb95e3e2367b2b1b6360fa0b06c508c664d90f8cc345a09e8b8255945b850ce8c1c5e389258767a709810e519220abad9ea7d9fc37d947038634ad059821d591a671595df762b
1a1924318927acc40cd3cb8265dbe703db0386b0d94199dba5d67cfcbb497032:387376ba00fc30b6c0:a2e6514012c1fe9484cb9df2925a80c1451d33cda78b89302cee7f59aea190ff34a71a6c4a46a77652785b44dcbcee100aba9beb37612e961bf83139abb690449e6e05a351d8408939585b026fc83b1fa0ca0d0303295503c65a40bce402d12c
30e446fc468b579fdda3a09ede2c456f9799fadd07c069c44794c1cabae3d555:25538c2c57aa03118f9f:98eafa9da5b2802b9932fa056ac3c81f09b4c4dddcfd5ad963de9374731c11720d7b85bfb5e3955c71f81a86f32b4e7611022aa8717dbd032e4fa4635dae9209df6ee3dd34598fdf504cdd4aa3fff1292d11f74f17af500703ccc127faec4c48
6440fb50661c3b9c45c557d216accce15185891f98080b6a7c1c6dd701e029d4:0a9333dc2d78c73c53507e:8e633dee7c8fa3270472078f93dd5181f92f43e7b42929a9acf42563367256c59b3355d23c18ca8dcdfced828b5009e4133de13a3e875d2a6880977f9a0f00d17649550419ad5da3194df083f685162ac7241d864c8c72082cac5ecfbc581db8
084caa7f9ee6060620c5db1416f5cadd4a54984c23dc804cf23ac5ec645cac2b:0f3cf7f7ffe9279288b56ab8:922c3c5844803907b8b2bd08df8edd00018df0ccc9e515faf8814ed865850fe7cae1240495bf4e947540c325a536d0020f1f15f5583cb6e5a127de49856515b933425ede9aad615c9007c533c85cf25a6380c7f7e45b48d644871f7f72152a27
2581c1782074316f855d5d184ed4066962371b58935c672672943aab3a67d005:0d85756630cfa82ed2cd35ef:8ff6a1d75fe9ac8362c40d9405b1d8d3633eb6ae08e12b9008da03eddf47f632d780e6f7f257d27569ded6414ebbc7330f3d3eee1b1bfeed420288ae89511afe701d34e6973df7f9379cf5027ba456cc958b09288191b4a7ae157db428363a99
396f95f097863db7d343484be8ea7c26d2db9e022397e42845a3aba66eac2165:e46812d0412dbf137a84b49d4b0b:abd154aac031f055c524185d56e1e4f259800a87bf234b04fcc509181626d4e519e97c7a32da1fba04e6e322e0a8760b0424065e8b99348548ceafea44d107bebdd119d47f7df4d27ae0e14b5fff497408e8ce381256c41721477971925345bf
3b79d30b7558a89767dec3f3d1f3393d13ee5e648786ed6bac49186f8a2ca2c3::83ecd612c577ef99af50938c218bee6b7693d2d5aa1a06144346f6c8e46e5f741ca66a154106ad512bf5a2d9357b89da13b797530e42d298f6f74559cf5452694de538328301df16a8c91ffa5a6737befaced0d81ba45f68f3587639890f6ce7
164811a45674f804c655c8c5ad3863b359ac9041c7f1e72c0ae20f80f41170c3:0e:9359a49c73685f2a8a9b6c46fb2773a56061a586ad1b7eb38d7789d23260f96741f4046ebbd119c06ebf64e9ed7b81f510cf95305be70c83193faa2d16866e76cfeab918c608d9b4dce6fff60e807358ae142eff4a8b55a01bb5da982e89aa37
07b300ed4a2db3bc21642adc74521eb70ba2c81a5e0f07b7759a80ecd27033aa:05:a9a3b90336d9ef805992939d52302e641c74c10216cf320696ce6262dd1ce58ae82099c2d0575892650a13c6daf2017c11c84edae1256b035f82d467737c7586992d84d0d521882ac2c0babe65e06d8d0df64963667972ed2670fe25b8dd2804
1ebe5d4cde886b9f5f4555e7c02bc14987dd021999a713d020cf3c08ff9a4f60:405e:a49cb23f9b25095c9d28d94ff6b1763cdc257e5824350ee79c726fc4dfa4307ce365283342978bf2534782898afa949204e5ff271d495a577dce076bc8b42ecffcf5cc6219955a4e914c42f41c3fafe35a1464ad06bb35032b56408e44fa8ac9
34df86999c7c40e1f0d423e8b788e5a617132c37dfe7865e4e6052b7b7c0c08f:09c6ab:99aca067bd01d52542141bee5e7941265cb45d058b090e3b5f2965d2c92d17f691e10f489148cac52a72c0428c470af2071d2f484b6bc772a4ec04cd9c9910bba345603371925c1c29789417f507d8539cf5981f07a77185b0adf8c9f7704199
028927e8f7fa65d681ea43b9f38590748308f9f304e54f52de2ba454d0bf966b:fc76ab2e:8163b7efeed623df2c44a5cd27568bda4a11b66192fce2b1d46ed98f8b33c7823fe124632bdb42abbb6e1d0a0780d1cc0ee9e9ed28aa5e818bc8aa24bbd8befc01f8448f4b02cab157a3d6c46cb52e085ae5c67fd8ebdba1077c8eb87520d1f5
2dd2d83fe918f321e588516529cb8d8e2f9dfdfc7e24b03ddf4de7d68feff2c6:0eee5a001b13:8ec481206906594421366b291c9921d6044044b40c5a43f45a603eca52de182cc744b38d80d1e1f2346119d3a127bdf0084369d7d317a0664aadb36b0fc421c6ba61bdc97a406ce1bd9a05a351ffca89a78f21de6c06f9da474098c343918c39
62f441d4421c9e841f5e6afa99346dd757ce3cf4d958815107f80ec965d52fe6:dbd901bfaeeb:85b1619d9be7bffa4fa4dfd3be3161d1be679a48c3e0bb5d637f55ef35ce43c86611a21d078f178908ffd329c709dc8214784af6b2603b944d84a6b70837a7c5b0c38baa97f0b0705c4619f8bb44d1f91f4b248d60ba3bbeb65f3fa189044216
2ca95104bc934be172b9738942c9d929aa6c63e8fb38be3435aba875613fbfd7:0fb528fd90c1075b:ae6ecfe94e796391077d18644f61bdd6e9ca6e45c18856af798811199a8ce77dc408bd139c92a086b1a8541104b3b7e6187f5e6484fd5b3bc6fe125a78a8778ae7a658d74cf0b8bd29509996acae061af6c1cd26365defab654390b8fd130c41
2cb2345b9fe58baeec3e0d35f6c2bd71f7a460eecc1c1f24687b71c6ee8dac6b:8890d3f6a2efd9c8e5:94e89bb4e2da9fc43ef06ee1f02377b7645ff17d8c02e1c3035417c445279d0ad26dc4622fc864de7b93599dde21135218024b6d8e9bbeaca09d51b4b616c13788c7ec29b63eb8f9f87701010c7f6146e33a37a7c8bfa5920dcba068a304f1d4
54079aec7ad7a051158086c3986871746ba540c53c519617a01e559a5cb96360:d449f821249be81a006f:9679c59342a6b68f9350777c5a85d30dce3a9d51082406f39fd21a695a9014175e9b61ab668a1ecf06b0f571b3d5f6a80c5c8d53062129cf3665032c36d9a743a452f0366bad6de34a8264de28a1283f7d1cd584a070611db23322af5472349c
608544d7bdda540aaccfc89a03a47946636c732226f4841b31f47a247e4a29ed:5dca12c82d6470eba98ac1:8dae26cfdec9849d7d4701e85c160f3db109aa9e4e26d9f4ab2c158008df740fa526f71541daefbfe61553d23b3fc94c194a3bc097ae33be51480c8f91804147f88e95b054e88ee0faf3ae718135fdbc92cbaa26277f76cae42315771599b2e9
7368161af24ad459f868fb847e287532a3d7625fbdc97f912b513f5ce525a9f0:0d43de10726e1ded2f111aa8:8bbabb617042316158491db3e4f83ac5b9ea8acefaad2225b2663d500b6119e48fac354adcf994968e3ddd88e20684f805a88ce038caf4bdab372fa9444a471636e979f1862b1519efed6cf003af1ab9cd66b9707a8ffe4d9e1f9e4a4c59ee8f
694d55ee8633e2f3ab91c1f79953d6368875e40afbb6e4674109132d5612aa9a:a72ea58ebdf4589cc1b0dd9b:b89f66033ab23bd10456d1cf977d9fc87dce07e1390f876815875a909128f4f5e5f5f1617c8862b01daffa868661a764097139b2198472db19448e7eb9449d32334193c10af650f56626dfa5f2a670ebd2eb1af484afde7f0410c2695a485280
30ddb0c578ed5b6d16b7c923efcc5003494faeebbdc509704126599ed93ba6d2:f2fbf39b84983f5edbdaceb18c:ae7880c31a54ab6c30fbe220415fbbd33a9e005d565f9f875c879b8e9ba20b22d6e054456f8e780faef0d30658b5e7920a9619f6b7608a9f84fe37ec1cf890f2382e8b77d570d6ff7cbf595e091cad7b74e70248c974825f8a93e9299ab2139f
4a7a6e21534410573a72d8af48f592489ba283a9ddf4cf8844783b0e4e076694::a630c152277ba70a0316f42a01e07b875bc31b8c5dce53dd5001818ff5c4144017c848c6679004a9eca6edda08dbf64c0fcf94f891d2e957dd2988f2a459a51836483813f211690295dced48aaf19ac31a1bed284ec16b6465eb1fa9c8ab67ae
064588d00f156a6708a9fc75c95e25050d795f89f427be6df0948500f7d5665f:b16a2d:865a1462974af0147f0f382dbd9661f5864d7f18d309b19e332d2445b8c150b3c16dc7870b5aa2b1d5df89bfd600f24e177c08e1009c9e666d755797d8d220fbc35171c1415c9e183e86cbf2a06f9ec574e4a462fd942d1801e7da6dfa931972
4c7469ccb41795860f7e228a4a50665828cf1ea62f64ca5af3dbcc90026b5173:e444ff3e:b06c465da8342a430774e64595e567e03a905735f443afd74e0d2dd06b99f8ae460062271e1e41ca7dad9e78ead9404e0e9f626b8af3275c84111956a7a146b29619435f357f5310276221c8c425023a792a561f7159ae4bea27eb6be013fb28
31e6a9f2bfd89057675b9986a2326af50fc5b4fa6900e06392500d6a7cb8281e:41e77882d77d:83a3cf3e0e9b4726f76ce301c93db6d15e563bfdb5f93e885c37f0fcf28362e54c86e30d0e6a63f831f097eb624c153e15f8061c8dfd215e7d3a3da513b8f35061b2376457391db393bbafcf43e032f4b3c39a8dd20a1f4e8df3a217113ca007
4fdfb35d853e9b99ce5bf7211f55d15aebb153258109c22be3cae0161928159b:053633d112c82e:b42f071afa8cd509dbfb7f4a4cdaa57d1d0910e2ad9307beadcf6ea5bd9518a2095d68cca7dad010907341aca3770134010b8fcae728a60d27f821d759107cfe8fafb2ed9aaf09f1765e3be3d758880b243c5377be3ab293ab6bafc85442f147
3c4a5789f7d5a24505f69fde12f2157e066612ce25e54c000812718f7b360a5f:038845e18495f26a:a141c5d16c5720fe2c37f0b79ed69ff6b0f92267d7b4b4acccc015876943d692174dae68b9bbf8c152e57f3fa1af159e000d2bd8ad67e5a884daf0a8c0fa9206b3f72c9d5e1a0464b2240b9b6eb22263e457c7c5c0b20564a79ae488178fe475
2cf6644db3ab59850d71010dc15b65ac7e5741f6bff4d9034bb65b499d9ed4a3:064263c5a80c376f18b1cf:ae86f1e1d6d95316820b7c9ca82b2c642ee2fa2894ba52690817b571dbe031b7eb608cff31af60febbbec43a71a55add10944382f9037bd4c9294dd8403810992253f743ceca93e9a9c02390e7d12d5d1f0de8cd03572eb401309e3898e76528
29bcd632044c3f3d1f2b6c37b60a1fa531cbc380902ca7ea5e417081337631a4:5dd355519020c4a2979f09a3:b6400ded257d0e63d8ce4ff8935e6b312be17f24395b26563fe4e532e176906aa0d60d5efe7cdb8855f900dff31bb4b017b7675545f874d80e1e5fb4c0ca85d64b4bdb439a723c337226f70ea3fd9509b364665b3aac65b2e272a3f6a5e902ad
420594483d27e3b09be201b4d447480d41e61748f5b1ac863ac5b5b8349986f6:66f576cac592391bb05fec22e72b:b121a5242c9ac3c6ae0c5801b9823bcffcab4b9a0f5a507196e29c55941397c526f9c47569bc5f077bdfee8085a7ea0200d31cd16c8071c5a8816e3b2fe90f196fbfc4cd3c1c0bfdb972e93f88b1e9b10ca5853f79c780ab6b799819f71d8830
3a7f21f4ad9cde926ff41a5b657d3665ca5391f50427bbbb397c7197aa465e34:0173f8cb823680bedb605f5faf82e8:a3bb11f1159447f09fef369475daf7cf10d51cc93f060d737d77a24268139f121a504ec373d094ce92f290d43a87f1ed136939270f0c1c33d57c285173ba3fb448990e908e5bbc9fdcf41096dd1684a5d0ac811ff3c85ace8ec7c35c80fd2d10
7143d5b6a3a6475478b34b5317d3acd571bab149986804b50381cc326550689c::b04c05cb1b41a8a683b07fc0c768496bae0b4ec8f4b509101e1c581297ab12cf6341df1cfc5496cd7d0edd5f41903f9e1440e655fe2e9ade8d2e09ff4ba64576423a00712b6f66112d72b792c2238944f6b5a6d12ffca7ead0ad1217c2a68ccd
5107fc58427eb056153b4c8e26e41b0de05d78339821f91bdc56cfc3f261f62b:00:8ceb7e8cbfbf9b3b04e70bc7e49df066799e6ab312ac17df4603c6af4ec3f5a0e0f6caa19916cf711bd15b3f54bc2837046d7e85b97f5570c3d13f1dc5d791db9a9089b61264aff25f3f4c5834dc41e1ca6d91bdc2e8b3bc33cdf4a5c3909f47
48b4784f1e9e070b95cb181904e3ecb7cf6234e327e2666ba598b88904cf0960:48ec55:ace8ac4ea4040d382f6bd290498940bffb49a25bca1903dfec23f0eca9edc0848bc6c1e6c1ccb7ea71732ff09ae369500e944bd739ebb760e41965978d0ecc6815a1174e3ec4c9fdd5967656953714b0c31f5a546fbe4505934f77628b554363
4bc72dda1b98ff6e1722ebe5ca4ae11940483948f73a6d44b87cdb93675b2cec:9883069a:a7499c26f769bc11a65e32e3c274987f5d272242016069882a28946854af8625eaa38953f1c35e4c8af78bdf3652a88a10a7c1a52be2dde6af14fd6298da96f8b7c9329b5cbf4e725528fafc813a8bb6151d7e9fb15123c7b60a2db34463fde9
25e95bec8613b28e98fc135365d012acb38c72551d71f41989033a59aabb75c3:0d8db89e47:aba0be6046df2a730f3f00284c64b8121f77c0b10cdf8ea0f60c7b38e1a2cc583acbf5a27819ce7e510503ade8149ca8198793f2d84ce1c071655da4795a7281b3dbb6a522ba9a091f8b5a37262ec1a43935fb89bf0a9dd2ae59390bec7c605f
4e1a6cca760e6b46c90b190da25d4277d07ed704d4377a414a0d7aebb38c5962:05161ae4b3c2:b72f19ff530219ff699a73e523564e36254e73eaedbf22d9c7a354dc3945dee58deb89a1c095779a12df44a1b4a6c9560001d978c499eabb966d477560f5d171276a44c94bbebe3461c2b6c576f0e3861e9ea76931a4f3949399a514b2a49b3f
4b063743b91c96b198a889e2d68cc9cafdda87c4e49ebc7904eb3fe516e78a15:bdd472d8486708:a28e113b23dbf0c2faae0ec7755c9f826845f85827ed0e3d4d2033c818fbccba06d5645db7afe08ee18b92a2046019a911f3fbfdc84ed796181c76506c636e4f07a32dd2b6b4cc03d59ca0272dbebe4f2addd35f9b24ed7d880314ddfd30b9c6
2d7b35ebbe2e91a94cd857f349142b354941e34c30916493307068d8a6cf2ebe:0ea8b5464c8ffdfd:824252f8347eb299d1105323304e2b7f6985ed6ab1860baee4a5cbcc476d49db56e1d834f5f6293d0e1c1143fa60bccd1551af939d5435d514afa710ff8f3dd80b76bd7c75f728c9abe76c636ed588f406efe7b509c1b747496bbb6b18ffefb0
3e88b2286bc087bc7f6476652e444155922e8e239af3a1ebaea2ee36cd0dad1a:d0e9ee7908a105c0:ab625e2a5abdc53a9b882caba06492c661233c7e4fac9bafc8c1db9ea44cad455cbfd618e917703fb732e0540e3208fb0f198420380962c078d15304a7bbe9c1a259e8cf2ec49fdca4dbb39ff69f1ab5c58f97fec90e1756666115fb0b63219c
5e3d08aeafc50403c0de0166ae2fc6f39615e6012a04f03552e6c8869a702a5e:02f34cdeaa6f8e5cbe:b5b111acd6950b2862627f2d0ba6fe5b24cd3541be4ee2ae887c86ddcdd480a0a09c8003f9639c88b35c2d233b75d2ee101a66be894f438e4e1dc87e9bf2c80db7b34a3486c213281aac163a276f0850ff8b6d7681ee73a7b2fdd0f7b832caa7
276b38d5aa2723f4cefa785cfc077559323a5c98328b3caeff1884c0367cab4f:4dadca20bba5e6776b:8a8b0a03047d87df975304f41187c006a310858272d6aa84f37c8f4a44e78ebcfa70f968dcf5b5a6b308c9aceb8bc9b4113901fe031e4deddc7fd40d85759b38df88d8e22b29166f2deae074320a742ef10610cf4793255ebf5eb456606c583b
11c5ef8785ec31234ef347fdce2a1534a49967245245f9523c319938daaf0a53:b936534e227a3c5cf272:98ceb3072a2bf95c95c6523451c3ef7f2e5e852e7e3ef77e60dbd26ae6a4020230c558b1d044792e48f6ab2cc755143102e9a2d79e2047d90c1c1dc2c7e1d0befe1b9249bf9026f74e4aa229c6798721a694fc1204df374a52465fd1d85360bf
33a895e2e1d632737f6f11ff5a6857f971cf37873c1b95df2cab888c6bd582db:0acf93e56587dc54e775f1dc:85f3f86e176ef7934ded7f5cbc419f99d08727770b7172645b94c235d73f1311451dcc54a8735e8d2bceb15caa53a04a0a402b14af9e7b49323cdb728b004a09a695761b5051eb944bc861ac7b656c162d0e4a9578559883f9419b3033dc0c83
356522ef840b1ac132686085f346558a94f2943b48b75988c2cf512cbdfeb678:07b7666dfcf9541697392813a2:903225b431efb0f426aa962edb914c1182e6bd208aab9ffa0f9e502ad0edf4f7cd1fe139ec67597c0c9ba2f2b96b890216aadc7fca55a57c38b236056fbe2aba71f033b143fcc73abff454269a8de40e7c92777c5b0391fd3bb4d6991de096bb
2724b641a54745be949a396375b50735b1e4bba8b5c9df6df1ada80c4f9edebf:7e959c39b0c4f95e90e05d4e6b:8359dcc9a9c233b2d871991cd5587f83f2544bd1c0bf83e006dbe148609ee40c5fa7c72e4861061b6e226d8a3d28736d08820f8f8cbde45af586ce9877e8783df86094e0b28d3cd40c04fbf5450961d26e9b61901ccb80e457da79ee1687d53a
69e59beafbff787b405498a1c4258811a7855cee59cd24100cbc29e9a5338890:af:9899c81ec05be74370c381d6da9e537ab96b94a3a140baf23bef0a8ed396c885ac83355c0e4636f16fc609de2954952f110a5a9e928729a7baa9bfe7cc91151f1243e4e3e109c6828dd3a4b847fbb9ec0b950640dec5706e09fd97f00ea85c89
3732ed34c394b61efbe6762470519f7cbc01b3238ccd16bb3811e76f78b28969:0f07:90b715bae0ff837187f346b8312a03450a61a6bc13f4b65e788570e4d04dad2098f29ec0024b4318792c4d276c5ebb8f176555d6eda15b985714cf68946d40f8ebd451e9d01ce383cde7c14e0701cadc68fb0bfd3d43f69ed3159b24f73b0ad5
4e4e37b3e34497a6a2b9f29dc48bcc66c68b108ab5ae3ec7de6b9163c8089f53:dd2c:84386746faefd739875a51b6bf0a3f10ab8fd8ac06e7f9d3fc8be1140416429c33ba4e9617982cd9bebbff8b3b40f06c16627e316c6f4828d771314e56b2ca0fdde30b7ab5d7ed0c2046c70d1416cdbaf68a760fc9c3f16578a588c743f1e5e8
0d64a2304ab3d884c758a634c8e02a39df28d28f45326ffcfa227a4d09d317dc:0c57df3a:8e666a9f47f8b5f671e69c2aa41bc1db30a397555509fba48b1d017010ee52970b190bd133ff5a33459b700602a13df20079005abf2d1273d64fecb6ecf0bb61c6f1d6f6cc89666aa102accce758bf8fdb2fcd82fb1fd7955c1256d18c7da5d8
58298a7fde5847078d221ac45fe91d7a5cacbe6facc6b0d1c1c846bdec788bf8:71d0ada1a638:9017e5e0d91dcda6a826f290bab407db01e3163d4f1bb47d6a2b9d8ec455006e078dcd193f8fa27655f6991b512e92130fb0e9b6d168a7d1df3c63b476cac683c10e061081c54ed0c648a07616a1de01f0a39d5b8c68bbea4253b1dd260e9a2d
1f7d8693d3e0e5f58120e12386830ab8278db6af93a9aea5e317009d5c7abd90:0a9f29d796cf7d:942bffd18f0d166ecd548b79aefd37590814cfc02d793125d7e01f3f46e83ac50c9e4d4a7d7dbab364411ee8c3f57c200d05c047af7859678c8776d98de90f6830a74649d917ce8f950242b05a1b33f164970bd1aabdcc66f2070536ed175d9f
2ef3156af349a534508e4448c8eb2cb32f38bf79061ee4960affee1592fe8a33:0f8cdbb84ee69ea1:b115204c338f8930528efe7c5d3a4a42018fe1944b738edf3128cb04c804ef73ffa2209f0f5eafe2d825ce73604db3a503cf47cf3b34b613ed5fe10a3f5e9de3c27d8ef2a3894d1287fc045b01b97a4d17ceee0f03d31b81cded5a52758e1fb9
6087f431c3cf8344bd95e09c9b5891150c4dc82ab8cf49d4edb3445848525787:06930ab93e2941fb:b8aaa4968d500766e2cc15e5eb3b6841bf90fa2208b2699a1498d824509b79bbbed192e2e5142a6562d49826d020dbd30d06f3804c321b560c81b4ea02e281ae2d635cff541f82e5cbe2c96f22dcc8b41eb01e4c21957092c7bacfd4cbd367e3
2fa90ec2bb82b7523acd10174510e9e1f3cd8d914d5df1c1add12294f4201b55:31116320fd8ffbf65edf62:820727a6167a7d5d65e5718f3a8003e0a1bd19f82439f2398a0f7ea568aed18e177c8562806785afbb4dfc8625c5ab9c0a0afca6fc38309ed111ce68f3780fa49b1a48625fd960436c8033b0fbf78c58077633a964a513d95db6a0f22471df30
3967f728a6fc9b97d815a8a76c5df791d8252cb44fbab8a52bee1aa59228f26a:96dc2c37e0f9efb8f177873b:8dda9f419ff275828006089d7e4e1342b5eb17dcf7c51a2fb7c5cd6ebfcc2064b987c3b2d100c166b8499d82d705905511682b1210616c5674b11c3f6b472fd92879b1532d2c60a2c05535d8224832efcfbae410cdeeaff9428af6159f07621f
1cc92dbca460512827bb5ae49b2f5ff3b0aa556470ebc4e08d06006794fa95e4:0cee8bc396fe6f2e44bb0c608bed:923613d71c89bedf640787cdb031492059309a702410308fd904c2b29c6d78a75d2fd5e6758e759a91c07c8dc55310120651f208d9f1184ce02f02bf287c20f85f05c660838b0baf964b1785dd4b72ad18a4c86410f14d79d5b6aaf8a8093c9b
2d94bebfcdf3a3adf32af3036e6098bf51bacf2d8e97fbe53ecaf302fa176076:c1f3a335ed2198cf83bd46540c43:a40961a61862c95fa04a3327b9ba847d986cbc1e789b9a4009182a1921fd728e051cc3f879ed6fbae67b7ed40f8cd3350de0d91a7a58cb9ed3c9b6cf267a84c7021a7a83931c0834a79a432e75a8ff1603e974a3654da2bafdfd8d122ed6c4ef
16c7703dbff0bc635e0f1616f11ccdae9c50c48030b50d17f40a583f4b8a8a42::afc773584e0e50446d784ff525edad44d3c774dd141e13346c7db92be76f34b356844d2206473f75c5b66f8962ec9cef082fa43a05398273bd066ce7620f59ee443f663c9c278ae9a64f181d332eb0cca3fbe3616bef48d5ad881f12301c4012
2bc35b91d5972e10dbf0160c138ac436079d6c43e4eefbf3fcc9c06767bb31da:06:af9b614adc4f80d9554b0167e1361d0ffa413f9f36e16930d707c4da190fb83701984916a2584fd24d65f350a6dc93e606877656031e847dc9b31485213ddd3c318fbf27addfd209e80deef7c23e174be7e7f34639a1af09dd6fa018bd4ed1db
4456acde3242387fce74bb201e5624c1097686e3ac5ce87d212f8fd1d2d4378c:85:99b45e3ed1021db6bc869adb284f025bb9b930a8782dc9646d1d5840b67b2c1e957b6a1200cd67e2c05b1e2a016bf58206d0067bfb59b47946e99fe99bbf8d1689ec20cb1bcd3312600b24e8345e43c1cac95f03c742e9cfc4629465a35643ee
3a161a88b0434351865dc4b322ae2db86d38e26b354a8072ecb007bd8397c08c:0eea0b:962a8ab094224d90904a2a48d6b63efff7bb702ed993d9cac630dd219988cdbe264be9505ecc24c82821591e3c70b385093bb570ecfeb81f50f66f74b9d19335fab464b782f98ec0c7233b83b895458616ba23205478c048c7f43187353e5159
4b9dfc470db493399476bd07c30de9b8463e6ff0e1a5461d7cb25920caa74e9e:0a77069c:a2ea5c1c6917c5c74352fdcbbf0320c86f09ad9ac0c29b44941d1c2fcf094a03105a3a1c7829f70c21282750f912f64a16b0d077b38e2e94b3841f3ddbbe29538bed0c3a15b9f3fb3365812c26423ed8769588ccb0ce4007500bcda73e934c5c
182d193ba7412d09b8cd8b486c72f7163ab7d572b08b95b4aa8e41118072b63f:8f1ee0cb:a9eeb586a08cad5422594833c53cec8826e1ee18d62eb695226df14d68e8973c067c5a88522d72a424170733b05723f41925613e55bf883158bbb77a7944e867a71f5350558594467329ea8381f9f8ea064300f46e0b2436fb177af41b6465dc
4a373adf9961e3ef98ae8009188e948ce309d3582d63d850a13fe2c304dd7065:08cbc08a8e:81664cbbfbee94ca1c567f980bb39e686e390e94e527a30d4e4f3dbf3f5a48c4adb5fdab07992633788a45750ddbbb1916d3ab5e77ee56d166ac28e81a3246dcb5e183a3692d7eb7f192a0487d219d79514c657d20db0c4ff1ac3d4af5fdf33f
520133987bf9a4eccaa0da403ba0a0c44dc83d25ed8345976ddecfffe207fcb0:4f03ee2e2a:a1d71d93ff022b10538bad0580e0fe30c476abcdab5ed8114a5ebf1c5ff8b2818bf6bd963c9c69f38ca8fca73da91c1612fbdb7b3323396d1b27afcd05679dfb360bf79dbc0e2bd9b6afb8e64dad7f00ff9e50ed2dd199f53c45a58cc2d09cc2
5bbe2155b1ca1a37d4cb75762dabccdce894cec7452561bac5651f92b4ac1fe3:0cdde70cf2bf55:8474f69d3efaf0005b1c62e54650c5d49ea3117049923d108f00e7c67f9d57aa967e675d5b72b9619cafeaeb11ff057f10f952ddf35de97125a062874492aa7f90836bc1bdd1b942d877410706547f6a0ae0ab25e993c3a4aa65de7a180237a6
123a411e3335542f1dc720d8354437476c9b81d568daf817b2db83981629c3d9:fd67000db24705:a5d2ff627c1a4b7f52a71d158926f2949aae9fdc3e206f9fdf9117ec88ae8c8cbe4d23d17c713b2e09e82d557d996dd71847b7e86bc1c74015c09abeeafb72873da6945e0fdf5b5cd91c622a1cfa9bc258cc6eff0125377d2e44b16630360381
498848b5fd8f6fe2008c039e5f972cf6d6ab2e909acd594ba8cddf7da3233167:640a244c2ecbeb26:ace162832f586c088e3ef9d558228a99c6475e1eaed0f875c512fed3f800f876409e8f5b28831a6563511ec1edbf16fe067cd73fa6413030c0892e6c67b8ca3a14451642959e50cbf18c7e6c0052dd7ac9b98145694cb5f83feb506c13238811
370642447c6763c7f6ce66b4013df4b46a4de47ca9f34d2c2d1fc130b4e2c9e1:395025a2d1d88e0635:9259229b65e9c1e95c876ecac32d33acec12d5ba217d9aacb30f52d356338954feadd6f9fec797d974b79bc2ef0e41f60a82c3d4cfdcf3c399bef3ff026f0082cff184a3300d0de1a863fbb498cbc6c87e28967ae4250c8ebacb8ed3f4a4bfd9
3832a8792ea9547d7fc8b3fe8d5df2f35660272dce5bf6ccbe7941ac7700b194:0ea3967ee0e677fce984:8b135befb49f3fc8ca4472935515b3c90c2d9ac6e13b0ed17da999fbdd5981b580ca387c0ffb3fab8c2b44559cff3c211404f792f243d32f5b775db0bab61ee480238540e2281ef0953cce57457d78ea77ff1342f695c16af62b5a9f97e94961
409c98029b0014f8ee36ba5040a2e96deece25c632cf48aa97b58d95648be79f:0177c0f8148194de3e6477:91e278b31a481a970895fc0e5dccaa045a05cdd70bda29f64ec239a5c4fc0d5189eb6c3cbce3affb3294ff4251a2e84c0633db7d2363fb53250d092d3f3b59121dc6ad3a4a5b8455f280b03d173d71a18275e7817936016e7db825540885081b
3174e6aaabd794e3be89e48aedd486ed9d9aecac2f8a3d5f7a179883765e136b:fd1c24b053333e986927fd:93176d6cb5987f8912225a77166a053f7de30345718c4c081f8dcd71c1b6560a4c8a1cd096e7458073d7b42084b0ba9b15f2e378e7a2a2f3df81b29e594aef47e877545b9d56e2427364e4adfcd6dbe5d6ffd2190fea6e791a695a3135e8111e
49d8f16c96e0bd5c151911fe49f9d3125188b7461168badd9256066863490658:0e2c67ef06692c5c01ee1881:88b6ccc20bcb7bfda958cdb80ef563d8364655bac922d065a05579b9de50b81c5d72e9f3b7ec5b9a64306e79d67d48500f89e80ad1e06c1f94a2cdf1d4522ef8f19467cb7206cda4ba86f9c111cabf418cc60e46b3e2ca8e841f7cd2e4d66e48
18e90f391db888d2173eece1532225b2c3eb31011772322ef7db8985db83c5e2:3cf06f1f7bf3f1fd5c1c34e0:98090e7c9348e3bddaeba1a423c1dd5d34ff397d48d9b295f7725f9cfeec287c34ef032a7a1017e98aa2b8db17d8894e0b0b72559cbeab2a3a6af1ff5b33373c24602ebf87c2341078d54c6d825ed6f883693a69b46dedb9e812fbe8627eb5ce
2f171467ffed42c0aad55340a3d29f42132032b4b1c0cafbbfe267d5d9b9d975:ff0fbc6886cf7119c13cac2047:ae45427a61d4acea474a57867e7276ebaf10f1065478c6cbec3861d14ccfcee9d91b2052fe976e145ef8c88518fafcf812cb469d5881ef0fd8ef4563634e498041e7cd2b0d269bfe592aed2d7cae94f9787de91528e15a18efa74715bfb8f289
675943c3633d2906548ab8fd99d59c902c3613d931316631df8d892d21971f37:0662c76b721017ba5a676b65b5b3:b44020ba6ea5bb53aecc946da3422dcab97cbd38678043b3476d3e5570d5c55a422f5bf7981fad6ef90b15a13bb904bf17eb164d5e1824956e3972bf2971257b051593be8d2bf025b01938216bd30d65142a40575d2d2c752f5eae06e5eaeb1d
3d9039b23297115dba92c2d7b4ad882749bbb47bbc378da7a2e2308fe97762af::b68588e7e1728b2fe5769dd3c936c209059f05d89fa1c97e73de4d6ebae113d25a3ff152d59e8e080644b9ff405b60a5016700792fd7b3e15e1644492d5b49c9d529f75ff089483975721c55405de377d4601b983d4151f86b11ff7f259b2880
360763630528bf256a78b0c8c0b8bde84d1db6edea081a08d7a9903eddb9a85f:0f:b70412c89cc6041217c89898d9b4902c38988d80018c29b5c9a160f641ac867a5b6e7460efe1e807d4b16927ba057abf0ad222b6c81eb3cf46bb18ea5a1f4640b62ed3436360f359baf3dd7443f68fbd490acbd7a25901bf8f3daef6157426e5
673f104c3fda7085a1b6afb787ea36dda1eecb87b45375e4204919b19bdb4f0d:ce:a3097321693e4dc5f56e65dc09014d517c942f731b6d7aa2a630cbaa5616298cb589475134f6333c8fd3c95a851c9c0b0e300cda7469cfa3e426b1d393361738077e8610f1b61ea3a75ed9dc8d7c19e804dba831dcde6fb5180b272f336f7778
165ccbe631f789288f180dd299248be3019185f0326aa2cb5c01b0f381e3f952:0858:b42d38c4a715d724b80a8ba5ba3937d51ef57b82c473fc0e363b68112c61fda0c0a51d252d5893075db03f96b46458420af2dbb16b2890d27ece7710d5a16bc208a903ad0ad0173b35c40bcc0abff09c6871382ad936aae88464320667edfd45
3e0db6c5848ea10fbe9dfb7fa937cf57e96cb947f4d47b4f7dad8da1ad718a75:b696:8c36fccafcb8221a13835cf8f2ef34207e62d82ae27b35f9c24c16c12ef4d24d45a253a0ace92b3260dd63a65b4e22af14fd2e743951349401c770ec39060e926ba076a4ae4ba9be82761b891956254585fa8e2e73ab101a8cc80a1ab523c16f
4efc64d65ec6317d11c98d299bdbb177b48afafb4c77276885a5bad19e86d898:0013ab:84ec582064629c67d7f2cd893680e3f1296c666fc23309063d8a26144cd0075abaaddddf2835f41ef971cdb3c8929d1e0637b3bbfd1f01ee02b94750fead9b7f331e145cf4551bdbe9e77ee7e1a7c18b81792d02437f23c8a14b90883f044961
1aa58cd8fe28bc296fdfca3d5af1841643527635d15d7ba7b9f52781f920503c:0276ce38:8fa25f0ec24a14482424d15128f365ca70adef6c497c6a3f2ad3a4129e0f44d0552adda1a2242e7936cc38014475a2d402794449c904b8db66387d4fa6cf938f040e9adb4ca3fa0fba4ae3c2a4a74881c261d3dbfb155ea922936a2238789c33
20213ae7786685baef612a88f1ef008dffb01d185db47155300674b934996e68:19b49baf:8678b97a5e70c4287cc3ce06ff106b811ee91a7fe2b4a2ada4e933c17bbbfda3fa99be519b80e2a3ca7777eec5127e740a3c6d0f5fbbb3a125aba2bdfd325c1de980e2ccbc34023d06afcda5c4d70cabef3961cd73eeda2ffbfaa7146848bdb5
0bac27b57ca7109489235328a4fdf27ba4a84ac64cb3d89f76c3c53d148d83d4:09c78eb62a:afc8c64ca140a9706f972319f48edffee405b5eed88dbad1c946d9bb8bab48bec8547d066bde4cb1cc7e99eee0d53faf01057a99d49bee517d424d0156e02486733a0fd4f311951ed4420a2125b092fa9041a3e01fd3e642e1c2d844b3dd64d3
27826e51f6e6446065e32c5b8e60aaf0109008d4eb9c2336a437ecb6fe415618:4f77125824409934:894e75525f6c5067b5274b52f39f3d0991ef27b9396ead5555f0dac07d07a962f3cc00b20e8324b69873abff1f8285d904428f93fc42354bb1cc50d95149014dd25b7000b161c4dbaaae54a90bcbde7e8c99c2111181e4e1e08648b4bec81cb4";

    #[test]
    fn test_min_pk() {
        // Source: https://github.com/paulmillr/noble-curves/blob/bee1ffe0000095f95b982a969d06baaa3dd8ce73/src/bls12-381.ts#L358
        const DST: &[u8] = b"BLS_SIG_BLS12381G2_XMD:SHA-256_SSWU_RO_NUL_";

        // Parse lines
        let mut publics = Vec::new();
        let mut hms = Vec::new();
        let mut signatures = Vec::new();
        for line in MIN_PK_TESTS.lines() {
            // Extract parts
            let parts: Vec<_> = line.split(':').collect();
            let private = from_hex_formatted(parts[0]).unwrap();
            let private = Scalar::read(&mut private.as_ref()).unwrap();
            let message = from_hex_formatted(parts[1]).unwrap();
            let signature = from_hex_formatted(parts[2]).unwrap();
            let mut signature =
                <MinPk as Variant>::Signature::read(&mut signature.as_ref()).unwrap();

            // Sign message
            let computed = sign::<MinPk>(&private, DST, &message);
            assert_eq!(signature, computed);

            // Verify signature
            let public = compute_public::<MinPk>(&private);
            verify::<MinPk>(&public, DST, &message, &signature).unwrap();

            // Add to batch
            publics.push(public);
            hms.push(hash_message::<MinPk>(DST, &message));
            signatures.push(signature);

            // Fail verification with a manipulated signature
            signature += &<MinPk as Variant>::Signature::generator();
            assert!(verify::<MinPk>(&public, DST, &message, &signature).is_err());
        }

        // Batch verification
        assert!(MinPk::batch_verify(&mut OsRng, &publics, &hms, &signatures).is_ok());

        // Fail batch verification with a manipulated signature
        signatures[0] += &<MinPk as Variant>::Signature::generator();
        assert!(MinPk::batch_verify(&mut OsRng, &publics, &hms, &signatures).is_err());
    }

    fn threshold_derive_missing_partials<V: Variant>() {
        // Helper to compute the Lagrange basis polynomial l_i(x) evaluated at a specific point `eval_at_x`.
        fn lagrange_coeff(scalars: &[Scalar], eval_x: u32, i_x: u32, x_coords: &[u32]) -> Scalar {
            // Initialize the numerator and denominator.
            let mut num = Scalar::one();
            let mut den = Scalar::one();

            // Initialize the evaluation point and the index.
            let eval_x = scalars[eval_x as usize].clone();
            let xi = scalars[i_x as usize].clone();

            // Compute the Lagrange coefficients.
            for &j_x in x_coords {
                // Skip if the index is the same.
                if i_x == j_x {
                    continue;
                }

                // Initialize the other index.
                let xj = scalars[j_x as usize].clone();

                // Numerator: product over j!=i of (eval_x - x_j)
                let mut term = eval_x.clone();
                term -= &xj;
                num *= &term;

                // Denominator: product over j!=i of (x_i - x_j)
                let mut diff = xi.clone();
                diff -= &xj;
                den *= &diff;
            }

            // The result is num / den.
            // If den is 0 (which we don't expect to happen), this returns 0.
            num *= &den.inv();
            num
        }

        // Generate the public polynomial and the private shares for n participants.
        let mut rng = StdRng::seed_from_u64(0);
        let (n, t) = (NZU32!(5), quorum(5));
        let (public, shares) = dkg::deal_anonymous::<V>(&mut rng, Default::default(), n);
        let scalars = public.mode().all_scalars(n).collect::<Vec<_>>();

        // Produce partial signatures for every participant.
        let namespace = Some(&b"test"[..]);
        let msg = b"hello";
        let all_partials: Vec<_> = shares
            .iter()
            .map(|s| partial_sign_message::<V>(s, namespace, msg))
            .collect();

        // Take the first `t` partials to use for deriving the others.
        let recovery_partials: Vec<_> = all_partials.iter().take(t as usize).collect();
        let recovery_indices: Vec<u32> = recovery_partials.iter().map(|p| p.index).collect();

        // For each participant, derive their partial signature from the recovery set.
        //
        // The derived signature is a linear combination of the recovery signatures:
        // s_target = sum_{i in recovery_set} s_i * l_i(target_x)
        for target in &shares {
            // Get the target index.
            let target = target.index;

            // Compute the Lagrange coefficients (the scalars) for this combination.
            let weights: Vec<Scalar> = recovery_indices
                .iter()
                .map(|&recovery_index| {
                    lagrange_coeff(&scalars, target, recovery_index, &recovery_indices)
                })
                .collect();

            // We then use MSM (Multi-Scalar Multiplication) to compute the sum efficiently.
            let points: Vec<_> = recovery_partials.iter().map(|p| p.value).collect();
            let derived = <<V as Variant>::Signature as Space<Scalar>>::msm(&points, &weights, 1);
            let derived = PartialSignature {
                index: target,
                value: derived,
            };

            // Verify that the derived partial signature is cryptographically valid.
            partial_verify_message::<V>(&public, namespace, msg, &derived)
                .expect("derived signature should be valid");

            // Verify that the derived signature matches the one originally created.
            let original = all_partials.iter().find(|p| p.index == target).unwrap();
            assert_eq!(derived.value, original.value);
        }
    }

    #[test]
    fn test_threshold_derive_missing_partials() {
        threshold_derive_missing_partials::<MinPk>();
        threshold_derive_missing_partials::<MinSig>();
    }
}<|MERGE_RESOLUTION|>--- conflicted
+++ resolved
@@ -406,40 +406,7 @@
     I: IntoIterator<Item = &'a PartialSignature<V>>,
     V::Signature: 'a,
 {
-<<<<<<< HEAD
-    if many_evals.is_empty() {
-        return Ok(Vec::new());
-    }
-
-    // Process first set of evaluations
-    let evals = many_evals.swap_remove(0).into_iter().collect::<Vec<_>>();
-    let evals = prepare_evaluations(threshold, evals)?;
-    let mut prepared_evals = vec![evals];
-
-    // Prepare other evaluations and ensure they have the same indices
-    for evals in many_evals {
-        let evals = evals.into_iter().collect::<Vec<_>>();
-        let evals = prepare_evaluations(threshold, evals)?;
-        for (i, e) in prepared_evals[0].iter().enumerate() {
-            if e.index != evals[i].index {
-                return Err(Error::InvalidIndex);
-            }
-        }
-        prepared_evals.push(evals);
-    }
-
-    // Compute weights
-    let indices = prepared_evals[0]
-        .iter()
-        .map(|e| e.index)
-        .collect::<Vec<_>>();
-    let weights = compute_weights(indices)?;
-
-    #[cfg(not(feature = "std"))]
-    return prepared_evals
-=======
     let prepared_evals = many_evals
->>>>>>> 2c4a49b0
         .into_iter()
         .map(|evals| prepare_evaluations::<V>(sharing.required(), evals))
         .collect::<Result<Vec<_>, _>>()?;
