//! Participants in a DKG/Resharing procedure that receive dealings from dealers
//! and eventually maintain a share of a shared secret.

use crate::{
    bls12381::{
        dkg::{
            ops::{recover_public_with_weights, verify_commitment, verify_share},
            Error,
        },
        primitives::{
            group::{self, Element, Share},
            poly::{self, Eval},
            variant::Variant,
        },
    },
    PublicKey,
};
use commonware_utils::quorum;
use std::collections::{BTreeMap, HashMap};

/// Output of a DKG/Resharing procedure.
#[derive(Clone)]
pub struct Output<V: Variant> {
    /// The group polynomial output by the DKG/Resharing procedure.
    pub public: poly::Public<V>,

    /// The player's share of the shared secret that corresponds to
    /// the group polynomial. Any `2f + 1` players can combine their
    /// shares to recover the shared secret.
    pub share: Share,
}

/// Track commitments and dealings distributed by dealers.
pub struct Player<P: PublicKey, V: Variant> {
    me: u32,
    dealer_threshold: u32,
    player_threshold: u32,
    previous: Option<poly::Public<V>>,
    concurrency: usize,

    dealers: HashMap<P, u32>,

    dealings: HashMap<u32, (poly::Public<V>, Share)>,
}

impl<P: PublicKey, V: Variant> Player<P, V> {
    /// Create a new player for a DKG/Resharing procedure.
    pub fn new(
        me: P,
        previous: Option<poly::Public<V>>,
        mut dealers: Vec<P>,
        mut recipients: Vec<P>,
        concurrency: usize,
    ) -> Self {
        dealers.sort();
        let dealers = dealers
            .iter()
            .enumerate()
            .map(|(i, pk)| (pk.clone(), i as u32))
            .collect::<HashMap<P, _>>();
        recipients.sort();
        let mut me_idx = None;
        for (idx, recipient) in recipients.iter().enumerate() {
            if recipient == &me {
                me_idx = Some(idx);
                break;
            }
        }
        Self {
            me: me_idx.expect("player not in recipients") as u32,
            dealer_threshold: quorum(dealers.len() as u32),
            player_threshold: quorum(recipients.len() as u32),
            previous,
            concurrency,

            dealers,

            dealings: HashMap::new(),
        }
    }

    /// Verify and track a commitment from a dealer.
    pub fn share(
        &mut self,
        dealer: P,
        commitment: poly::Public<V>,
        share: Share,
    ) -> Result<(), Error> {
        // Ensure dealer is valid
        let dealer_idx = match self.dealers.get(&dealer) {
            Some(contributor) => *contributor,
            None => return Err(Error::DealerInvalid),
        };

        // Check that share is valid
        if share.index != self.me {
            return Err(Error::MisdirectedShare);
        }

        // If already have commitment from dealer, check if matches
        if let Some((existing_commitment, existing_share)) = self.dealings.get(&dealer_idx) {
            if existing_commitment != &commitment {
                return Err(Error::MismatchedCommitment);
            }
            if existing_share != &share {
                return Err(Error::MismatchedShare);
            }
            return Err(Error::DuplicateShare);
        }

        // Verify that commitment is valid
        verify_commitment::<V>(
            self.previous.as_ref(),
            &commitment,
            dealer_idx,
            self.player_threshold,
        )?;

        // Verify that share is valid
        verify_share::<V>(&commitment, share.index, &share)?;

        // Store dealings
        self.dealings.insert(dealer_idx, (commitment, share));
        Ok(())
    }

    /// If we are tracking shares for all provided `commitments`, recover
    /// the new group public polynomial and our share.
    pub fn finalize(
        mut self,
        commitments: BTreeMap<u32, poly::Public<V>>,
        reveals: BTreeMap<u32, Share>,
    ) -> Result<Output<V>, Error> {
        // Ensure commitments equals required commitment count
        let dealer_threshold = self.dealer_threshold as usize;
        if commitments.len() != dealer_threshold {
            return Err(Error::InvalidCommitments);
        }

<<<<<<< HEAD
        // Iterate over selected commitments and confirm they match what we've acknowledged
        // or that we have received a reveal.
        let mut selected = BTreeMap::new();
        for (idx, commitment) in commitments {
            match self.dealings.remove(&idx) {
                Some((existing, share)) => {
                    // If our stored commitment matches the one we are receiving,
                    // we do nothing (as our share is valid).
                    if existing.as_ref() == &commitment {
                        selected.insert(idx, (existing, share));
                        continue;
                    }

                    // If our stored commitment does not match the one we are receiving,
                    // we must have received a reveal for this commitment (this is dealer
                    // equivocation).
                    let commitment = Commitment::<V>::new(
                        self.previous.as_ref(),
                        commitment.clone(),
                        idx,
                        self.player_threshold,
                    )?;
                    let share = reveals.get(&idx).ok_or(Error::MissingShare)?.clone();

                    // Check that share is valid
                    commitment.verify_share(self.me, &share)?;

                    // Store dealing
                    selected.insert(idx, (commitment, share));
                }
                None => {
                    // We must have received a reveal for this commitment.
                    let commitment = Commitment::<V>::new(
                        self.previous.as_ref(),
                        commitment.clone(),
                        idx,
                        self.player_threshold,
                    )?;
                    let share = reveals.get(&idx).ok_or(Error::MissingShare)?.clone();

                    // Check that share is valid
                    commitment.verify_share(self.me, &share)?;

                    // Store dealing
                    selected.insert(idx, (commitment, share));
                }
            }
=======
        // Store reveals
        for (idx, share) in reveals {
            // Verify that commitment is valid
            let commitment = commitments.get(&idx).ok_or(Error::MissingCommitment)?;
            verify_commitment::<V>(
                self.previous.as_ref(),
                commitment,
                idx,
                self.player_threshold,
            )?;

            // Check that share is valid
            verify_share::<V>(commitment, self.me, &share)?;

            // Store dealing
            self.dealings.insert(idx, (commitment.clone(), share));
>>>>>>> 22d4b5bb
        }
        if selected.len() != dealer_threshold {
            return Err(Error::MissingShare);
        }

        // Construct secret
        let mut public = poly::Public::<V>::zero();
        let mut secret = group::Private::zero();
        match self.previous {
            None => {
                // Add all valid commitments/dealings
<<<<<<< HEAD
                for (commitment, private) in selected.values() {
                    public.add(commitment.as_ref());
=======
                for (commitment, private) in self.dealings.values() {
                    public.add(commitment);
>>>>>>> 22d4b5bb
                    secret.add(private.as_ref());
                }
            }
            Some(previous) => {
                // Compute weights
                let indices = selected.keys().copied().collect::<Vec<_>>();
                let weights = poly::compute_weights(indices)
                    .map_err(|_| Error::PublicKeyInterpolationFailed)?;

                // Recover public via interpolation
                //
                // While it is tempting to remove this work (given we only need the secret
                // to generate a threshold signature), this polynomial is required to verify
                // dealings of future resharings.
                let commitments: BTreeMap<u32, poly::Public<V>> = self
                    .dealings
                    .iter()
                    .map(|(dealer, (commitment, _))| (*dealer, commitment.clone()))
                    .collect();
                public = recover_public_with_weights::<V>(
                    &previous,
                    commitments,
                    &weights,
                    self.player_threshold,
                    self.concurrency,
                )?;

                // Recover share via interpolation
                let dealings = self
                    .dealings
                    .into_iter()
                    .map(|(dealer, (_, share))| Eval {
                        index: dealer,
                        value: share.private,
                    })
                    .collect::<Vec<_>>();
                secret = match poly::Private::recover_with_weights(&weights, &dealings) {
                    Ok(share) => share,
                    Err(_) => return Err(Error::ShareInterpolationFailed),
                };
            }
        }

        // Return the public polynomial and share
        Ok(Output {
            public,
            share: Share {
                index: self.me,
                private: secret,
            },
        })
    }
}<|MERGE_RESOLUTION|>--- conflicted
+++ resolved
@@ -137,7 +137,6 @@
             return Err(Error::InvalidCommitments);
         }
 
-<<<<<<< HEAD
         // Iterate over selected commitments and confirm they match what we've acknowledged
         // or that we have received a reveal.
         let mut selected = BTreeMap::new();
@@ -185,24 +184,6 @@
                     selected.insert(idx, (commitment, share));
                 }
             }
-=======
-        // Store reveals
-        for (idx, share) in reveals {
-            // Verify that commitment is valid
-            let commitment = commitments.get(&idx).ok_or(Error::MissingCommitment)?;
-            verify_commitment::<V>(
-                self.previous.as_ref(),
-                commitment,
-                idx,
-                self.player_threshold,
-            )?;
-
-            // Check that share is valid
-            verify_share::<V>(commitment, self.me, &share)?;
-
-            // Store dealing
-            self.dealings.insert(idx, (commitment.clone(), share));
->>>>>>> 22d4b5bb
         }
         if selected.len() != dealer_threshold {
             return Err(Error::MissingShare);
@@ -214,13 +195,8 @@
         match self.previous {
             None => {
                 // Add all valid commitments/dealings
-<<<<<<< HEAD
-                for (commitment, private) in selected.values() {
-                    public.add(commitment.as_ref());
-=======
                 for (commitment, private) in self.dealings.values() {
                     public.add(commitment);
->>>>>>> 22d4b5bb
                     secret.add(private.as_ref());
                 }
             }
