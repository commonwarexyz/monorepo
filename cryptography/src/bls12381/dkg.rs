--- conflicted
+++ resolved
@@ -299,11 +299,7 @@
 };
 use commonware_utils::{
     ordered::{Map, Quorum, Set},
-<<<<<<< HEAD
-    quorum, TryCollect, TryFromIterator, NZU32,
-=======
     TryCollect, NZU32,
->>>>>>> 2c4a49b0
 };
 use core::num::NonZeroU32;
 use rand_core::CryptoRngCore;
@@ -335,52 +331,6 @@
     DkgFailed,
 }
 
-<<<<<<< HEAD
-/// Recover public polynomial by interpolating coefficient-wise all
-/// polynomials using precomputed Barycentric Weights.
-///
-/// It is assumed that the required number of commitments are provided.
-fn recover_public_with_weights<V: Variant>(
-    commitments: &BTreeMap<u32, poly::Public<V>>,
-    weights: &BTreeMap<u32, poly::Weight>,
-    threshold: u32,
-    concurrency: usize,
-) -> poly::Public<V> {
-    assert!(threshold > 0);
-
-    let work = |coeff| {
-        // Extract evaluations for this coefficient from all commitments
-        let evals = commitments
-            .iter()
-            .map(|(dealer, commitment)| poly::Eval {
-                index: *dealer,
-                value: commitment.get(coeff),
-            })
-            .collect::<Vec<_>>();
-
-        // Use precomputed weights for interpolation
-        msm_interpolate(weights, &evals).expect("interpolation should not fail")
-    };
-    let range = 0..threshold;
-    if concurrency <= 1 || threshold == 1 {
-        Poly::try_from_iter(range.map(work)).expect("range is guaranteed to be non-empty")
-    } else {
-        // Build a thread pool with the specified concurrency
-        let pool = ThreadPoolBuilder::new()
-            .num_threads(concurrency)
-            .build()
-            .expect("Unable to build thread pool");
-
-        // Recover signatures
-        Poly::try_from_iter(
-            pool.install(move || range.into_par_iter().map(work).collect::<Vec<_>>()),
-        )
-        .expect("range is guaranteed to be non-empty")
-    }
-}
-
-=======
->>>>>>> 2c4a49b0
 /// The output of a successful DKG.
 #[derive(Debug, Clone, PartialEq, Eq)]
 pub struct Output<V: Variant, P> {
