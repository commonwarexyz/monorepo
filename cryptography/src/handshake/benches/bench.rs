--- conflicted
+++ resolved
@@ -3,12 +3,8 @@
     handshake::{
         dial_end, dial_start, listen_end, listen_start, Context, Error, RecvCipher, SendCipher,
     },
-<<<<<<< HEAD
     transcript::Transcript,
-    PrivateKeyExt as _, Signer,
-=======
     Signer,
->>>>>>> 59a7b487
 };
 use commonware_math::algebra::Random;
 use criterion::criterion_main;
