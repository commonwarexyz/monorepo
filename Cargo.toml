[workspace]
members = [
    "broadcast",
    "consensus",
    "cryptography",
    "deployer",
    "macros",
    "p2p",
    "resolver",
    "runtime",
    "storage",
    "utils",
    "examples/bridge",
    "examples/chat",
    "examples/flood",
    "examples/log",
    "examples/vrf",
]
resolver = "2"

[workspace.dependencies]
<<<<<<< HEAD
commonware-broadcast = { version = "0.0.3", path = "broadcast" }
commonware-consensus = { version = "0.0.10", path = "consensus" }
commonware-cryptography = { version = "0.0.21", path = "cryptography" }
commonware-deployer = { version = "0.0.2", path = "deployer" }
commonware-macros = { version = "0.0.12", path = "macros" }
commonware-p2p = { version = "0.0.32", path = "p2p" }
commonware-runtime = { version = "0.0.18", path = "runtime" }
commonware-storage = { version = "0.0.13", path = "storage" }
commonware-stream = { version = "0.0.10", path = "stream" }
commonware-utils = { version = "0.0.13", path = "utils" }
=======
commonware-broadcast = { version = "0.0.4", path = "broadcast" }
commonware-consensus = { version = "0.0.11", path = "consensus" }
commonware-cryptography = { version = "0.0.22", path = "cryptography" }
commonware-macros = { version = "0.0.13", path = "macros" }
commonware-p2p = { version = "0.0.33", path = "p2p" }
commonware-resolver = { version = "0.0.2", path = "resolver" }
commonware-runtime = { version = "0.0.19", path = "runtime" }
commonware-storage = { version = "0.0.14", path = "storage" }
commonware-stream = { version = "0.0.11", path = "stream" }
commonware-utils = { version = "0.0.14", path = "utils" }
>>>>>>> ab067f00
thiserror = "1.0.63"
bytes = "1.7.1"
sha2 = "0.10.8"
rand = "0.8.5"
rand_distr = "0.4.3"
futures = "0.3.30"
futures-util = "0.3.30"
tokio = "1.40.0"
tracing = "0.1.40"
tracing-subscriber = "0.3.18"
prost = "0.13.2"
prost-build = "0.13.2"
governor = "0.6.3"
prometheus-client = "0.22.3"
clap = "4.5.18"
criterion = "0.5.1"
zstd = "0.13.2"
chrono = "0.4.39"
ratatui = "0.27.0"
crossterm = "0.28.1"
serde_json = "1.0.122"
cfg-if = "1.0.0"
<<<<<<< HEAD
axum = "0.8.1"
=======
bimap = "0.6.3"
>>>>>>> ab067f00

[profile.bench]
# Because we enable overflow checks in "release," we should benchmark with them.
overflow-checks = true

[profile.dev]
# Although overflow checks are enabled by default in "dev", we explicitly
# enable them here for clarity.
overflow-checks = true

[profile.release]
# To guard against unexpected behavior in production, we enable overflow checks in
# "release" although they incur some performance penalty.
overflow-checks = true

[profile.test]
# Although overflow checks are enabled by default in "test", we explicitly
# enable them here for clarity.
overflow-checks = true<|MERGE_RESOLUTION|>--- conflicted
+++ resolved
@@ -19,21 +19,10 @@
 resolver = "2"
 
 [workspace.dependencies]
-<<<<<<< HEAD
-commonware-broadcast = { version = "0.0.3", path = "broadcast" }
-commonware-consensus = { version = "0.0.10", path = "consensus" }
-commonware-cryptography = { version = "0.0.21", path = "cryptography" }
-commonware-deployer = { version = "0.0.2", path = "deployer" }
-commonware-macros = { version = "0.0.12", path = "macros" }
-commonware-p2p = { version = "0.0.32", path = "p2p" }
-commonware-runtime = { version = "0.0.18", path = "runtime" }
-commonware-storage = { version = "0.0.13", path = "storage" }
-commonware-stream = { version = "0.0.10", path = "stream" }
-commonware-utils = { version = "0.0.13", path = "utils" }
-=======
 commonware-broadcast = { version = "0.0.4", path = "broadcast" }
 commonware-consensus = { version = "0.0.11", path = "consensus" }
 commonware-cryptography = { version = "0.0.22", path = "cryptography" }
+commonware-deployer = { version = "0.0.2", path = "deployer" }
 commonware-macros = { version = "0.0.13", path = "macros" }
 commonware-p2p = { version = "0.0.33", path = "p2p" }
 commonware-resolver = { version = "0.0.2", path = "resolver" }
@@ -41,7 +30,6 @@
 commonware-storage = { version = "0.0.14", path = "storage" }
 commonware-stream = { version = "0.0.11", path = "stream" }
 commonware-utils = { version = "0.0.14", path = "utils" }
->>>>>>> ab067f00
 thiserror = "1.0.63"
 bytes = "1.7.1"
 sha2 = "0.10.8"
@@ -64,11 +52,8 @@
 crossterm = "0.28.1"
 serde_json = "1.0.122"
 cfg-if = "1.0.0"
-<<<<<<< HEAD
 axum = "0.8.1"
-=======
 bimap = "0.6.3"
->>>>>>> ab067f00
 
 [profile.bench]
 # Because we enable overflow checks in "release," we should benchmark with them.
