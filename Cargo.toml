[workspace]
members = [
    "consensus",
    "cryptography",
    "macros",
    "p2p",
    "runtime",
    "storage",
    "utils",
    "examples/chat",
    "examples/log",
    "examples/vrf",
]
resolver = "2"

[workspace.dependencies]
<<<<<<< HEAD
commonware-consensus = { version = "0.0.1", path = "consensus" }
commonware-cryptography = { version = "0.0.12", path = "cryptography" }
commonware-macros = { version = "0.0.4", path = "macros" }
commonware-p2p = { version = "0.0.23", path = "p2p" }
commonware-runtime = { version = "0.0.9", path = "runtime" }
commonware-storage = { version = "0.0.4", path = "storage" }
commonware-stream = { version = "0.0.1", path = "stream" }
commonware-utils = { version = "0.0.4", path = "utils" }
=======
commonware-cryptography = { version = "0.0.13", path = "cryptography" }
commonware-macros = { version = "0.0.5", path = "macros" }
commonware-p2p = { version = "0.0.24", path = "p2p" }
commonware-runtime = { version = "0.0.10", path = "runtime" }
commonware-storage = { version = "0.0.5", path = "storage" }
commonware-stream = { version = "0.0.2", path = "stream" }
commonware-utils = { version = "0.0.5", path = "utils" }
>>>>>>> 47ebc0f9
thiserror = "1.0.63"
bytes = "1.7.1"
sha2 = "0.10.8"
rand = "0.8.5"
rand_distr = "0.4.3"
futures = "0.3.30"
futures-util = "0.3.30"
tokio = "1.40.0"
tracing = "0.1.40"
tracing-subscriber = "0.3.18"
prost = "0.13.2"
prost-build = "0.13.2"
governor = "0.6.3"
prometheus-client = "0.22.3"
clap = "4.5.18"
criterion = "0.5.1"
zstd = "0.13.2"
chrono = "0.4.39"
ratatui = "0.27.0"
crossterm = "0.28.1"
serde_json = "1.0.122"<|MERGE_RESOLUTION|>--- conflicted
+++ resolved
@@ -14,16 +14,7 @@
 resolver = "2"
 
 [workspace.dependencies]
-<<<<<<< HEAD
 commonware-consensus = { version = "0.0.1", path = "consensus" }
-commonware-cryptography = { version = "0.0.12", path = "cryptography" }
-commonware-macros = { version = "0.0.4", path = "macros" }
-commonware-p2p = { version = "0.0.23", path = "p2p" }
-commonware-runtime = { version = "0.0.9", path = "runtime" }
-commonware-storage = { version = "0.0.4", path = "storage" }
-commonware-stream = { version = "0.0.1", path = "stream" }
-commonware-utils = { version = "0.0.4", path = "utils" }
-=======
 commonware-cryptography = { version = "0.0.13", path = "cryptography" }
 commonware-macros = { version = "0.0.5", path = "macros" }
 commonware-p2p = { version = "0.0.24", path = "p2p" }
@@ -31,7 +22,6 @@
 commonware-storage = { version = "0.0.5", path = "storage" }
 commonware-stream = { version = "0.0.2", path = "stream" }
 commonware-utils = { version = "0.0.5", path = "utils" }
->>>>>>> 47ebc0f9
 thiserror = "1.0.63"
 bytes = "1.7.1"
 sha2 = "0.10.8"
