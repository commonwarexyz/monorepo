[workspace]
members = [
    "broadcast",
    "codec",
    "coding",
    "collector",
    "consensus",
    "cryptography",
    "deployer",
    "macros",
    "p2p",
    "resolver",
    "runtime",
    "storage",
    "stream",
    "utils",
    "examples/bridge",
    "examples/chat",
    "examples/estimator",
    "examples/flood",
    "examples/log",
    "examples/sync",
    "examples/vrf",

    # Fuzz builds
    "broadcast/fuzz",
    "codec/fuzz",
    "coding/fuzz",
    "collector/fuzz",
    "cryptography/fuzz",
    "runtime/fuzz",
    "stream/fuzz",
    "storage/fuzz",
    "utils/fuzz"
]
resolver = "2"

[workspace.package]
version = "0.0.62"
edition = "2021"
license = "MIT OR Apache-2.0"
homepage = "https://commonware.xyz"

[workspace.dependencies]
commonware-broadcast = { version = "0.0.62", path = "broadcast" }
commonware-codec = { version = "0.0.62", path = "codec", default-features = false }
commonware-coding = { version = "0.0.62", path = "coding" }
commonware-collector = { version = "0.0.62", path = "collector" }
commonware-consensus = { version = "0.0.62", path = "consensus" }
commonware-cryptography = { version = "0.0.62", path = "cryptography", default-features = false }
commonware-deployer = { version = "0.0.62", path = "deployer", default-features = false }
commonware-macros = { version = "0.0.62", path = "macros" }
commonware-p2p = { version = "0.0.62", path = "p2p" }
commonware-resolver = { version = "0.0.62", path = "resolver" }
commonware-runtime = { version = "0.0.62", path = "runtime" }
commonware-storage = { version = "0.0.62", path = "storage", default-features = false }
commonware-stream = { version = "0.0.62", path = "stream" }
commonware-utils = { version = "0.0.62", path = "utils", default-features = false }
anyhow = { version = "1.0.99", default-features = false }
thiserror = { version = "2.0.12", default-features = false }
bytes = { version = "1.7.1", default-features = false }
sha2 = { version = "0.10.8", default-features = false }
blake3 = { version = "1.8.2", default-features = false }
rand = { version = "0.8.5", default-features = false }
rand_chacha = { version = "0.3", default-features = false }
rand_core = "0.6.4"
rand_distr = "0.4.3"
futures = "0.3.31"
futures-util = "0.3.31"
tokio = "1.43.0"
tracing = "0.1.41"
tracing-subscriber = "0.3.19"
paste = "1.0.15"
prost = "0.13.5"
prost-build = "0.13.5"
governor = "0.6.3"
prometheus-client = "0.22.3"
clap = "4.5.18"
criterion = "0.5.1"
zstd = "0.13.2"
chrono = "0.4.39"
ratatui = "0.27.0"
crossterm = "0.28.1"
serde_json = "1.0.122"
cfg-if = "1.0.0"
axum = "0.8.1"
bimap = "0.6.3"
reqwest = "0.12.12"
uuid = "1.15.1"
serde = "1.0.218"
serde_yaml = "0.9.34"
either = "1.13.0"
opentelemetry = "0.28.0"
opentelemetry-otlp = "0.28.0"
opentelemetry_sdk =  "0.28.0"
tracing-opentelemetry = "0.29.0"
io-uring = "0.7.4"
rayon = { version = "1.10.0", default-features = false }
async-lock = "3.4.0"
libc = "0.2.172"
sysinfo = "0.33.0"
zeroize = "1.5.7"
blst = { version = "0.3.13", default-features = false }
p256 = { version = "0.13.2", default-features = false }
test-case = "3.3.1"
chacha20poly1305 = "0.10.1"
<<<<<<< HEAD
num-bigint = "0.4.6"
num-rational = { version = "0.4.2", features = ["num-bigint"] }
num-traits = "0.2.19"
num-integer = "0.1.46"
=======
x25519-dalek = "2.0.1"
>>>>>>> 5b17a39a

# Fuzz deps
libfuzzer-sys = "0.4.9"
arbitrary = "1.4.1"

[profile.bench]
# Because we enable overflow checks in "release," we should benchmark with them.
overflow-checks = true

[profile.dev]
# Although overflow checks are enabled by default in "dev", we explicitly
# enable them here for clarity.
overflow-checks = true

[profile.release]
# To guard against unexpected behavior in production, we enable overflow checks in
# "release" although they incur some performance penalty.
overflow-checks = true

[profile.release-with-debug]
inherits = "release"
# Setting debug to true instructs cargo to include debug symbols in the release
# binary (not to disable optimizations).
debug = true

[profile.test]
# Although overflow checks are enabled by default in "test", we explicitly
# enable them here for clarity.
overflow-checks = true<|MERGE_RESOLUTION|>--- conflicted
+++ resolved
@@ -104,14 +104,11 @@
 p256 = { version = "0.13.2", default-features = false }
 test-case = "3.3.1"
 chacha20poly1305 = "0.10.1"
-<<<<<<< HEAD
+x25519-dalek = "2.0.1"
 num-bigint = "0.4.6"
 num-rational = { version = "0.4.2", features = ["num-bigint"] }
 num-traits = "0.2.19"
 num-integer = "0.1.46"
-=======
-x25519-dalek = "2.0.1"
->>>>>>> 5b17a39a
 
 # Fuzz deps
 libfuzzer-sys = "0.4.9"
