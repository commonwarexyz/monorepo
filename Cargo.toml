[workspace]
members = [
    "broadcast",
    "codec",
    "consensus",
    "cryptography",
    "deployer",
    "macros",
    "p2p",
    "resolver",
    "runtime",
    "storage",
    "utils",
    "examples/bridge",
    "examples/chat",
    "examples/flood",
    "examples/log",
    "examples/vrf",
]
resolver = "2"

[workspace.dependencies]
commonware-broadcast = { version = "0.0.45", path = "broadcast" }
commonware-codec = { version = "0.0.45", path = "codec" }
commonware-consensus = { version = "0.0.45", path = "consensus" }
commonware-cryptography = { version = "0.0.45", path = "cryptography" }
commonware-deployer = { version = "0.0.45", path = "deployer", default-features = false }
commonware-macros = { version = "0.0.45", path = "macros" }
commonware-p2p = { version = "0.0.45", path = "p2p" }
commonware-resolver = { version = "0.0.45", path = "resolver" }
commonware-runtime = { version = "0.0.45", path = "runtime" }
commonware-storage = { version = "0.0.45", path = "storage" }
commonware-stream = { version = "0.0.45", path = "stream" }
commonware-utils = { version = "0.0.45", path = "utils" }
thiserror = "2.0.12"
bytes = "1.7.1"
sha2 = "0.10.8"
rand = "0.8.5"
rand_distr = "0.4.3"
futures = "0.3.31"
futures-util = "0.3.31"
tokio = "1.43.0"
tracing = "0.1.41"
tracing-subscriber = "0.3.19"
paste = "1.0.15"
prost = "0.13.5"
prost-build = "0.13.5"
governor = "0.6.3"
prometheus-client = "0.22.3"
clap = "4.5.18"
criterion = "0.5.1"
zstd = "0.13.2"
chrono = "0.4.39"
ratatui = "0.27.0"
crossterm = "0.28.1"
serde_json = "1.0.122"
cfg-if = "1.0.0"
axum = "0.8.1"
bimap = "0.6.3"
reqwest = "0.12.12"
uuid = "1.15.1"
serde = "1.0.218"
serde_yaml = "0.9.34"
either = "1.13.0"
opentelemetry = "0.28.0"
opentelemetry-otlp = "0.28.0"
opentelemetry_sdk =  "0.28.0"
tracing-opentelemetry = "0.29.0"
<<<<<<< HEAD
io-uring = "0.7.4"
=======
rayon = "1.10.0"
>>>>>>> d62e3270

[profile.bench]
# Because we enable overflow checks in "release," we should benchmark with them.
overflow-checks = true

[profile.dev]
# Although overflow checks are enabled by default in "dev", we explicitly
# enable them here for clarity.
overflow-checks = true

[profile.release]
# To guard against unexpected behavior in production, we enable overflow checks in
# "release" although they incur some performance penalty.
overflow-checks = true

[profile.release-with-debug]
inherits = "release"
# Setting debug to true instructs cargo to include debug symbols in the release
# binary (not to disable optimizations).
debug = true

[profile.test]
# Although overflow checks are enabled by default in "test", we explicitly
# enable them here for clarity.
overflow-checks = true<|MERGE_RESOLUTION|>--- conflicted
+++ resolved
@@ -66,11 +66,8 @@
 opentelemetry-otlp = "0.28.0"
 opentelemetry_sdk =  "0.28.0"
 tracing-opentelemetry = "0.29.0"
-<<<<<<< HEAD
 io-uring = "0.7.4"
-=======
 rayon = "1.10.0"
->>>>>>> d62e3270
 
 [profile.bench]
 # Because we enable overflow checks in "release," we should benchmark with them.
