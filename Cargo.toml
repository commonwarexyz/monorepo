--- conflicted
+++ resolved
@@ -26,11 +26,8 @@
     "broadcast/fuzz",
     "codec/fuzz",
     "coding/fuzz",
-<<<<<<< HEAD
     "consensus/fuzz",
-=======
     "collector/fuzz",
->>>>>>> bfcfceee
     "cryptography/fuzz",
     "runtime/fuzz",
     "stream/fuzz",
